--- conflicted
+++ resolved
@@ -15,8 +15,6 @@
   return %result : i21
 }
 
-
-<<<<<<< HEAD
 // CHECK-LABEL: func @shifts(%arg0: i7, %arg1: i7) -> i21 {
 func @shifts(%a: i7, %b: i7) -> i21 {
 // CHECK-NEXT:    [[RES:%[0-9]+]] = rtl.shl  %arg0, %arg1 : i7
@@ -29,12 +27,4 @@
 // CHECK-NEXT:    return [[RESULT]] : i21
   %result = rtl.concat %0, %1, %2 : (i7, i7, i7) -> i21
   return %result : i21
-=======
-// CHECK-LABEL: func @shl_op(%arg0: i7, %arg1: i7) -> i7 {
-func @shl_op(%a: i7, %b: i7) -> i7 {
-// CHECK-NEXT:    [[RES:%[0-9]+]] = rtl.shl  %arg0, %arg1 : i7
-  %0  = rtl.shl  %a, %b : i7
-// CHECK-NEXT:    return [[RES]]
-  return %0 : i7
->>>>>>> 3180b164
 }