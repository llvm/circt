--- conflicted
+++ resolved
@@ -199,13 +199,8 @@
 // CHECK-LABEL: issue508
 // https://github.com/llvm/circt/issues/508
 rtl.module @issue508(%in1: i1, %in2: i1) {
-<<<<<<< HEAD
-  // CHECK: logic _T = in1 | in2;
+  // CHECK: wire _T = in1 | in2;
   %clock = comb.or %in1, %in2 : i1 
-=======
-  // CHECK: wire _T = in1 | in2;
-  %clock = rtl.or %in1, %in2 : i1 
->>>>>>> 624969af
 
   // CHECK-NEXT: always @(posedge _T)
   sv.always posedge %clock {
@@ -215,13 +210,8 @@
 // CHECK-LABEL: exprInlineTestIssue439
 // https://github.com/llvm/circt/issues/439
 rtl.module @exprInlineTestIssue439(%clk: i1) {
-<<<<<<< HEAD
-  // CHECK: logic [31:0] _T = 32'h0;
+  // CHECK: wire [31:0] _T = 32'h0;
   %c = comb.constant (0:i32) : i32
-=======
-  // CHECK: wire [31:0] _T = 32'h0;
-  %c = rtl.constant (0:i32) : i32
->>>>>>> 624969af
 
   // CHECK: always @(posedge clk) begin
   sv.always posedge %clk {
@@ -238,13 +228,8 @@
 // https://github.com/llvm/circt/issues/439
 rtl.module @issue439(%in1: i1, %in2: i1) {
   // CHECK: wire _T_0;
-<<<<<<< HEAD
-  // CHECK: logic _T = in1 | in2;
+  // CHECK: wire _T = in1 | in2;
   %clock = comb.or %in1, %in2 : i1
-=======
-  // CHECK: wire _T = in1 | in2;
-  %clock = rtl.or %in1, %in2 : i1
->>>>>>> 624969af
 
   // CHECK-NEXT: always @(posedge _T)
   sv.always posedge %clock {
