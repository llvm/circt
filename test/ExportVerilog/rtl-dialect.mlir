// RUN: circt-translate %s -export-verilog -verify-diagnostics | FileCheck %s --strict-whitespace

rtl.module.extern @E(%a: i1 {rtl.direction = "in"}, 
              %b: i1 {rtl.direction = "out"}, 
              %c: i1 {rtl.direction = "out"})

// CHECK-LABEL: // external module E

rtl.module @TESTSIMPLE(%a: i4, %b: i4, %c: i2, %cond: i1,
                        %array2d: !rtl.array<12 x array<10xi4>>,
                        %uarray: !rtl.uarray<16xi8>,
                        %postUArray: i8,
                        %structA: !rtl.struct<foo: i2, bar:i4>) -> (
  %r0: i4, %r2: i4, %r4: i4, %r6: i4,
  %r7: i4, %r8: i4, %r9: i4, %r10: i4,
  %r11: i4, %r12: i4, %r13: i4, %r14: i4,
  %r15: i4, %r16: i1,
  %r17: i1, %r18: i1, %r19: i1, %r20: i1,
  %r21: i1, %r22: i1, %r23: i1, %r24: i1,
  %r25: i1, %r26: i1, %r27: i1, %r28: i1,
  %r29: i12, %r30: i2, %r31: i9, %r33: i4, %r34: i4,
  %r35: !rtl.array<3xi4>, %r36: i12, %r37: i4,
  %r38: !rtl.array<6xi4>, 
  %r40: !rtl.struct<foo: i2, bar:i4>, %r41: !rtl.struct<foo: i2, bar: i4>
  ) {
  
  %0 = comb.add %a, %b : i4
  %2 = comb.sub %a, %b : i4
  %4 = comb.mul %a, %b : i4
  %6 = comb.divu %a, %b : i4
  %7 = comb.divs %a, %b : i4
  %8 = comb.modu %a, %b : i4
  %9 = comb.mods %a, %b : i4
  %10 = comb.shl %a, %b : i4
  %11 = comb.shru %a, %b : i4
  %12 = comb.shrs %a, %b : i4
  %13 = comb.or %a, %b : i4
  %14 = comb.and %a, %b : i4
  %15 = comb.xor %a, %b : i4
  %16 = comb.icmp eq %a, %b : i4
  %17 = comb.icmp ne %a, %b : i4
  %18 = comb.icmp slt %a, %b : i4
  %19 = comb.icmp sle %a, %b : i4
  %20 = comb.icmp sgt %a, %b : i4
  %21 = comb.icmp sge %a, %b : i4
  %22 = comb.icmp ult %a, %b : i4
  %23 = comb.icmp ule %a, %b : i4
  %24 = comb.icmp ugt %a, %b : i4
  %25 = comb.icmp uge %a, %b : i4
  %one4 = rtl.constant -1 : i4
  %26 = comb.icmp eq %a, %one4 : i4
  %zero4 = rtl.constant 0 : i4
  %27 = comb.icmp ne %a, %zero4 : i4
  %28 = comb.parity %a : i4
  %29 = comb.concat %a, %a, %b : (i4, i4, i4) -> i12
  %30 = comb.extract %a from 1 : (i4) -> i2
  %31 = comb.sext %a : (i4) -> i9
  %33 = comb.mux %cond, %a, %b : i4

  %allone = rtl.constant 15 : i4
  %34 = comb.xor %a, %allone : i4

  %arrCreated = rtl.array_create %allone, %allone, %allone, %allone, %allone, %allone, %allone, %allone, %allone : (i4)
  %slice1 = rtl.array_slice %arrCreated at %a : (!rtl.array<9xi4>) -> !rtl.array<3xi4>
  %slice2 = rtl.array_slice %arrCreated at %b : (!rtl.array<9xi4>) -> !rtl.array<3xi4>
  %35 = comb.mux %cond, %slice1, %slice2 : !rtl.array<3xi4>

  %ab = comb.add %a, %b : i4
  %subArr = rtl.array_create %allone, %ab, %allone : (i4)
  %38 = rtl.array_concat %subArr, %subArr : !rtl.array<3 x i4>, !rtl.array<3 x i4>

  %elem2d = rtl.array_get %array2d[%a] : !rtl.array<12 x array<10xi4>>
  %37 = rtl.array_get %elem2d[%b] : !rtl.array<10xi4>

  %36 = comb.concat %a, %a, %a : (i4, i4, i4) -> i12

  %39 = rtl.struct_extract %structA["bar"] : !rtl.struct<foo: i2, bar: i4>
  %40 = rtl.struct_inject %structA["bar"], %a : !rtl.struct<foo: i2, bar: i4>
  %41 = rtl.struct_create (%c, %a) : !rtl.struct<foo: i2, bar: i4>
  %42 = rtl.struct_inject %41["bar"], %b : !rtl.struct<foo: i2, bar: i4>

  rtl.output %0, %2, %4, %6, %7, %8, %9, %10, %11, %12, %13, %14,
              %15, %16, %17, %18, %19, %20, %21, %22, %23, %24, %25, %26, %27,
              %28, %29, %30, %31, %33, %34, %35, %36, %37, %38, %40, %42 :
    i4,i4, i4,i4,i4,i4,i4, i4,i4,i4,i4,i4,
    i4,i1,i1,i1,i1, i1,i1,i1,i1,i1, i1,i1,i1,i1,
   i12, i2, i9, i4, i4, !rtl.array<3xi4>, i12, i4, !rtl.array<6xi4>, 
   !rtl.struct<foo: i2, bar: i4>, !rtl.struct<foo: i2, bar: i4>
}
// CHECK-LABEL: module TESTSIMPLE(
// CHECK-NEXT:   input  [3:0]                                              a, b,
// CHECK-NEXT:   input  [1:0]                                              c,
// CHECK-NEXT:   input                                                     cond,
// CHECK-NEXT:   input  [11:0][9:0][3:0]                                   array2d,
// CHECK-NEXT:   input  [7:0]                                              uarray[15:0], postUArray,
// CHECK-NEXT:   input  struct packed {logic [1:0] foo; logic [3:0] bar; } structA,
// CHECK-NEXT:   output [3:0]                                              r0, r2, r4, r6, r7, r8, r9, r10, r11, r12, r13, r14, r15
// CHECK-NEXT:   output                                                    r16, r17, r18, r19, r20, r21, r22, r23, r24, r25, r26, r27,
// CHECK-NEXT:   output                                                    r28,
// CHECK-NEXT:   output [11:0]                                             r29,
// CHECK-NEXT:   output [1:0]                                              r30,
// CHECK-NEXT:   output [8:0]                                              r31,
// CHECK-NEXT:   output [3:0]                                              r33, r34,
// CHECK-NEXT:   output [2:0][3:0]                                         r35,
// CHECK-NEXT:   output [11:0]                                             r36,
// CHECK-NEXT:   output [3:0]                                              r37,
// CHECK-NEXT:   output [5:0][3:0]                                         r38,
// CHECK-NEXT:   output struct packed {logic [1:0] foo; logic [3:0] bar; } r40, r41);
// CHECK-EMPTY:
// CHECK-NEXT:   wire [8:0][3:0] [[WIRE0:.+]] = {{[{}][{}]}}4'hF}, {4'hF}, {4'hF}, {4'hF}, {4'hF}, {4'hF}, {4'hF}, {4'hF}, {4'hF}};
// CHECK-NEXT:   wire [2:0][3:0] [[WIRE1:.+]] = {{[{}][{}]}}4'hF}, {a + b}, {4'hF}};
// CHECK-NEXT:   wire struct packed {logic [1:0] foo; logic [3:0] bar; } [[WIRE2:.+]] = '{foo: c, bar: a};
// CHECK-NEXT:   assign r0 = a + b;
// CHECK-NEXT:   assign r2 = a - b;
// CHECK-NEXT:   assign r4 = a * b;
// CHECK-NEXT:   assign r6 = a / b;
// CHECK-NEXT:   assign r7 = $signed(a) / $signed(b);
// CHECK-NEXT:   assign r8 = a % b;
// CHECK-NEXT:   assign r9 = $signed(a) % $signed(b);
// CHECK-NEXT:   assign r10 = a << b;
// CHECK-NEXT:   assign r11 = a >> b;
// CHECK-NEXT:   assign r12 = $signed(a) >>> $signed(b);
// CHECK-NEXT:   assign r13 = a | b;
// CHECK-NEXT:   assign r14 = a & b;
// CHECK-NEXT:   assign r15 = a ^ b;
// CHECK-NEXT:   assign r16 = a == b;
// CHECK-NEXT:   assign r17 = a != b;
// CHECK-NEXT:   assign r18 = $signed(a) < $signed(b);
// CHECK-NEXT:   assign r19 = $signed(a) <= $signed(b);
// CHECK-NEXT:   assign r20 = $signed(a) > $signed(b);
// CHECK-NEXT:   assign r21 = $signed(a) >= $signed(b);
// CHECK-NEXT:   assign r22 = a < b;
// CHECK-NEXT:   assign r23 = a <= b;
// CHECK-NEXT:   assign r24 = a > b;
// CHECK-NEXT:   assign r25 = a >= b;
// CHECK-NEXT:   assign r26 = &a;
// CHECK-NEXT:   assign r27 = |a;
// CHECK-NEXT:   assign r28 = ^a;
// CHECK-NEXT:   assign r29 = {a, a, b};
// CHECK-NEXT:   assign r30 = a[2:1]; 
// CHECK-NEXT:   assign r31 = {{[{}][{}]}}5{a[3]}}, a};
// CHECK-NEXT:   assign r33 = cond ? a : b;
// CHECK-NEXT:   assign r34 = ~a;
// CHECK-NEXT:   assign r35 = cond ? [[WIRE0]][a+:3] : [[WIRE0]][b+:3];
// CHECK-NEXT:   assign r36 = {3{a}};
// CHECK-NEXT:   assign r37 = array2d[a][b];
// CHECK-NEXT:   assign r38 = {[[WIRE1]], [[WIRE1]]};
// CHECK-NEXT:   assign r40 = '{foo: structA.foo, bar: a};
// CHECK-NEXT:   assign r41 = '{foo: _T_1.foo, bar: b};
// CHECK-NEXT: endmodule


rtl.module @B(%a: i1) -> (%b: i1, %c: i1) {
  %0 = comb.or %a, %a : i1
  %1 = comb.and %a, %a : i1
  rtl.output %0, %1 : i1, i1
}
// CHECK-LABEL: module B(
// CHECK-NEXT:   input  a,
// CHECK-NEXT:   output b, c);
// CHECK-EMPTY:
// CHECK-NEXT:   assign b = a | a;
// CHECK-NEXT:   assign c = a & a;
// CHECK-NEXT: endmodule

rtl.module @A(%d: i1, %e: i1) -> (%f: i1) {
  %1 = comb.mux %d, %d, %e : i1
  rtl.output %1 : i1
}
// CHECK-LABEL: module A(
// CHECK-NEXT:  input  d, e,
// CHECK-NEXT:  output f);
// CHECK-EMPTY:
// CHECK-NEXT:  assign f = d ? d : e;
// CHECK-NEXT: endmodule

rtl.module @AAA(%d: i1, %e: i1) -> (%f: i1) {
  %z = rtl.constant 0 : i1
  rtl.output %z : i1
}
// CHECK-LABEL: module AAA(
// CHECK-NEXT:  input  d, e,
// CHECK-NEXT:  output f);
// CHECK-EMPTY:
// CHECK-NEXT:  assign f = 1'h0;
// CHECK-NEXT: endmodule


/// TODO: Specify parameter declarations.
rtl.module.extern @EXT_W_PARAMS(%a: i1 {rtl.direction = "in"}, %b: i0) -> (%out: i1)
  attributes { verilogName="FooModule" }

rtl.module.extern @EXT_W_PARAMS2(%a: i2 {rtl.direction = "in"}) -> (%out: i1)
  attributes { verilogName="FooModule" }

rtl.module @AB(%w: i1, %x: i1, %i2: i2, %i3: i0) -> (%y: i1, %z: i1, %p: i1, %p2: i1) {
  %w2 = rtl.instance "a1" @AAA(%w, %w1) : (i1, i1) -> (i1)
  %w1, %y = rtl.instance "b1" @B(%w2) : (i1) -> (i1, i1)

  %p = rtl.instance "paramd" @EXT_W_PARAMS(%w, %i3) {parameters = {DEFAULT = 14000240888948784983 : i64, DEPTH = 3.242000e+01 : f64, FORMAT = "xyz_timeout=%d\0A", WIDTH = 32 : i8}} : (i1, i0) -> i1

  %p2 = rtl.instance "paramd2" @EXT_W_PARAMS2(%i2) {parameters = {DEFAULT = 1 : i64}} : (i2) -> i1

  rtl.output %y, %x, %p, %p2 : i1, i1, i1, i1
}
// CHECK-LABEL:  module AB(
// CHECK-NEXT:    input                 w, x,
// CHECK-NEXT:    input  [1:0]          i2,
// CHECK-NEXT: // input  /*Zero Width*/ i3,
// CHECK-NEXT:    output                y, z, p, p2);
// CHECK-EMPTY:
// CHECK-NEXT:    wire a1_f;
// CHECK-NEXT:    wire b1_b;
// CHECK-NEXT:    wire b1_c;
// CHECK-NEXT:    wire paramd_out;
// CHECK-NEXT:    wire paramd2_out;
// CHECK-EMPTY:
// CHECK-NEXT:    A a1 (
// CHECK-NEXT:      .d (w),
// CHECK-NEXT:      .e (b1_b),
// CHECK-NEXT:      .f (a1_f)
// CHECK-NEXT:    )
// CHECK-NEXT:    B b1 (
// CHECK-NEXT:      .a (a1_f),
// CHECK-NEXT:      .b (b1_b),
// CHECK-NEXT:      .c (b1_c)
// CHECK-NEXT:    )
// CHECK-NEXT:    FooModule #(
// CHECK-NEXT:      .DEFAULT(64'd14000240888948784983),
// CHECK-NEXT:      .DEPTH(3.242000e+01),
// CHECK-NEXT:      .FORMAT("xyz_timeout=%d\n"),
// CHECK-NEXT:      .WIDTH(8'd32)
// CHECK-NEXT:    ) paramd (
// CHECK-NEXT:      .a   (w),
// CHECK-NEXT:    //.b   (i3),
// CHECK-NEXT:      .out (paramd_out)
// CHECK-NEXT:    );
// CHECK-NEXT:    FooModule #(
// CHECK-NEXT:      .DEFAULT(64'd1)
// CHECK-NEXT:    ) paramd2 (
// CHECK-NEXT:      .a   (i2),
// CHECK-NEXT:      .out (paramd2_out)
// CHECK-NEXT:    );
// CHECK-NEXT:    assign y = b1_c;
// CHECK-NEXT:    assign z = x;
// CHECK-NEXT:    assign p = paramd_out;
// CHECK-NEXT:    assign p2 = paramd2_out;
// CHECK-NEXT:  endmodule


rtl.module @shl(%a: i1) -> (%b: i1) {
  %0 = comb.shl %a, %a : i1
  rtl.output %0 : i1
}
// CHECK-LABEL:  module shl(
// CHECK-NEXT:   input  a,
// CHECK-NEXT:   output b);
// CHECK-EMPTY:
// CHECK-NEXT:   assign b = a << a;
// CHECK-NEXT: endmodule


rtl.module @inout_0(%a: !rtl.inout<i42>) -> (%out: i42) {
  %aget = sv.read_inout %a: !rtl.inout<i42>
  rtl.output %aget : i42
}
// CHECK-LABEL:  module inout_0(
// CHECK-NEXT:     inout  [41:0] a,
// CHECK-NEXT:     output [41:0] out);
// CHECK-EMPTY:
// CHECK-NEXT:     assign out = a;
// CHECK-NEXT:   endmodule

// https://github.com/llvm/circt/issues/316
// FIXME: The MLIR parser doesn't accept an i0 even though it is valid IR,
// this needs to be fixed upstream.
//rtl.module @issue316(%inp_0: i0) {
//  rtl.output
//}

// https://github.com/llvm/circt/issues/318
// This shouldn't generate invalid Verilog
rtl.module @extract_all(%tmp85: i1) -> (%tmp106: i1) {
  %1 = comb.extract %tmp85 from 0 : (i1) -> i1
  rtl.output %1 : i1
}
// CHECK-LABEL: module extract_all
// CHECK:  assign tmp106 = tmp85;

// https://github.com/llvm/circt/issues/320
rtl.module @literal_extract(%inp_1: i349) -> (%tmp6: i349) {
  %c-58836_i17 = rtl.constant -58836 : i17
  %0 = comb.sext %c-58836_i17 : (i17) -> i349
  rtl.output %0 : i349
}
// CHECK-LABEL: module literal_extract
// CHECK: wire [16:0] _T = 17'h11A2C;
// CHECK: assign tmp6 = {{[{][{]}}332{_T[16]}}, _T};

rtl.module @wires(%in4: i4, %in8: i8) -> (%a: i4, %b: i8, %c: i8) {
  // CHECK-LABEL: module wires(
  // CHECK-NEXT:   input  [3:0] in4,
  // CHECK-NEXT:   input  [7:0] in8,
  // CHECK-NEXT:   output [3:0] a,
  // CHECK-NEXT:   output [7:0] b, c);

  // CHECK-EMPTY:

  // Wires.
  // CHECK-NEXT: wire [3:0]            myWire;
  %myWire = sv.wire : !rtl.inout<i4>

  // Packed arrays.

  // CHECK-NEXT: wire [41:0][7:0]      myArray1;
  %myArray1 = sv.wire : !rtl.inout<array<42 x i8>>
  // CHECK-NEXT: wire [2:0][41:0][3:0] myWireArray2;
  %myWireArray2 = sv.wire : !rtl.inout<array<3 x array<42 x i4>>>

  // Unpacked arrays, and unpacked arrays of packed arrays.

  // CHECK-NEXT: wire [7:0]            myUArray1[41:0];
  %myUArray1 = sv.wire : !rtl.inout<uarray<42 x i8>>

  // CHECK-NEXT: wire [41:0][3:0]      myWireUArray2[2:0];
  %myWireUArray2 = sv.wire : !rtl.inout<uarray<3 x array<42 x i4>>>

  // CHECK-EMPTY:

  // Wires.

  // CHECK-NEXT: assign myWire = in4;
  sv.connect %myWire, %in4 : i4
  %wireout = sv.read_inout %myWire : !rtl.inout<i4>

  // Packed arrays.

  %subscript = sv.array_index_inout %myArray1[%in4] : !rtl.inout<array<42 x i8>>, i4
  // CHECK-NEXT: assign myArray1[in4] = in8;
  sv.connect %subscript, %in8 : i8

  %memout1 = sv.read_inout %subscript : !rtl.inout<i8>

    // Unpacked arrays, and unpacked arrays of packed arrays.
  %subscriptu = sv.array_index_inout %myUArray1[%in4] : !rtl.inout<uarray<42 x i8>>, i4
  // CHECK-NEXT: assign myUArray1[in4] = in8;
  sv.connect %subscriptu, %in8 : i8

  %memout2 = sv.read_inout %subscriptu : !rtl.inout<i8>

  // CHECK-NEXT: assign a = myWire;
  // CHECK-NEXT: assign b = myArray1[in4];
  // CHECK-NEXT: assign c = myUArray1[in4];
  rtl.output %wireout, %memout1, %memout2 : i4, i8, i8
}

// CHECK-LABEL: module merge
rtl.module @merge(%in1: i4, %in2: i4, %in3: i4, %in4: i4) -> (%x: i4) {
  // CHECK: wire [3:0] _T;
  // CHECK: assign _T = in1 + in2;
  %a = comb.add %in1, %in2 : i4

  // CHECK-NEXT: assign _T = in2;
  // CHECK-NEXT: assign _T = in3;
  %b = comb.merge %a, %in2, %in3 : i4

  // CHECK: assign x = _T + in4 + in4;
  %c = comb.add %b, %in4, %in4 : i4
  rtl.output %c : i4
}

// CHECK-LABEL: module signs
rtl.module @signs(%in1: i4, %in2: i4, %in3: i4, %in4: i4)  {
  %awire = sv.wire : !rtl.inout<i4>
  // CHECK: wire [3:0] awire;

  // CHECK: assign awire = $unsigned($signed(in1) / $signed(in2)) /
  // CHECK:                $unsigned($signed(in3) / $signed(in4));
  %a1 = comb.divs %in1, %in2: i4
  %a2 = comb.divs %in3, %in4: i4
  %a3 = comb.divu %a1, %a2: i4
  sv.connect %awire, %a3: i4

  // CHECK: wire [3:0] _tmp = $signed(in1) / $signed(in2) + $signed(in1) / $signed(in2);
  // CHECK: wire [3:0] _tmp_0 = $signed(in1) / $signed(in2) * $signed(in1) / $signed(in2);
  // CHECK: assign awire = _tmp / _tmp_0;
  %b1a = comb.divs %in1, %in2: i4
  %b1b = comb.divs %in1, %in2: i4
  %b1c = comb.divs %in1, %in2: i4
  %b1d = comb.divs %in1, %in2: i4
  %b2 = comb.add %b1a, %b1b: i4
  %b3 = comb.mul %b1c, %b1d: i4
  %b4 = comb.divu %b2, %b3: i4
  sv.connect %awire, %b4: i4

  // https://github.com/llvm/circt/issues/369
  // CHECK: assign awire = 4'sh5 / -4'sh3;
  %c5_i4 = rtl.constant 5 : i4
  %c-3_i4 = rtl.constant -3 : i4
  %divs = comb.divs %c5_i4, %c-3_i4 : i4
  sv.connect %awire, %divs: i4

  rtl.output
}


// CHECK-LABEL: module casts(
// CHECK-NEXT: input  [6:0]      in1,
// CHECK-NEXT: input  [7:0][3:0] in2,
// CHECK-NEXT: output [6:0]      r1,
// CHECK-NEXT: output [31:0]     r2);
rtl.module @casts(%in1: i7, %in2: !rtl.array<8xi4>) -> (%r1: !rtl.array<7xi1>, %r2: i32) {
  // CHECK-EMPTY:
  %r1 = rtl.bitcast %in1 : (i7) -> !rtl.array<7xi1>
  %r2 = rtl.bitcast %in2 : (!rtl.array<8xi4>) -> i32

  // CHECK-NEXT: wire [31:0] {{.+}} = /*cast(bit[31:0])*/in2;
  // CHECK-NEXT: assign r1 = in1;
  rtl.output %r1, %r2 : !rtl.array<7xi1>, i32
}

// CHECK-LABEL: module TestZero(
// CHECK-NEXT:      input  [3:0]               a,
// CHECK-NEXT:   // input  /*Zero Width*/      zeroBit,
// CHECK-NEXT:   // input  [2:0]/*Zero Width*/ arrZero,
// CHECK-NEXT:      output [3:0]               r0,
// CHECK-NEXT:   // output /*Zero Width*/      rZero,
// CHECK-NEXT:   // output [2:0]/*Zero Width*/ arrZero_0
// CHECK-NEXT:    );
// CHECK-EMPTY:
rtl.module @TestZero(%a: i4, %zeroBit: i0, %arrZero: !rtl.array<3xi0>)
  -> (%r0: i4, %rZero: i0, %arrZero: !rtl.array<3xi0>) {

  %b = comb.add %a, %a : i4
  rtl.output %b, %zeroBit, %arrZero : i4, i0, !rtl.array<3xi0>

  // CHECK-NEXT:   assign r0 = a + a;
  // CHECK-NEXT:   // Zero width: assign rZero = zeroBit;
  // CHECK-NEXT:   // Zero width: assign arrZero_0 = arrZero;
  // CHECK-NEXT: endmodule
}

// CHECK-LABEL: TestZeroInstance
rtl.module @TestZeroInstance(%aa: i4, %azeroBit: i0, %aarrZero: !rtl.array<3xi0>)
  -> (%r0: i4, %rZero: i0, %arrZero: !rtl.array<3xi0>) {

  // CHECK: TestZero iii (	// {{.*}}rtl-dialect.mlir:{{.*}}:19
  // CHECK:   .a       (aa),
  // CHECK: //.zeroBit (azeroBit),
  // CHECK: //.arrZero (aarrZero),
  // CHECK:   .r0      (iii_r0)
  // CHECK: //.rZero   (iii_rZero)
  // CHECK: //.arrZero (iii_arrZero)
  // CHECK: );

  %o1, %o2, %o3 = rtl.instance "iii" @TestZero(%aa, %azeroBit, %aarrZero)
    : (i4, i0, !rtl.array<3xi0>) -> (i4, i0, !rtl.array<3xi0>)

  // CHECK: assign r0 = iii_r0;
  // CHECK: // Zero width: assign rZero = iii_rZero;
  // CHECK: // Zero width: assign arrZero = iii_arrZero;
  rtl.output %o1, %o2, %o3 : i4, i0, !rtl.array<3xi0>
}

// CHECK-LABEL: TestDupInstanceName
rtl.module @TestDupInstanceName(%a: i1) {
  // CHECK: B name (
  %w1, %y1 = rtl.instance "name" @B(%a) : (i1) -> (i1, i1)

  // CHECK: B name_0 (
  %w2, %y2 = rtl.instance "name" @B(%a) : (i1) -> (i1, i1)
}

// CHECK-LABEL: TestEmptyInstanceName
rtl.module @TestEmptyInstanceName(%a: i1) {
  // CHECK: B _T (
  %w1, %y1 = rtl.instance "" @B(%a) : (i1) -> (i1, i1)

  // CHECK: B _T_0 (
  %w2, %y2 = rtl.instance "" @B(%a) : (i1) -> (i1, i1)
}

// CHECK-LABEL: TestInstanceNameValueConflict
rtl.module @TestInstanceNameValueConflict(%a: i1) {
  // CHECK: wire name
  %name = sv.wire : !rtl.inout<i1>

  // CHECK: B name_0 (
  %w, %y = rtl.instance "name" @B(%a) : (i1) -> (i1, i1)
}

// https://github.com/llvm/circt/issues/525
rtl.module @issue525(%struct: i2, %else: i2) -> (%casex: i2) {
  %2 = comb.add %struct, %else : i2
  rtl.output %2 : i2
}
// CHECK-LABEL: module issue525(
// CHECK-NEXT: input  [1:0] struct_0, else_1,
// CHECK-NEXT: output [1:0] casex_2);
// CHECK: assign casex_2 = struct_0 + else_1;


// https://github.com/llvm/circt/issues/438
// CHECK-LABEL: module cyclic
rtl.module @cyclic(%a: i1) -> (%b: i1) {
  // CHECK: wire _T_0;

  // CHECK: wire _T = _T_0 + _T_0;
  %1 = comb.add %0, %0 : i1
  // CHECK: assign _T_0 = a << a;
  %0 = comb.shl %a, %a : i1
  // CHECK: assign b = _T - _T;
  %2 = comb.sub %1, %1 : i1
  rtl.output %2 : i1
}


// https://github.com/llvm/circt/issues/668
// CHECK-LABEL: module longExpressions
rtl.module @longExpressions(%a: i8, %a2: i8) -> (%b: i8) {
  // CHECK: wire [7:0] _tmp = a + a + a + a + a
  %1 = comb.add %a, %a, %a, %a, %a, %a, %a, %a, %a, %a, %a, %a, %a, %a, %a, %a, %a, %a, %a, %a, %a, %a, %a : i8
  // CHECK-NEXT: wire [7:0] _tmp_0 = a + a + a 
  %2 = comb.add %a, %a, %a, %a, %a, %a, %a, %a, %a, %a, %a, %a, %a, %a, %a, %a, %a, %a, %a, %a, %a, %a, %a : i8
  // CHECK-NEXT: wire [7:0] _tmp_1 = a + a + a + a + a + a + a + a 
  %3 = comb.add %a, %a, %a, %a, %a, %a, %a, %a, %a, %a, %a, %a, %a, %a, %a, %a, %a, %a, %a, %a, %a, %a, %a : i8
  // CHECK-NEXT: wire [7:0] _tmp_2 = a + a + a + a + a + a + a + a 
  %4 = comb.add %a, %a, %a, %a, %a, %a, %a, %a, %a, %a, %a, %a, %a, %a, %a, %a, %a, %a, %a, %a, %a, %a, %a : i8
  // CHECK-NEXT: assign b = _tmp * _tmp_0 | _tmp_1 * _tmp_2;
  %5 = comb.mul %1, %2 : i8
  %6 = comb.mul %3, %4 : i8
  %7 = comb.or %5, %6 : i8
  rtl.output %7 : i8
}

// https://github.com/llvm/circt/issues/668
// CHECK-LABEL: module longvariadic
rtl.module @longvariadic(%a: i8) -> (%b: i8) {
  // CHECK: wire [7:0] _tmp = a + a + a + a + a + a + a + a + a + a + a + a + a + a + a + a;
  // CHECK: wire [7:0] _tmp_0 = a + a + a + a + a + a + a + a + a + a + a + a + a + a + a + a;
  // CHECK: wire [7:0] _tmp_1 = a + a + a + a + a + a + a + a + a + a + a + a + a + a + a + a;
  // CHECK: wire [7:0] _tmp_2 = a + a + a + a + a + a + a + a + a + a + a + a + a + a + a + a;
  // CHECK: wire [7:0] _tmp_3 = a + a + a + a + a + a + a + a + a + a + a + a + a + a + a + a;
  // CHECK: wire [7:0] _tmp_4 = a + a + a + a + a + a + a + a + a + a + a + a + a + a + a + a;
  // CHECK: wire [7:0] _tmp_5 = a + a + a + a + a + a + a + a + a + a + a + a + a + a + a + a;
  // CHECK: wire [7:0] _tmp_6 = a + a + a + a + a + a + a + a + a + a + a + a + a + a + a + a;
  // CHECK: wire [7:0] _tmp_7 = _tmp + _tmp_0 + _tmp_1 + _tmp_2 + _tmp_3 + _tmp_4 + _tmp_5 + _tmp_6;
  // CHECK: wire [7:0] _tmp_8 = a + a + a + a + a + a + a + a + a + a + a + a + a + a + a + a;
  // CHECK: wire [7:0] _tmp_9 = a + a + a + a + a + a + a + a + a + a + a + a + a + a + a + a;
  // CHECK: wire [7:0] _tmp_10 = a + a + a + a + a + a + a + a + a + a + a + a + a + a + a + a;
  // CHECK: wire [7:0] _tmp_11 = a + a + a + a + a + a + a + a + a + a + a + a + a + a + a + a;
  // CHECK: wire [7:0] _tmp_12 = a + a + a + a + a + a + a + a + a + a + a + a + a + a + a + a;
  // CHECK: wire [7:0] _tmp_13 = a + a + a + a + a + a + a + a + a + a + a + a + a + a + a + a;
  // CHECK: wire [7:0] _tmp_14 = a + a + a + a + a + a + a + a + a + a + a + a + a + a + a + a;
  // CHECK: wire [7:0] _tmp_15 = a + a + a + a + a + a + a + a + a + a + a + a + a + a + a + a;
  // CHECK: wire [7:0] _tmp_16 = _tmp_8 + _tmp_9 + _tmp_10 + _tmp_11 + _tmp_12 + _tmp_13 + _tmp_14 + _tmp_15;
  // CHECK: assign b = _tmp_7 + _tmp_16;
  %1 = comb.add %a, %a, %a, %a, %a, %a, %a, %a, %a, %a, %a, %a, %a, %a, %a, %a,
                %a, %a, %a, %a, %a, %a, %a, %a, %a, %a, %a, %a, %a, %a, %a, %a,
                %a, %a, %a, %a, %a, %a, %a, %a, %a, %a, %a, %a, %a, %a, %a, %a,
                %a, %a, %a, %a, %a, %a, %a, %a, %a, %a, %a, %a, %a, %a, %a, %a,
                %a, %a, %a, %a, %a, %a, %a, %a, %a, %a, %a, %a, %a, %a, %a, %a,
                %a, %a, %a, %a, %a, %a, %a, %a, %a, %a, %a, %a, %a, %a, %a, %a,
                %a, %a, %a, %a, %a, %a, %a, %a, %a, %a, %a, %a, %a, %a, %a, %a,
                %a, %a, %a, %a, %a, %a, %a, %a, %a, %a, %a, %a, %a, %a, %a, %a,
                %a, %a, %a, %a, %a, %a, %a, %a, %a, %a, %a, %a, %a, %a, %a, %a,
                %a, %a, %a, %a, %a, %a, %a, %a, %a, %a, %a, %a, %a, %a, %a, %a,
                %a, %a, %a, %a, %a, %a, %a, %a, %a, %a, %a, %a, %a, %a, %a, %a,
                %a, %a, %a, %a, %a, %a, %a, %a, %a, %a, %a, %a, %a, %a, %a, %a,
                %a, %a, %a, %a, %a, %a, %a, %a, %a, %a, %a, %a, %a, %a, %a, %a,
                %a, %a, %a, %a, %a, %a, %a, %a, %a, %a, %a, %a, %a, %a, %a, %a,
                %a, %a, %a, %a, %a, %a, %a, %a, %a, %a, %a, %a, %a, %a, %a, %a,
                %a, %a, %a, %a, %a, %a, %a, %a, %a, %a, %a, %a, %a, %a, %a, %a : i8
  rtl.output %1 : i8
}

// https://github.com/llvm/circt/issues/681
// Rename keywords used in variable/module names
// CHECK-LABEL: module inout_1(
// CHECK-NEXT:  input  inout_0,
// CHECK-NEXT:  output b);
// CHECK-EMPTY:
// CHECK-NEXT: assign b = inout_0;
rtl.module @inout(%inout: i1) -> (%b: i1) {
  rtl.output %inout : i1
}   

// https://github.com/llvm/circt/issues/681
// Rename keywords used in variable/module names
// CHECK-LABEL: module reg_1(
// CHECK-NEXT:  input  inout_0,
// CHECK-NEXT:  output b);
// CHECK-EMPTY:
// CHECK-NEXT: assign b = inout_0;
rtl.module @reg(%inout: i1) -> (%b: i1) {
  rtl.output %inout : i1
}   

<<<<<<< HEAD
// https://github.com/llvm/circt/issues/736
// Can't depend on left associativeness since ops can have args with different sizes
// CHECK-LABEL: module eqIssue(
// CHECK-NEXT: input  [8:0] a, c,
// CHECK-NEXT: input  [3:0] d, e,
// CHECK-NEXT: output       r);
// CHECK-EMPTY:
// CHECK-NEXT: assign r = (a == c) == (d == e);
  rtl.module @eqIssue(%a: i9, %c :i9, %d: i4, %e: i4) -> (%r : i1){
    %1 = comb.icmp eq %a, %c : i9
    %2 = comb.icmp eq %d, %e : i4
    %4 = comb.icmp eq %1, %2 : i1
    rtl.output %4 : i1
  }
=======
// https://github.com/llvm/circt/issues/750
// Always get array indexes on the lhs
// CHECK-LABEL: module ArrayLHS
// CHECK-NEXT:    input clock);
// CHECK-EMPTY:
// CHECK-NEXT:   reg memory_r_en_pipe[0:0];
// CHECK-EMPTY:
// CHECK-NEXT:   always_ff @(posedge clock)
// CHECK-NEXT:     memory_r_en_pipe[1'h0] <= 1'h0;
// CHECK-NEXT:   initial
// CHECK-NEXT:     memory_r_en_pipe[1'h0] = 1'h0;
// CHECK-NEXT: endmodule
rtl.module @ArrayLHS(%clock: i1) -> () {
  %false = rtl.constant false
  %memory_r_en_pipe = sv.reg  : !rtl.inout<uarray<1xi1>>
  %3 = sv.array_index_inout %memory_r_en_pipe[%false] : !rtl.inout<uarray<1xi1>>, i1
  sv.alwaysff(posedge %clock)  {
    sv.passign %3, %false : i1
  }
  sv.initial  {
    sv.bpassign %3, %false : i1
  }
}
>>>>>>> ed6c6421
<|MERGE_RESOLUTION|>--- conflicted
+++ resolved
@@ -596,7 +596,6 @@
   rtl.output %inout : i1
 }   
 
-<<<<<<< HEAD
 // https://github.com/llvm/circt/issues/736
 // Can't depend on left associativeness since ops can have args with different sizes
 // CHECK-LABEL: module eqIssue(
@@ -611,7 +610,7 @@
     %4 = comb.icmp eq %1, %2 : i1
     rtl.output %4 : i1
   }
-=======
+  
 // https://github.com/llvm/circt/issues/750
 // Always get array indexes on the lhs
 // CHECK-LABEL: module ArrayLHS
@@ -634,5 +633,4 @@
   sv.initial  {
     sv.bpassign %3, %false : i1
   }
-}
->>>>>>> ed6c6421
+}