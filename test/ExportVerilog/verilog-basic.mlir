--- conflicted
+++ resolved
@@ -387,9 +387,6 @@
   %0 = comb.xor %a, %c-1_i8 : i8
   %1 = comb.icmp ne %0, %c0_i8 : i8
   hw.output %1 : i1
-<<<<<<< HEAD
-}
-=======
 }
 
 sv.bind @__BindEmissionInstance__ {output_file = {directory = "BindTest", exclude_from_filelist = true, exclude_replicated_ops = true, name = "BindEmissionInstance.sv"}}
@@ -405,5 +402,4 @@
 }
 
 // CHECK-LABEL: FILE "BindTest/BindEmissionInstance.sv"
-// CHECK: bind BindEmission BindEmissionInstance BindEmissionInstance (.*);
->>>>>>> 0e079737
+// CHECK: bind BindEmission BindEmissionInstance BindEmissionInstance (.*);