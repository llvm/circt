# -*- Python -*-

import os
import platform
import re
import shutil
import subprocess
import tempfile

import lit.formats
import lit.util

from lit.llvm import llvm_config
from lit.llvm.subst import ToolSubst
from lit.llvm.subst import FindTool

# Configuration file for the 'lit' test runner.

# name: The name of this test suite.
config.name = 'CIRCT'

config.test_format = lit.formats.ShTest(not llvm_config.use_lit_shell)

# suffixes: A list of file extensions to treat as test files.
config.suffixes = ['.td', '.mlir', '.ll', '.fir', '.sv']

# test_source_root: The root path where tests are located.
config.test_source_root = os.path.dirname(__file__)

# test_exec_root: The root path where tests should be run.
config.test_exec_root = os.path.join(config.circt_obj_root, 'test')

config.substitutions.append(('%PATH%', config.environment['PATH']))
config.substitutions.append(('%shlibext', config.llvm_shlib_ext))
config.substitutions.append(('%shlibdir', config.circt_shlib_dir))

llvm_config.with_system_environment(['HOME', 'INCLUDE', 'LIB', 'TMP', 'TEMP'])

llvm_config.use_default_substitutions()

# excludes: A list of directories to exclude from the testsuite. The 'Inputs'
# subdirectories contain auxiliary inputs for various tests in their parent
# directories.
config.excludes = ['Inputs', 'CMakeLists.txt', 'README.txt', 'LICENSE.txt']

# test_source_root: The root path where tests are located.
config.test_source_root = os.path.dirname(__file__)

# test_exec_root: The root path where tests should be run.
config.test_exec_root = os.path.join(config.circt_obj_root, 'test')

# Tweak the PATH to include the tools dir.
llvm_config.with_environment('PATH', config.llvm_tools_dir, append_path=True)

tool_dirs = [
    config.circt_tools_dir, config.mlir_tools_dir, config.llvm_tools_dir
]
tools = [
<<<<<<< HEAD
    'firtool', 'handshake-runner', 'circt-opt', 'circt-translate',
    'circt-capi-ir-test', 'esi-tester', 'querytool'
=======
    'firtool', 'handshake-runner', 'circt-opt', 'circt-reduce',
    'circt-translate', 'circt-capi-ir-test', 'esi-tester'
>>>>>>> cb9da5b7
]

# Enable Verilator if it has been detected.
if config.verilator_path != "":
  tool_dirs.append(os.path.dirname(config.verilator_path))
  tools.append('verilator')
  config.available_features.add('verilator')

# Enable ESI's Capnp tests if they're supported.
if config.esi_capnp != "":
  config.available_features.add('capnp')

# Add llhd-sim if it is built.
if config.llhd_sim_enabled:
  config.available_features.add('llhd-sim')
  tools.append('llhd-sim')

llvm_config.add_tool_substitutions(tools, tool_dirs)<|MERGE_RESOLUTION|>--- conflicted
+++ resolved
@@ -56,13 +56,8 @@
     config.circt_tools_dir, config.mlir_tools_dir, config.llvm_tools_dir
 ]
 tools = [
-<<<<<<< HEAD
-    'firtool', 'handshake-runner', 'circt-opt', 'circt-translate',
-    'circt-capi-ir-test', 'esi-tester', 'querytool'
-=======
     'firtool', 'handshake-runner', 'circt-opt', 'circt-reduce',
     'circt-translate', 'circt-capi-ir-test', 'esi-tester'
->>>>>>> cb9da5b7
 ]
 
 # Enable Verilator if it has been detected.
