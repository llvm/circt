--- conflicted
+++ resolved
@@ -12,13 +12,8 @@
 // CHECK:           hw.output %[[VAL_11]], %[[VAL_10]] : i32, i1
 // CHECK:         }
 
-<<<<<<< HEAD
 hw.module @testSingle(input %arg0: i32, input %arg1: i32, input %go: i1, input %clk: !seq.clock, input %rst: i1, output out0: i32, output out1: i1) {
-  %0:2 = pipeline.scheduled(%a0 : i32 = %arg0, %a1 : i32 = %arg1) clock(%c = %clk) reset(%r = %rst) go(%g = %go) -> (out: i32){
-=======
-hw.module @testSingle(%arg0: i32, %arg1: i32, %go: i1, %clk: !seq.clock, %rst: i1) -> (out0: i32, out1: i1) {
   %0:2 = pipeline.scheduled(%a0 : i32 = %arg0, %a1 : i32 = %arg1) clock(%clk) reset(%rst) go(%go) entryEn(%s0_enable) -> (out: i32){
->>>>>>> c8ab1e11
     %1 = comb.sub %a0,%a1 : i32
     pipeline.stage ^bb1 regs(%1 : i32, %a0 : i32)
   ^bb1(%6: i32, %7: i32, %s1_enable : i1):  // pred: ^bb1
