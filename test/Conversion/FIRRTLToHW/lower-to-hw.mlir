// RUN: circt-opt -lower-firrtl-to-hw -verify-diagnostics %s | FileCheck %s

firrtl.circuit "Simple"   attributes {annotations = [{class =
"sifive.enterprise.firrtl.ExtractAssumptionsAnnotation", directory = "dir1",  filename = "./dir1/filename1" }, {class =
"sifive.enterprise.firrtl.ExtractCoverageAnnotation", directory = "dir2",  filename = "./dir2/filename2" }, {class =
"sifive.enterprise.firrtl.ExtractAssertionsAnnotation", directory = "dir3",  filename = "./dir3/filename3" }]}
{

  //These come from MemSimple, IncompleteRead, and MemDepth1
  // CHECK-LABEL: hw.generator.schema @FIRRTLMem, "FIRRTL_Memory", ["depth", "numReadPorts", "numWritePorts", "numReadWritePorts", "readLatency", "writeLatency", "width", "maskGran", "readUnderWrite", "writeUnderWrite", "writeClockIDs"]

  // CHECK-LABEL:  hw.module.generated @_M_1_0_0_42_12_0_1_0_0,
  // CHECK-SAME: @FIRRTLMem(%R0_addr: i4, %R0_en: i1, %R0_clk: i1) -> (R0_data: i42)
  // CHECK-SAME: attributes {depth = 12 : i64, maskGran = 42 : ui32, numReadPorts = 1 : ui32,
  // CHECK-SAME: numReadWritePorts = 0 : ui32, numWritePorts = 0 : ui32,
  // CHECK-SAME: readLatency = 0 : ui32, readUnderWrite = 0 : ui32,
  // CHECK-SAME: width = 42 : ui32, writeClockIDs = [],
  // CHECK-SAME: writeLatency = 1 : ui32, writeUnderWrite = 1 : i32}

  // CHECK-LABEL:  hw.module.generated @_M_1_1_1_42_12_0_1_1_0_a,
  // CHECK-SAME: @FIRRTLMem(%R0_addr: i4, %R0_en: i1, %R0_clk: i1, %RW0_addr: i4, %RW0_en: i1, %RW0_clk: i1, %RW0_wmode: i1, %RW0_wdata: i42, %RW0_wmask: i1, %W0_addr: i4, %W0_en: i1, %W0_clk: i1, %W0_data: i42, %W0_mask: i1) -> (R0_data: i42, RW0_rdata: i42)
  // CHECK-SAME: attributes {depth = 12 : i64, maskGran = 42 : ui32, numReadPorts = 1 : ui32,
  // CHECK-SAME: numReadWritePorts = 1 : ui32, numWritePorts = 1 : ui32,
  // CHECK-SAME: readLatency = 0 : ui32, readUnderWrite = 0 : ui32,
  // CHECK-SAME: width = 42 : ui32, writeClockIDs = [0 : i32],
  // CHECK-SAME: writeLatency = 1 : ui32, writeUnderWrite = 1 : i32}

  // CHECK-LABEL: hw.module.generated @_M_mask_1_1_1_40_1022_1_1_4_0_a,
  // CHECK-SAME:  @FIRRTLMem(%R0_addr: i10, %R0_en: i1, %R0_clk: i1, %RW0_addr: i10, %RW0_en: i1, %RW0_clk: i1, %RW0_wmode: i1, %RW0_wdata: i40, %RW0_wmask: i4, %W0_addr: i10, %W0_en: i1, %W0_clk: i1, %W0_data: i40, %W0_mask: i4) -> (R0_data: i40, RW0_rdata: i40)
  //
  // This memory has two write ports where both write ports are driven by the
  // same clock.
  //
<<<<<<< HEAD
  // CHECK-NEXT:  hw.module.generated @FIRRTLMem_0_2_0_8_16_1_1_1_0_1_aa,
  // CHECK-SAME: @FIRRTLMem(%W0_addr: i4, %W0_en: i1, %W0_clk: i1, %W0_data: i8, %W1_addr: i4, %W1_en: i1, %W1_clk: i1, %W1_data: i8)
=======
  // CHECK:  hw.module.generated @aa_0_2_0_8_16_1_1_1_0_aa
  // CHECK-SAME: @FIRRTLMem(%W0_addr: i4, %W0_en: i1, %W0_clk: i1, %W0_data: i8, %W0_mask: i1, %W1_addr: i4, %W1_en: i1, %W1_clk: i1, %W1_data: i8, %W1_mask: i1)
>>>>>>> 68cba219
  // CHECK-SAME: attributes {depth = 16 : i64, maskGran = 8 : ui32, numReadPorts = 0 : ui32,
  // CHECK-SAME: numReadWritePorts = 0 : ui32, numWritePorts = 2 : ui32,
  // CHECK-SAME: readLatency = 1 : ui32, readUnderWrite = 0 : ui32,
  // CHECK-SAME: width = 8 : ui32, writeClockIDs = [0 : i32, 0 : i32],
  // CHECK-SAME: writeLatency = 1 : ui32, writeUnderWrite = 1 : i32}
  //
  // This memory is the same as the above memory, but each write port is driven
  // by a different clock.
  //
<<<<<<< HEAD
  // CHECK-NEXT:  hw.module.generated @FIRRTLMem_0_2_0_8_16_1_1_1_0_1_ab,
  // CHECK-SAME: @FIRRTLMem(%W0_addr: i4, %W0_en: i1, %W0_clk: i1, %W0_data: i8, %W1_addr: i4, %W1_en: i1, %W1_clk: i1, %W1_data: i8)
=======
  // CHECK:  hw.module.generated @ab_node_0_2_0_8_16_1_1_1_0_ab,
  // CHECK-SAME: @FIRRTLMem(%W0_addr: i4, %W0_en: i1, %W0_clk: i1, %W0_data: i8, %W0_mask: i1, %W1_addr: i4, %W1_en: i1, %W1_clk: i1, %W1_data: i8, %W1_mask: i1)
>>>>>>> 68cba219
  // CHECK-SAME: attributes {depth = 16 : i64, maskGran = 8 : ui32, numReadPorts = 0 : ui32,
  // CHECK-SAME: numReadWritePorts = 0 : ui32, numWritePorts = 2 : ui32,
  // CHECK-SAME: readLatency = 1 : ui32, readUnderWrite = 0 : ui32,
  // CHECK-SAME: width = 8 : ui32, writeClockIDs = [0 : i32, 1 : i32],
  // CHECK-SAME: writeLatency = 1 : ui32, writeUnderWrite = 1 : i32}
  //

  // CHECK-LABEL:  hw.module.generated @mem0_1_0_0_32_1_0_1_0_1
  // CHECK-SAME: @FIRRTLMem(%R0_addr: i1, %R0_en: i1, %R0_clk: i1) -> (R0_data: i32)
  // CHECK-SAME: attributes {depth = 1 : i64, maskGran = 32 : ui32, numReadPorts = 1 : ui32,
  // CHECK-SAME: numReadWritePorts = 0 : ui32, numWritePorts = 0 : ui32,
  // CHECK-SAME: readLatency = 0 : ui32, readUnderWrite = 1 : ui32,
  // CHECK-SAME: width = 32 : ui32, writeClockIDs = [],
  // CHECK-SAME: writeLatency = 1 : ui32, writeUnderWrite = 1 : i32}
<<<<<<< HEAD
  // CHECK-NEXT:  hw.module.generated @FIRRTLMem_1_0_0_42_12_0_1_0_0_1,
  // CHECK-SAME: @FIRRTLMem(%R0_addr: i4, %R0_en: i1, %R0_clk: i1) -> (R0_data: i42)
  // CHECK-SAME: attributes {depth = 12 : i64, maskGran = 42 : ui32, numReadPorts = 1 : ui32,
  // CHECK-SAME: numReadWritePorts = 0 : ui32, numWritePorts = 0 : ui32,
  // CHECK-SAME: readLatency = 0 : ui32, readUnderWrite = 0 : ui32,
  // CHECK-SAME: width = 42 : ui32, writeClockIDs = [],
  // CHECK-SAME: writeLatency = 1 : ui32, writeUnderWrite = 1 : i32}
  // CHECK-NEXT: hw.module.generated @FIRRTLMem_1_1_1_40_1022_1_1_4_0_1_a,
  // CHECK-SAME:  @FIRRTLMem(%R0_addr: i10, %R0_en: i1, %R0_clk: i1, %RW0_addr: i10, %RW0_en: i1, %RW0_clk: i1, %RW0_wmode: i1, %RW0_wdata: i40, %RW0_wmask: i4, %W0_addr: i10, %W0_en: i1, %W0_clk: i1, %W0_data: i40, %W0_mask: i4) -> (R0_data: i40, RW0_rdata: i40)
  // CHECK-NEXT:  hw.module.generated @FIRRTLMem_1_1_1_42_12_0_1_1_0_1_a,
  // CHECK-SAME: @FIRRTLMem(%R0_addr: i4, %R0_en: i1, %R0_clk: i1, %RW0_addr: i4, %RW0_en: i1, %RW0_clk: i1, %RW0_wmode: i1, %RW0_wdata: i42, %W0_addr: i4, %W0_en: i1, %W0_clk: i1, %W0_data: i42) -> (R0_data: i42, RW0_rdata: i42)
  // CHECK-SAME: attributes {depth = 12 : i64, maskGran = 42 : ui32, numReadPorts = 1 : ui32,
  // CHECK-SAME: numReadWritePorts = 1 : ui32, numWritePorts = 1 : ui32,
  // CHECK-SAME: readLatency = 0 : ui32, readUnderWrite = 0 : ui32,
  // CHECK-SAME: width = 42 : ui32, writeClockIDs = [0 : i32],
  // CHECK-SAME: writeLatency = 1 : ui32, writeUnderWrite = 1 : i32}
=======



>>>>>>> 68cba219

  // CHECK-LABEL: hw.module @Simple
  firrtl.module @Simple(in %in1: !firrtl.uint<4>,
                        in %in2: !firrtl.uint<2>,
                        in %in3: !firrtl.sint<8>,
                        in %in4: !firrtl.uint<0>,
                        in %in5: !firrtl.sint<0>,
                        out %out1: !firrtl.sint<1>,
                        out %out2: !firrtl.sint<1>  ) {
    // Issue #364: https://github.com/llvm/circt/issues/364
    // CHECK: = hw.constant -1175 : i12
    // CHECK-DAG: hw.constant -4 : i4
    %c12_ui4 = firrtl.constant 12 : !firrtl.uint<4>

    // CHECK-DAG: hw.constant 2 : i3
    %c2_si3 = firrtl.constant 2 : !firrtl.sint<3>


    // CHECK: %out4 = sv.wire sym @__Simple__out4 : !hw.inout<i4>
    // CHECK: %out5 = sv.wire : !hw.inout<i4>
    %out4 = firrtl.wire {annotations = [{class = "firrtl.transforms.DontTouchAnnotation"}]} : !firrtl.uint<4>
    %out5 = firrtl.wire : !firrtl.uint<4>
    // CHECK: sv.wire sym @__Simple{{.*}}
    // CHECK: sv.wire sym @__Simple{{.*}}
    %500 = firrtl.wire {annotations = [{class = "firrtl.transforms.DontTouchAnnotation"}]} : !firrtl.uint<4>
    %501 = firrtl.wire {annotations = [{class = "firrtl.transforms.DontTouchAnnotation"}]} : !firrtl.uint<5>

    // CHECK: sv.wire sym @__Simple__dntnode
    %dntnode = firrtl.node %in1 {annotations = [{class = "firrtl.transforms.DontTouchAnnotation"}]} : !firrtl.uint<4>

    // CHECK: %clockWire = sv.wire  : !hw.inout<i1>
    // CHECK: sv.assign %clockWire, %false : i1
    %c0_clock = firrtl.specialconstant 0 : !firrtl.clock
    %clockWire = firrtl.wire : !firrtl.clock
    firrtl.connect %clockWire, %c0_clock : !firrtl.clock, !firrtl.clock

    // CHECK: sv.assign %out5, %c0_i4 : i4
    %tmp1 = firrtl.invalidvalue : !firrtl.uint<4>
    firrtl.connect %out5, %tmp1 : !firrtl.uint<4>, !firrtl.uint<4>

    // CHECK: [[ZEXT:%.+]] = comb.concat %false, %in1 : i1, i4
    // CHECK: [[ADD:%.+]] = comb.add %c12_i5, [[ZEXT]] : i5
    %0 = firrtl.add %c12_ui4, %in1 : (!firrtl.uint<4>, !firrtl.uint<4>) -> !firrtl.uint<5>

    %1 = firrtl.asUInt %in1 : (!firrtl.uint<4>) -> !firrtl.uint<4>

    // CHECK: [[ZEXT1:%.+]] = comb.concat %false, [[ADD]] : i1, i5
    // CHECK: [[ZEXT2:%.+]] = comb.concat %c0_i2, %in1 : i2, i4
    // CHECK-NEXT: [[SUB:%.+]] = comb.sub [[ZEXT1]], [[ZEXT2]] : i6
    %2 = firrtl.sub %0, %1 : (!firrtl.uint<5>, !firrtl.uint<4>) -> !firrtl.uint<6>

    %in2s = firrtl.asSInt %in2 : (!firrtl.uint<2>) -> !firrtl.sint<2>

    // CHECK: [[PADRES_SIGN:%.+]] = comb.extract %in2 from 1 : (i2) -> i1
    // CHECK: [[PADRES:%.+]] = comb.concat  [[PADRES_SIGN]], %in2 : i1, i2
    %3 = firrtl.pad %in2s, 3 : (!firrtl.sint<2>) -> !firrtl.sint<3>

    // CHECK: [[PADRES2:%.+]] = comb.concat %c0_i2, %in2 : i2, i2
    %4 = firrtl.pad %in2, 4 : (!firrtl.uint<2>) -> !firrtl.uint<4>

    // CHECK: [[IN2EXT:%.+]] = comb.concat %c0_i2, %in2 : i2, i2
    // CHECK: [[XOR:%.+]] = comb.xor [[IN2EXT]], [[PADRES2]] : i4
    %5 = firrtl.xor %in2, %4 : (!firrtl.uint<2>, !firrtl.uint<4>) -> !firrtl.uint<4>

    // CHECK: comb.and [[XOR]]
    %and = firrtl.and %5, %4 : (!firrtl.uint<4>, !firrtl.uint<4>) -> !firrtl.uint<4>

    // CHECK: comb.or [[XOR]]
    %or = firrtl.or %5, %4 : (!firrtl.uint<4>, !firrtl.uint<4>) -> !firrtl.uint<4>

    // CHECK: [[CONCAT1:%.+]] = comb.concat [[PADRES2]], [[XOR]] : i4, i4
    %6 = firrtl.cat %4, %5 : (!firrtl.uint<4>, !firrtl.uint<4>) -> !firrtl.uint<8>

    // CHECK: comb.concat %in1, %in2
    %7 = firrtl.cat %in1, %in2 : (!firrtl.uint<4>, !firrtl.uint<2>) -> !firrtl.uint<6>

    // CHECK-NEXT: sv.assign %out5, [[PADRES2]] : i4
    firrtl.connect %out5, %4 : !firrtl.uint<4>, !firrtl.uint<4>

    // CHECK-NEXT: sv.assign %out4, [[XOR]] : i4
    firrtl.connect %out4, %5 : !firrtl.uint<4>, !firrtl.uint<4>

    // CHECK-NEXT: [[ZEXT:%.+]] = comb.concat %c0_i2, %in2 : i2, i2
    // CHECK-NEXT: sv.assign %out4, [[ZEXT]] : i4
    firrtl.connect %out4, %in2 : !firrtl.uint<4>, !firrtl.uint<2>

    // CHECK-NEXT: %test-name = sv.wire sym @"__Simple__test-name" : !hw.inout<i4>
    firrtl.wire {name = "test-name", annotations = [{class = "firrtl.transforms.DontTouchAnnotation"}]} : !firrtl.uint<4>

    // CHECK-NEXT: = sv.wire : !hw.inout<i2>
    %_t_1 = firrtl.wire : !firrtl.uint<2>

    // CHECK-NEXT: = sv.wire  : !hw.inout<array<13xi1>>
    %_t_2 = firrtl.wire : !firrtl.vector<uint<1>, 13>

    // CHECK-NEXT: = sv.wire  : !hw.inout<array<13xi2>>
    %_t_3 = firrtl.wire : !firrtl.vector<uint<2>, 13>

    // CHECK-NEXT: = comb.extract [[CONCAT1]] from 3 : (i8) -> i5
    %8 = firrtl.bits %6 7 to 3 : (!firrtl.uint<8>) -> !firrtl.uint<5>

    // CHECK-NEXT: = comb.extract [[CONCAT1]] from 5 : (i8) -> i3
    %9 = firrtl.head %6, 3 : (!firrtl.uint<8>) -> !firrtl.uint<3>

    // CHECK-NEXT: = comb.extract [[CONCAT1]] from 0 : (i8) -> i5
    %10 = firrtl.tail %6, 3 : (!firrtl.uint<8>) -> !firrtl.uint<5>

    // CHECK-NEXT: = comb.extract [[CONCAT1]] from 3 : (i8) -> i5
    %11 = firrtl.shr %6, 3 : (!firrtl.uint<8>) -> !firrtl.uint<5>

    %12 = firrtl.shr %6, 8 : (!firrtl.uint<8>) -> !firrtl.uint<1>

    // CHECK-NEXT: = comb.extract %in3 from 7 : (i8) -> i1
    %13 = firrtl.shr %in3, 8 : (!firrtl.sint<8>) -> !firrtl.sint<1>

    // CHECK-NEXT: = comb.concat [[CONCAT1]], %c0_i3 : i8, i3
    %14 = firrtl.shl %6, 3 : (!firrtl.uint<8>) -> !firrtl.uint<11>

    // CHECK-NEXT: = comb.parity [[CONCAT1]] : i8
    %15 = firrtl.xorr %6 : (!firrtl.uint<8>) -> !firrtl.uint<1>

    // CHECK-NEXT: = comb.icmp eq  {{.*}}, %c-1_i8 : i8
    %16 = firrtl.andr %6 : (!firrtl.uint<8>) -> !firrtl.uint<1>

    // CHECK-NEXT: = comb.icmp ne {{.*}}, %c0_i8 : i8
    %17 = firrtl.orr %6 : (!firrtl.uint<8>) -> !firrtl.uint<1>

    // CHECK-NEXT: [[ZEXTC1:%.+]] = comb.concat %c0_i6, [[CONCAT1]] : i6, i8
    // CHECK-NEXT: [[ZEXT2:%.+]] = comb.concat %c0_i8, [[SUB]] : i8, i6
    // CHECK-NEXT: [[VAL18:%.+]] = comb.mul  [[ZEXTC1]], [[ZEXT2]] : i14
    %18 = firrtl.mul %6, %2 : (!firrtl.uint<8>, !firrtl.uint<6>) -> !firrtl.uint<14>

    // CHECK: [[IN3SEXT:%.+]] = comb.concat {{.*}}, %in3 : i1, i8
    // CHECK: [[PADRESSEXT:%.+]] = comb.concat {{.*}}, [[PADRES]] : i6, i3
    // CHECK-NEXT: = comb.divs [[IN3SEXT]], [[PADRESSEXT]] : i9
    %19 = firrtl.div %in3, %3 : (!firrtl.sint<8>, !firrtl.sint<3>) -> !firrtl.sint<9>

    // CHECK: [[IN3EX:%.+]] = comb.concat {{.*}}, [[PADRES]] : i5, i3
    // CHECK-NEXT: [[MOD1:%.+]] = comb.mods %in3, [[IN3EX]] : i8
    // CHECK-NEXT: = comb.extract [[MOD1]] from 0 : (i8) -> i3
    %20 = firrtl.rem %in3, %3 : (!firrtl.sint<8>, !firrtl.sint<3>) -> !firrtl.sint<3>

    // CHECK: [[IN4EX:%.+]] = comb.concat {{.*}}, [[PADRES]] : i5, i3
    // CHECK-NEXT: [[MOD2:%.+]] = comb.mods [[IN4EX]], %in3 : i8
    // CHECK-NEXT: = comb.extract [[MOD2]] from 0 : (i8) -> i3
    %21 = firrtl.rem %3, %in3 : (!firrtl.sint<3>, !firrtl.sint<8>) -> !firrtl.sint<3>

    // Nodes with names but no attribute are just dropped.
    %n1 = firrtl.node %in2  {name = "n1"} : !firrtl.uint<2>

    // CHECK-NEXT: [[WIRE:%n2]] = sv.wire sym @__Simple__n2 : !hw.inout<i2>
    // CHECK-NEXT: sv.assign [[WIRE]], %in2 : i2
    %n2 = firrtl.node %in2  {name = "n2", annotations = [{class = "firrtl.transforms.DontTouchAnnotation"}]} : !firrtl.uint<2>

    // Nodes with no names are just dropped.
    %22 = firrtl.node %in2 {name = ""} : !firrtl.uint<2>

    // CHECK-NEXT: [[WIRE:%n3]] = sv.wire sym @nodeSym : !hw.inout<i2>
    // CHECK-NEXT: sv.assign [[WIRE]], %in2 : i2
    %n3 = firrtl.node sym @nodeSym %in2 : !firrtl.uint<2>

    // CHECK-NEXT: [[CVT:%.+]] = comb.concat %false, %in2 : i1, i2
    %23 = firrtl.cvt %22 : (!firrtl.uint<2>) -> !firrtl.sint<3>

    // Will be dropped, here because this triggered a crash
    %s23 = firrtl.cvt %in3 : (!firrtl.sint<8>) -> !firrtl.sint<8>

    // CHECK-NEXT: [[XOR:%.+]] = comb.xor [[CVT]], %c-1_i3 : i3
    %24 = firrtl.not %23 : (!firrtl.sint<3>) -> !firrtl.uint<3>

    %s24 = firrtl.asSInt %24 : (!firrtl.uint<3>) -> !firrtl.sint<3>

    // CHECK: [[SEXT:%.+]] = comb.concat {{.*}}, [[XOR]] : i1, i3
    // CHECK-NEXT: [[SUB:%.+]] = comb.sub %c0_i4, [[SEXT]] : i4
    %25 = firrtl.neg %s24 : (!firrtl.sint<3>) -> !firrtl.sint<4>

    // CHECK: [[CVT4:%.+]] = comb.concat {{.*}}, [[CVT]] : i1, i3
    // CHECK-NEXT: comb.mux {{.*}}, [[CVT4]], [[SUB]] : i4
    %26 = firrtl.mux(%17, %23, %25) : (!firrtl.uint<1>, !firrtl.sint<3>, !firrtl.sint<4>) -> !firrtl.sint<4>

    // CHECK-NEXT: = comb.icmp eq  {{.*}}, %c-1_i14 : i14
    %28 = firrtl.andr %18 : (!firrtl.uint<14>) -> !firrtl.uint<1>

    // CHECK-NEXT: [[XOREXT:%.+]] = comb.concat %c0_i11, [[XOR]]
    // CHECK-NEXT: [[SHIFT:%.+]] = comb.shru [[XOREXT]], [[VAL18]] : i14
    // CHECK-NEXT: [[DSHR:%.+]] = comb.extract [[SHIFT]] from 0 : (i14) -> i3
    %29 = firrtl.dshr %24, %18 : (!firrtl.uint<3>, !firrtl.uint<14>) -> !firrtl.uint<3>

    // CHECK-NEXT: = comb.concat %c0_i5, {{.*}} : i5, i3
    // CHECK-NEXT: [[SHIFT:%.+]] = comb.shrs %in3, {{.*}} : i8
    %a29 = firrtl.dshr %in3, %9 : (!firrtl.sint<8>, !firrtl.uint<3>) -> !firrtl.sint<8>

    // CHECK: = comb.concat {{.*}}, %in3 : i7, i8
    // CHECK-NEXT: = comb.concat %c0_i12, [[DSHR]]
    // CHECK-NEXT: [[SHIFT:%.+]] = comb.shl {{.*}}, {{.*}} : i15
    %30 = firrtl.dshl %in3, %29 : (!firrtl.sint<8>, !firrtl.uint<3>) -> !firrtl.sint<15>

    // CHECK-NEXT: = comb.shl [[DSHR]], [[DSHR]] : i3
    %dshlw = firrtl.dshlw %29, %29 : (!firrtl.uint<3>, !firrtl.uint<3>) -> !firrtl.uint<3>

    // Issue #367: https://github.com/llvm/circt/issues/367
    // CHECK: = comb.concat {{.*}} : i10, i4
    // CHECK-NEXT: [[SHIFT:%.+]] = comb.shrs {{.*}}, {{.*}} : i14
    // CHECK-NEXT: = comb.extract [[SHIFT]] from 0 : (i14) -> i4
    %31 = firrtl.dshr %25, %18 : (!firrtl.sint<4>, !firrtl.uint<14>) -> !firrtl.sint<4>

    // CHECK-NEXT: comb.icmp ule {{.*}}, {{.*}} : i4
    %41 = firrtl.leq %in1, %4 : (!firrtl.uint<4>, !firrtl.uint<4>) -> !firrtl.uint<1>
    // CHECK-NEXT: comb.icmp ult {{.*}}, {{.*}} : i4
    %42 = firrtl.lt %in1, %4 : (!firrtl.uint<4>, !firrtl.uint<4>) -> !firrtl.uint<1>
    // CHECK-NEXT: comb.icmp uge {{.*}}, {{.*}} : i4
    %43 = firrtl.geq %in1, %4 : (!firrtl.uint<4>, !firrtl.uint<4>) -> !firrtl.uint<1>
    // CHECK-NEXT: comb.icmp ugt {{.*}}, {{.*}} : i4
    %44 = firrtl.gt %in1, %4 : (!firrtl.uint<4>, !firrtl.uint<4>) -> !firrtl.uint<1>
    // CHECK-NEXT: comb.icmp eq {{.*}}, {{.*}} : i4
    %45 = firrtl.eq %in1, %4 : (!firrtl.uint<4>, !firrtl.uint<4>) -> !firrtl.uint<1>
    // CHECK-NEXT: comb.icmp ne {{.*}}, {{.*}} : i4
    %46 = firrtl.neq %in1, %4 : (!firrtl.uint<4>, !firrtl.uint<4>) -> !firrtl.uint<1>

    // Noop
    %47 = firrtl.asClock %44 : (!firrtl.uint<1>) -> !firrtl.clock
    %48 = firrtl.asAsyncReset %44 : (!firrtl.uint<1>) -> !firrtl.asyncreset

    // CHECK: [[VERB1:%.+]] = sv.verbatim.expr "MAGIC_CONSTANT" : () -> i42
    // CHECK: [[VERB2:%.+]] = sv.verbatim.expr "$bits({{[{][{]0[}][}]}}, {{[{][{]1[}][}]}})"([[VERB1]]) : (i42) -> i32 {symbols = [@Simple]}
    // CHECK: [[VERB3:%.+]] = sv.verbatim.expr "$size({{[{][{]0[}][}]}}, {{[{][{]1[}][}]}})"([[VERB1]]) : (i42) -> !hw.inout<i32> {symbols = [@Simple]}
    // CHECK: [[VERB3READ:%.+]] = sv.read_inout [[VERB3]]
    // CHECK: [[VERB1EXT:%.+]] = comb.concat {{%.+}}, [[VERB1]] : i1, i42
    // CHECK: [[VERB2EXT:%.+]] = comb.concat {{%.+}}, [[VERB2]] : i11, i32
    // CHECK: [[ADD:%.+]] = comb.add [[VERB1EXT]], [[VERB2EXT]] : i43
    // CHECK: [[VERB3EXT:%.+]] = comb.concat {{%.+}}, [[VERB3READ]] : i12, i32
    // CHECK: [[ADDEXT:%.+]] = comb.concat {{%.+}}, [[ADD]] : i1, i43
    // CHECK: = comb.add [[VERB3EXT]], [[ADDEXT]] : i44
    %56 = firrtl.verbatim.expr "MAGIC_CONSTANT" : () -> !firrtl.uint<42>
    %57 = firrtl.verbatim.expr "$bits({{0}}, {{1}})"(%56) : (!firrtl.uint<42>) -> !firrtl.uint<32> {symbols = [@Simple]}
    %58 = firrtl.verbatim.wire "$size({{0}}, {{1}})"(%56) : (!firrtl.uint<42>) -> !firrtl.uint<32> {symbols = [@Simple]}
    %59 = firrtl.add %56, %57 : (!firrtl.uint<42>, !firrtl.uint<32>) -> !firrtl.uint<43>
    %60 = firrtl.add %58, %59 : (!firrtl.uint<32>, !firrtl.uint<43>) -> !firrtl.uint<44>

    // Issue #353
    // CHECK: [[PADRES_EXT:%.+]] = comb.concat {{.*}}, [[PADRES]] : i5, i3
    // CHECK: = comb.and %in3, [[PADRES_EXT]] : i8
    %49 = firrtl.and %in3, %3 : (!firrtl.sint<8>, !firrtl.sint<3>) -> !firrtl.uint<8>

    // Issue #355: https://github.com/llvm/circt/issues/355
    // CHECK: [[IN1:%.+]] = comb.concat %c0_i6, %in1 : i6, i4
    // CHECK: [[DIV:%.+]] = comb.divu [[IN1]], %c306_i10 : i10
    // CHECK: = comb.extract [[DIV]] from 0 : (i10) -> i4
    %c306_ui10 = firrtl.constant 306 : !firrtl.uint<10>
    %50 = firrtl.div %in1, %c306_ui10 : (!firrtl.uint<4>, !firrtl.uint<10>) -> !firrtl.uint<4>

    %c1175_ui11 = firrtl.constant 1175 : !firrtl.uint<11>
    %51 = firrtl.neg %c1175_ui11 : (!firrtl.uint<11>) -> !firrtl.sint<12>
    // https://github.com/llvm/circt/issues/821
    // CHECK: [[CONCAT:%.+]] = comb.concat %false, %in1 : i1, i4
    // CHECK:  = comb.sub %c0_i5, [[CONCAT]] : i5
    %52 = firrtl.neg %in1 : (!firrtl.uint<4>) -> !firrtl.sint<5>
    %53 = firrtl.neg %in4 : (!firrtl.uint<0>) -> !firrtl.sint<1>
    // CHECK: [[SEXT:%.+]] = comb.concat {{.*}}, %in3 : i1, i8
    // CHECK: = comb.sub %c0_i9, [[SEXT]] : i9
    %54 = firrtl.neg %in3 : (!firrtl.sint<8>) -> !firrtl.sint<9>
    // CHECK: hw.output %false, %false : i1, i1
    firrtl.connect %out1, %53 : !firrtl.sint<1>, !firrtl.sint<1>
    %55 = firrtl.neg %in5 : (!firrtl.sint<0>) -> !firrtl.sint<1>
    firrtl.connect %out2, %55 : !firrtl.sint<1>, !firrtl.sint<1>
  }

//   module Print :
//    input clock: Clock
//    input reset: UInt<1>
//    input a: UInt<4>
//    input b: UInt<4>
//    printf(clock, reset, "No operands!\n")
//    printf(clock, reset, "Hi %x %x\n", add(a, a), b)

  // CHECK-LABEL: hw.module @Print
  firrtl.module @Print(in %clock: !firrtl.clock, in %reset: !firrtl.uint<1>,
                       in %a: !firrtl.uint<4>, in %b: !firrtl.uint<4>) {
    // CHECK: [[ADD:%.+]] = comb.add

    // CHECK: sv.always posedge %clock {
    // CHECK-NEXT:   sv.ifdef.procedural "SYNTHESIS" {
    // CHECK-NEXT:   } else  {
    // CHECK-NEXT:     %PRINTF_COND_ = sv.verbatim.expr "`PRINTF_COND_" : () -> i1
    // CHECK-NEXT:     [[AND:%.+]] = comb.and %PRINTF_COND_, %reset
    // CHECK-NEXT:     sv.if [[AND]] {
    // CHECK-NEXT:       sv.fwrite "No operands!\0A"
    // CHECK-NEXT:     }
    // CHECK-NEXT:     %PRINTF_COND__0 = sv.verbatim.expr "`PRINTF_COND_" : () -> i1
    // CHECK-NEXT:     [[AND:%.+]] = comb.and %PRINTF_COND__0, %reset : i1
    // CHECK-NEXT:     sv.if [[AND]] {
    // CHECK-NEXT:       sv.fwrite "Hi %x %x\0A"(%2, %b) : i5, i4
    // CHECK-NEXT:     }
    // CHECK-NEXT:   }
    // CHECK-NEXT: }
   firrtl.printf %clock, %reset, "No operands!\0A"

    %0 = firrtl.add %a, %a : (!firrtl.uint<4>, !firrtl.uint<4>) -> !firrtl.uint<5>

    firrtl.printf %clock, %reset, "Hi %x %x\0A"(%0, %b) : !firrtl.uint<5>, !firrtl.uint<4>

    firrtl.skip

    // CHECK: hw.output
   }



// module Stop3 :
//    input clock1: Clock
//    input clock2: Clock
//    input reset: UInt<1>
//    stop(clock1, reset, 42)
//    stop(clock2, reset, 0)

  // CHECK-LABEL: hw.module @Stop
  firrtl.module @Stop(in %clock1: !firrtl.clock, in %clock2: !firrtl.clock, in %reset: !firrtl.uint<1>) {

    // CHECK-NEXT: sv.always posedge %clock1 {
    // CHECK-NEXT:   sv.ifdef.procedural "SYNTHESIS" {
    // CHECK-NEXT:   } else {
    // CHECK-NEXT:     %STOP_COND_ = sv.verbatim.expr "`STOP_COND_" : () -> i1
    // CHECK-NEXT:     %0 = comb.and %STOP_COND_, %reset : i1
    // CHECK-NEXT:     sv.if %0 {
    // CHECK-NEXT:       sv.fatal
    // CHECK-NEXT:     }
    // CHECK-NEXT:   }
    // CHECK-NEXT: }
    firrtl.stop %clock1, %reset, 42

    // CHECK-NEXT: sv.always posedge %clock2 {
    // CHECK-NEXT:   sv.ifdef.procedural "SYNTHESIS" {
    // CHECK-NEXT:   } else {
    // CHECK-NEXT:     %STOP_COND_ = sv.verbatim.expr "`STOP_COND_" : () -> i1
    // CHECK-NEXT:     %0 = comb.and %STOP_COND_, %reset : i1
    // CHECK-NEXT:     sv.if %0 {
    // CHECK-NEXT:       sv.finish
    // CHECK-NEXT:     }
    // CHECK-NEXT:   }
    // CHECK-NEXT: }
    firrtl.stop %clock2, %reset, 0
  }

  // circuit Verification:
  //   module Verification:
  //     input clock: Clock
  //     input aCond: UInt<8>
  //     input aEn: UInt<8>
  //     input bCond: UInt<1>
  //     input bEn: UInt<1>
  //     input cCond: UInt<1>
  //     input cEn: UInt<1>
  //     assert(clock, bCond, bEn, "assert0")
  //     assert(clock, bCond, bEn, "assert0") : assert_0
  //     assume(clock, aCond, aEn, "assume0")
  //     assume(clock, aCond, aEn, "assume0") : assume_0
  //     cover(clock,  cCond, cEn, "cover0)"
  //     cover(clock,  cCond, cEn, "cover0)" : cover_0

  // CHECK-LABEL: hw.module @Verification
  firrtl.module @Verification(in %clock: !firrtl.clock, in %aCond: !firrtl.uint<1>,
    in %aEn: !firrtl.uint<1>, in %bCond: !firrtl.uint<1>, in %bEn: !firrtl.uint<1>,
    in %cCond: !firrtl.uint<1>, in %cEn: !firrtl.uint<1>, in %value: !firrtl.uint<42>) {

    firrtl.assert %clock, %aCond, %aEn, "assert0" {isConcurrent = true}
    firrtl.assert %clock, %aCond, %aEn, "assert0" {isConcurrent = true, name = "assert_0"}
    firrtl.assert %clock, %aCond, %aEn, "assert0"(%value) : !firrtl.uint<42> {isConcurrent = true}
    // CHECK-NEXT: [[TRUE:%.+]] = hw.constant true
    // CHECK-NEXT: [[TMP1:%.+]] = comb.xor %aEn, [[TRUE]]
    // CHECK-NEXT: [[TMP2:%.+]] = comb.or [[TMP1]], %aCond
    // CHECK-NEXT: sv.assert.concurrent posedge %clock, [[TMP2]] message "assert0"
    // CHECK-NEXT: [[TRUE:%.+]] = hw.constant true
    // CHECK-NEXT: [[TMP3:%.+]] = comb.xor %aEn, [[TRUE]]
    // CHECK-NEXT: [[TMP4:%.+]] = comb.or [[TMP3]], %aCond
    // CHECK-NEXT: sv.assert.concurrent posedge %clock, [[TMP4]] label "assert__assert_0" message "assert0"
    // CHECK-NEXT: [[TRUE:%.+]] = hw.constant true
    // CHECK-NEXT: [[TMP5:%.+]] = comb.xor %aEn, [[TRUE]]
    // CHECK-NEXT: [[TMP6:%.+]] = comb.or [[TMP5]], %aCond
    // CHECK-NEXT: sv.assert.concurrent posedge %clock, [[TMP6]] message "assert0"(%value) : i42
    // CHECK-NEXT: sv.ifdef "USE_PROPERTY_AS_CONSTRAINT" {
    // CHECK-NEXT:   sv.assume.concurrent posedge %clock, [[TMP2]]
    // CHECK-NEXT:   sv.assume.concurrent posedge %clock, [[TMP4]] label "assume__assert_0"
    // CHECK-NEXT:   sv.assume.concurrent posedge %clock, [[TMP6]]
    // CHECK-NEXT: }
    firrtl.assume %clock, %bCond, %bEn, "assume0" {isConcurrent = true}
    firrtl.assume %clock, %bCond, %bEn, "assume0" {isConcurrent = true, name = "assume_0"}
    firrtl.assume %clock, %bCond, %bEn, "assume0"(%value) : !firrtl.uint<42> {isConcurrent = true}
    // CHECK-NEXT: [[TRUE:%.+]] = hw.constant true
    // CHECK-NEXT: [[TMP1:%.+]] = comb.xor %bEn, [[TRUE]]
    // CHECK-NEXT: [[TMP2:%.+]] = comb.or [[TMP1]], %bCond
    // CHECK-NEXT: sv.assume.concurrent posedge %clock, [[TMP2]] message "assume0"
    // CHECK-NEXT: [[TRUE:%.+]] = hw.constant true
    // CHECK-NEXT: [[TMP1:%.+]] = comb.xor %bEn, [[TRUE]]
    // CHECK-NEXT: [[TMP2:%.+]] = comb.or [[TMP1]], %bCond
    // CHECK-NEXT: sv.assume.concurrent posedge %clock, [[TMP2]] label "assume__assume_0" message "assume0"
    // CHECK-NEXT: [[TRUE:%.+]] = hw.constant true
    // CHECK-NEXT: [[TMP1:%.+]] = comb.xor %bEn, [[TRUE]]
    // CHECK-NEXT: [[TMP2:%.+]] = comb.or [[TMP1]], %bCond
    // CHECK-NEXT: sv.assume.concurrent posedge %clock, [[TMP2]] message "assume0"(%value) : i42
    firrtl.cover %clock, %cCond, %cEn, "cover0" {isConcurrent = true}
    firrtl.cover %clock, %cCond, %cEn, "cover0" {isConcurrent = true, name = "cover_0"}
    firrtl.cover %clock, %cCond, %cEn, "cover0"(%value) : !firrtl.uint<42> {isConcurrent = true}
    // CHECK-NEXT: [[TRUE:%.+]] = hw.constant true
    // CHECK-NEXT: [[TMP1:%.+]] = comb.xor %cEn, [[TRUE]]
    // CHECK-NEXT: [[TMP2:%.+]] = comb.or [[TMP1]], %cCond
    // CHECK-NEXT: sv.cover.concurrent posedge %clock, [[TMP2]]
    // CHECK-NEXT: [[TRUE:%.+]] = hw.constant true
    // CHECK-NEXT: [[TMP1:%.+]] = comb.xor %cEn, [[TRUE]]
    // CHECK-NEXT: [[TMP2:%.+]] = comb.or [[TMP1]], %cCond
    // CHECK-NEXT: sv.cover.concurrent posedge %clock, [[TMP2]] label "cover__cover_0"
    // CHECK-NEXT: [[TRUE:%.+]] = hw.constant true
    // CHECK-NEXT: [[TMP1:%.+]] = comb.xor %cEn, [[TRUE]]
    // CHECK-NEXT: [[TMP2:%.+]] = comb.or [[TMP1]], %cCond
    // CHECK-NEXT: sv.cover.concurrent posedge %clock, [[TMP2]]
    firrtl.cover %clock, %cCond, %cEn, "cover1" {eventControl = 1 : i32, isConcurrent = true, name = "cover_1"}
    firrtl.cover %clock, %cCond, %cEn, "cover2" {eventControl = 2 : i32, isConcurrent = true, name = "cover_2"}
    // CHECK: sv.cover.concurrent negedge %clock, {{%.+}} label "cover__cover_1"
    // CHECK: sv.cover.concurrent edge %clock, {{%.+}} label "cover__cover_2"

    // CHECK-NEXT: sv.always posedge %clock {
    // CHECK-NEXT:   sv.if %aEn {
    // CHECK-NEXT:     sv.assert %aCond, immediate message "assert0"
    // CHECK-NEXT:     sv.assert %aCond, immediate label "assert__assert_0" message "assert0"
    // CHECK-NEXT:     sv.assert %aCond, immediate message "assert0"(%value) : i42
    // CHECK-NEXT:   }
    // CHECK-NEXT:   sv.if %bEn {
    // CHECK-NEXT:     sv.assume %bCond, immediate message "assume0"
    // CHECK-NEXT:     sv.assume %bCond, immediate label "assume__assume_0" message "assume0"
    // CHECK-NEXT:     sv.assume %bCond, immediate message "assume0"(%value) : i42
    // CHECK-NEXT:   }
    // CHECK-NEXT:   sv.if %cEn {
    // CHECK-NEXT:     sv.cover %cCond, immediate
    // CHECK-NOT:        label
    // CHECK-NEXT:     sv.cover %cCond, immediate label "cover__cover_0"
    // CHECK-NEXT:     sv.cover %cCond, immediate
    // CHECK-NOT:        label
    // CHECK-NEXT:   }
    // CHECK-NEXT: }
    firrtl.assert %clock, %aCond, %aEn, "assert0"
    firrtl.assert %clock, %aCond, %aEn, "assert0" {name = "assert_0"}
    firrtl.assert %clock, %aCond, %aEn, "assert0"(%value) : !firrtl.uint<42>
    firrtl.assume %clock, %bCond, %bEn, "assume0"
    firrtl.assume %clock, %bCond, %bEn, "assume0" {name = "assume_0"}
    firrtl.assume %clock, %bCond, %bEn, "assume0"(%value) : !firrtl.uint<42>
    firrtl.cover %clock, %cCond, %cEn, "cover0"
    firrtl.cover %clock, %cCond, %cEn, "cover0" {name = "cover_0"}
    firrtl.cover %clock, %cCond, %cEn, "cover0"(%value) : !firrtl.uint<42>
    // CHECK-NEXT: hw.output
  }

  // CHECK-LABEL: hw.module @VerificationGuards
  firrtl.module @VerificationGuards(
    in %clock: !firrtl.clock,
    in %cond: !firrtl.uint<1>,
    in %enable: !firrtl.uint<1>
  ) {
    firrtl.assert %clock, %cond, %enable, "assert0" {isConcurrent = true, guards = ["HELLO", "WORLD"]}
    // CHECK-NEXT: sv.ifdef "HELLO" {
    // CHECK-NEXT:   sv.ifdef "WORLD" {
    // CHECK-NEXT:     [[TRUE:%.+]] = hw.constant true
    // CHECK-NEXT:     [[TMP1:%.+]] = comb.xor %enable, [[TRUE]]
    // CHECK-NEXT:     [[TMP2:%.+]] = comb.or [[TMP1]], %cond
    // CHECK-NEXT:     sv.assert.concurrent posedge %clock, [[TMP2]] message "assert0"
    // CHECK-NEXT:     sv.ifdef "USE_PROPERTY_AS_CONSTRAINT" {
    // CHECK-NEXT:       sv.assume.concurrent posedge %clock, [[TMP2]]
    // CHECK-NEXT:     }
    // CHECK-NEXT:   }
    // CHECK-NEXT: }
    firrtl.assume %clock, %cond, %enable, "assume0" {isConcurrent = true, guards = ["HELLO", "WORLD"]}
    firrtl.cover %clock, %cond, %enable, "cover0" {isConcurrent = true, guards = ["HELLO", "WORLD"]}
    // CHECK-NEXT: sv.ifdef "HELLO" {
    // CHECK-NEXT:   sv.ifdef "WORLD" {
    // CHECK-NEXT:     [[TRUE:%.+]] = hw.constant true
    // CHECK-NEXT:     [[TMP1:%.+]] = comb.xor %enable, [[TRUE]]
    // CHECK-NEXT:     [[TMP2:%.+]] = comb.or [[TMP1]], %cond
    // CHECK-NEXT:     sv.assume.concurrent posedge %clock, [[TMP2]] message "assume0"
    // CHECK-NEXT:     [[TRUE:%.+]] = hw.constant true
    // CHECK-NEXT:     [[TMP1:%.+]] = comb.xor %enable, [[TRUE]]
    // CHECK-NEXT:     [[TMP2:%.+]] = comb.or [[TMP1]], %cond
    // CHECK-NEXT:     sv.cover.concurrent posedge %clock, [[TMP2]]
    // CHECK-NOT:      label
    // CHECK-NEXT:   }
    // CHECK-NEXT: }
  }

  // CHECK-LABEL: hw.module @VerificationAssertFormat
  firrtl.module @VerificationAssertFormat(
    in %clock: !firrtl.clock,
    in %cond: !firrtl.uint<1>,
    in %enable: !firrtl.uint<1>,
    in %value: !firrtl.uint<42>
  ) {
    firrtl.assert %clock, %cond, %enable, "assert0" {isConcurrent = true, format = "sva"}
    // CHECK-NEXT: [[TRUE:%.+]] = hw.constant true
    // CHECK-NEXT: [[TMP1:%.+]] = comb.xor %enable, [[TRUE]]
    // CHECK-NEXT: [[TMP2:%.+]] = comb.or [[TMP1]], %cond
    // CHECK-NEXT: sv.assert.concurrent posedge %clock, [[TMP2]] message "assert0"
    // CHECK-NEXT: sv.ifdef "USE_PROPERTY_AS_CONSTRAINT" {
    // CHECK-NEXT:   sv.assume.concurrent posedge %clock, [[TMP2]]
    // CHECK-NEXT: }
    firrtl.assert %clock, %cond, %enable, "assert1"(%value) : !firrtl.uint<42> {isConcurrent = true, format = "ifElseFatal"}
    // CHECK-NEXT: [[TRUE:%.+]] = hw.constant true
    // CHECK-NEXT: [[TMP1:%.+]] = comb.xor %cond, [[TRUE]]
    // CHECK-NEXT: [[TMP2:%.+]] = comb.and %enable, [[TMP1]]
    // CHECK-NEXT: sv.always posedge %clock {
    // CHECK-NEXT:   sv.ifdef.procedural "SYNTHESIS" {
    // CHECK-NEXT:   } else {
    // CHECK-NEXT:     sv.if [[TMP2]] {
    // CHECK-NEXT:       [[ASSERT_VERBOSE_COND:%.+]] = sv.verbatim.expr "`ASSERT_VERBOSE_COND_"
    // CHECK-NEXT:       sv.if [[ASSERT_VERBOSE_COND]] {
    // CHECK-NEXT:         sv.error "assert1"(%value) : i42
    // CHECK-NEXT:       }
    // CHECK-NEXT:       [[STOP_COND:%.+]] = sv.verbatim.expr "`STOP_COND_"
    // CHECK-NEXT:       sv.if [[STOP_COND]] {
    // CHECK-NEXT:         sv.fatal
    // CHECK-NEXT:       }
    // CHECK-NEXT:     }
    // CHECK-NEXT:   }
    // CHECK-NEXT: }
  }

  firrtl.module @bar(in %io_cpu_flush: !firrtl.uint<1>) {
    // CHECK: hw.probe @baz, %io_cpu_flush, %io_cpu_flush : i1, i1
    firrtl.probe @baz, %io_cpu_flush, %io_cpu_flush  : !firrtl.uint<1>, !firrtl.uint<1>
  }

  // CHECK-LABEL: hw.module @foo
  firrtl.module @foo() {
    // CHECK-NEXT:  %io_cpu_flush.wire = sv.wire sym @__foo__io_cpu_flush.wire : !hw.inout<i1>
    // CHECK-NEXT:  [[IO:%[0-9]+]] = sv.read_inout %io_cpu_flush.wire
    %io_cpu_flush.wire = firrtl.wire {annotations = [{class = "firrtl.transforms.DontTouchAnnotation"}]} : !firrtl.uint<1>
    // CHECK-NEXT: hw.instance "fetch" @bar(io_cpu_flush: [[IO]]: i1)
    %i = firrtl.instance fetch @bar(in io_cpu_flush: !firrtl.uint<1>)
    firrtl.connect %i, %io_cpu_flush.wire : !firrtl.uint<1>, !firrtl.uint<1>

    %hits_1_7 = firrtl.node %io_cpu_flush.wire {name = "hits_1_7", annotations = [{class = "firrtl.transforms.DontTouchAnnotation"}]} : !firrtl.uint<1>
    // CHECK-NEXT:  %hits_1_7 = sv.wire sym @__foo__hits_1_7
    // CHECK-NEXT:  sv.assign %hits_1_7, [[IO]] : i1
    %1455 = builtin.unrealized_conversion_cast %hits_1_7 : !firrtl.uint<1> to !firrtl.uint<1>
  }

  // CHECK: sv.bind <@bindTest::@[[bazSymbol:.+]]>
  // CHECK-NOT: output_file
  // CHECK-NEXT: sv.bind <@bindTest::@[[quxSymbol:.+]]> {
  // CHECK-SAME: output_file = #hw.output_file<"outputDir/bindings.sv", excludeFromFileList>
  // CHECK-NEXT: hw.module @bindTest()
  firrtl.module @bindTest() {
    // CHECK: hw.instance "baz" sym @[[bazSymbol]] @bar
    %baz = firrtl.instance baz {lowerToBind = true} @bar(in io_cpu_flush: !firrtl.uint<1>)
    // CHECK: hw.instance "qux" sym @[[quxSymbol]] @bar
    %qux = firrtl.instance qux {lowerToBind = true, output_file = #hw.output_file<"outputDir/bindings.sv", excludeFromFileList>} @bar(in io_cpu_flush: !firrtl.uint<1>)
  }


  // CHECK-LABEL: hw.module @output_fileTest
  // CHECK-SAME: output_file = #hw.output_file<"output_fileTest/dir/output_fileTest.sv", excludeFromFileList>
  firrtl.module @output_fileTest() attributes {output_file = #hw.output_file<
    "output_fileTest/dir/output_fileTest.sv", excludeFromFileList
  >} {
  }

  // https://github.com/llvm/circt/issues/314
  // CHECK-LABEL: hw.module @issue314
  firrtl.module @issue314(in %inp_2: !firrtl.uint<27>, in %inpi: !firrtl.uint<65>) {
    // CHECK: %c0_i38 = hw.constant 0 : i38
    // CHECK: %tmp48 = sv.wire : !hw.inout<i27>
    %tmp48 = firrtl.wire : !firrtl.uint<27>

    // CHECK-NEXT: %0 = comb.concat %c0_i38, %inp_2 : i38, i27
    // CHECK-NEXT: %1 = comb.divu %0, %inpi : i65
    %0 = firrtl.div %inp_2, %inpi : (!firrtl.uint<27>, !firrtl.uint<65>) -> !firrtl.uint<27>
    // CHECK-NEXT: %2 = comb.extract %1 from 0 : (i65) -> i27
    // CHECK-NEXT: sv.assign %tmp48, %2 : i27
    firrtl.connect %tmp48, %0 : !firrtl.uint<27>, !firrtl.uint<27>
  }

  // https://github.com/llvm/circt/issues/318
  // CHECK-LABEL: hw.module @test_rem
  // CHECK-NEXT:     %0 = comb.modu
  // CHECK-NEXT:     hw.output %0
  firrtl.module @test_rem(in %tmp85: !firrtl.uint<1>, in %tmp79: !firrtl.uint<1>,
       out %out: !firrtl.uint<1>) {
    %2 = firrtl.rem %tmp79, %tmp85 : (!firrtl.uint<1>, !firrtl.uint<1>) -> !firrtl.uint<1>
    firrtl.connect %out, %2 : !firrtl.uint<1>, !firrtl.uint<1>
  }

  // CHECK-LABEL: hw.module @Analog(%a1: !hw.inout<i1>, %b1: !hw.inout<i1>,
  // CHECK:                          %c1: !hw.inout<i1>) -> (outClock: i1) {
  // CHECK-NEXT:   %0 = sv.read_inout %c1 : !hw.inout<i1>
  // CHECK-NEXT:   %1 = sv.read_inout %b1 : !hw.inout<i1>
  // CHECK-NEXT:   %2 = sv.read_inout %a1 : !hw.inout<i1>
  // CHECK-NEXT:   sv.ifdef "SYNTHESIS"  {
  // CHECK-NEXT:     sv.assign %a1, %1 : i1
  // CHECK-NEXT:     sv.assign %a1, %0 : i1
  // CHECK-NEXT:     sv.assign %b1, %2 : i1
  // CHECK-NEXT:     sv.assign %b1, %0 : i1
  // CHECK-NEXT:     sv.assign %c1, %2 : i1
  // CHECK-NEXT:     sv.assign %c1, %1 : i1
  // CHECK-NEXT:    } else {
  // CHECK-NEXT:     sv.ifdef "verilator" {
  // CHECK-NEXT:       sv.verbatim "`error \22Verilator does not support alias and thus cannot arbitrarily connect bidirectional wires and ports\22"
  // CHECK-NEXT:     } else {
  // CHECK-NEXT:       sv.alias %a1, %b1, %c1 : !hw.inout<i1>
  // CHECK-NEXT:     }
  // CHECK-NEXT:    }
  // CHECK-NEXT:    hw.output %2 : i1
  firrtl.module @Analog(in %a1: !firrtl.analog<1>, in %b1: !firrtl.analog<1>,
                        in %c1: !firrtl.analog<1>, out %outClock: !firrtl.clock) {
    firrtl.attach %a1, %b1, %c1 : !firrtl.analog<1>, !firrtl.analog<1>, !firrtl.analog<1>

    %1 = firrtl.asClock %a1 : (!firrtl.analog<1>) -> !firrtl.clock
    firrtl.connect %outClock, %1 : !firrtl.clock, !firrtl.clock
  }


 // module UninitReg1 :
 //   input clock: Clock
 //   input reset : UInt<1>
 //   input cond: UInt<1>
 //   input value: UInt<2>
 //   reg count : UInt<2>, clock with :
 //     reset => (UInt<1>("h0"), count)
 //   node x = count
 //   node _GEN_0 = mux(cond, value, count)
 //   count <= mux(reset, UInt<2>("h0"), _GEN_0)

  // CHECK-LABEL: hw.module @UninitReg1(%clock: i1, %reset: i1, %cond: i1, %value: i2) {

  firrtl.module @UninitReg1(in %clock: !firrtl.clock, in %reset: !firrtl.uint<1>,
                            in %cond: !firrtl.uint<1>, in %value: !firrtl.uint<2>) {
    // CHECK-NEXT: %c0_i2 = hw.constant 0 : i2
    %c0_ui2 = firrtl.constant 0 : !firrtl.uint<2>
    // CHECK-NEXT: %count = sv.reg sym @count : !hw.inout<i2>
    // CHECK-NEXT: %0 = sv.read_inout %count : !hw.inout<i2>
    %count = firrtl.reg %clock {name = "count", annotations = [{class = "firrtl.transforms.DontTouchAnnotation"}]} : !firrtl.uint<2>

    // CHECK-NEXT: sv.ifdef "SYNTHESIS"  {
    // CHECK-NEXT:   } else {
    // CHECK-NEXT:    sv.ifdef "RANDOMIZE_REG_INIT" {
    // CHECK-NEXT:      %[[RANDOM:.+]] = sv.reg sym @[[RANDOM_SYM:[_A-Za-z0-9]+]] {{.+}}
    // CHECK-NEXT:    }
    // CHECK-NEXT:    sv.initial {
    // CHECK-NEXT:    sv.verbatim "`INIT_RANDOM_PROLOG_"
    // CHECK-NEXT:    sv.ifdef.procedural "RANDOMIZE_REG_INIT"  {
    // CHECK-NEXT:       sv.verbatim "{{[{][{]0[}][}]}} = `RANDOM;" {symbols = [#hw.innerNameRef<@UninitReg1::@[[RANDOM_SYM]]>]}
    // CHECK-NEXT:       sv.verbatim "{{[{][{]0[}][}]}} = {{[{][{]1[}][}]}}[1:0];" {symbols = [#hw.innerNameRef<@UninitReg1::@count>, #hw.innerNameRef<@UninitReg1::@[[RANDOM_SYM]]>]}
    // CHECK-NEXT:     }
    // CHECK-NEXT:    }
    // CHECK-NEXT:  }

    // CHECK-NEXT: %1 = comb.mux %cond, %value, %0 : i2
    // CHECK-NEXT: %2 = comb.mux %reset, %c0_i2, %1 : i2
    %4 = firrtl.mux(%cond, %value, %count) : (!firrtl.uint<1>, !firrtl.uint<2>, !firrtl.uint<2>) -> !firrtl.uint<2>
    %5 = firrtl.mux(%reset, %c0_ui2, %4) : (!firrtl.uint<1>, !firrtl.uint<2>, !firrtl.uint<2>) -> !firrtl.uint<2>

    // CHECK-NEXT: sv.always posedge %clock {
    // CHECK-NEXT:   sv.passign %count, %2 : i2
    // CHECK-NEXT: }
    firrtl.connect %count, %5 : !firrtl.uint<2>, !firrtl.uint<2>

    // CHECK-NEXT: hw.output
  }

  // module InitReg1 :
  //     input clock : Clock
  //     input reset : UInt<1>
  //     input io_d : UInt<32>
  //     output io_q : UInt<32>
  //     input io_en : UInt<1>
  //
  //     node _T = asAsyncReset(reset)
  //     reg reg : UInt<32>, clock with :
  //       reset => (_T, UInt<32>("h0"))
  //     io_q <= reg
  //     reg <= mux(io_en, io_d, reg)

  // CHECK-LABEL: hw.module @InitReg1(
  firrtl.module @InitReg1(in %clock: !firrtl.clock, in %reset: !firrtl.uint<1>,
                          in %io_d: !firrtl.uint<32>, in %io_en: !firrtl.uint<1>,
                          out %io_q: !firrtl.uint<32>) {
    // CHECK: %c0_i32 = hw.constant 0 : i32
    %c0_ui32 = firrtl.constant 0 : !firrtl.uint<32>

    %4 = firrtl.asAsyncReset %reset : (!firrtl.uint<1>) -> !firrtl.asyncreset

    // CHECK-NEXT: %reg = sv.reg sym @[[reg_sym:.+]] : !hw.inout<i32>
    // CHECK-NEXT: %0 = sv.read_inout %reg : !hw.inout<i32>
    // CHECK-NEXT: %reg2 = sv.reg sym @[[reg2_sym:.+]] : !hw.inout<i32>
    // CHECK-NEXT: %1 = sv.read_inout %reg2 : !hw.inout<i32>
    // CHECK-NEXT: sv.always posedge %clock  {
    // CHECK-NEXT:   sv.if %reset  {
    // CHECK-NEXT:     sv.passign %reg2, %c0_i32 : i32
    // CHECK-NEXT:   } else  {
    // CHECK-NEXT:   }
    // CHECK-NEXT: }
    // CHECK-NEXT: sv.ifdef "SYNTHESIS"  {
    // CHECK-NEXT: } else {
    // CHECK-NEXT:   sv.ifdef "RANDOMIZE_REG_INIT" {
    // CHECK-NEXT:     %[[RANDOM:.+]] = sv.reg sym @[[RANDOM_SYM:[_A-Za-z0-9]+]] {{.+}}
    // CHECK-NEXT:     %[[RANDOM_2:.+]] = sv.reg sym @[[RANDOM_2_SYM:[_A-Za-z0-9]+]] {{.+}}
    // CHECK-NEXT:   }
    // CHECK-NEXT:   sv.initial {
    // CHECK-NEXT:     sv.verbatim "`INIT_RANDOM_PROLOG_"
    // CHECK-NEXT:     sv.ifdef.procedural "RANDOMIZE_REG_INIT"  {
    // CHECK-NEXT:       sv.verbatim "{{[{][{]0[}][}]}} = `RANDOM;" {symbols = [#hw.innerNameRef<@InitReg1::@[[RANDOM_SYM]]>]}
    // CHECK-NEXT:       sv.verbatim "{{[{][{]0[}][}]}} = {{[{][{]1[}][}]}};" {symbols = [#hw.innerNameRef<@InitReg1::@[[reg_sym]]>, #hw.innerNameRef<@InitReg1::@[[RANDOM_SYM]]>]}
    // CHECK-NEXT:       sv.verbatim "{{[{][{]0[}][}]}} = `RANDOM;" {symbols = [#hw.innerNameRef<@InitReg1::@[[RANDOM_2_SYM]]>]}
    // CHECK-NEXT:       sv.verbatim "{{[{][{]0[}][}]}} = {{[{][{]1[}][}]}};" {symbols = [#hw.innerNameRef<@InitReg1::@[[reg2_sym]]>, #hw.innerNameRef<@InitReg1::@[[RANDOM_2_SYM]]>]}
    // CHECK-NEXT:     }
    // CHECK-NEXT:   }
    // CHECK-NEXT: }
    // CHECK-NEXT: %2 = comb.concat %false, %0 : i1, i32
    // CHECK-NEXT: %3 = comb.concat %false, %1 : i1, i32
    // CHECK-NEXT: %4 = comb.add %2, %3 : i33
    // CHECK-NEXT: %5 = comb.extract %4 from 1 : (i33) -> i32
    // CHECK-NEXT: %6 = comb.mux %io_en, %io_d, %5 : i32
    // CHECK-NEXT: sv.always posedge %clock, posedge %reset  {
    // CHECK-NEXT:   sv.if %reset  {
    // CHECK-NEXT:     sv.passign %reg, %c0_i32 : i32
    // CHECK-NEXT:   } else  {
    // CHECK-NEXT:     sv.passign %reg, %6 : i32
    // CHECK-NEXT:   }
    // CHECK-NEXT: }
    %reg = firrtl.regreset %clock, %4, %c0_ui32 {name = "reg"} : !firrtl.asyncreset, !firrtl.uint<32>, !firrtl.uint<32>
    %reg2 = firrtl.regreset %clock, %reset, %c0_ui32 {name = "reg2"} : !firrtl.uint<1>, !firrtl.uint<32>, !firrtl.uint<32>

    %sum = firrtl.add %reg, %reg2 : (!firrtl.uint<32>, !firrtl.uint<32>) -> !firrtl.uint<33>
    %shorten = firrtl.head %sum, 32 : (!firrtl.uint<33>) -> !firrtl.uint<32>
    %5 = firrtl.mux(%io_en, %io_d, %shorten) : (!firrtl.uint<1>, !firrtl.uint<32>, !firrtl.uint<32>) -> !firrtl.uint<32>

    firrtl.connect %reg, %5 : !firrtl.uint<32>, !firrtl.uint<32>
    firrtl.connect %io_q, %reg: !firrtl.uint<32>, !firrtl.uint<32>

    // CHECK-NEXT: hw.output %0 : i32
  }

  //  module MemSimple :
  //     input clock1  : Clock
  //     input clock2  : Clock
  //     input inpred  : UInt<1>
  //     input indata  : SInt<42>
  //     output result : SInt<42>
  //     output result2 : SInt<42>
  //
  //     mem _M : @[Decoupled.scala 209:27]
  //           data-type => SInt<42>
  //           depth => 12
  //           read-latency => 0
  //           write-latency => 1
  //           reader => read
  //           writer => write
  //           readwriter => rw
  //           read-under-write => undefined
  //
  //     result <= _M.read.data
  //     result2 <= _M.rw.rdata
  //
  //     _M.read.addr <= UInt<1>("h0")
  //     _M.read.en <= UInt<1>("h1")
  //     _M.read.clk <= clock1
  //     _M.rw.addr <= UInt<1>("h0")
  //     _M.rw.en <= UInt<1>("h1")
  //     _M.rw.clk <= clock1
  //     _M.rw.wmask <= UInt<1>("h1")
  //     _M.rw.wmode <= UInt<1>("h1")
  //     _M.write.addr <= validif(inpred, UInt<3>("h0"))
  //     _M.write.en <= mux(inpred, UInt<1>("h1"), UInt<1>("h0"))
  //     _M.write.clk <= clock2
  //     _M.write.data <= validif(inpred, indata)
  //     _M.write.mask <= validif(inpred, UInt<1>("h1"))

  // CHECK-LABEL: hw.module @MemSimple(
  firrtl.module @MemSimple(in %clock1: !firrtl.clock, in %clock2: !firrtl.clock,
                           in %inpred: !firrtl.uint<1>, in %indata: !firrtl.sint<42>,
                           out %result: !firrtl.sint<42>,
                           out %result2: !firrtl.sint<42>) {
    %c0_ui1 = firrtl.constant 0 : !firrtl.uint<1>
    %c1_ui1 = firrtl.constant 1 : !firrtl.uint<1>
    %c0_ui3 = firrtl.constant 0 : !firrtl.uint<3>
    %_M_read, %_M_rw, %_M_write = firrtl.mem Undefined {depth = 12 : i64, name = "_M", portNames = ["read", "rw", "write"], readLatency = 0 : i32, writeLatency = 1 : i32} : !firrtl.bundle<addr: uint<4>, en: uint<1>, clk: clock, data flip: sint<42>>, !firrtl.bundle<addr: uint<4>, en: uint<1>, clk: clock, rdata flip: sint<42>, wmode: uint<1>, wdata: sint<42>, wmask: uint<1>>, !firrtl.bundle<addr: uint<4>, en: uint<1>, clk: clock, data: sint<42>, mask: uint<1>>
<<<<<<< HEAD
    // CHECK: %[[v2:.+]] = comb.and %inpred, %true : i1
    // CHECK: %_M.R0_data, %_M.RW0_rdata = hw.instance "_M" @FIRRTLMem_1_1_1_42_12_0_1_1_0_1_a(R0_addr: %c0_i4: i4, R0_en: %true: i1, R0_clk: %clock1: i1, RW0_addr: %c0_i4_0: i4, RW0_en: %0: i1, RW0_clk: %clock1: i1, RW0_wmode: %true: i1, RW0_wdata: %1: i42, W0_addr: %c0_i4_1: i4, W0_en: %[[v2]]: i1, W0_clk: %clock2: i1, W0_data: %indata: i42) -> (R0_data: i42, RW0_rdata: i42)
=======
  // CHECK: %_M.R0_data, %_M.RW0_rdata = hw.instance "_M" @_M_1_1_1_42_12_0_1_1_0_a(R0_addr: %c0_i4: i4, R0_en: %true: i1, R0_clk: %clock1: i1, RW0_addr: %c0_i4_0: i4, RW0_en: %true: i1, RW0_clk: %clock1: i1, RW0_wmode: %true: i1, RW0_wdata: %0: i42, RW0_wmask: %true: i1, W0_addr: %c0_i4_1: i4, W0_en: %inpred: i1, W0_clk: %clock2: i1, W0_data: %indata: i42, W0_mask: %true: i1) -> (R0_data: i42, RW0_rdata: i42)
>>>>>>> 68cba219
  // CHECK: hw.output %_M.R0_data, %_M.RW0_rdata : i42, i42

      %0 = firrtl.subfield %_M_read(3) : (!firrtl.bundle<addr: uint<4>, en: uint<1>, clk: clock, data flip: sint<42>>) -> !firrtl.sint<42>
      firrtl.connect %result, %0 : !firrtl.sint<42>, !firrtl.sint<42>
      %1 = firrtl.subfield %_M_rw(3) : (!firrtl.bundle<addr: uint<4>, en: uint<1>, clk: clock, rdata flip: sint<42>, wmode: uint<1>, wdata: sint<42>, wmask: uint<1>>) -> !firrtl.sint<42>
      firrtl.connect %result2, %1 : !firrtl.sint<42>, !firrtl.sint<42>
      %2 = firrtl.subfield %_M_read(0) : (!firrtl.bundle<addr: uint<4>, en: uint<1>, clk: clock, data flip: sint<42>>) -> !firrtl.uint<4>
      firrtl.connect %2, %c0_ui1 : !firrtl.uint<4>, !firrtl.uint<1>
      %3 = firrtl.subfield %_M_read(1) : (!firrtl.bundle<addr: uint<4>, en: uint<1>, clk: clock, data flip: sint<42>>) -> !firrtl.uint<1>
      firrtl.connect %3, %c1_ui1 : !firrtl.uint<1>, !firrtl.uint<1>
      %4 = firrtl.subfield %_M_read(2) : (!firrtl.bundle<addr: uint<4>, en: uint<1>, clk: clock, data flip: sint<42>>) -> !firrtl.clock
      firrtl.connect %4, %clock1 : !firrtl.clock, !firrtl.clock

      %5 = firrtl.subfield %_M_rw(0) : (!firrtl.bundle<addr: uint<4>, en: uint<1>, clk: clock, rdata flip: sint<42>, wmode: uint<1>, wdata: sint<42>, wmask: uint<1>>) -> !firrtl.uint<4>
      firrtl.connect %5, %c0_ui1 : !firrtl.uint<4>, !firrtl.uint<1>
      %6 = firrtl.subfield %_M_rw(1) : (!firrtl.bundle<addr: uint<4>, en: uint<1>, clk: clock, rdata flip: sint<42>, wmode: uint<1>, wdata: sint<42>, wmask: uint<1>>) -> !firrtl.uint<1>
      firrtl.connect %6, %c1_ui1 : !firrtl.uint<1>, !firrtl.uint<1>
      %7 = firrtl.subfield %_M_rw(2) : (!firrtl.bundle<addr: uint<4>, en: uint<1>, clk: clock, rdata flip: sint<42>, wmode: uint<1>, wdata: sint<42>, wmask: uint<1>>) -> !firrtl.clock
      firrtl.connect %7, %clock1 : !firrtl.clock, !firrtl.clock
      %8 = firrtl.subfield %_M_rw(6) : (!firrtl.bundle<addr: uint<4>, en: uint<1>, clk: clock, rdata flip: sint<42>, wmode: uint<1>, wdata: sint<42>, wmask: uint<1>>) -> !firrtl.uint<1>
      firrtl.connect %8, %c1_ui1 : !firrtl.uint<1>, !firrtl.uint<1>
      %9 = firrtl.subfield %_M_rw(4) : (!firrtl.bundle<addr: uint<4>, en: uint<1>, clk: clock, rdata flip: sint<42>, wmode: uint<1>, wdata: sint<42>, wmask: uint<1>>) -> !firrtl.uint<1>
      firrtl.connect %9, %c1_ui1 : !firrtl.uint<1>, !firrtl.uint<1>

      %10 = firrtl.subfield %_M_write(0) : (!firrtl.bundle<addr: uint<4>, en: uint<1>, clk: clock, data: sint<42>, mask: uint<1>>) -> !firrtl.uint<4>
      firrtl.connect %10, %c0_ui3 : !firrtl.uint<4>, !firrtl.uint<3>
      %11 = firrtl.subfield %_M_write(1) : (!firrtl.bundle<addr: uint<4>, en: uint<1>, clk: clock, data: sint<42>, mask: uint<1>>) -> !firrtl.uint<1>
      firrtl.connect %11, %inpred : !firrtl.uint<1>, !firrtl.uint<1>
      %12 = firrtl.subfield %_M_write(2) : (!firrtl.bundle<addr: uint<4>, en: uint<1>, clk: clock, data: sint<42>, mask: uint<1>>) -> !firrtl.clock
      firrtl.connect %12, %clock2 : !firrtl.clock, !firrtl.clock
      %13 = firrtl.subfield %_M_write(3) : (!firrtl.bundle<addr: uint<4>, en: uint<1>, clk: clock, data: sint<42>, mask: uint<1>>) -> !firrtl.sint<42>
      firrtl.connect %13, %indata : !firrtl.sint<42>, !firrtl.sint<42>
      %14 = firrtl.subfield %_M_write(4) : (!firrtl.bundle<addr: uint<4>, en: uint<1>, clk: clock, data: sint<42>, mask: uint<1>>) -> !firrtl.uint<1>
      firrtl.connect %14, %c1_ui1 : !firrtl.uint<1>, !firrtl.uint<1>
  }

  // CHECK-LABEL: hw.module @MemSimple_mask(
  firrtl.module @MemSimple_mask(in %clock1: !firrtl.clock, in %clock2: !firrtl.clock,
                           in %inpred: !firrtl.uint<1>, in %indata: !firrtl.sint<40>,
                           out %result: !firrtl.sint<40>,
                           out %result2: !firrtl.sint<40>) {
    %c0_ui1 = firrtl.constant 0 : !firrtl.uint<1>
    %c0_ui10 = firrtl.constant 0 : !firrtl.uint<10>
    %c1_ui1 = firrtl.constant 1 : !firrtl.uint<1>
    %c0_ui3 = firrtl.constant 0 : !firrtl.uint<3>
    %c0_ui4 = firrtl.constant 0 : !firrtl.uint<4>
    %c1_ui5 = firrtl.constant 1 : !firrtl.uint<5>
    %_M_read, %_M_rw, %_M_write = firrtl.mem Undefined {depth = 1022 : i64, name = "_M_mask", portNames = ["read", "rw", "write"], readLatency = 1 : i32, writeLatency = 1 : i32} : !firrtl.bundle<addr: uint<10>, en: uint<1>, clk: clock, data flip: sint<40>>, !firrtl.bundle<addr: uint<10>, en: uint<1>, clk: clock, rdata flip: sint<40>, wmode: uint<1>, wdata: sint<40>, wmask: uint<4>>, !firrtl.bundle<addr: uint<10>, en: uint<1>, clk: clock, data: sint<40>, mask: uint<4>>
    // CHECK: %_M_mask.R0_data, %_M_mask.RW0_rdata = hw.instance "_M_mask" @_M_mask_1_1_1_40_1022_1_1_4_0_a(R0_addr: %c0_i10: i10, R0_en: %true: i1, R0_clk: %clock1: i1, RW0_addr: %c0_i10: i10, RW0_en: %true: i1, RW0_clk: %clock1: i1, RW0_wmode: %true: i1, RW0_wdata: %0: i40, RW0_wmask: %c0_i4: i4, W0_addr: %c0_i10: i10, W0_en: %inpred: i1, W0_clk: %clock2: i1, W0_data: %indata: i40, W0_mask: %c0_i4: i4) -> (R0_data: i40, RW0_rdata: i40)
    // CHECK: hw.output %_M_mask.R0_data, %_M_mask.RW0_rdata : i40, i40

      %0 = firrtl.subfield %_M_read(3) : (!firrtl.bundle<addr: uint<10>, en: uint<1>, clk: clock, data flip: sint<40>>) -> !firrtl.sint<40>
      firrtl.connect %result, %0 : !firrtl.sint<40>, !firrtl.sint<40>
      %1 = firrtl.subfield %_M_rw(3) : (!firrtl.bundle<addr: uint<10>, en: uint<1>, clk: clock, rdata flip: sint<40>, wmode: uint<1>, wdata: sint<40>, wmask: uint<4>>) -> !firrtl.sint<40>
      firrtl.connect %result2, %1 : !firrtl.sint<40>, !firrtl.sint<40>
      %2 = firrtl.subfield %_M_read(0) : (!firrtl.bundle<addr: uint<10>, en: uint<1>, clk: clock, data flip: sint<40>>)      -> !firrtl.uint<10>
      firrtl.connect %2, %c0_ui10 : !firrtl.uint<10>, !firrtl.uint<10>
      %3 = firrtl.subfield %_M_read(1) : (!firrtl.bundle<addr: uint<10>, en: uint<1>, clk: clock, data flip: sint<40>>) -> !firrtl.uint<1>
      firrtl.connect %3, %c1_ui1 : !firrtl.uint<1>, !firrtl.uint<1>
      %4 = firrtl.subfield %_M_read(2) : (!firrtl.bundle<addr: uint<10>, en: uint<1>, clk: clock, data flip: sint<40>>) -> !firrtl.clock
      firrtl.connect %4, %clock1 : !firrtl.clock, !firrtl.clock

      %5 = firrtl.subfield %_M_rw(0) : (!firrtl.bundle<addr: uint<10>, en: uint<1>, clk: clock, rdata flip: sint<40>,  wmode: uint<1>, wdata: sint<40>, wmask: uint<4>>) -> !firrtl.uint<10>
      firrtl.connect %5, %c0_ui10 : !firrtl.uint<10>, !firrtl.uint<10>
      %6 = firrtl.subfield %_M_rw(1) : (!firrtl.bundle<addr: uint<10>, en: uint<1>, clk: clock, rdata flip: sint<40>, wmode: uint<1>, wdata: sint<40>, wmask: uint<4>>) -> !firrtl.uint<1>
      firrtl.connect %6, %c1_ui1 : !firrtl.uint<1>, !firrtl.uint<1>
      %7 = firrtl.subfield %_M_rw(2) : (!firrtl.bundle<addr: uint<10>, en: uint<1>, clk: clock, rdata flip: sint<40>, wmode: uint<1>, wdata: sint<40>, wmask: uint<4>>) -> !firrtl.clock
      firrtl.connect %7, %clock1 : !firrtl.clock, !firrtl.clock
      %8 = firrtl.subfield %_M_rw(6) : (!firrtl.bundle<addr: uint<10>, en: uint<1>, clk: clock, rdata flip: sint<40>, wmode: uint<1>, wdata: sint<40>, wmask: uint<4>>) -> !firrtl.uint<4>
      firrtl.connect %8, %c0_ui4 : !firrtl.uint<4>, !firrtl.uint<4>
      %9 = firrtl.subfield %_M_rw(4) : (!firrtl.bundle<addr: uint<10>, en: uint<1>, clk: clock, rdata flip: sint<40>, wmode: uint<1>, wdata: sint<40>, wmask: uint<4>>) -> !firrtl.uint<1>
      firrtl.connect %9, %c1_ui1 : !firrtl.uint<1>, !firrtl.uint<1>

      %10 = firrtl.subfield %_M_write(0) : (!firrtl.bundle<addr: uint<10>, en: uint<1>, clk: clock, data: sint<40>,
      mask: uint<4>>) -> !firrtl.uint<10>
      firrtl.connect %10, %c0_ui10 : !firrtl.uint<10>, !firrtl.uint<10>
      %11 = firrtl.subfield %_M_write(1) : (!firrtl.bundle<addr: uint<10>, en: uint<1>, clk: clock, data: sint<40>, mask: uint<4>>) -> !firrtl.uint<1>
      firrtl.connect %11, %inpred : !firrtl.uint<1>, !firrtl.uint<1>
      %12 = firrtl.subfield %_M_write(2) : (!firrtl.bundle<addr: uint<10>, en: uint<1>, clk: clock, data: sint<40>, mask: uint<4>>) -> !firrtl.clock
      firrtl.connect %12, %clock2 : !firrtl.clock, !firrtl.clock
      %13 = firrtl.subfield %_M_write(3) : (!firrtl.bundle<addr: uint<10>, en: uint<1>, clk: clock, data: sint<40>, mask: uint<4>>) -> !firrtl.sint<40>
      firrtl.connect %13, %indata : !firrtl.sint<40>, !firrtl.sint<40>
      %14 = firrtl.subfield %_M_write(4) : (!firrtl.bundle<addr: uint<10>, en: uint<1>, clk: clock, data: sint<40>, mask: uint<4>>) -> !firrtl.uint<4>
      firrtl.connect %14, %c0_ui4 : !firrtl.uint<4>, !firrtl.uint<4>
  }
  // CHECK-LABEL: hw.module @IncompleteRead(
  // The read port has no use of the data field.
  firrtl.module @IncompleteRead(in %clock1: !firrtl.clock) {
    %c0_ui1 = firrtl.constant 0 : !firrtl.uint<1>
    %c1_ui1 = firrtl.constant 1 : !firrtl.uint<1>

    // CHECK:  %_M.R0_data = hw.instance "_M" @_M_1_0_0_42_12_0_1_0_0(R0_addr: %c0_i4: i4, R0_en: %true: i1, R0_clk: %clock1: i1) -> (R0_data: i42)
    %_M_read = firrtl.mem Undefined {depth = 12 : i64, name = "_M", portNames = ["read"], readLatency = 0 : i32, writeLatency = 1 : i32} : !firrtl.bundle<addr: uint<4>, en: uint<1>, clk: clock, data flip: sint<42>>
    // Read port.
    %6 = firrtl.subfield %_M_read(0) : (!firrtl.bundle<addr: uint<4>, en: uint<1>, clk: clock, data flip: sint<42>>) -> !firrtl.uint<4>
    firrtl.connect %6, %c0_ui1 : !firrtl.uint<4>, !firrtl.uint<1>
    %7 = firrtl.subfield %_M_read(1) : (!firrtl.bundle<addr: uint<4>, en: uint<1>, clk: clock, data flip: sint<42>>) -> !firrtl.uint<1>
    firrtl.connect %7, %c1_ui1 : !firrtl.uint<1>, !firrtl.uint<1>
    %8 = firrtl.subfield %_M_read(2) : (!firrtl.bundle<addr: uint<4>, en: uint<1>, clk: clock, data flip: sint<42>>) -> !firrtl.clock
    firrtl.connect %8, %clock1 : !firrtl.clock, !firrtl.clock
  }

  // CHECK-LABEL: hw.module @top_modx() -> (tmp27: i23) {
  // CHECK-NEXT:    %c0_i23 = hw.constant 0 : i23
  // CHECK-NEXT:    %c42_i23 = hw.constant 42 : i23
  // CHECK-NEXT:    hw.output %c0_i23 : i23
  // CHECK-NEXT:  }
  firrtl.module @top_modx(out %tmp27: !firrtl.uint<23>) {
    %0 = firrtl.wire : !firrtl.uint<0>
    %c42_ui23 = firrtl.constant 42 : !firrtl.uint<23>
    %1 = firrtl.tail %c42_ui23, 23 : (!firrtl.uint<23>) -> !firrtl.uint<0>
    firrtl.connect %0, %1 : !firrtl.uint<0>, !firrtl.uint<0>
    %2 = firrtl.head %c42_ui23, 0 : (!firrtl.uint<23>) -> !firrtl.uint<0>
    %3 = firrtl.pad %2, 23 : (!firrtl.uint<0>) -> !firrtl.uint<23>
    firrtl.connect %tmp27, %3 : !firrtl.uint<23>, !firrtl.uint<23>
  }

  //CHECK-LABEL: hw.module @test_partialconnect(%clock: i1) {
  //CHECK: sv.always posedge %clock
  firrtl.module @test_partialconnect(in %clock : !firrtl.clock) {
    %b = firrtl.reg %clock {name = "pcon"} : !firrtl.uint<1>
    %a = firrtl.constant 0 : !firrtl.uint<2>
    firrtl.partialconnect %b, %a : !firrtl.uint<1>, !firrtl.uint<2>
  }

  // CHECK-LABEL: hw.module @SimpleStruct(%source: !hw.struct<valid: i1, ready: i1, data: i64>) -> (fldout: i64) {
  // CHECK-NEXT:    %0 = hw.struct_extract %source["data"] : !hw.struct<valid: i1, ready: i1, data: i64>
  // CHECK-NEXT:    hw.output %0 : i64
  // CHECK-NEXT:  }
  firrtl.module @SimpleStruct(in %source: !firrtl.bundle<valid: uint<1>, ready: uint<1>, data: uint<64>>,
                              out %fldout: !firrtl.uint<64>) {
    %2 = firrtl.subfield %source (2) : (!firrtl.bundle<valid: uint<1>, ready: uint<1>, data: uint<64>>) -> !firrtl.uint<64>
    firrtl.connect %fldout, %2 : !firrtl.uint<64>, !firrtl.uint<64>
  }

  // CHECK-LABEL: IsInvalidIssue572
  // https://github.com/llvm/circt/issues/572
  firrtl.module @IsInvalidIssue572(in %a: !firrtl.analog<1>) {
    // CHECK-NEXT: %0 = sv.read_inout %a : !hw.inout<i1>

    // CHECK-NEXT: %.invalid_analog = sv.wire : !hw.inout<i1>
    // CHECK-NEXT: %1 = sv.read_inout %.invalid_analog : !hw.inout<i1>
    %0 = firrtl.invalidvalue : !firrtl.analog<1>

    // CHECK-NEXT: sv.ifdef "SYNTHESIS"  {
    // CHECK-NEXT:   sv.assign %a, %1 : i1
    // CHECK-NEXT:   sv.assign %.invalid_analog, %0 : i1
    // CHECK-NEXT: } else {
    // CHECK-NEXT:   sv.ifdef "verilator" {
    // CHECK-NEXT:     sv.verbatim "`error \22Verilator does not support alias and thus cannot arbitrarily connect bidirectional wires and ports\22"
    // CHECK-NEXT:   } else {
    // CHECK-NEXT:     sv.alias %a, %.invalid_analog : !hw.inout<i1>, !hw.inout<i1>
    // CHECK-NEXT:   }
    // CHECK-NEXT: }
    firrtl.attach %a, %0 : !firrtl.analog<1>, !firrtl.analog<1>
  }

  // CHECK-LABEL: IsInvalidIssue654
  // https://github.com/llvm/circt/issues/654
  firrtl.module @IsInvalidIssue654() {
    %w = firrtl.wire : !firrtl.uint<0>
    %0 = firrtl.invalidvalue : !firrtl.uint<0>
    firrtl.connect %w, %0 : !firrtl.uint<0>, !firrtl.uint<0>
  }

  // CHECK-LABEL: ASQ
  // https://github.com/llvm/circt/issues/699
  firrtl.module @ASQ(in %clock: !firrtl.clock, in %reset: !firrtl.asyncreset) {
    %c0_ui1 = firrtl.constant 0 : !firrtl.uint<1>
    %widx_widx_bin = firrtl.regreset %clock, %reset, %c0_ui1 {name = "widx_widx_bin"} : !firrtl.asyncreset, !firrtl.uint<1>, !firrtl.uint<4>
  }

  // CHECK-LABEL: hw.module @Struct0bits(%source: !hw.struct<valid: i1, ready: i1, data: i0>) {
  // CHECK-NEXT:    hw.output
  // CHECK-NEXT:  }
  firrtl.module @Struct0bits(in %source: !firrtl.bundle<valid: uint<1>, ready: uint<1>, data: uint<0>>) {
    %2 = firrtl.subfield %source (2) : (!firrtl.bundle<valid: uint<1>, ready: uint<1>, data: uint<0>>) -> !firrtl.uint<0>
  }

  // CHECK-LABEL: hw.module @MemDepth1
  firrtl.module @MemDepth1(in %clock: !firrtl.clock, in %en: !firrtl.uint<1>,
                           in %addr: !firrtl.uint<1>, out %data: !firrtl.uint<32>) {
    // CHECK: %mem0.R0_data = hw.instance "mem0" @mem0_1_0_0_32_1_0_1_0_1(R0_addr: %addr: i1, R0_en: %en: i1, R0_clk: %clock: i1) -> (R0_data: i32)
    // CHECK: hw.output %mem0.R0_data : i32
    %mem0_load0 = firrtl.mem Old {depth = 1 : i64, name = "mem0", portNames = ["load0"], readLatency = 0 : i32, writeLatency = 1 : i32} : !firrtl.bundle<addr: uint<1>, en: uint<1>, clk: clock, data flip: uint<32>>
    %0 = firrtl.subfield %mem0_load0(2) : (!firrtl.bundle<addr: uint<1>, en: uint<1>, clk: clock, data flip: uint<32>>) -> !firrtl.clock
    firrtl.connect %0, %clock : !firrtl.clock, !firrtl.clock
    %1 = firrtl.subfield %mem0_load0(0) : (!firrtl.bundle<addr: uint<1>, en: uint<1>, clk: clock, data flip: uint<32>>) -> !firrtl.uint<1>
    firrtl.connect %1, %addr : !firrtl.uint<1>, !firrtl.uint<1>
    %2 = firrtl.subfield %mem0_load0(3) : (!firrtl.bundle<addr: uint<1>, en: uint<1>, clk: clock, data flip: uint<32>>) -> !firrtl.uint<32>
    firrtl.connect %data, %2 : !firrtl.uint<32>, !firrtl.uint<32>
    %3 = firrtl.subfield %mem0_load0(1) : (!firrtl.bundle<addr: uint<1>, en: uint<1>, clk: clock, data flip: uint<32>>) -> !firrtl.uint<1>
    firrtl.connect %3, %en : !firrtl.uint<1>, !firrtl.uint<1>
}

  // https://github.com/llvm/circt/issues/1115
  // CHECK-LABEL: hw.module @issue1115
  firrtl.module @issue1115(in %a: !firrtl.sint<20>, out %tmp59: !firrtl.sint<2>) {
    %0 = firrtl.shr %a, 21 : (!firrtl.sint<20>) -> !firrtl.sint<1>
    firrtl.connect %tmp59, %0 : !firrtl.sint<2>, !firrtl.sint<1>
  }

   // CHECK-LABEL: hw.module @UninitReg42(%clock: i1, %reset: i1, %cond: i1, %value: i42) {

  firrtl.module @UninitReg42(in %clock: !firrtl.clock, in %reset: !firrtl.uint<1>,
                            in %cond: !firrtl.uint<1>, in %value: !firrtl.uint<42>) {
    %c0_ui42 = firrtl.constant 0 : !firrtl.uint<42>
    // CHECK: %count = sv.reg sym @count : !hw.inout<i42>
    %count = firrtl.reg %clock {name = "count", annotations = [{class = "firrtl.transforms.DontTouchAnnotation"}]} : !firrtl.uint<42>

    // CHECK: sv.ifdef "SYNTHESIS"  {
    // CHECK-NEXT:   } else {
    // CHECK-NEXT:    sv.ifdef "RANDOMIZE_REG_INIT" {
    // CHECK-NEXT:      %[[RANDOM_0:.+]] = sv.reg sym @[[RANDOM_0_SYM:[_A-Za-z0-9]+]] {{.+}}
    // CHECK-NEXT:      %[[RANDOM_1:.+]] = sv.reg sym @[[RANDOM_1_SYM:[_A-Za-z0-9]+]] {{.+}}
    // CHECK-NEXT:    }
    // CHECK-NEXT:    sv.initial {
    // CHECK-NEXT:    sv.verbatim "`INIT_RANDOM_PROLOG_"
    // CHECK-NEXT:    sv.ifdef.procedural "RANDOMIZE_REG_INIT"  {
    // CHECK-NEXT:       sv.verbatim "{{[{][{]0[}][}]}} = `RANDOM;" {symbols = [#hw.innerNameRef<@UninitReg42::@[[RANDOM_0_SYM]]>]}
    // CHECK-NEXT:       sv.verbatim "{{[{][{]0[}][}]}} = `RANDOM;" {symbols = [#hw.innerNameRef<@UninitReg42::@[[RANDOM_1_SYM]]>]}
    // CHECK-NEXT:       sv.verbatim "{{[{][{]0[}][}]}} = {{[{][{][{]1[}][}]}}[9:0], {{[{][{]2[}][}][}]}};" {symbols = [#hw.innerNameRef<@UninitReg42::@count>, #hw.innerNameRef<@UninitReg42::@[[RANDOM_1_SYM]]>, #hw.innerNameRef<@UninitReg42::@[[RANDOM_0_SYM]]>]}
    // CHECK-NEXT:     }
    // CHECK-NEXT:    }
    // CHECK-NEXT:  }

    %4 = firrtl.mux(%cond, %value, %count) : (!firrtl.uint<1>, !firrtl.uint<42>, !firrtl.uint<42>) -> !firrtl.uint<42>
    %5 = firrtl.mux(%reset, %c0_ui42, %4) : (!firrtl.uint<1>, !firrtl.uint<42>, !firrtl.uint<42>) -> !firrtl.uint<42>

    firrtl.connect %count, %5 : !firrtl.uint<42>, !firrtl.uint<42>
  }

  // CHECK-LABEL: issue1303
  firrtl.module @issue1303(out %out: !firrtl.reset) {
    %c1_ui = firrtl.constant 1 : !firrtl.uint<1>
    firrtl.connect %out, %c1_ui : !firrtl.reset, !firrtl.uint<1>
    // CHECK-NEXT: %true = hw.constant true
    // CHECK-NEXT: hw.output %true
  }

  // CHECK-LABEL: issue1594
  // Make sure LowerToHW's merging of always blocks kicks in for this example.
  firrtl.module @issue1594(in %clock: !firrtl.clock, in %reset: !firrtl.uint<1>, in %a: !firrtl.uint<1>, out %b: !firrtl.uint<1>) {
    %c0_ui1 = firrtl.constant 0 : !firrtl.uint<1>
    %reset_n = firrtl.wire  : !firrtl.uint<1>
    %0 = firrtl.not %reset : (!firrtl.uint<1>) -> !firrtl.uint<1>
    firrtl.connect %reset_n, %0 : !firrtl.uint<1>, !firrtl.uint<1>
    %r = firrtl.regreset %clock, %reset_n, %c0_ui1  : !firrtl.uint<1>, !firrtl.uint<1>, !firrtl.uint<1>
    firrtl.connect %r, %a : !firrtl.uint<1>, !firrtl.uint<1>
    firrtl.connect %b, %r : !firrtl.uint<1>, !firrtl.uint<1>
    // CHECK: sv.always posedge %clock
    // CHECK-NOT: sv.always
    // CHECK: hw.output
  }

  // CHECK-LABEL: hw.module @Force
  firrtl.module @Force(in %in: !firrtl.uint<42>) {
    // CHECK: %out = sv.wire : !hw.inout<i42>
    // CHECK: sv.initial {
    // CHECK:   sv.force %out, %in : i42
    // CHECK: }
    %out = firrtl.wire : !firrtl.uint<42>
    firrtl.force %out, %in : !firrtl.uint<42>, !firrtl.uint<42>
  }

  // CHECK-LABEL: hw.module @FooDUT
  // firrtl.moduleHierarchyFile should only be present if both the
  // MarkDUTAnnotation and the circuit-level ModuleHierarchyAnnotation are
  // present.
  // CHECK-NOT: firrtl.moduleHierarchyFile
  firrtl.module @FooDUT() attributes {annotations = [
      {class = "sifive.enterprise.firrtl.MarkDUTAnnotation"}]} {}

  // CHECK-LABEL: hw.module @MemoryWritePortBehavior
  firrtl.module @MemoryWritePortBehavior(in %clock1: !firrtl.clock, in %clock2: !firrtl.clock) {
    // This memory has both write ports driven by the same clock.  It should be
    // lowered to an "aa" memory.
    //
    // CHECK: hw.instance "aa" @aa_0_2_0_8_16_1_1_1_0_aa
    %memory_aa_w0, %memory_aa_w1 = firrtl.mem Undefined {depth = 16 : i64, name = "aa", portNames = ["w0", "w1"], readLatency = 1 : i32, writeLatency = 1 : i32} : !firrtl.bundle<addr: uint<4>, en: uint<1>, clk: clock, data: uint<8>, mask: uint<1>>, !firrtl.bundle<addr: uint<4>, en: uint<1>, clk: clock, data: uint<8>, mask: uint<1>>
    %clk_aa_w0 = firrtl.subfield %memory_aa_w0(2) : (!firrtl.bundle<addr: uint<4>, en: uint<1>, clk: clock, data: uint<8>, mask: uint<1>>) -> !firrtl.clock
    %clk_aa_w1 = firrtl.subfield %memory_aa_w1(2) : (!firrtl.bundle<addr: uint<4>, en: uint<1>, clk: clock, data: uint<8>, mask: uint<1>>) -> !firrtl.clock
    firrtl.connect %clk_aa_w0, %clock1 : !firrtl.clock, !firrtl.clock
    firrtl.connect %clk_aa_w1, %clock1 : !firrtl.clock, !firrtl.clock

    // This memory has different clocks for each write port.  It should be
    // lowered to an "ab" memory.
    //
    // CHECK: hw.instance "ab" @ab_0_2_0_8_16_1_1_1_0_ab
    %memory_ab_w0, %memory_ab_w1 = firrtl.mem Undefined {depth = 16 : i64, name = "ab", portNames = ["w0", "w1"], readLatency = 1 : i32, writeLatency = 1 : i32} : !firrtl.bundle<addr: uint<4>, en: uint<1>, clk: clock, data: uint<8>, mask: uint<1>>, !firrtl.bundle<addr: uint<4>, en: uint<1>, clk: clock, data: uint<8>, mask: uint<1>>
    %clk_ab_w0 = firrtl.subfield %memory_ab_w0(2) : (!firrtl.bundle<addr: uint<4>, en: uint<1>, clk: clock, data: uint<8>, mask: uint<1>>) -> !firrtl.clock
    %clk_ab_w1 = firrtl.subfield %memory_ab_w1(2) : (!firrtl.bundle<addr: uint<4>, en: uint<1>, clk: clock, data: uint<8>, mask: uint<1>>) -> !firrtl.clock
    firrtl.connect %clk_ab_w0, %clock1 : !firrtl.clock, !firrtl.clock
    firrtl.connect %clk_ab_w1, %clock2 : !firrtl.clock, !firrtl.clock

    // This memory is the same as the first memory, but a node is used to alias
    // the second write port clock (e.g., this could be due to a dont touch
    // annotation blocking this from being optimized away).  This should be
    // lowered to an "ab" memory even though it is trivially convertible to an
    // "aa" memory.
    //
    // CHECK: hw.instance "ab_node" @ab_node_0_2_0_8_16_1_1_1_0_ab
    %memory_ab_node_w0, %memory_ab_node_w1 = firrtl.mem Undefined {depth = 16 : i64, name = "ab_node", portNames = ["w0", "w1"], readLatency = 1 : i32, writeLatency = 1 : i32} : !firrtl.bundle<addr: uint<4>, en: uint<1>, clk: clock, data: uint<8>, mask: uint<1>>, !firrtl.bundle<addr: uint<4>, en: uint<1>, clk: clock, data: uint<8>, mask: uint<1>>
    %clk_ab_node_w0 = firrtl.subfield %memory_ab_node_w0(2) : (!firrtl.bundle<addr: uint<4>, en: uint<1>, clk: clock, data: uint<8>, mask: uint<1>>) -> !firrtl.clock
    %clk_ab_node_w1 = firrtl.subfield %memory_ab_node_w1(2) : (!firrtl.bundle<addr: uint<4>, en: uint<1>, clk: clock, data: uint<8>, mask: uint<1>>) -> !firrtl.clock
    firrtl.connect %clk_ab_node_w0, %clock1 : !firrtl.clock, !firrtl.clock
    %tmp = firrtl.node %clock1 : !firrtl.clock
    firrtl.connect %clk_ab_node_w1, %tmp : !firrtl.clock, !firrtl.clock
  }

  // CHECK-LABEL: hw.module @AsyncResetBasic(
  firrtl.module @AsyncResetBasic(in %clock: !firrtl.clock, in %arst: !firrtl.asyncreset, in %srst: !firrtl.uint<1>) {
    %c9_ui42 = firrtl.constant 9 : !firrtl.uint<42>
    %c-9_si42 = firrtl.constant -9 : !firrtl.sint<42>
    // The following should not error because the reset values are constant.
    %r0 = firrtl.regreset %clock, %arst, %c9_ui42 : !firrtl.asyncreset, !firrtl.uint<42>, !firrtl.uint<42>
    %r1 = firrtl.regreset %clock, %srst, %c9_ui42 : !firrtl.uint<1>, !firrtl.uint<42>, !firrtl.uint<42>
    %r2 = firrtl.regreset %clock, %arst, %c-9_si42 : !firrtl.asyncreset, !firrtl.sint<42>, !firrtl.sint<42>
    %r3 = firrtl.regreset %clock, %srst, %c-9_si42 : !firrtl.uint<1>, !firrtl.sint<42>, !firrtl.sint<42>
  }

  // CHECK-LABEL: hw.module @AsyncResetThroughWires(
  firrtl.module @AsyncResetThroughWires(in %clock: !firrtl.clock, in %arst: !firrtl.asyncreset) {
    %c9000_ui42 = firrtl.constant 9000 : !firrtl.uint<42>
    %c9001_ui42 = firrtl.constant 9001 : !firrtl.uint<42>
    // expected-note @+1 {{reset value defined here}}
    %constWire = firrtl.wire : !firrtl.uint<42>
    firrtl.connect %constWire, %c9000_ui42 : !firrtl.uint<42>, !firrtl.uint<42>
    firrtl.connect %constWire, %c9001_ui42 : !firrtl.uint<42>, !firrtl.uint<42>
    // The following is warning because the reset values are not constant at compile time.
    // expected-warning @+1 {{register with async reset requires constant reset value}}
    %r0 = firrtl.regreset %clock, %arst, %constWire : !firrtl.asyncreset, !firrtl.uint<42>, !firrtl.uint<42>
  }

  // CHECK-LABEL: hw.module @AsyncResetThroughNodes(
  firrtl.module @AsyncResetThroughNodes(in %clock: !firrtl.clock, in %arst: !firrtl.asyncreset) {
    %c1337_ui42 = firrtl.constant 1337 : !firrtl.uint<42>
    // expected-note @+1 {{reset value defined here}}
    %constNode = firrtl.node %c1337_ui42 : !firrtl.uint<42>
    // The following is warning because the reset values are not constant at compile time.
    // expected-warning @+1 {{register with async reset requires constant reset value}}
    %r0 = firrtl.regreset %clock, %arst, %constNode : !firrtl.asyncreset, !firrtl.uint<42>, !firrtl.uint<42>
  }

  // CHECK-LABEL: hw.module @BitCast1
  firrtl.module @BitCast1() {
    %a = firrtl.wire : !firrtl.vector<uint<2>, 13>
    %b = firrtl.bitcast %a : (!firrtl.vector<uint<2>, 13>) -> (!firrtl.uint<26>)
    // CHECK: hw.bitcast %0 : (!hw.array<13xi2>) -> i26
  }

  // CHECK-LABEL: hw.module @BitCast2
  firrtl.module @BitCast2() {
    %a = firrtl.wire : !firrtl.bundle<valid: uint<1>, ready: uint<1>, data: uint<1>>
    %b = firrtl.bitcast %a : (!firrtl.bundle<valid: uint<1>, ready: uint<1>, data: uint<1>>) -> (!firrtl.uint<3>)
    // CHECK: hw.bitcast %0 : (!hw.struct<valid: i1, ready: i1, data: i1>) -> i3

  }
  // CHECK-LABEL: hw.module @BitCast3
  firrtl.module @BitCast3() {
    %a = firrtl.wire : !firrtl.uint<26>
    %b = firrtl.bitcast %a : (!firrtl.uint<26>) -> (!firrtl.vector<uint<2>, 13>)
    // CHECK: hw.bitcast %0 : (i26) -> !hw.array<13xi2>
  }

  // CHECK-LABEL: hw.module @BitCast4
  firrtl.module @BitCast4() {
    %a = firrtl.wire : !firrtl.uint<3>
    %b = firrtl.bitcast %a : (!firrtl.uint<3>) -> (!firrtl.bundle<valid: uint<1>, ready: uint<1>, data: uint<1>>)
    // CHECK: hw.bitcast %0 : (i3) -> !hw.struct<valid: i1, ready: i1, data: i1>

  }
  // CHECK-LABEL: hw.module @BitCast5
  firrtl.module @BitCast5() {
    %a = firrtl.wire : !firrtl.bundle<valid: uint<2>, ready: uint<1>, data: uint<3>>
    %b = firrtl.bitcast %a : (!firrtl.bundle<valid: uint<2>, ready: uint<1>, data: uint<3>>) -> (!firrtl.vector<uint<2>, 3>)
    // CHECK: hw.bitcast %0 : (!hw.struct<valid: i2, ready: i1, data: i3>) -> !hw.array<3xi2>
  }

  firrtl.extmodule @chkcoverAnno(in clock: !firrtl.clock) attributes {annotations = [{class = "freechips.rocketchip.annotations.InternalVerifBlackBoxAnnotation"}]}

  // CHECK-LABEL: hw.module.extern @InnerNamesExt
  // CHECK-SAME:  (
  // CHECK-SAME:    clockIn: i1 {hw.exportPort = @extClockInSym}
  // CHECK-SAME:  ) -> (
  // CHECK-SAME:    clockOut: i1 {hw.exportPort = @extClockOutSym}
  // CHECK-SAME:  )
  firrtl.extmodule @InnerNamesExt(
    in clockIn: !firrtl.clock sym @extClockInSym,
    out clockOut: !firrtl.clock sym @extClockOutSym
  )

  // CHECK-LABEL: hw.module @InnerNames
  // CHECK-SAME:  (
  // CHECK-SAME:    %value: i42 {hw.exportPort = @portValueSym}
  // CHECK-SAME:    %clock: i1 {hw.exportPort = @portClockSym}
  // CHECK-SAME:    %reset: i1 {hw.exportPort = @portResetSym}
  // CHECK-SAME:  ) -> (
  // CHECK-SAME:    out: i1 {hw.exportPort = @portOutSym}
  // CHECK-SAME:  )
  firrtl.module @InnerNames(
    in %value: !firrtl.uint<42> sym @portValueSym,
    in %clock: !firrtl.clock sym @portClockSym,
    in %reset: !firrtl.uint<1> sym @portResetSym,
    out %out: !firrtl.uint<1> sym @portOutSym
  ) {
    firrtl.instance instName sym @instSym @BitCast1()
    // CHECK: hw.instance "instName" sym @instSym @BitCast1
    %nodeName = firrtl.node sym @nodeSym %value : !firrtl.uint<42>
    // CHECK: [[WIRE:%nodeName]] = sv.wire sym @nodeSym : !hw.inout<i42>
    // CHECK-NEXT: sv.assign [[WIRE]], %value
    %wireName = firrtl.wire sym @wireSym : !firrtl.uint<42>
    // CHECK: %wireName = sv.wire sym @wireSym : !hw.inout<i42>
    %regName = firrtl.reg sym @regSym %clock : !firrtl.uint<42>
    // CHECK: %regName = sv.reg sym @regSym : !hw.inout<i42>
    %regResetName = firrtl.regreset sym @regResetSym %clock, %reset, %value : !firrtl.uint<1>, !firrtl.uint<42>, !firrtl.uint<42>
    // CHECK: %regResetName = sv.reg sym @regResetSym : !hw.inout<i42>
    %memName_port = firrtl.mem sym @memSym Undefined {depth = 12 : i64, name = "memName", portNames = ["port"], readLatency = 0 : i32, writeLatency = 1 : i32} : !firrtl.bundle<addr: uint<4>, en: uint<1>, clk: clock, data flip: uint<42>>
    // CHECK: {{%.+}} = hw.instance "memName" sym @memSym
    firrtl.connect %out, %reset : !firrtl.uint<1>, !firrtl.uint<1>
  }

  // CHECK-LABEL: hw.module @regInitRandomReuse
  firrtl.module @regInitRandomReuse(in %clock: !firrtl.clock, in %a: !firrtl.uint<1>, out %o1: !firrtl.uint<2>, out %o2: !firrtl.uint<4>, out %o3: !firrtl.uint<32>, out %o4: !firrtl.uint<100>) {
    %r1 = firrtl.reg %clock  : !firrtl.uint<2>
    %r2 = firrtl.reg %clock  : !firrtl.uint<4>
    %r3 = firrtl.reg %clock  : !firrtl.uint<32>
    %r4 = firrtl.reg %clock  : !firrtl.uint<100>
    // CHECK:      %r1 = sv.reg sym @[[r1_sym:[_A-Za-z0-9]+]]
    // CHECK:      %r2 = sv.reg sym @[[r2_sym:[_A-Za-z0-9]+]]
    // CHECK:      %r3 = sv.reg sym @[[r3_sym:[_A-Za-z0-9]+]]
    // CHECK:      %r4 = sv.reg sym @[[r4_sym:[_A-Za-z0-9]+]]
    // CHECK:      sv.ifdef "SYNTHESIS" {
    // CHECK-NEXT: } else {
    // CHECK-NEXT:   sv.ifdef "RANDOMIZE_REG_INIT" {
    // CHECK-NEXT:     %[[RANDOM_0:.+]] = sv.reg sym @[[RANDOM_0_SYM:[_A-Za-z0-9]+]]
    // CHECK-NEXT:     %[[RANDOM_1:.+]] = sv.reg sym @[[RANDOM_1_SYM:[_A-Za-z0-9]+]]
    // CHECK-NEXT:     %[[RANDOM_2:.+]] = sv.reg sym @[[RANDOM_2_SYM:[_A-Za-z0-9]+]]
    // CHECK-NEXT:     %[[RANDOM_3:.+]] = sv.reg sym @[[RANDOM_3_SYM:[_A-Za-z0-9]+]]
    // CHECK-NEXT:     %[[RANDOM_4:.+]] = sv.reg sym @[[RANDOM_4_SYM:[_A-Za-z0-9]+]]{{.+}}
    // CHECK-NEXT:   }
    // CHECK-NEXT:   sv.initial {
    // CHECK-NEXT:     sv.verbatim "`INIT_RANDOM_PROLOG_"
    // CHECK-NEXT:     sv.ifdef.procedural "RANDOMIZE_REG_INIT"  {
    // CHECK-NEXT:       sv.verbatim "{{[{][{]0[}][}]}} = `RANDOM;" {symbols = [#hw.innerNameRef<@regInitRandomReuse::@[[RANDOM_0_SYM]]>]}
    // CHECK-NEXT:       sv.verbatim "{{[{][{]0[}][}]}} = {{[{][{]1[}][}]}}[1:0];" {symbols = [#hw.innerNameRef<@regInitRandomReuse::@[[r1_sym]]>, #hw.innerNameRef<@regInitRandomReuse::@[[RANDOM_0_SYM]]>]}
    // CHECK-NEXT:       sv.verbatim "{{[{][{]0[}][}]}} = {{[{][{]1[}][}]}}[5:2];" {symbols = [#hw.innerNameRef<@regInitRandomReuse::@[[r2_sym]]>, #hw.innerNameRef<@regInitRandomReuse::@[[RANDOM_0_SYM]]>]}
    // CHECK-NEXT:       sv.verbatim "{{[{][{]0[}][}]}} = `RANDOM;" {symbols = [#hw.innerNameRef<@regInitRandomReuse::@[[RANDOM_1_SYM]]>]}
    // CHECK-NEXT:       sv.verbatim "{{[{][{]0[}][}]}} = {{[{]}}{{[{][{]1[}][}]}}[5:0], {{[{][{]2[}][}]}}[31:6]{{[}]}};" {symbols = [#hw.innerNameRef<@regInitRandomReuse::@[[r3_sym]]>, #hw.innerNameRef<@regInitRandomReuse::@[[RANDOM_1_SYM]]>, #hw.innerNameRef<@regInitRandomReuse::@[[RANDOM_0_SYM]]>]}
    // CHECK-NEXT:       sv.verbatim "{{[{][{]0[}][}]}} = `RANDOM;" {symbols = [#hw.innerNameRef<@regInitRandomReuse::@[[RANDOM_2_SYM]]>]}
    // CHECK-NEXT:       sv.verbatim "{{[{][{]0[}][}]}} = `RANDOM;" {symbols = [#hw.innerNameRef<@regInitRandomReuse::@[[RANDOM_3_SYM]]>]}
    // CHECK-NEXT:       sv.verbatim "{{[{][{]0[}][}]}} = `RANDOM;" {symbols = [#hw.innerNameRef<@regInitRandomReuse::@[[RANDOM_4_SYM]]>]}
    // CHECK-NEXT:       sv.verbatim "{{[{][{]0[}][}]}} = {{[{]}}{{[{][{]1[}][}]}}[9:0], {{[{][{]2[}][}]}}, {{[{][{]3[}][}]}}, {{[{][{]4[}][}]}}[31:6]{{[}]}};" {symbols = [#hw.innerNameRef<@regInitRandomReuse::@[[r4_sym]]>, #hw.innerNameRef<@regInitRandomReuse::@[[RANDOM_4_SYM]]>, #hw.innerNameRef<@regInitRandomReuse::@[[RANDOM_3_SYM]]>, #hw.innerNameRef<@regInitRandomReuse::@[[RANDOM_2_SYM]]>, #hw.innerNameRef<@regInitRandomReuse::@[[RANDOM_1_SYM]]>]}
    // CHECK-NEXT:     }
    // CHECK-NEXT:   }
    // CHECK-NEXT: }
    firrtl.connect %r1, %a : !firrtl.uint<2>, !firrtl.uint<1>
    firrtl.connect %r2, %a : !firrtl.uint<4>, !firrtl.uint<1>
    firrtl.connect %r3, %a : !firrtl.uint<32>, !firrtl.uint<1>
    firrtl.connect %r4, %a : !firrtl.uint<100>, !firrtl.uint<1>
    firrtl.connect %o1, %r1 : !firrtl.uint<2>, !firrtl.uint<2>
    firrtl.connect %o2, %r2 : !firrtl.uint<4>, !firrtl.uint<4>
    firrtl.connect %o3, %r3 : !firrtl.uint<32>, !firrtl.uint<32>
    firrtl.connect %o4, %r4 : !firrtl.uint<100>, !firrtl.uint<100>
  }

  // CHECK-LABEL: hw.module @init1DVector
  firrtl.module @init1DVector(in %clock: !firrtl.clock, in %a: !firrtl.vector<uint<1>, 2>, out %b: !firrtl.vector<uint<1>, 2>) {
    %r = firrtl.reg %clock  : !firrtl.vector<uint<1>, 2>
    // CHECK:      %r = sv.reg sym @[[r_sym:[_A-Za-z0-9]+]]
    // CHECK:      sv.ifdef "SYNTHESIS" {
    // CHECK-NEXT: } else {
    // CHECK-NEXT:   sv.ifdef "RANDOMIZE_REG_INIT" {
    // CHECK-NEXT:     %[[RANDOM:.+]] = sv.reg sym @[[RANDOM_SYM:[_A-Za-z0-9]+]]{{.+}}
    // CHECK-NEXT:   }
    // CHECK-NEXT:   sv.initial {
    // CHECK-NEXT:     sv.verbatim "`INIT_RANDOM_PROLOG_"
    // CHECK-NEXT:     sv.ifdef.procedural "RANDOMIZE_REG_INIT"  {
    // CHECK-NEXT:       sv.verbatim "{{[{][{]0[}][}]}} = `RANDOM;" {symbols = [#hw.innerNameRef<@init1DVector::@[[RANDOM_SYM]]>]}
    // CHECK-NEXT:       sv.verbatim "{{[{][{]0[}][}]}}[0] = {{[{][{]1[}][}]}}[0];" {symbols = [#hw.innerNameRef<@init1DVector::@[[r_sym]]>, #hw.innerNameRef<@init1DVector::@[[RANDOM_SYM]]>]}
    // CHECK-NEXT:       sv.verbatim "{{[{][{]0[}][}]}}[1] = {{[{][{]1[}][}]}}[1];" {symbols = [#hw.innerNameRef<@init1DVector::@[[r_sym]]>, #hw.innerNameRef<@init1DVector::@[[RANDOM_SYM]]>]}
    // CHECK-NEXT:     }
    // CHECK-NEXT:   }
    // CHECK-NEXT: }

    firrtl.connect %r, %a : !firrtl.vector<uint<1>, 2>, !firrtl.vector<uint<1>, 2>
    firrtl.connect %b, %r : !firrtl.vector<uint<1>, 2>, !firrtl.vector<uint<1>, 2>
    // CHECK:      sv.always posedge %clock  {
    // CHECK-NEXT:   sv.passign %r, %a : !hw.array<2xi1>
    // CHECK-NEXT: }
    // CHECK-NEXT: hw.output %0 : !hw.array<2xi1>
  }

  // CHECK-LABEL: hw.module @init2DVector
  firrtl.module @init2DVector(in %clock: !firrtl.clock, in %a: !firrtl.vector<vector<uint<1>, 1>, 1>, out %b: !firrtl.vector<vector<uint<1>, 1>, 1>) {
    %r = firrtl.reg %clock  : !firrtl.vector<vector<uint<1>, 1>, 1>
    // CKECK-NEXT: sv.ifdef.procedural "RANDOMIZE_REG_INIT"  {
    // CKECK-NEXT:   %1 = sv.array_index_inout %r[%false] : !hw.inout<array<1xarray<1xi1>>>, i1
    // CKECK-NEXT:   %2 = sv.array_index_inout %1[%false] : !hw.inout<array<1xi1>>, i1
    // CKECK-NEXT:   %RANDOM = sv.verbatim.expr.se "`RANDOM" : () -> i32 {symbols = []}
    // CKECK-NEXT:   %3 = comb.extract %RANDOM from 0 : (i32) -> i1
    // CKECK-NEXT:   sv.bpassign %2, %3 : i1
    // CKECK-NEXT: }

    firrtl.connect %r, %a : !firrtl.vector<vector<uint<1>, 1>, 1>, !firrtl.vector<vector<uint<1>, 1>, 1>
    firrtl.connect %b, %r : !firrtl.vector<vector<uint<1>, 1>, 1>, !firrtl.vector<vector<uint<1>, 1>, 1>

    // CHECK:      sv.always posedge %clock  {
    // CHECK-NEXT:   sv.passign %r, %a : !hw.array<1xarray<1xi1>>
    // CHECK-NEXT: }
    // CHECK-NEXT: hw.output %0 : !hw.array<1xarray<1xi1>>
  }

  // CHECK-LABEL: hw.module @connectNarrowUIntVector
  firrtl.module @connectNarrowUIntVector(in %clock: !firrtl.clock, in %a: !firrtl.vector<uint<1>, 1>, out %b: !firrtl.vector<uint<3>, 1>) {
    %r1 = firrtl.reg %clock  : !firrtl.vector<uint<2>, 1>
    firrtl.connect %r1, %a : !firrtl.vector<uint<2>, 1>, !firrtl.vector<uint<1>, 1>
    firrtl.connect %b, %r1 : !firrtl.vector<uint<3>, 1>, !firrtl.vector<uint<2>, 1>
    // CHECK:      %2 = hw.array_get %a[%false] : !hw.array<1xi1>
    // CHECK-NEXT: %3 = comb.concat %false, %2 : i1, i1
    // CHECK-NEXT: %4 = hw.array_create %3 : i2
    // CHECK-NEXT: sv.always posedge %clock  {
    // CHECK-NEXT:   sv.passign %r1, %4 : !hw.array<1xi2>
    // CHECK-NEXT: }
    // CHECK-NEXT: %5 = hw.array_get %1[%false] : !hw.array<1xi2>
    // CHECK-NEXT: %6 = comb.concat %false, %5 : i1, i2
    // CHECK-NEXT: %7 = hw.array_create %6 : i3
    // CHECK-NEXT: sv.assign %.b.output, %7 : !hw.array<1xi3>
    // CHECK-NEXT: hw.output %0 : !hw.array<1xi3>
  }

  // CHECK-LABEL: hw.module @connectNarrowSIntVector
  firrtl.module @connectNarrowSIntVector(in %clock: !firrtl.clock, in %a: !firrtl.vector<sint<1>, 1>, out %b: !firrtl.vector<sint<3>, 1>) {
    %r1 = firrtl.reg %clock  : !firrtl.vector<sint<2>, 1>
    firrtl.connect %r1, %a : !firrtl.vector<sint<2>, 1>, !firrtl.vector<sint<1>, 1>
    firrtl.connect %b, %r1 : !firrtl.vector<sint<3>, 1>, !firrtl.vector<sint<2>, 1>
    // CHECK:      %2 = hw.array_get %a[%false] : !hw.array<1xi1>
    // CHECK-NEXT: %3 = comb.concat %2, %2 : i1, i1
    // CHECK-NEXT: %4 = hw.array_create %3 : i2
    // CHECK-NEXT: sv.always posedge %clock  {
    // CHECK-NEXT:   sv.passign %r1, %4 : !hw.array<1xi2>
    // CHECK-NEXT: }
    // CHECK-NEXT: %5 = hw.array_get %1[%false] : !hw.array<1xi2>
    // CHECK-NEXT: %6 = comb.extract %5 from 1 : (i2) -> i1
    // CHECK-NEXT: %7 = comb.concat %6, %5 : i1, i2
    // CHECK-NEXT: %8 = hw.array_create %7 : i3
    // CHECK-NEXT: sv.assign %.b.output, %8 : !hw.array<1xi3>
    // CHECK-NEXT: hw.output %0 : !hw.array<1xi3>
  }

  // CHECK-LABEL: hw.module @partialConnectVector
  firrtl.module @partialConnectVector(in %clock: !firrtl.clock, in %a: !firrtl.vector<uint<3>, 1>, out %b: !firrtl.vector<uint<1>, 1>) {
    %r = firrtl.reg %clock  : !firrtl.vector<uint<2>, 1>
    firrtl.partialconnect %r, %a : !firrtl.vector<uint<2>, 1>, !firrtl.vector<uint<3>, 1>
    firrtl.partialconnect %b, %r : !firrtl.vector<uint<1>, 1>, !firrtl.vector<uint<2>, 1>
    // CHECK:      %2 = hw.array_get %a[%false] : !hw.array<1xi3>
    // CHECK-NEXT: %3 = comb.extract %2 from 0 : (i3) -> i2
    // CHECK-NEXT: %4 = hw.array_create %3 : i2
    // CHECK-NEXT: sv.always posedge %clock  {
    // CHECK-NEXT:   sv.passign %r, %4 : !hw.array<1xi2>
    // CHECK-NEXT: }
    // CHECK-NEXT: %5 = hw.array_get %1[%false] : !hw.array<1xi2>
    // CHECK-NEXT: %6 = comb.extract %5 from 0 : (i2) -> i1
    // CHECK-NEXT: %7 = hw.array_create %6 : i1
    // CHECK-NEXT: %8 = sv.array_index_inout %.b.output[%false] : !hw.inout<array<1xi1>>, i1
    // CHECK-NEXT: %9 = hw.array_get %7[%false] : !hw.array<1xi1>
    // CHECK-NEXT: sv.assign %8, %9 : i1
    // CHECK-NEXT: hw.output %0 : !hw.array<1xi1>
  }

  // CHECK-LABEL: hw.module @SubIndex
  firrtl.module @SubIndex(in %a: !firrtl.vector<vector<uint<1>, 1>, 1>, in %clock: !firrtl.clock, out %o1: !firrtl.uint<1>, out %o2: !firrtl.vector<uint<1>, 1>) {
    %r1 = firrtl.reg %clock  : !firrtl.uint<1>
    %r2 = firrtl.reg %clock  : !firrtl.vector<uint<1>, 1>
    %0 = firrtl.subindex %a[0] : !firrtl.vector<vector<uint<1>, 1>, 1>
    %1 = firrtl.subindex %0[0] : !firrtl.vector<uint<1>, 1>
    firrtl.connect %r1, %1 : !firrtl.uint<1>, !firrtl.uint<1>
    firrtl.connect %r2, %0 : !firrtl.vector<uint<1>, 1>, !firrtl.vector<uint<1>, 1>
    firrtl.connect %o1, %r1 : !firrtl.uint<1>, !firrtl.uint<1>
    firrtl.connect %o2, %r2 : !firrtl.vector<uint<1>, 1>, !firrtl.vector<uint<1>, 1>
    // CHECK:      %2 = hw.array_get %a[%false] : !hw.array<1xarray<1xi1>>
    // CHECK-NEXT: %3 = hw.array_get %2[%false] : !hw.array<1xi1>
    // CHECK-NEXT: sv.always posedge %clock  {
    // CHECK-NEXT:   sv.passign %r1, %3 : i1
    // CHECK-NEXT:   sv.passign %r2, %2 : !hw.array<1xi1>
    // CHECK-NEXT: }
    // CHECK-NEXT: hw.output %0, %1 : i1, !hw.array<1xi1>
  }

  // CHECK-LABEL: hw.module @partialConnectDifferentVectorLength
  firrtl.module @partialConnectDifferentVectorLength(in %clock: !firrtl.clock, in %a: !firrtl.vector<uint<1>, 2>, out %b: !firrtl.vector<uint<1>, 1>) {
    %r1 = firrtl.reg %clock  : !firrtl.vector<uint<1>, 2>
    firrtl.connect %r1, %a : !firrtl.vector<uint<1>, 2>, !firrtl.vector<uint<1>, 2>
    firrtl.partialconnect %b, %r1 : !firrtl.vector<uint<1>, 1>, !firrtl.vector<uint<1>, 2>
    // CHECK:      sv.always posedge %clock  {
    // CHECK-NEXT:   sv.passign %r1, %a : !hw.array<2xi1>
    // CHECK-NEXT: }
    // CHECK-NEXT: %2 = hw.array_get %1[%false] : !hw.array<2xi1>
    // CHECK-NEXT: %3 = hw.array_create %2 : i1
    // CHECK-NEXT: %4 = sv.array_index_inout %.b.output[%false] : !hw.inout<array<1xi1>>, i1
    // CHECK-NEXT: %5 = hw.array_get %3[%false] : !hw.array<1xi1>
    // CHECK-NEXT: sv.assign %4, %5 : i1
    // CHECK-NEXT: hw.output %0 : !hw.array<1xi1>
  }

  // CHECK-LABEL: hw.module @SubindexDestination
  firrtl.module @SubindexDestination(in %clock: !firrtl.clock, in %a: !firrtl.vector<uint<1>, 3>, out %b: !firrtl.vector<uint<1>, 3>) {
    %0 = firrtl.subindex %b[2] : !firrtl.vector<uint<1>, 3>
    %1 = firrtl.subindex %a[2] : !firrtl.vector<uint<1>, 3>
    firrtl.connect %0, %1 : !firrtl.uint<1>, !firrtl.uint<1>
    // CHECK:      %c-2_i2 = hw.constant -2 : i2
    // CHECK-NEXT: %.b.output = sv.wire  : !hw.inout<array<3xi1>>
    // CHECK-NEXT: %0 = sv.read_inout %.b.output : !hw.inout<array<3xi1>>
    // CHECK-NEXT: %1 = sv.array_index_inout %.b.output[%c-2_i2] : !hw.inout<array<3xi1>>, i2
    // CHECK-NEXT: %2 = hw.array_get %a[%c-2_i2] : !hw.array<3xi1>
    // CHECK-NEXT: sv.assign %1, %2 : i1
    // CHECK-NEXT: hw.output %0 : !hw.array<3xi1>
  }

  // CHECK-LABEL: hw.module @zero_width_constant()
  // https://github.com/llvm/circt/issues/2269
  firrtl.module @zero_width_constant(out %a: !firrtl.uint<0>) {
    // CHECK-NEXT: hw.output
    %c0_ui0 = firrtl.constant 0 : !firrtl.uint<0>
    firrtl.connect %a, %c0_ui0 : !firrtl.uint<0>, !firrtl.uint<0>
  }

  // CHECK-LABEL: @subfield_write1(
  firrtl.module @subfield_write1(out %a: !firrtl.bundle<a: uint<1>>) {
    %0 = firrtl.subfield %a(0) : (!firrtl.bundle<a: uint<1>>) -> !firrtl.uint<1>
    %c0_ui1 = firrtl.constant 1 : !firrtl.uint<1>
    firrtl.connect %0, %c0_ui1 : !firrtl.uint<1>, !firrtl.uint<1>
    // CHECK:      %true = hw.constant true
    // CHECK-NEXT: %.a.output = sv.wire  : !hw.inout<struct<a: i1>>
    // CHECK-NEXT: %0 = sv.read_inout %.a.output : !hw.inout<struct<a: i1>>
    // CHECK-NEXT: %1 = sv.struct_field_inout %.a.output["a"] : !hw.inout<struct<a: i1>>
    // CHECK-NEXT: sv.assign %1, %true : i1
    // CHECK-NEXT: hw.output %0 : !hw.struct<a: i1>
  }

  // CHECK-LABEL: @subfield_write2(
  firrtl.module @subfield_write2(in %in: !firrtl.uint<1>, out %sink: !firrtl.bundle<a: bundle<b: bundle<c: uint<1>>>>) {
    %0 = firrtl.subfield %sink(0) : (!firrtl.bundle<a: bundle<b: bundle<c: uint<1>>>>) -> !firrtl.bundle<b: bundle<c: uint<1>>>
    %1 = firrtl.subfield %0(0) : (!firrtl.bundle<b: bundle<c: uint<1>>>) -> !firrtl.bundle<c: uint<1>>
    %2 = firrtl.subfield %1(0) : (!firrtl.bundle<c: uint<1>>) -> !firrtl.uint<1>
    firrtl.connect %2, %in : !firrtl.uint<1>, !firrtl.uint<1>
    // CHECK:      %.sink.output = sv.wire  : !hw.inout<struct<a: !hw.struct<b: !hw.struct<c: i1>>>>
    // CHECK-NEXT: %0 = sv.read_inout %.sink.output : !hw.inout<struct<a: !hw.struct<b: !hw.struct<c: i1>>>>
    // CHECK-NEXT: %1 = sv.struct_field_inout %.sink.output["a"] : !hw.inout<struct<a: !hw.struct<b: !hw.struct<c: i1>>>>
    // CHECK-NEXT: %2 = sv.struct_field_inout %1["b"] : !hw.inout<struct<b: !hw.struct<c: i1>>>
    // CHECK-NEXT: %3 = sv.struct_field_inout %2["c"] : !hw.inout<struct<c: i1>>
    // CHECK-NEXT: sv.assign %3, %in : i1
    // CHECK-NEXT: hw.output %0 : !hw.struct<a: !hw.struct<b: !hw.struct<c: i1>>>
  }

  // CHECK-LABEL: hw.module @initStruct
  firrtl.module @initStruct(in %clock: !firrtl.clock) {
    %r = firrtl.reg %clock  : !firrtl.bundle<a: uint<1>>
    // CHECK:      %r = sv.reg sym @[[r_sym:[_A-Za-z0-9]+]]
    // CHECK:      sv.ifdef "SYNTHESIS" {
    // CHECK-NEXT: } else {
    // CHECK-NEXT:   sv.ifdef "RANDOMIZE_REG_INIT" {
    // CHECK-NEXT:     %[[RANDOM:.+]] = sv.reg sym @[[RANDOM_SYM:[_A-Za-z0-9]+]]{{.+}}
    // CHECK-NEXT:   }
    // CHECK-NEXT:   sv.initial {
    // CHECK-NEXT:     sv.verbatim "`INIT_RANDOM_PROLOG_"
    // CHECK-NEXT:     sv.ifdef.procedural "RANDOMIZE_REG_INIT"  {
    // CHECK-NEXT:       sv.verbatim "{{[{][{]0[}][}]}} = `RANDOM;" {symbols = [#hw.innerNameRef<@initStruct::@[[RANDOM_SYM]]>]}
    // CHECK-NEXT:       sv.verbatim "{{[{][{]0[}][}]}}.a = {{[{][{]1[}][}]}}[0];" {symbols = [#hw.innerNameRef<@initStruct::@[[r_sym]]>, #hw.innerNameRef<@initStruct::@[[RANDOM_SYM]]>]}
    // CHECK-NEXT:     }
    // CHECK-NEXT:   }
    // CHECK-NEXT: }
  }

  // CHECK-LABEL: hw.module @RegResetStructNarrow
  firrtl.module @RegResetStructNarrow(in %clock: !firrtl.clock, in %reset: !firrtl.uint<1>, in %init: !firrtl.bundle<a: uint<2>>) {
    // CHECK:      %0 = hw.struct_extract %init["a"] : !hw.struct<a: i2>
    // CHECK-NEXT: %1 = comb.extract %0 from 0 : (i2) -> i1
    // CHECK-NEXT: %2 = hw.struct_create (%1) : !hw.struct<a: i1>
    // CHECK-NEXT: %reg = sv.reg {{.+}}  : !hw.inout<struct<a: i1>>
    // CHECK-NEXT: sv.always posedge %clock  {
    // CHECK-NEXT:   sv.if %reset  {
    // CHECK-NEXT:     sv.passign %reg, %2 : !hw.struct<a: i1>
    // CHECK-NEXT:   } else  {
    // CHECK-NEXT:   }
    // CHECK-NEXT: }
    %reg = firrtl.regreset %clock, %reset, %init  : !firrtl.uint<1>, !firrtl.bundle<a: uint<2>>, !firrtl.bundle<a: uint<1>>
  }

  // CHECK-LABEL: hw.module @BundleConnection
  firrtl.module @BundleConnection(in %source: !firrtl.bundle<a: bundle<b: uint<1>>>, out %sink: !firrtl.bundle<a: bundle<b: uint<1>>>) {
    %0 = firrtl.subfield %sink(0) : (!firrtl.bundle<a: bundle<b: uint<1>>>) -> !firrtl.bundle<b: uint<1>>
    %1 = firrtl.subfield %source(0) : (!firrtl.bundle<a: bundle<b: uint<1>>>) -> !firrtl.bundle<b: uint<1>>
    firrtl.connect %0, %1 : !firrtl.bundle<b: uint<1>>, !firrtl.bundle<b: uint<1>>
    // CHECK:      %.sink.output = sv.wire  : !hw.inout<struct<a: !hw.struct<b: i1>>>
    // CHECK-NEXT: %0 = sv.read_inout %.sink.output : !hw.inout<struct<a: !hw.struct<b: i1>>>
    // CHECK-NEXT: %1 = sv.struct_field_inout %.sink.output["a"] : !hw.inout<struct<a: !hw.struct<b: i1>>>
    // CHECK-NEXT: %2 = hw.struct_extract %source["a"] : !hw.struct<a: !hw.struct<b: i1>>
    // CHECK-NEXT: sv.assign %1, %2 : !hw.struct<b: i1>
    // CHECK-NEXT: hw.output %0 : !hw.struct<a: !hw.struct<b: i1>>
  }

  // CHECK-LABEL: hw.module @AggregateInvalidValue
  firrtl.module @AggregateInvalidValue(in %clock: !firrtl.clock, in %reset: !firrtl.uint<1>) {
    %invalid = firrtl.invalidvalue : !firrtl.bundle<a: uint<1>, b: vector<uint<10>, 10>>
    %reg = firrtl.regreset %clock, %reset, %invalid : !firrtl.uint<1>, !firrtl.bundle<a: uint<1>, b: vector<uint<10>, 10>>, !firrtl.bundle<a: uint<1>, b: vector<uint<10>, 10>>
    // CHECK:      %c0_i101 = hw.constant 0 : i101
    // CHECK-NEXT: %0 = hw.bitcast %c0_i101 : (i101) -> !hw.struct<a: i1, b: !hw.array<10xi10>>
    // CHECK-NEXT: %reg = sv.reg {{.+}} : !hw.inout<struct<a: i1, b: !hw.array<10xi10>>>
    // CHECK-NEXT: sv.always posedge %clock  {
    // CHECK-NEXT:   sv.if %reset  {
    // CHECK-NEXT:     sv.passign %reg, %0 : !hw.struct<a: i1, b: !hw.array<10xi10>>
    // CHECK-NEXT:   } else  {
    // CHECK-NEXT:   }
    // CHECK-NEXT: }
  }

  // CHECK-LABEL: hw.module @AggregateRegAssign
  firrtl.module @AggregateRegAssign(in %clock: !firrtl.clock, in %value: !firrtl.uint<1>) {
    %reg = firrtl.reg %clock : !firrtl.vector<uint<1>, 1>
    %reg_0 = firrtl.subindex %reg[0] : !firrtl.vector<uint<1>, 1>
    firrtl.connect %reg_0, %value : !firrtl.uint<1>, !firrtl.uint<1>
    // CHECK:  %0 = sv.array_index_inout %reg[%false] : !hw.inout<array<1xi1>>, i1
    // CHECK:  sv.passign %0, %value : i1
  }

  // CHECK-LABEL: hw.module @AggregateRegResetAssign
  firrtl.module @AggregateRegResetAssign(in %clock: !firrtl.clock, in %reset: !firrtl.uint<1>,
                                         in %init: !firrtl.vector<uint<1>, 1>, in %value: !firrtl.uint<1>) {
    %reg = firrtl.regreset %clock, %reset, %init  : !firrtl.uint<1>, !firrtl.vector<uint<1>, 1>, !firrtl.vector<uint<1>, 1>
    %reg_0 = firrtl.subindex %reg[0] : !firrtl.vector<uint<1>, 1>
    firrtl.connect %reg_0, %value : !firrtl.uint<1>, !firrtl.uint<1>
    // CHECK:  %0 = sv.array_index_inout %reg[%false] : !hw.inout<array<1xi1>>, i1
    // CHECK:  sv.passign %0, %value : i1
  }

  // CHECK-LABEL: hw.module @ForceNameSubmodule
  firrtl.nla @nla_1 [#hw.innerNameRef<@ForceNameTop::@sym_foo>,@ForceNameSubmodule]
  firrtl.nla @nla_2 [#hw.innerNameRef<@ForceNameTop::@sym_bar>,@ForceNameSubmodule]
  firrtl.module @ForceNameSubmodule() attributes {annotations = [
    {circt.nonlocal = @nla_2,
     class = "chisel3.util.experimental.ForceNameAnnotation", name = "Bar"},
    {circt.nonlocal = @nla_1,
     class = "chisel3.util.experimental.ForceNameAnnotation", name = "Foo"}]} {}
  // CHECK: hw.module @ForceNameTop
  firrtl.module @ForceNameTop() {
    firrtl.instance foo sym @sym_foo
      {annotations = [{circt.nonlocal = @nla_1, class = "circt.nonlocal"}]}
      @ForceNameSubmodule()
    firrtl.instance bar sym @sym_bar
      {annotations = [{circt.nonlocal = @nla_2, class = "circt.nonlocal"}]}
      @ForceNameSubmodule()
    // CHECK:      hw.instance "foo" sym @sym_foo {{.+}} {hw.verilogName = "Foo"}
    // CHECK-NEXT: hw.instance "bar" sym @sym_bar {{.+}} {hw.verilogName = "Bar"}
  }

  // CHECK-LABEL: hw.module @PreserveName
  firrtl.module @PreserveName(in %a : !firrtl.uint<1>, in %b : !firrtl.uint<1>, out %c : !firrtl.uint<1>) {
    //CHECK comb.or %a, %b {sv.namehint = "myname"}
    %foo = firrtl.or %a, %b {name = "myname"} : (!firrtl.uint<1>, !firrtl.uint<1>) -> !firrtl.uint<1>
    firrtl.connect %c, %foo : !firrtl.uint<1>, !firrtl.uint<1>
  }

}<|MERGE_RESOLUTION|>--- conflicted
+++ resolved
@@ -18,7 +18,7 @@
   // CHECK-SAME: writeLatency = 1 : ui32, writeUnderWrite = 1 : i32}
 
   // CHECK-LABEL:  hw.module.generated @_M_1_1_1_42_12_0_1_1_0_a,
-  // CHECK-SAME: @FIRRTLMem(%R0_addr: i4, %R0_en: i1, %R0_clk: i1, %RW0_addr: i4, %RW0_en: i1, %RW0_clk: i1, %RW0_wmode: i1, %RW0_wdata: i42, %RW0_wmask: i1, %W0_addr: i4, %W0_en: i1, %W0_clk: i1, %W0_data: i42, %W0_mask: i1) -> (R0_data: i42, RW0_rdata: i42)
+  // CHECK-SAME: @FIRRTLMem(%R0_addr: i4, %R0_en: i1, %R0_clk: i1, %RW0_addr: i4, %RW0_en: i1, %RW0_clk: i1, %RW0_wmode: i1, %RW0_wdata: i42, %W0_addr: i4, %W0_en: i1, %W0_clk: i1, %W0_data: i42) -> (R0_data: i42, RW0_rdata: i42)
   // CHECK-SAME: attributes {depth = 12 : i64, maskGran = 42 : ui32, numReadPorts = 1 : ui32,
   // CHECK-SAME: numReadWritePorts = 1 : ui32, numWritePorts = 1 : ui32,
   // CHECK-SAME: readLatency = 0 : ui32, readUnderWrite = 0 : ui32,
@@ -31,29 +31,25 @@
   // This memory has two write ports where both write ports are driven by the
   // same clock.
   //
-<<<<<<< HEAD
-  // CHECK-NEXT:  hw.module.generated @FIRRTLMem_0_2_0_8_16_1_1_1_0_1_aa,
+  // CHECK:  hw.module.generated @aa_0_2_0_8_16_1_1_1_0_aa
   // CHECK-SAME: @FIRRTLMem(%W0_addr: i4, %W0_en: i1, %W0_clk: i1, %W0_data: i8, %W1_addr: i4, %W1_en: i1, %W1_clk: i1, %W1_data: i8)
-=======
-  // CHECK:  hw.module.generated @aa_0_2_0_8_16_1_1_1_0_aa
-  // CHECK-SAME: @FIRRTLMem(%W0_addr: i4, %W0_en: i1, %W0_clk: i1, %W0_data: i8, %W0_mask: i1, %W1_addr: i4, %W1_en: i1, %W1_clk: i1, %W1_data: i8, %W1_mask: i1)
->>>>>>> 68cba219
   // CHECK-SAME: attributes {depth = 16 : i64, maskGran = 8 : ui32, numReadPorts = 0 : ui32,
   // CHECK-SAME: numReadWritePorts = 0 : ui32, numWritePorts = 2 : ui32,
   // CHECK-SAME: readLatency = 1 : ui32, readUnderWrite = 0 : ui32,
   // CHECK-SAME: width = 8 : ui32, writeClockIDs = [0 : i32, 0 : i32],
   // CHECK-SAME: writeLatency = 1 : ui32, writeUnderWrite = 1 : i32}
   //
+  // CHECK: hw.module.generated @ab_0_2_0_8_16_1_1_1_0_ab,
+  // CHECK-SAME: @FIRRTLMem(%W0_addr: i4, %W0_en: i1, %W0_clk: i1, %W0_data: i8, %W1_addr: i4
+  // CHECK-SAME: %W1_en: i1, %W1_clk: i1, %W1_data: i8) attributes 
+  // CHECK-SAME: {depth = 16 : i64, maskGran = 8 : ui32, numReadPorts = 0 : ui32, numReadWritePorts = 0 : ui32,
+  // CHECK-SAME: numWritePorts = 2 : ui32, readLatency = 1 : ui32, readUnderWrite = 0 : ui32, width = 8 : ui32,
+  // CHECK-SAME: writeClockIDs = [0 : i32, 1 : i32], writeLatency = 1 : ui32, writeUnderWrite = 1 : i32}
   // This memory is the same as the above memory, but each write port is driven
   // by a different clock.
   //
-<<<<<<< HEAD
-  // CHECK-NEXT:  hw.module.generated @FIRRTLMem_0_2_0_8_16_1_1_1_0_1_ab,
+  // CHECK:  hw.module.generated @ab_node_0_2_0_8_16_1_1_1_0_ab,
   // CHECK-SAME: @FIRRTLMem(%W0_addr: i4, %W0_en: i1, %W0_clk: i1, %W0_data: i8, %W1_addr: i4, %W1_en: i1, %W1_clk: i1, %W1_data: i8)
-=======
-  // CHECK:  hw.module.generated @ab_node_0_2_0_8_16_1_1_1_0_ab,
-  // CHECK-SAME: @FIRRTLMem(%W0_addr: i4, %W0_en: i1, %W0_clk: i1, %W0_data: i8, %W0_mask: i1, %W1_addr: i4, %W1_en: i1, %W1_clk: i1, %W1_data: i8, %W1_mask: i1)
->>>>>>> 68cba219
   // CHECK-SAME: attributes {depth = 16 : i64, maskGran = 8 : ui32, numReadPorts = 0 : ui32,
   // CHECK-SAME: numReadWritePorts = 0 : ui32, numWritePorts = 2 : ui32,
   // CHECK-SAME: readLatency = 1 : ui32, readUnderWrite = 0 : ui32,
@@ -68,28 +64,13 @@
   // CHECK-SAME: readLatency = 0 : ui32, readUnderWrite = 1 : ui32,
   // CHECK-SAME: width = 32 : ui32, writeClockIDs = [],
   // CHECK-SAME: writeLatency = 1 : ui32, writeUnderWrite = 1 : i32}
-<<<<<<< HEAD
-  // CHECK-NEXT:  hw.module.generated @FIRRTLMem_1_0_0_42_12_0_1_0_0_1,
+  // CHECK-NEXT:  hw.module.generated @memName_1_0_0_42_12_0_1_0_0,
   // CHECK-SAME: @FIRRTLMem(%R0_addr: i4, %R0_en: i1, %R0_clk: i1) -> (R0_data: i42)
   // CHECK-SAME: attributes {depth = 12 : i64, maskGran = 42 : ui32, numReadPorts = 1 : ui32,
   // CHECK-SAME: numReadWritePorts = 0 : ui32, numWritePorts = 0 : ui32,
   // CHECK-SAME: readLatency = 0 : ui32, readUnderWrite = 0 : ui32,
   // CHECK-SAME: width = 42 : ui32, writeClockIDs = [],
   // CHECK-SAME: writeLatency = 1 : ui32, writeUnderWrite = 1 : i32}
-  // CHECK-NEXT: hw.module.generated @FIRRTLMem_1_1_1_40_1022_1_1_4_0_1_a,
-  // CHECK-SAME:  @FIRRTLMem(%R0_addr: i10, %R0_en: i1, %R0_clk: i1, %RW0_addr: i10, %RW0_en: i1, %RW0_clk: i1, %RW0_wmode: i1, %RW0_wdata: i40, %RW0_wmask: i4, %W0_addr: i10, %W0_en: i1, %W0_clk: i1, %W0_data: i40, %W0_mask: i4) -> (R0_data: i40, RW0_rdata: i40)
-  // CHECK-NEXT:  hw.module.generated @FIRRTLMem_1_1_1_42_12_0_1_1_0_1_a,
-  // CHECK-SAME: @FIRRTLMem(%R0_addr: i4, %R0_en: i1, %R0_clk: i1, %RW0_addr: i4, %RW0_en: i1, %RW0_clk: i1, %RW0_wmode: i1, %RW0_wdata: i42, %W0_addr: i4, %W0_en: i1, %W0_clk: i1, %W0_data: i42) -> (R0_data: i42, RW0_rdata: i42)
-  // CHECK-SAME: attributes {depth = 12 : i64, maskGran = 42 : ui32, numReadPorts = 1 : ui32,
-  // CHECK-SAME: numReadWritePorts = 1 : ui32, numWritePorts = 1 : ui32,
-  // CHECK-SAME: readLatency = 0 : ui32, readUnderWrite = 0 : ui32,
-  // CHECK-SAME: width = 42 : ui32, writeClockIDs = [0 : i32],
-  // CHECK-SAME: writeLatency = 1 : ui32, writeUnderWrite = 1 : i32}
-=======
-
-
-
->>>>>>> 68cba219
 
   // CHECK-LABEL: hw.module @Simple
   firrtl.module @Simple(in %in1: !firrtl.uint<4>,
@@ -870,12 +851,8 @@
     %c1_ui1 = firrtl.constant 1 : !firrtl.uint<1>
     %c0_ui3 = firrtl.constant 0 : !firrtl.uint<3>
     %_M_read, %_M_rw, %_M_write = firrtl.mem Undefined {depth = 12 : i64, name = "_M", portNames = ["read", "rw", "write"], readLatency = 0 : i32, writeLatency = 1 : i32} : !firrtl.bundle<addr: uint<4>, en: uint<1>, clk: clock, data flip: sint<42>>, !firrtl.bundle<addr: uint<4>, en: uint<1>, clk: clock, rdata flip: sint<42>, wmode: uint<1>, wdata: sint<42>, wmask: uint<1>>, !firrtl.bundle<addr: uint<4>, en: uint<1>, clk: clock, data: sint<42>, mask: uint<1>>
-<<<<<<< HEAD
     // CHECK: %[[v2:.+]] = comb.and %inpred, %true : i1
-    // CHECK: %_M.R0_data, %_M.RW0_rdata = hw.instance "_M" @FIRRTLMem_1_1_1_42_12_0_1_1_0_1_a(R0_addr: %c0_i4: i4, R0_en: %true: i1, R0_clk: %clock1: i1, RW0_addr: %c0_i4_0: i4, RW0_en: %0: i1, RW0_clk: %clock1: i1, RW0_wmode: %true: i1, RW0_wdata: %1: i42, W0_addr: %c0_i4_1: i4, W0_en: %[[v2]]: i1, W0_clk: %clock2: i1, W0_data: %indata: i42) -> (R0_data: i42, RW0_rdata: i42)
-=======
-  // CHECK: %_M.R0_data, %_M.RW0_rdata = hw.instance "_M" @_M_1_1_1_42_12_0_1_1_0_a(R0_addr: %c0_i4: i4, R0_en: %true: i1, R0_clk: %clock1: i1, RW0_addr: %c0_i4_0: i4, RW0_en: %true: i1, RW0_clk: %clock1: i1, RW0_wmode: %true: i1, RW0_wdata: %0: i42, RW0_wmask: %true: i1, W0_addr: %c0_i4_1: i4, W0_en: %inpred: i1, W0_clk: %clock2: i1, W0_data: %indata: i42, W0_mask: %true: i1) -> (R0_data: i42, RW0_rdata: i42)
->>>>>>> 68cba219
+    // CHECK: %_M.R0_data, %_M.RW0_rdata = hw.instance "_M" @_M_1_1_1_42_12_0_1_1_0_a(R0_addr: %c0_i4: i4, R0_en: %true: i1, R0_clk: %clock1: i1, RW0_addr: %c0_i4_0: i4, RW0_en: %0: i1, RW0_clk: %clock1: i1, RW0_wmode: %true: i1, RW0_wdata: %1: i42, W0_addr: %c0_i4_1: i4, W0_en: %[[v2]]: i1, W0_clk: %clock2: i1, W0_data: %indata: i42) -> (R0_data: i42, RW0_rdata: i42)
   // CHECK: hw.output %_M.R0_data, %_M.RW0_rdata : i42, i42
 
       %0 = firrtl.subfield %_M_read(3) : (!firrtl.bundle<addr: uint<4>, en: uint<1>, clk: clock, data flip: sint<42>>) -> !firrtl.sint<42>
