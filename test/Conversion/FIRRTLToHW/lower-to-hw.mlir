// RUN: circt-opt -lower-firrtl-to-hw %s | FileCheck %s

firrtl.circuit "Simple"   attributes {annotations = [{class =
"sifive.enterprise.firrtl.ExtractAssumptionsAnnotation", directory = "dir1",  filename = "./dir1/filename1" }, {class =
"sifive.enterprise.firrtl.ExtractCoverageAnnotation", directory = "dir2",  filename = "./dir2/filename2" }, {class =
"sifive.enterprise.firrtl.ExtractAssertionsAnnotation", directory = "dir3",  filename = "./dir3/filename3" }]}
{

  // CHECK-LABEL: hw.module @Simple
  firrtl.module @Simple(in %in1: !firrtl.uint<4>,
                        in %in2: !firrtl.uint<2>,
                        in %in3: !firrtl.sint<8>,
                        in %in4: !firrtl.uint<0>,
                        in %in5: !firrtl.sint<0>,
                        out %out1: !firrtl.sint<1>,
                        out %out2: !firrtl.sint<1>  ) {
    // Issue #364: https://github.com/llvm/circt/issues/364
    // CHECK: = hw.constant -1175 : i12
    // CHECK-DAG: hw.constant -4 : i4
    %c12_ui4 = firrtl.constant 12 : !firrtl.uint<4>

    // CHECK-DAG: hw.constant 2 : i3
    %c2_si3 = firrtl.constant 2 : !firrtl.sint<3>


    // CHECK: %out4 = sv.wire sym @__Simple__out4 : !hw.inout<i4>
    // CHECK: %out5 = sv.wire : !hw.inout<i4>
    %out4 = firrtl.wire {annotations = [{class = "firrtl.transforms.DontTouchAnnotation"}]} : !firrtl.uint<4>
    %out5 = firrtl.wire : !firrtl.uint<4>
    // CHECK: sv.wire sym @__Simple{{.*}}
    // CHECK: sv.wire sym @__Simple{{.*}}
    %500 = firrtl.wire {annotations = [{class = "firrtl.transforms.DontTouchAnnotation"}]} : !firrtl.uint<4>
    %501 = firrtl.wire {annotations = [{class = "firrtl.transforms.DontTouchAnnotation"}]} : !firrtl.uint<5>

    // CHECK: sv.wire sym @__Simple__dntnode
    %dntnode = firrtl.node %in1 {annotations = [{class = "firrtl.transforms.DontTouchAnnotation"}]} : !firrtl.uint<4>

    // CHECK: %clockWire = sv.wire  : !hw.inout<i1>
    // CHECK: sv.assign %clockWire, %false : i1
    %c0_clock = firrtl.specialconstant 0 : !firrtl.clock
    %clockWire = firrtl.wire : !firrtl.clock
    firrtl.connect %clockWire, %c0_clock : !firrtl.clock, !firrtl.clock

    // CHECK: sv.assign %out5, %c0_i4 : i4
    %tmp1 = firrtl.invalidvalue : !firrtl.uint<4>
    firrtl.connect %out5, %tmp1 : !firrtl.uint<4>, !firrtl.uint<4>

    // CHECK: [[ZEXT:%.+]] = comb.concat %false, %in1 : (i1, i4) -> i5
    // CHECK: [[ADD:%.+]] = comb.add %c12_i5, [[ZEXT]] : i5
    %0 = firrtl.add %c12_ui4, %in1 : (!firrtl.uint<4>, !firrtl.uint<4>) -> !firrtl.uint<5>

    %1 = firrtl.asUInt %in1 : (!firrtl.uint<4>) -> !firrtl.uint<4>

    // CHECK: [[ZEXT1:%.+]] = comb.concat %false, [[ADD]] : (i1, i5) -> i6
    // CHECK: [[ZEXT2:%.+]] = comb.concat %c0_i2, %in1 : (i2, i4) -> i6
    // CHECK-NEXT: [[SUB:%.+]] = comb.sub [[ZEXT1]], [[ZEXT2]] : i6
    %2 = firrtl.sub %0, %1 : (!firrtl.uint<5>, !firrtl.uint<4>) -> !firrtl.uint<6>

    %in2s = firrtl.asSInt %in2 : (!firrtl.uint<2>) -> !firrtl.sint<2>

    // CHECK: [[PADRES:%.+]] = comb.sext %in2 : (i2) -> i3
    %3 = firrtl.pad %in2s, 3 : (!firrtl.sint<2>) -> !firrtl.sint<3>

    // CHECK: [[PADRES2:%.+]] = comb.concat %c0_i2, %in2 : (i2, i2) -> i4
    %4 = firrtl.pad %in2, 4 : (!firrtl.uint<2>) -> !firrtl.uint<4>

    // CHECK: [[IN2EXT:%.+]] = comb.concat %c0_i2, %in2 : (i2, i2) -> i4
    // CHECK: [[XOR:%.+]] = comb.xor [[IN2EXT]], [[PADRES2]] : i4
    %5 = firrtl.xor %in2, %4 : (!firrtl.uint<2>, !firrtl.uint<4>) -> !firrtl.uint<4>

    // CHECK: comb.and [[XOR]]
    %and = firrtl.and %5, %4 : (!firrtl.uint<4>, !firrtl.uint<4>) -> !firrtl.uint<4>

    // CHECK: comb.or [[XOR]]
    %or = firrtl.or %5, %4 : (!firrtl.uint<4>, !firrtl.uint<4>) -> !firrtl.uint<4>

    // CHECK: [[CONCAT1:%.+]] = comb.concat [[PADRES2]], [[XOR]] : (i4, i4) -> i8
    %6 = firrtl.cat %4, %5 : (!firrtl.uint<4>, !firrtl.uint<4>) -> !firrtl.uint<8>

    // CHECK: comb.concat %in1, %in2
    %7 = firrtl.cat %in1, %in2 : (!firrtl.uint<4>, !firrtl.uint<2>) -> !firrtl.uint<6>

    // CHECK-NEXT: sv.assign %out5, [[PADRES2]] : i4
    firrtl.connect %out5, %4 : !firrtl.uint<4>, !firrtl.uint<4>

    // CHECK-NEXT: sv.assign %out4, [[XOR]] : i4
    firrtl.connect %out4, %5 : !firrtl.uint<4>, !firrtl.uint<4>

    // CHECK-NEXT: [[ZEXT:%.+]] = comb.concat %c0_i2, %in2 : (i2, i2) -> i4
    // CHECK-NEXT: sv.assign %out4, [[ZEXT]] : i4
    firrtl.connect %out4, %in2 : !firrtl.uint<4>, !firrtl.uint<2>

    // CHECK-NEXT: %test-name = sv.wire sym @"__Simple__test-name" : !hw.inout<i4>
    firrtl.wire {name = "test-name", annotations = [{class = "firrtl.transforms.DontTouchAnnotation"}]} : !firrtl.uint<4>

    // CHECK-NEXT: = sv.wire : !hw.inout<i2>
    %_t_1 = firrtl.wire : !firrtl.uint<2>

    // CHECK-NEXT: = firrtl.wire : !firrtl.vector<uint<1>, 13>
    %_t_2 = firrtl.wire : !firrtl.vector<uint<1>, 13>

    // CHECK-NEXT: = firrtl.wire : !firrtl.vector<uint<2>, 13>
    %_t_3 = firrtl.wire : !firrtl.vector<uint<2>, 13>

    // CHECK-NEXT: = comb.extract [[CONCAT1]] from 3 : (i8) -> i5
    %8 = firrtl.bits %6 7 to 3 : (!firrtl.uint<8>) -> !firrtl.uint<5>

    // CHECK-NEXT: = comb.extract [[CONCAT1]] from 5 : (i8) -> i3
    %9 = firrtl.head %6, 3 : (!firrtl.uint<8>) -> !firrtl.uint<3>

    // CHECK-NEXT: = comb.extract [[CONCAT1]] from 0 : (i8) -> i5
    %10 = firrtl.tail %6, 3 : (!firrtl.uint<8>) -> !firrtl.uint<5>

    // CHECK-NEXT: = comb.extract [[CONCAT1]] from 3 : (i8) -> i5
    %11 = firrtl.shr %6, 3 : (!firrtl.uint<8>) -> !firrtl.uint<5>

    %12 = firrtl.shr %6, 8 : (!firrtl.uint<8>) -> !firrtl.uint<1>

    // CHECK-NEXT: = comb.extract %in3 from 7 : (i8) -> i1
    %13 = firrtl.shr %in3, 8 : (!firrtl.sint<8>) -> !firrtl.sint<1>

    // CHECK-NEXT: = comb.concat [[CONCAT1]], %c0_i3 : (i8, i3) -> i11
    %14 = firrtl.shl %6, 3 : (!firrtl.uint<8>) -> !firrtl.uint<11>

    // CHECK-NEXT: = comb.parity [[CONCAT1]] : i8
    %15 = firrtl.xorr %6 : (!firrtl.uint<8>) -> !firrtl.uint<1>

    // CHECK-NEXT: = comb.icmp eq  {{.*}}, %c-1_i8 : i8
    %16 = firrtl.andr %6 : (!firrtl.uint<8>) -> !firrtl.uint<1>

    // CHECK-NEXT: = comb.icmp ne {{.*}}, %c0_i8 : i8
    %17 = firrtl.orr %6 : (!firrtl.uint<8>) -> !firrtl.uint<1>

    // CHECK-NEXT: [[ZEXTC1:%.+]] = comb.concat %c0_i6, [[CONCAT1]] : (i6, i8) -> i14
    // CHECK-NEXT: [[ZEXT2:%.+]] = comb.concat %c0_i8, [[SUB]] : (i8, i6) -> i14
    // CHECK-NEXT: [[VAL18:%.+]] = comb.mul  [[ZEXTC1]], [[ZEXT2]] : i14
    %18 = firrtl.mul %6, %2 : (!firrtl.uint<8>, !firrtl.uint<6>) -> !firrtl.uint<14>

    // CHECK-NEXT: [[IN3SEXT:%.+]] = comb.sext %in3 : (i8) -> i9
    // CHECK-NEXT: [[PADRESSEXT:%.+]] = comb.sext [[PADRES]] : (i3) -> i9
    // CHECK-NEXT: = comb.divs [[IN3SEXT]], [[PADRESSEXT]] : i9
    %19 = firrtl.div %in3, %3 : (!firrtl.sint<8>, !firrtl.sint<3>) -> !firrtl.sint<9>

    // CHECK-NEXT: [[IN3EX:%.+]] = comb.sext [[PADRES]] : (i3) -> i8
    // CHECK-NEXT: [[MOD1:%.+]] = comb.mods %in3, [[IN3EX]] : i8
    // CHECK-NEXT: = comb.extract [[MOD1]] from 0 : (i8) -> i3
    %20 = firrtl.rem %in3, %3 : (!firrtl.sint<8>, !firrtl.sint<3>) -> !firrtl.sint<3>

    // CHECK-NEXT: [[IN4EX:%.+]] = comb.sext [[PADRES]] : (i3) -> i8
    // CHECK-NEXT: [[MOD2:%.+]] = comb.mods [[IN4EX]], %in3 : i8
    // CHECK-NEXT: = comb.extract [[MOD2]] from 0 : (i8) -> i3
    %21 = firrtl.rem %3, %in3 : (!firrtl.sint<3>, !firrtl.sint<8>) -> !firrtl.sint<3>

    // Nodes with names but no attribute are just dropped.
    %n1 = firrtl.node %in2  {name = "n1"} : !firrtl.uint<2>

    // CHECK-NEXT: [[WIRE:%n2]] = sv.wire sym @__Simple__n2 : !hw.inout<i2>
    // CHECK-NEXT: sv.assign [[WIRE]], %in2 : i2
    %n2 = firrtl.node %in2  {name = "n2", annotations = [{class = "firrtl.transforms.DontTouchAnnotation"}]} : !firrtl.uint<2>

    // Nodes with no names are just dropped.
    %22 = firrtl.node %in2 {name = ""} : !firrtl.uint<2>

    // CHECK-NEXT: [[CVT:%.+]] = comb.concat %false, %in2 : (i1, i2) -> i3
    %23 = firrtl.cvt %22 : (!firrtl.uint<2>) -> !firrtl.sint<3>

    // Will be dropped, here because this triggered a crash
    %s23 = firrtl.cvt %in3 : (!firrtl.sint<8>) -> !firrtl.sint<8>

    // CHECK-NEXT: [[XOR:%.+]] = comb.xor [[CVT]], %c-1_i3 : i3
    %24 = firrtl.not %23 : (!firrtl.sint<3>) -> !firrtl.uint<3>

    %s24 = firrtl.asSInt %24 : (!firrtl.uint<3>) -> !firrtl.sint<3>

    // CHECK-NEXT: [[SEXT:%.+]] = comb.sext [[XOR]] : (i3) -> i4
    // CHECK-NEXT: [[SUB:%.+]] = comb.sub %c0_i4, [[SEXT]] : i4
    %25 = firrtl.neg %s24 : (!firrtl.sint<3>) -> !firrtl.sint<4>

    // CHECK-NEXT: [[CVT4:%.+]] = comb.sext [[CVT]] : (i3) -> i4
    // CHECK-NEXT: comb.mux {{.*}}, [[CVT4]], [[SUB]] : i4
    %26 = firrtl.mux(%17, %23, %25) : (!firrtl.uint<1>, !firrtl.sint<3>, !firrtl.sint<4>) -> !firrtl.sint<4>

    // CHECK-NEXT: = comb.icmp eq  {{.*}}, %c-1_i14 : i14
    %28 = firrtl.andr %18 : (!firrtl.uint<14>) -> !firrtl.uint<1>

    // CHECK-NEXT: [[XOREXT:%.+]] = comb.concat %c0_i11, [[XOR]]
    // CHECK-NEXT: [[SHIFT:%.+]] = comb.shru [[XOREXT]], [[VAL18]] : i14
    // CHECK-NEXT: [[DSHR:%.+]] = comb.extract [[SHIFT]] from 0 : (i14) -> i3
    %29 = firrtl.dshr %24, %18 : (!firrtl.uint<3>, !firrtl.uint<14>) -> !firrtl.uint<3>

    // CHECK-NEXT: = comb.concat %c0_i5, {{.*}} : (i5, i3) -> i8
    // CHECK-NEXT: [[SHIFT:%.+]] = comb.shrs %in3, {{.*}} : i8
    %a29 = firrtl.dshr %in3, %9 : (!firrtl.sint<8>, !firrtl.uint<3>) -> !firrtl.sint<8>

    // CHECK-NEXT: = comb.sext %in3 : (i8) -> i15
    // CHECK-NEXT: = comb.concat %c0_i12, [[DSHR]]
    // CHECK-NEXT: [[SHIFT:%.+]] = comb.shl {{.*}}, {{.*}} : i15
    %30 = firrtl.dshl %in3, %29 : (!firrtl.sint<8>, !firrtl.uint<3>) -> !firrtl.sint<15>

    // CHECK-NEXT: = comb.shl [[DSHR]], [[DSHR]] : i3
    %dshlw = firrtl.dshlw %29, %29 : (!firrtl.uint<3>, !firrtl.uint<3>) -> !firrtl.uint<3>

    // Issue #367: https://github.com/llvm/circt/issues/367
    // CHECK-NEXT: = comb.sext {{.*}} : (i4) -> i14
    // CHECK-NEXT: [[SHIFT:%.+]] = comb.shrs {{.*}}, {{.*}} : i14
    // CHECK-NEXT: = comb.extract [[SHIFT]] from 0 : (i14) -> i4
    %31 = firrtl.dshr %25, %18 : (!firrtl.sint<4>, !firrtl.uint<14>) -> !firrtl.sint<4>

    // CHECK-NEXT: comb.icmp ule {{.*}}, {{.*}} : i4
    %41 = firrtl.leq %in1, %4 : (!firrtl.uint<4>, !firrtl.uint<4>) -> !firrtl.uint<1>
    // CHECK-NEXT: comb.icmp ult {{.*}}, {{.*}} : i4
    %42 = firrtl.lt %in1, %4 : (!firrtl.uint<4>, !firrtl.uint<4>) -> !firrtl.uint<1>
    // CHECK-NEXT: comb.icmp uge {{.*}}, {{.*}} : i4
    %43 = firrtl.geq %in1, %4 : (!firrtl.uint<4>, !firrtl.uint<4>) -> !firrtl.uint<1>
    // CHECK-NEXT: comb.icmp ugt {{.*}}, {{.*}} : i4
    %44 = firrtl.gt %in1, %4 : (!firrtl.uint<4>, !firrtl.uint<4>) -> !firrtl.uint<1>
    // CHECK-NEXT: comb.icmp eq {{.*}}, {{.*}} : i4
    %45 = firrtl.eq %in1, %4 : (!firrtl.uint<4>, !firrtl.uint<4>) -> !firrtl.uint<1>
    // CHECK-NEXT: comb.icmp ne {{.*}}, {{.*}} : i4
    %46 = firrtl.neq %in1, %4 : (!firrtl.uint<4>, !firrtl.uint<4>) -> !firrtl.uint<1>

    // Noop
    %47 = firrtl.asClock %44 : (!firrtl.uint<1>) -> !firrtl.clock
    %48 = firrtl.asAsyncReset %44 : (!firrtl.uint<1>) -> !firrtl.asyncreset

    // CHECK: [[VERB1:%.+]] = sv.verbatim.expr "MAGIC_CONSTANT" : () -> i42
    // CHECK: [[VERB2:%.+]] = sv.verbatim.expr "$bits({{[{][{]0[}][}]}})"([[VERB1]]) : (i42) -> i32
    // CHECK: [[VERB1EXT:%.+]] = comb.concat {{%.+}}, [[VERB1]] : (i1, i42) -> i43
    // CHECK: [[VERB2EXT:%.+]] = comb.concat {{%.+}}, [[VERB2]] : (i11, i32) -> i43
    // CHECK: = comb.add [[VERB1EXT]], [[VERB2EXT]] : i43
    %56 = firrtl.verbatim.expr "MAGIC_CONSTANT" : () -> !firrtl.uint<42>
    %57 = firrtl.verbatim.expr "$bits({{0}})"(%56) : (!firrtl.uint<42>) -> !firrtl.uint<32>
    %58 = firrtl.add %56, %57 : (!firrtl.uint<42>, !firrtl.uint<32>) -> !firrtl.uint<43>

    // Issue #353
    // CHECK: [[PADRES_EXT:%.+]] = comb.sext [[PADRES]] : (i3) -> i8
    // CHECK: = comb.and %in3, [[PADRES_EXT]] : i8
    %49 = firrtl.and %in3, %3 : (!firrtl.sint<8>, !firrtl.sint<3>) -> !firrtl.uint<8>

    // Issue #355: https://github.com/llvm/circt/issues/355
    // CHECK: [[IN1:%.+]] = comb.concat %c0_i6, %in1 : (i6, i4) -> i10
    // CHECK: [[DIV:%.+]] = comb.divu [[IN1]], %c306_i10 : i10
    // CHECK: = comb.extract [[DIV]] from 0 : (i10) -> i4
    %c306_ui10 = firrtl.constant 306 : !firrtl.uint<10>
    %50 = firrtl.div %in1, %c306_ui10 : (!firrtl.uint<4>, !firrtl.uint<10>) -> !firrtl.uint<4>

    %c1175_ui11 = firrtl.constant 1175 : !firrtl.uint<11>
    %51 = firrtl.neg %c1175_ui11 : (!firrtl.uint<11>) -> !firrtl.sint<12>
    // https://github.com/llvm/circt/issues/821
    // CHECK: [[CONCAT:%.+]] = comb.concat %false, %in1 : (i1, i4) -> i5
    // CHECK:  = comb.sub %c0_i5, [[CONCAT]] : i5
    %52 = firrtl.neg %in1 : (!firrtl.uint<4>) -> !firrtl.sint<5>
    %53 = firrtl.neg %in4 : (!firrtl.uint<0>) -> !firrtl.sint<1>
    // CHECK: [[SEXT:%.+]] = comb.sext %in3 : (i8) -> i9
    // CHECK: = comb.sub %c0_i9, [[SEXT]] : i9
    %54 = firrtl.neg %in3 : (!firrtl.sint<8>) -> !firrtl.sint<9>
    // CHECK: hw.output %false, %false : i1, i1
    firrtl.connect %out1, %53 : !firrtl.sint<1>, !firrtl.sint<1>
    %55 = firrtl.neg %in5 : (!firrtl.sint<0>) -> !firrtl.sint<1>
    firrtl.connect %out2, %55 : !firrtl.sint<1>, !firrtl.sint<1>
  }

//   module Print :
//    input clock: Clock
//    input reset: UInt<1>
//    input a: UInt<4>
//    input b: UInt<4>
//    printf(clock, reset, "No operands!\n")
//    printf(clock, reset, "Hi %x %x\n", add(a, a), b)

  // CHECK-LABEL: hw.module @Print
  firrtl.module @Print(in %clock: !firrtl.clock, in %reset: !firrtl.uint<1>,
                       in %a: !firrtl.uint<4>, in %b: !firrtl.uint<4>) {

    // CHECK: sv.always posedge %clock {
    // CHECK-NEXT:   sv.ifdef.procedural "SYNTHESIS" {
    // CHECK-NEXT:   } else  {
    // CHECK-NEXT:     %PRINTF_COND_ = sv.verbatim.expr "`PRINTF_COND_" : () -> i1
    // CHECK-NEXT:     [[AND:%.+]] = comb.and %PRINTF_COND_, %reset
    // CHECK-NEXT:     sv.if [[AND]] {
    // CHECK-NEXT:       sv.fwrite "No operands!\0A"
    // CHECK-NEXT:     }
    // CHECK-NEXT:     %PRINTF_COND__0 = sv.verbatim.expr "`PRINTF_COND_" : () -> i1
    // CHECK-NEXT:     [[AND:%.+]] = comb.and %PRINTF_COND__0, %reset : i1
    // CHECK-NEXT:     sv.if [[AND]] {
    // CHECK-NEXT:       sv.fwrite "Hi %x %x\0A"(%2, %b) : i5, i4
    // CHECK-NEXT:     }
    // CHECK-NEXT:   }
    // CHECK-NEXT: }
   firrtl.printf %clock, %reset, "No operands!\0A"

    // CHECK: [[ADD:%.+]] = comb.add
    %0 = firrtl.add %a, %a : (!firrtl.uint<4>, !firrtl.uint<4>) -> !firrtl.uint<5>

    firrtl.printf %clock, %reset, "Hi %x %x\0A"(%0, %b) : !firrtl.uint<5>, !firrtl.uint<4>

    firrtl.skip

    // CHECK: hw.output
   }



// module Stop3 :
//    input clock1: Clock
//    input clock2: Clock
//    input reset: UInt<1>
//    stop(clock1, reset, 42)
//    stop(clock2, reset, 0)

  // CHECK-LABEL: hw.module @Stop
  firrtl.module @Stop(in %clock1: !firrtl.clock, in %clock2: !firrtl.clock, in %reset: !firrtl.uint<1>) {

    // CHECK-NEXT: sv.always posedge %clock1 {
    // CHECK-NEXT:   sv.ifdef.procedural "SYNTHESIS" {
    // CHECK-NEXT:   } else {
    // CHECK-NEXT:     %STOP_COND_ = sv.verbatim.expr "`STOP_COND_" : () -> i1
    // CHECK-NEXT:     %0 = comb.and %STOP_COND_, %reset : i1
    // CHECK-NEXT:     sv.if %0 {
    // CHECK-NEXT:       sv.fatal
    // CHECK-NEXT:     }
    // CHECK-NEXT:   }
    // CHECK-NEXT: }
    firrtl.stop %clock1, %reset, 42

    // CHECK-NEXT: sv.always posedge %clock2 {
    // CHECK-NEXT:   sv.ifdef.procedural "SYNTHESIS" {
    // CHECK-NEXT:   } else {
    // CHECK-NEXT:     %STOP_COND_ = sv.verbatim.expr "`STOP_COND_" : () -> i1
    // CHECK-NEXT:     %0 = comb.and %STOP_COND_, %reset : i1
    // CHECK-NEXT:     sv.if %0 {
    // CHECK-NEXT:       sv.finish
    // CHECK-NEXT:     }
    // CHECK-NEXT:   }
    // CHECK-NEXT: }
    firrtl.stop %clock2, %reset, 0
  }

// circuit Verification:
//   module Verification:
//     input clock: Clock
//     input aCond: UInt<8>
//     input aEn: UInt<8>
//     input bCond: UInt<1>
//     input bEn: UInt<1>
//     input cCond: UInt<1>
//     input cEn: UInt<1>
//     assert(clock, bCond, bEn, "assert0")
//     assert(clock, bCond, bEn, "assert0") : assert_0
//     assume(clock, aCond, aEn, "assume0")
//     assume(clock, aCond, aEn, "assume0") : assume_0
//     cover(clock,  cCond, cEn, "cover0)"
//     cover(clock,  cCond, cEn, "cover0)" : cover_0

  // CHECK-LABEL: hw.module @Verification
  firrtl.module @Verification(in %clock: !firrtl.clock, in %aCond: !firrtl.uint<1>,
   in %aEn: !firrtl.uint<1>, in %bCond: !firrtl.uint<1>, in %bEn: !firrtl.uint<1>,
   in %cCond: !firrtl.uint<1>, in %cEn: !firrtl.uint<1>) {

<<<<<<< HEAD
    // CHECK-NEXT: %0 = comb.and %aEn, %aCond : i1
    // CHECK-NEXT: sv.assert.concurrent  posedge %clock %0 : i1
    // CHECK-NEXT: %1 = comb.and %aEn, %aCond : i1
    // CHECK-NEXT: sv.assert.concurrent "assert_0" posedge %clock %1 : i1
    // CHECK-NEXT: %2 = comb.and %bEn, %bCond : i1
    // CHECK-NEXT: sv.assume.concurrent  posedge %clock %2 : i1
    // CHECK-NEXT: %3 = comb.and %bEn, %bCond : i1
    // CHECK-NEXT: sv.assume.concurrent "assume_0" posedge %clock %3 : i1
    // CHECK-NEXT: %4 = comb.and %cEn, %cCond : i1
    // CHECK-NEXT: sv.cover.concurrent  posedge %clock %4 : i1
    // CHECK-NEXT: %5 = comb.and %cEn, %cCond : i1
    // CHECK-NEXT: sv.cover.concurrent "cover_0" posedge %clock %5 : i1
=======
    // CHECK-NEXT: sv.always posedge %clock {
    // CHECK-NEXT:   sv.if %aEn {
    // CHECK-NEXT:     sv.assert {output_file = {directory = "dir3", exclude_from_filelist = true, exclude_replicated_ops = true, name = "./dir3/filename3"}} %aCond : i1
    // CHECK-NEXT:     sv.assert "assert_0" {output_file = {directory = "dir3", exclude_from_filelist = true, exclude_replicated_ops = true, name = "./dir3/filename3"}} %aCond : i1
    // CHECK-NEXT:   }
    // CHECK-NEXT:   sv.if %bEn {
    // CHECK-NEXT:     sv.assume {output_file = {directory = "dir1", exclude_from_filelist = true, exclude_replicated_ops = true, name = "./dir1/filename1"}} %bCond : i1
    // CHECK-NEXT:     sv.assume "assume_0" {output_file = {directory = "dir1", exclude_from_filelist = true, exclude_replicated_ops = true, name = "./dir1/filename1"}} %bCond : i1
    // CHECK-NEXT:   }
    // CHECK-NEXT:   sv.if %cEn {
    // CHECK-NEXT:     sv.cover {output_file = {directory = "dir2", exclude_from_filelist = true, exclude_replicated_ops = true, name = "./dir2/filename2"}} %cCond : i1
    // CHECK-NEXT:     sv.cover "cover_0" {output_file = {directory = "dir2", exclude_from_filelist = true, exclude_replicated_ops = true, name = "./dir2/filename2"}} %cCond : i1
    // CHECK-NEXT:   }
    // CHECK-NEXT: }
>>>>>>> 54d3f8df
    firrtl.assert %clock, %aCond, %aEn, "assert0"
    firrtl.assert %clock, %aCond, %aEn, "assert0" {name = "assert_0"}
    firrtl.assume %clock, %bCond, %bEn, "assume0"
    firrtl.assume %clock, %bCond, %bEn, "assume0" {name = "assume_0"}
    firrtl.cover %clock, %cCond, %cEn, "cover0"
    firrtl.cover %clock, %cCond, %cEn, "cover0" {name = "cover_0"}
    // CHECK-NEXT: hw.output
  }

  firrtl.module @bar(in %io_cpu_flush: !firrtl.uint<1>) {
  }

  // CHECK-LABEL: hw.module @foo
  firrtl.module @foo() {
    // CHECK-NEXT:  %io_cpu_flush.wire = sv.wire sym @__foo__io_cpu_flush.wire : !hw.inout<i1>
    %io_cpu_flush.wire = firrtl.wire {annotations = [{class = "firrtl.transforms.DontTouchAnnotation"}]} : !firrtl.uint<1>
    // CHECK-NEXT: hw.instance "fetch" @bar([[IO:%[0-9]+]])
    %i = firrtl.instance @bar {name = "fetch", portNames=["io_cpu_flush"]} : !firrtl.uint<1>
    firrtl.connect %i, %io_cpu_flush.wire : !firrtl.uint<1>, !firrtl.uint<1>

    %hits_1_7 = firrtl.node %io_cpu_flush.wire {name = "hits_1_7", annotations = [{class = "firrtl.transforms.DontTouchAnnotation"}]} : !firrtl.uint<1>
    // CHECK-NEXT:  [[IO]] = sv.read_inout %io_cpu_flush.wire
    // CHECK-NEXT:  [[IO2:%.+]] = sv.read_inout %io_cpu_flush.wire
    // CHECK-NEXT:  %hits_1_7 = sv.wire sym @__foo__hits_1_7
    // CHECK-NEXT:  sv.assign %hits_1_7, [[IO2]] : i1
    %1455 = firrtl.asPassive %hits_1_7 : !firrtl.uint<1>
  }

  // CHECK: sv.bind @[[bazSymbol:.+]]
  // CHECK-NOT: output_file
  // CHECK-NEXT: sv.bind @[[quxSymbol:.+]] {output_file
  // CHECK-SAME: directory = "outputDir", exclude_from_filelist = true
  // CHECK-SAME: exclude_replicated_ops = true, name = "bindings.sv"
  // CHECK-NEXT: hw.module @bindTest()
  firrtl.module @bindTest() {
    // CHECK: hw.instance "baz" sym @[[bazSymbol]] @bar
    %baz = firrtl.instance @bar {lowerToBind = true, name = "baz"} : !firrtl.uint<1>
    // CHECK: hw.instance "qux" sym @[[quxSymbol]] @bar
    %qux = firrtl.instance @bar {lowerToBind = true, name = "qux",
      output_file = {
        directory = "outputDir",
        exclude_from_filelist = true,
        exclude_replicated_ops = true,
        name = "bindings.sv"}} : !firrtl.uint<1>
  }


  // CHECK-LABEL: hw.module @output_fileTest
  // CHECK-SAME: directory = "output_fileTest/dir", exclude_from_filelist = true
  // CHECK-SAME: exclude_replicated_ops = true, name = "output_fileTest.sv"
  firrtl.module @output_fileTest() attributes {output_file = {
    directory = "output_fileTest/dir",
    exclude_from_filelist = true,
    exclude_replicated_ops = true,
    name = "output_fileTest.sv"
  }} {
  }

  // https://github.com/llvm/circt/issues/314
  // CHECK-LABEL: hw.module @issue314
  firrtl.module @issue314(in %inp_2: !firrtl.uint<27>, in %inpi: !firrtl.uint<65>) {
    // CHECK: %c0_i38 = hw.constant 0 : i38
    // CHECK: %tmp48 = sv.wire : !hw.inout<i27>
    %tmp48 = firrtl.wire : !firrtl.uint<27>

    // CHECK-NEXT: %0 = comb.concat %c0_i38, %inp_2 : (i38, i27) -> i65
    // CHECK-NEXT: %1 = comb.divu %0, %inpi : i65
    %0 = firrtl.div %inp_2, %inpi : (!firrtl.uint<27>, !firrtl.uint<65>) -> !firrtl.uint<27>
    // CHECK-NEXT: %2 = comb.extract %1 from 0 : (i65) -> i27
    // CHECK-NEXT: sv.assign %tmp48, %2 : i27
    firrtl.connect %tmp48, %0 : !firrtl.uint<27>, !firrtl.uint<27>
  }

  // https://github.com/llvm/circt/issues/318
  // CHECK-LABEL: hw.module @test_rem
  // CHECK-NEXT:     %0 = comb.modu
  // CHECK-NEXT:     hw.output %0
  firrtl.module @test_rem(in %tmp85: !firrtl.uint<1>, in %tmp79: !firrtl.uint<1>,
       out %out: !firrtl.uint<1>) {
    %2 = firrtl.rem %tmp79, %tmp85 : (!firrtl.uint<1>, !firrtl.uint<1>) -> !firrtl.uint<1>
    firrtl.connect %out, %2 : !firrtl.uint<1>, !firrtl.uint<1>
  }

  // CHECK-LABEL: hw.module @Analog(%a1: !hw.inout<i1>, %b1: !hw.inout<i1>,
  // CHECK:                          %c1: !hw.inout<i1>) -> (%outClock: i1) {
  // CHECK-NEXT:   sv.ifdef "SYNTHESIS"  {
  // CHECK-NEXT:     %1 = sv.read_inout %a1 : !hw.inout<i1>
  // CHECK-NEXT:     %2 = sv.read_inout %b1 : !hw.inout<i1>
  // CHECK-NEXT:     %3 = sv.read_inout %c1 : !hw.inout<i1>
  // CHECK-NEXT:     sv.assign %a1, %2 : i1
  // CHECK-NEXT:     sv.assign %a1, %3 : i1
  // CHECK-NEXT:     sv.assign %b1, %1 : i1
  // CHECK-NEXT:     sv.assign %b1, %3 : i1
  // CHECK-NEXT:     sv.assign %c1, %1 : i1
  // CHECK-NEXT:     sv.assign %c1, %2 : i1
  // CHECK-NEXT:    } else {
  // CHECK-NEXT:     sv.ifdef "verilator" {
  // CHECK-NEXT:       sv.verbatim "`error \22Verilator does not support alias and thus cannot arbitrarily connect bidirectional wires and ports\22"
  // CHECK-NEXT:     } else {
  // CHECK-NEXT:       sv.alias %a1, %b1, %c1 : !hw.inout<i1>
  // CHECK-NEXT:     }
  // CHECK-NEXT:    }
  // CHECK-NEXT:    %0 = sv.read_inout %a1 : !hw.inout<i1>
  // CHECK-NEXT:    hw.output %0 : i1
  firrtl.module @Analog(in %a1: !firrtl.analog<1>, in %b1: !firrtl.analog<1>,
                        in %c1: !firrtl.analog<1>, out %outClock: !firrtl.clock) {
    firrtl.attach %a1, %b1, %c1 : !firrtl.analog<1>, !firrtl.analog<1>, !firrtl.analog<1>

    %1 = firrtl.asClock %a1 : (!firrtl.analog<1>) -> !firrtl.clock
    firrtl.connect %outClock, %1 : !firrtl.clock, !firrtl.clock
  }


 // module UninitReg1 :
 //   input clock: Clock
 //   input reset : UInt<1>
 //   input cond: UInt<1>
 //   input value: UInt<2>
 //   reg count : UInt<2>, clock with :
 //     reset => (UInt<1>("h0"), count)
 //   node x = count
 //   node _GEN_0 = mux(cond, value, count)
 //   count <= mux(reset, UInt<2>("h0"), _GEN_0)

  // CHECK-LABEL: hw.module @UninitReg1(%clock: i1, %reset: i1, %cond: i1, %value: i2) {

  firrtl.module @UninitReg1(in %clock: !firrtl.clock, in %reset: !firrtl.uint<1>,
                            in %cond: !firrtl.uint<1>, in %value: !firrtl.uint<2>) {
    // CHECK-NEXT: %c0_i2 = hw.constant 0 : i2
    %c0_ui2 = firrtl.constant 0 : !firrtl.uint<2>
    // CHECK-NEXT: %count = sv.reg sym @count : !hw.inout<i2>
    %count = firrtl.reg %clock {name = "count", annotations = [{class = "firrtl.transforms.DontTouchAnnotation"}]} : !firrtl.uint<2>

    // CHECK-NEXT: sv.ifdef "SYNTHESIS"  {
    // CHECK-NEXT:   } else {
    // CHECK-NEXT:    sv.initial {
    // CHECK-NEXT:    sv.verbatim "`INIT_RANDOM_PROLOG_"
    // CHECK-NEXT:    sv.ifdef.procedural "RANDOMIZE_REG_INIT"  {
    // CHECK-NEXT:       %RANDOM = sv.verbatim.expr.se "`RANDOM" : () -> i32
    // CHECK-NEXT:       %3 = comb.extract %RANDOM from 0 : (i32) -> i2
    // CHECK-NEXT:       sv.bpassign %count, %3 : i2
    // CHECK-NEXT:     }
    // CHECK-NEXT:    }
    // CHECK-NEXT:  }

    // CHECK-NEXT: %0 = sv.read_inout %count : !hw.inout<i2>
    // CHECK-NEXT: %1 = comb.mux %cond, %value, %0 : i2
    // CHECK-NEXT: %2 = comb.mux %reset, %c0_i2, %1 : i2
    %4 = firrtl.mux(%cond, %value, %count) : (!firrtl.uint<1>, !firrtl.uint<2>, !firrtl.uint<2>) -> !firrtl.uint<2>
    %5 = firrtl.mux(%reset, %c0_ui2, %4) : (!firrtl.uint<1>, !firrtl.uint<2>, !firrtl.uint<2>) -> !firrtl.uint<2>

    // CHECK-NEXT: sv.alwaysff(posedge %clock)  {
    // CHECK-NEXT:   sv.passign %count, %2 : i2
    // CHECK-NEXT: }
    firrtl.connect %count, %5 : !firrtl.uint<2>, !firrtl.uint<2>

    // CHECK-NEXT: hw.output
  }

  // module InitReg1 :
  //     input clock : Clock
  //     input reset : UInt<1>
  //     input io_d : UInt<32>
  //     output io_q : UInt<32>
  //     input io_en : UInt<1>
  //
  //     node _T = asAsyncReset(reset)
  //     reg reg : UInt<32>, clock with :
  //       reset => (_T, UInt<32>("h0"))
  //     io_q <= reg
  //     reg <= mux(io_en, io_d, reg)

  // CHECK-LABEL: hw.module @InitReg1(
  firrtl.module @InitReg1(in %clock: !firrtl.clock, in %reset: !firrtl.uint<1>,
                          in %io_d: !firrtl.uint<32>, in %io_en: !firrtl.uint<1>,
                          out %io_q: !firrtl.uint<32>) {
    // CHECK: %c0_i32 = hw.constant 0 : i32
    %c0_ui32 = firrtl.constant 0 : !firrtl.uint<32>

    %4 = firrtl.asAsyncReset %reset : (!firrtl.uint<1>) -> !firrtl.asyncreset

    // CHECK-NEXT: %reg = sv.reg : !hw.inout<i32>
    // CHECK-NEXT: sv.alwaysff(posedge %clock) {
    // CHECK-NEXT:   sv.passign %reg, %6 : i32
    // CHECK-NEXT: }(asyncreset : posedge %reset) {
    // CHECK-NEXT:   sv.passign %reg, %c0_i32 : i32
    // CHECK-NEXT: }
    // CHECK-NEXT: sv.ifdef "SYNTHESIS"  {
    // CHECK-NEXT: } else {
    // CHECK-NEXT:   sv.initial {
    // CHECK-NEXT:     sv.verbatim "`INIT_RANDOM_PROLOG_"
    // CHECK-NEXT:     sv.ifdef.procedural "RANDOMIZE_REG_INIT"  {
    // CHECK-NEXT:       sv.if %reset  {
    // CHECK-NEXT:       } else {
    // CHECK-NEXT:         %RANDOM = sv.verbatim.expr.se "`RANDOM" : () -> i32
    // CHECK-NEXT:         sv.bpassign %reg, %RANDOM : i32
    // CHECK-NEXT:         %RANDOM_0 = sv.verbatim.expr.se "`RANDOM" : () -> i32
    // CHECK-NEXT:         sv.bpassign %reg2, %RANDOM_0 : i32
    // CHECK-NEXT:       }
    // CHECK-NEXT:     }
    // CHECK-NEXT:   }
    // CHECK-NEXT: }
    // CHECK-NEXT: %reg2 = sv.reg : !hw.inout<i32>
    // CHECK-NEXT: sv.alwaysff(posedge %clock) {
    // CHECK-NEXT: }(syncreset : posedge %reset) {
    // CHECK-NEXT:    sv.passign %reg2, %c0_i32 : i32
    // CHECK-NEXT: }
    %reg = firrtl.regreset %clock, %4, %c0_ui32 {name = "reg"} : !firrtl.asyncreset, !firrtl.uint<32>, !firrtl.uint<32>
    %reg2 = firrtl.regreset %clock, %reset, %c0_ui32 {name = "reg2"} : !firrtl.uint<1>, !firrtl.uint<32>, !firrtl.uint<32>

    // CHECK-NEXT: %0 = sv.read_inout %reg : !hw.inout<i32>
    // CHECK-NEXT: %1 = comb.concat %false, %0 : (i1, i32) -> i33
    // CHECK-NEXT: %2 = sv.read_inout %reg2 : !hw.inout<i32>
    // CHECK-NEXT: %3 = comb.concat %false, %2 : (i1, i32) -> i33
    // CHECK-NEXT: %4 = comb.add %1, %3 : i33
    // CHECK-NEXT: %5 = comb.extract %4 from 1 : (i33) -> i32
    // CHECK-NEXT: %6 = comb.mux %io_en, %io_d, %5 : i32
    %sum = firrtl.add %reg, %reg2 : (!firrtl.uint<32>, !firrtl.uint<32>) -> !firrtl.uint<33>
    %shorten = firrtl.head %sum, 32 : (!firrtl.uint<33>) -> !firrtl.uint<32>
    %5 = firrtl.mux(%io_en, %io_d, %shorten) : (!firrtl.uint<1>, !firrtl.uint<32>, !firrtl.uint<32>) -> !firrtl.uint<32>

    firrtl.connect %reg, %5 : !firrtl.uint<32>, !firrtl.uint<32>
    firrtl.connect %io_q, %reg: !firrtl.uint<32>, !firrtl.uint<32>

    // CHECK-NEXT: %7 = sv.read_inout %reg : !hw.inout<i32>
    // CHECK-NEXT: hw.output %7 : i32
  }

  //  module MemSimple :
  //     input clock1  : Clock
  //     input clock2  : Clock
  //     input inpred  : UInt<1>
  //     input indata  : SInt<42>
  //     output result : SInt<42>
  //     output result2 : SInt<42>
  //
  //     mem _M : @[Decoupled.scala 209:27]
  //           data-type => SInt<42>
  //           depth => 12
  //           read-latency => 0
  //           write-latency => 1
  //           reader => read
  //           writer => write
  //           readwriter => rw
  //           read-under-write => undefined
  //
  //     result <= _M.read.data
  //     result2 <= _M.rw.rdata
  //
  //     _M.read.addr <= UInt<1>("h0")
  //     _M.read.en <= UInt<1>("h1")
  //     _M.read.clk <= clock1
  //     _M.rw.addr <= UInt<1>("h0")
  //     _M.rw.en <= UInt<1>("h1")
  //     _M.rw.clk <= clock1
  //     _M.rw.wmask <= UInt<1>("h1")
  //     _M.rw.wmode <= UInt<1>("h1")
  //     _M.write.addr <= validif(inpred, UInt<3>("h0"))
  //     _M.write.en <= mux(inpred, UInt<1>("h1"), UInt<1>("h0"))
  //     _M.write.clk <= clock2
  //     _M.write.data <= validif(inpred, indata)
  //     _M.write.mask <= validif(inpred, UInt<1>("h1"))

  // CHECK-LABEL: hw.module @MemSimple(
  firrtl.module @MemSimple(in %clock1: !firrtl.clock, in %clock2: !firrtl.clock,
                           in %inpred: !firrtl.uint<1>, in %indata: !firrtl.sint<42>,
                           out %result: !firrtl.sint<42>,
                           out %result2: !firrtl.sint<42>) {
    %c0_ui1 = firrtl.constant 0 : !firrtl.uint<1>
    %c1_ui1 = firrtl.constant 1 : !firrtl.uint<1>
    %c0_ui3 = firrtl.constant 0 : !firrtl.uint<3>
    %_M_read, %_M_rw, %_M_write = firrtl.mem Undefined {depth = 12 : i64, name = "_M", portNames = ["read", "rw", "write"], readLatency = 0 : i32, writeLatency = 1 : i32} : !firrtl.bundle<addr: uint<4>, en: uint<1>, clk: clock, data flip: sint<42>>, !firrtl.bundle<addr: uint<4>, en: uint<1>, clk: clock, rdata flip: sint<42>, wmode: uint<1>, wdata: sint<42>, wmask: uint<1>>, !firrtl.bundle<addr: uint<4>, en: uint<1>, clk: clock, data: sint<42>, mask: uint<1>>
  // CHECK: %_M.ro_data_0, %_M.rw_rdata_0 = hw.instance "_M" @FIRRTLMem_1_1_1_42_12_0_1_0(%clock1, %true, %c0_i4, %clock1, %true, %c0_i4_0, %true, %true, %0, %clock2, %inpred, %c0_i4_1, %[[mask:.+]], %[[data:.+]]) : (i1, i1, i4, i1, i1, i4, i1, i1, i42, i1, i1, i4, i1, i42) -> (i42, i42)
  // CHECK: hw.output %_M.ro_data_0, %_M.rw_rdata_0 : i42, i42

      %0 = firrtl.subfield %_M_read(3) : (!firrtl.bundle<addr: uint<4>, en: uint<1>, clk: clock, data flip: sint<42>>) -> !firrtl.sint<42>
      firrtl.connect %result, %0 : !firrtl.sint<42>, !firrtl.sint<42>
      %1 = firrtl.subfield %_M_rw(3) : (!firrtl.bundle<addr: uint<4>, en: uint<1>, clk: clock, rdata flip: sint<42>, wmode: uint<1>, wdata: sint<42>, wmask: uint<1>>) -> !firrtl.sint<42>
      firrtl.connect %result2, %1 : !firrtl.sint<42>, !firrtl.sint<42>
      %2 = firrtl.subfield %_M_read(0) : (!firrtl.bundle<addr: uint<4>, en: uint<1>, clk: clock, data flip: sint<42>>) -> !firrtl.uint<4>
      firrtl.connect %2, %c0_ui1 : !firrtl.uint<4>, !firrtl.uint<1>
      %3 = firrtl.subfield %_M_read(1) : (!firrtl.bundle<addr: uint<4>, en: uint<1>, clk: clock, data flip: sint<42>>) -> !firrtl.uint<1>
      firrtl.connect %3, %c1_ui1 : !firrtl.uint<1>, !firrtl.uint<1>
      %4 = firrtl.subfield %_M_read(2) : (!firrtl.bundle<addr: uint<4>, en: uint<1>, clk: clock, data flip: sint<42>>) -> !firrtl.clock
      firrtl.connect %4, %clock1 : !firrtl.clock, !firrtl.clock

      %5 = firrtl.subfield %_M_rw(0) : (!firrtl.bundle<addr: uint<4>, en: uint<1>, clk: clock, rdata flip: sint<42>, wmode: uint<1>, wdata: sint<42>, wmask: uint<1>>) -> !firrtl.uint<4>
      firrtl.connect %5, %c0_ui1 : !firrtl.uint<4>, !firrtl.uint<1>
      %6 = firrtl.subfield %_M_rw(1) : (!firrtl.bundle<addr: uint<4>, en: uint<1>, clk: clock, rdata flip: sint<42>, wmode: uint<1>, wdata: sint<42>, wmask: uint<1>>) -> !firrtl.uint<1>
      firrtl.connect %6, %c1_ui1 : !firrtl.uint<1>, !firrtl.uint<1>
      %7 = firrtl.subfield %_M_rw(2) : (!firrtl.bundle<addr: uint<4>, en: uint<1>, clk: clock, rdata flip: sint<42>, wmode: uint<1>, wdata: sint<42>, wmask: uint<1>>) -> !firrtl.clock
      firrtl.connect %7, %clock1 : !firrtl.clock, !firrtl.clock
      %8 = firrtl.subfield %_M_rw(6) : (!firrtl.bundle<addr: uint<4>, en: uint<1>, clk: clock, rdata flip: sint<42>, wmode: uint<1>, wdata: sint<42>, wmask: uint<1>>) -> !firrtl.uint<1>
      firrtl.connect %8, %c1_ui1 : !firrtl.uint<1>, !firrtl.uint<1>
      %9 = firrtl.subfield %_M_rw(4) : (!firrtl.bundle<addr: uint<4>, en: uint<1>, clk: clock, rdata flip: sint<42>, wmode: uint<1>, wdata: sint<42>, wmask: uint<1>>) -> !firrtl.uint<1>
      firrtl.connect %9, %c1_ui1 : !firrtl.uint<1>, !firrtl.uint<1>

      %10 = firrtl.subfield %_M_write(0) : (!firrtl.bundle<addr: uint<4>, en: uint<1>, clk: clock, data: sint<42>, mask: uint<1>>) -> !firrtl.uint<4>
      firrtl.connect %10, %c0_ui3 : !firrtl.uint<4>, !firrtl.uint<3>
      %11 = firrtl.subfield %_M_write(1) : (!firrtl.bundle<addr: uint<4>, en: uint<1>, clk: clock, data: sint<42>, mask: uint<1>>) -> !firrtl.uint<1>
      firrtl.connect %11, %inpred : !firrtl.uint<1>, !firrtl.uint<1>
      %12 = firrtl.subfield %_M_write(2) : (!firrtl.bundle<addr: uint<4>, en: uint<1>, clk: clock, data: sint<42>, mask: uint<1>>) -> !firrtl.clock
      firrtl.connect %12, %clock2 : !firrtl.clock, !firrtl.clock
      %13 = firrtl.subfield %_M_write(3) : (!firrtl.bundle<addr: uint<4>, en: uint<1>, clk: clock, data: sint<42>, mask: uint<1>>) -> !firrtl.sint<42>
      firrtl.connect %13, %indata : !firrtl.sint<42>, !firrtl.sint<42>
      %14 = firrtl.subfield %_M_write(4) : (!firrtl.bundle<addr: uint<4>, en: uint<1>, clk: clock, data: sint<42>, mask: uint<1>>) -> !firrtl.uint<1>
      firrtl.connect %14, %c1_ui1 : !firrtl.uint<1>, !firrtl.uint<1>
  }

  // CHECK-LABEL: hw.module @IncompleteRead(
  // The read port has no use of the data field.
  firrtl.module @IncompleteRead(in %clock1: !firrtl.clock) {
    %c0_ui1 = firrtl.constant 0 : !firrtl.uint<1>
    %c1_ui1 = firrtl.constant 1 : !firrtl.uint<1>

    // CHECK:  %_M.ro_data_0 = hw.instance "_M" @FIRRTLMem_1_0_0_42_12_0_1_0(%clock1, %true, %c0_i4) : (i1, i1, i4) -> i42
    %_M_read = firrtl.mem Undefined {depth = 12 : i64, name = "_M", portNames = ["read"], readLatency = 0 : i32, writeLatency = 1 : i32} : !firrtl.bundle<addr: uint<4>, en: uint<1>, clk: clock, data flip: sint<42>>
    // Read port.
    %6 = firrtl.subfield %_M_read(0) : (!firrtl.bundle<addr: uint<4>, en: uint<1>, clk: clock, data flip: sint<42>>) -> !firrtl.uint<4>
    firrtl.connect %6, %c0_ui1 : !firrtl.uint<4>, !firrtl.uint<1>
    %7 = firrtl.subfield %_M_read(1) : (!firrtl.bundle<addr: uint<4>, en: uint<1>, clk: clock, data flip: sint<42>>) -> !firrtl.uint<1>
    firrtl.connect %7, %c1_ui1 : !firrtl.uint<1>, !firrtl.uint<1>
    %8 = firrtl.subfield %_M_read(2) : (!firrtl.bundle<addr: uint<4>, en: uint<1>, clk: clock, data flip: sint<42>>) -> !firrtl.clock
    firrtl.connect %8, %clock1 : !firrtl.clock, !firrtl.clock
  }

  // CHECK-LABEL: hw.module @top_modx() -> (%tmp27: i23) {
  // CHECK-NEXT:    %c0_i23 = hw.constant 0 : i23
  // CHECK-NEXT:    %c42_i23 = hw.constant 42 : i23
  // CHECK-NEXT:    hw.output %c0_i23 : i23
  // CHECK-NEXT:  }
  firrtl.module @top_modx(out %tmp27: !firrtl.uint<23>) {
    %0 = firrtl.wire : !firrtl.uint<0>
    %c42_ui23 = firrtl.constant 42 : !firrtl.uint<23>
    %1 = firrtl.tail %c42_ui23, 23 : (!firrtl.uint<23>) -> !firrtl.uint<0>
    firrtl.connect %0, %1 : !firrtl.uint<0>, !firrtl.uint<0>
    %2 = firrtl.head %c42_ui23, 0 : (!firrtl.uint<23>) -> !firrtl.uint<0>
    %3 = firrtl.pad %2, 23 : (!firrtl.uint<0>) -> !firrtl.uint<23>
    firrtl.connect %tmp27, %3 : !firrtl.uint<23>, !firrtl.uint<23>
  }

  //CHECK-LABEL: hw.module @test_partialconnect(%clock: i1) {
  //CHECK: sv.alwaysff(posedge %clock)
  firrtl.module @test_partialconnect(in %clock : !firrtl.clock) {
    %b = firrtl.reg %clock {name = "pcon"} : !firrtl.uint<1>
    %a = firrtl.constant 0 : !firrtl.uint<2>
    firrtl.partialconnect %b, %a : !firrtl.uint<1>, !firrtl.uint<2>
  }

  // CHECK-LABEL: hw.module @SimpleStruct(%source: !hw.struct<valid: i1, ready: i1, data: i64>) -> (%fldout: i64) {
  // CHECK-NEXT:    %0 = hw.struct_extract %source["data"] : !hw.struct<valid: i1, ready: i1, data: i64>
  // CHECK-NEXT:    hw.output %0 : i64
  // CHECK-NEXT:  }
  firrtl.module @SimpleStruct(in %source: !firrtl.bundle<valid: uint<1>, ready: uint<1>, data: uint<64>>,
                              out %fldout: !firrtl.uint<64>) {
    %2 = firrtl.subfield %source (2) : (!firrtl.bundle<valid: uint<1>, ready: uint<1>, data: uint<64>>) -> !firrtl.uint<64>
    firrtl.connect %fldout, %2 : !firrtl.uint<64>, !firrtl.uint<64>
  }

  // CHECK-LABEL: IsInvalidIssue572
  // https://github.com/llvm/circt/issues/572
  firrtl.module @IsInvalidIssue572(in %a: !firrtl.analog<1>) {

    // CHECK-NEXT: %.invalid_analog = sv.wire : !hw.inout<i1>
    %0 = firrtl.invalidvalue : !firrtl.analog<1>

    // CHECK-NEXT: sv.ifdef "SYNTHESIS"  {
    // CHECK-NEXT:   %0 = sv.read_inout %a : !hw.inout<i1>
    // CHECK-NEXT:   %1 = sv.read_inout %.invalid_analog : !hw.inout<i1>
    // CHECK-NEXT:   sv.assign %a, %1 : i1
    // CHECK-NEXT:   sv.assign %.invalid_analog, %0 : i1
    // CHECK-NEXT: } else {
    // CHECK-NEXT:   sv.ifdef "verilator" {
    // CHECK-NEXT:     sv.verbatim "`error \22Verilator does not support alias and thus cannot arbitrarily connect bidirectional wires and ports\22"
    // CHECK-NEXT:   } else {
    // CHECK-NEXT:     sv.alias %a, %.invalid_analog : !hw.inout<i1>, !hw.inout<i1>
    // CHECK-NEXT:   }
    // CHECK-NEXT: }
    firrtl.attach %a, %0 : !firrtl.analog<1>, !firrtl.analog<1>
  }

  // CHECK-LABEL: IsInvalidIssue654
  // https://github.com/llvm/circt/issues/654
  firrtl.module @IsInvalidIssue654() {
    %w = firrtl.wire : !firrtl.uint<0>
    %0 = firrtl.invalidvalue : !firrtl.uint<0>
    firrtl.connect %w, %0 : !firrtl.uint<0>, !firrtl.uint<0>
  }

  // CHECK-LABEL: ASQ
  // https://github.com/llvm/circt/issues/699
  firrtl.module @ASQ(in %clock: !firrtl.clock, in %reset: !firrtl.asyncreset) {
    %c0_ui1 = firrtl.constant 0 : !firrtl.uint<1>
    %widx_widx_bin = firrtl.regreset %clock, %reset, %c0_ui1 {name = "widx_widx_bin"} : !firrtl.asyncreset, !firrtl.uint<1>, !firrtl.uint<4>
  }

  // CHECK-LABEL: hw.module @Struct0bits(%source: !hw.struct<valid: i1, ready: i1, data: i0>) {
  // CHECK-NEXT:    hw.output
  // CHECK-NEXT:  }
  firrtl.module @Struct0bits(in %source: !firrtl.bundle<valid: uint<1>, ready: uint<1>, data: uint<0>>) {
    %2 = firrtl.subfield %source (2) : (!firrtl.bundle<valid: uint<1>, ready: uint<1>, data: uint<0>>) -> !firrtl.uint<0>
  }

  // CHECK-LABEL: hw.module @MemDepth1
  firrtl.module @MemDepth1(in %clock: !firrtl.clock, in %en: !firrtl.uint<1>,
                           in %addr: !firrtl.uint<1>, out %data: !firrtl.uint<32>) {
    // CHECK: %mem0.ro_data_0 = hw.instance "mem0" @FIRRTLMem_1_0_0_32_1_0_1_1(%clock, %en, %addr) : (i1, i1, i1) -> i32
    // CHECK: hw.output %mem0.ro_data_0 : i32
    %mem0_load0 = firrtl.mem Old {depth = 1 : i64, name = "mem0", portNames = ["load0"], readLatency = 0 : i32, writeLatency = 1 : i32} : !firrtl.bundle<addr: uint<1>, en: uint<1>, clk: clock, data flip: uint<32>>
    %0 = firrtl.subfield %mem0_load0(2) : (!firrtl.bundle<addr: uint<1>, en: uint<1>, clk: clock, data flip: uint<32>>) -> !firrtl.clock
    firrtl.connect %0, %clock : !firrtl.clock, !firrtl.clock
    %1 = firrtl.subfield %mem0_load0(0) : (!firrtl.bundle<addr: uint<1>, en: uint<1>, clk: clock, data flip: uint<32>>) -> !firrtl.uint<1>
    firrtl.connect %1, %addr : !firrtl.uint<1>, !firrtl.uint<1>
    %2 = firrtl.subfield %mem0_load0(3) : (!firrtl.bundle<addr: uint<1>, en: uint<1>, clk: clock, data flip: uint<32>>) -> !firrtl.uint<32>
    firrtl.connect %data, %2 : !firrtl.uint<32>, !firrtl.uint<32>
    %3 = firrtl.subfield %mem0_load0(1) : (!firrtl.bundle<addr: uint<1>, en: uint<1>, clk: clock, data flip: uint<32>>) -> !firrtl.uint<1>
    firrtl.connect %3, %en : !firrtl.uint<1>, !firrtl.uint<1>
}

  // https://github.com/llvm/circt/issues/1115
  // CHECK-LABEL: hw.module @issue1115
  firrtl.module @issue1115(in %a: !firrtl.sint<20>, out %tmp59: !firrtl.sint<2>) {
    %0 = firrtl.shr %a, 21 : (!firrtl.sint<20>) -> !firrtl.sint<1>
    firrtl.connect %tmp59, %0 : !firrtl.sint<2>, !firrtl.sint<1>
  }

   // CHECK-LABEL: hw.module @UninitReg42(%clock: i1, %reset: i1, %cond: i1, %value: i42) {

  firrtl.module @UninitReg42(in %clock: !firrtl.clock, in %reset: !firrtl.uint<1>,
                            in %cond: !firrtl.uint<1>, in %value: !firrtl.uint<42>) {
    %c0_ui42 = firrtl.constant 0 : !firrtl.uint<42>
    // CHECK: %count = sv.reg sym @count : !hw.inout<i42>
    %count = firrtl.reg %clock {name = "count", annotations = [{class = "firrtl.transforms.DontTouchAnnotation"}]} : !firrtl.uint<42>

    // CHECK: sv.ifdef "SYNTHESIS"  {
    // CHECK-NEXT:   } else {
    // CHECK-NEXT:    sv.initial {
    // CHECK-NEXT:    sv.verbatim "`INIT_RANDOM_PROLOG_"
    // CHECK-NEXT:    sv.ifdef.procedural "RANDOMIZE_REG_INIT"  {
    // CHECK-NEXT:       %RANDOM = sv.verbatim.expr.se "`RANDOM" : () -> i32
    // CHECK-NEXT:       %RANDOM_0 = sv.verbatim.expr.se "`RANDOM" : () -> i32
    // CHECK-NEXT:       %3 = comb.extract %RANDOM_0 from 0 : (i32) -> i10
    // CHECK-NEXT:       %4 = comb.concat %RANDOM, %3 : (i32, i10) -> i42
    // CHECK-NEXT:       sv.bpassign %count, %4 : i42
    // CHECK-NEXT:     }
    // CHECK-NEXT:    }
    // CHECK-NEXT:  }

    %4 = firrtl.mux(%cond, %value, %count) : (!firrtl.uint<1>, !firrtl.uint<42>, !firrtl.uint<42>) -> !firrtl.uint<42>
    %5 = firrtl.mux(%reset, %c0_ui42, %4) : (!firrtl.uint<1>, !firrtl.uint<42>, !firrtl.uint<42>) -> !firrtl.uint<42>

    firrtl.connect %count, %5 : !firrtl.uint<42>, !firrtl.uint<42>
  }

  // CHECK-LABEL: issue1303
  firrtl.module @issue1303(out %out: !firrtl.reset) {
    %c1_ui = firrtl.constant 1 : !firrtl.uint<1>
    firrtl.connect %out, %c1_ui : !firrtl.reset, !firrtl.uint<1>
    // CHECK-NEXT: %true = hw.constant true
    // CHECK-NEXT: hw.output %true
  }
}<|MERGE_RESOLUTION|>--- conflicted
+++ resolved
@@ -357,35 +357,18 @@
    in %aEn: !firrtl.uint<1>, in %bCond: !firrtl.uint<1>, in %bEn: !firrtl.uint<1>,
    in %cCond: !firrtl.uint<1>, in %cEn: !firrtl.uint<1>) {
 
-<<<<<<< HEAD
     // CHECK-NEXT: %0 = comb.and %aEn, %aCond : i1
-    // CHECK-NEXT: sv.assert.concurrent  posedge %clock %0 : i1
+    // CHECK-NEXT: sv.assert.concurrent  posedge %clock %0 {output_file = {directory = "dir3", exclude_from_filelist = true, exclude_replicated_ops = true, name = "./dir3/filename3"}} : i1
     // CHECK-NEXT: %1 = comb.and %aEn, %aCond : i1
-    // CHECK-NEXT: sv.assert.concurrent "assert_0" posedge %clock %1 : i1
+    // CHECK-NEXT: sv.assert.concurrent "assert_0" posedge %clock %1 {output_file = {directory = "dir3", exclude_from_filelist = true, exclude_replicated_ops = true, name = "./dir3/filename3"}} : i1
     // CHECK-NEXT: %2 = comb.and %bEn, %bCond : i1
-    // CHECK-NEXT: sv.assume.concurrent  posedge %clock %2 : i1
+    // CHECK-NEXT: sv.assume.concurrent  posedge %clock %2 {output_file = {directory = "dir1", exclude_from_filelist = true, exclude_replicated_ops = true, name = "./dir1/filename1"}} : i1
     // CHECK-NEXT: %3 = comb.and %bEn, %bCond : i1
-    // CHECK-NEXT: sv.assume.concurrent "assume_0" posedge %clock %3 : i1
+    // CHECK-NEXT: sv.assume.concurrent "assume_0" posedge %clock %3 {output_file = {directory = "dir1", exclude_from_filelist = true, exclude_replicated_ops = true, name = "./dir1/filename1"}} : i1
     // CHECK-NEXT: %4 = comb.and %cEn, %cCond : i1
-    // CHECK-NEXT: sv.cover.concurrent  posedge %clock %4 : i1
+    // CHECK-NEXT: sv.cover.concurrent  posedge %clock %4 {output_file = {directory = "dir2", exclude_from_filelist = true, exclude_replicated_ops = true, name = "./dir2/filename2"}} : i1
     // CHECK-NEXT: %5 = comb.and %cEn, %cCond : i1
-    // CHECK-NEXT: sv.cover.concurrent "cover_0" posedge %clock %5 : i1
-=======
-    // CHECK-NEXT: sv.always posedge %clock {
-    // CHECK-NEXT:   sv.if %aEn {
-    // CHECK-NEXT:     sv.assert {output_file = {directory = "dir3", exclude_from_filelist = true, exclude_replicated_ops = true, name = "./dir3/filename3"}} %aCond : i1
-    // CHECK-NEXT:     sv.assert "assert_0" {output_file = {directory = "dir3", exclude_from_filelist = true, exclude_replicated_ops = true, name = "./dir3/filename3"}} %aCond : i1
-    // CHECK-NEXT:   }
-    // CHECK-NEXT:   sv.if %bEn {
-    // CHECK-NEXT:     sv.assume {output_file = {directory = "dir1", exclude_from_filelist = true, exclude_replicated_ops = true, name = "./dir1/filename1"}} %bCond : i1
-    // CHECK-NEXT:     sv.assume "assume_0" {output_file = {directory = "dir1", exclude_from_filelist = true, exclude_replicated_ops = true, name = "./dir1/filename1"}} %bCond : i1
-    // CHECK-NEXT:   }
-    // CHECK-NEXT:   sv.if %cEn {
-    // CHECK-NEXT:     sv.cover {output_file = {directory = "dir2", exclude_from_filelist = true, exclude_replicated_ops = true, name = "./dir2/filename2"}} %cCond : i1
-    // CHECK-NEXT:     sv.cover "cover_0" {output_file = {directory = "dir2", exclude_from_filelist = true, exclude_replicated_ops = true, name = "./dir2/filename2"}} %cCond : i1
-    // CHECK-NEXT:   }
-    // CHECK-NEXT: }
->>>>>>> 54d3f8df
+    // CHECK-NEXT: sv.cover.concurrent "cover_0" posedge %clock %5 {output_file = {directory = "dir2", exclude_from_filelist = true, exclude_replicated_ops = true, name = "./dir2/filename2"}} : i1
     firrtl.assert %clock, %aCond, %aEn, "assert0"
     firrtl.assert %clock, %aCond, %aEn, "assert0" {name = "assert_0"}
     firrtl.assume %clock, %bCond, %bEn, "assume0"
