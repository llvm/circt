// RUN: circt-translate --import-verilog %s | FileCheck %s
// REQUIRES: slang

// Internal issue in Slang v3 about jump depending on uninitialised value.
// UNSUPPORTED: valgrind

// Ignore time unit and precision.
timeunit 100ps;
timeprecision 10fs;
timeunit 100ps/10fs;
`timescale 100ps/10fs;

// Ignore type aliases and enum variant names imported into the parent scope.
typedef int MyInt;
typedef enum { VariantA, VariantB } MyEnum;

// Ignore imports.
import Package::*;

// CHECK-LABEL: moore.module @Empty() {
// CHECK:       }
module Empty;
  ; // empty member
endmodule


module DedupA(input wire a,
input wire b,
output wire [3:0] c);
endmodule

module DedupB #(parameter p = 32)
(input wire a,
input wire b,
output wire [3:0] c);
endmodule

// CHECK-LABEL: moore.module private @DedupA(in %a : !moore.l1, in %b : !moore.l1, out c : !moore.l4) {
// CHECK-LABEL: moore.module private @DedupB(in %a : !moore.l1, in %b : !moore.l1, out c : !moore.l4) {
// CHECK-LABEL: moore.module private @DedupB_0(in %a : !moore.l1, in %b : !moore.l1, out c : !moore.l4) {
// CHECK-LABEL: moore.module @Dedup
module Dedup;
  wire [3:0] a;
  wire [3:0] b;
  wire [3:0] c;
  // CHECK-LABEL: moore.instance "insA" @DedupA
  DedupA insA(.a(a), .c(c));
  // CHECK-LABEL: moore.instance "insB" @DedupA
  DedupA insB(.b(b), .c(c));
  // CHECK-LABEL: moore.instance "insC" @DedupB
  DedupB insC(.c(c));
  // CHECK-LABEL: moore.instance "insD" @DedupB
  DedupB insD(.a(a), .b(b), .c(c));
  // CHECK-LABEL: moore.instance "insE" @DedupB_0
  DedupB #(8) insE(.c(c));
endmodule

// CHECK-LABEL: moore.module @NestedA() {
// CHECK:         moore.instance "NestedB" @NestedB
// CHECK:       }
// CHECK-LABEL: moore.module private @NestedB() {
// CHECK:         moore.instance "NestedC" @NestedC
// CHECK:       }
// CHECK-LABEL: moore.module private @NestedC() {
// CHECK:       }
module NestedA;
  module NestedB;
    module NestedC;
    endmodule
  endmodule
endmodule

// CHECK-LABEL: moore.module private @Child() {
// CHECK:       }
module Child;
endmodule

// CHECK-LABEL: moore.module @Parent() {
// CHECK:         moore.instance "child" @Child
// CHECK:       }
module Parent;
  Child child();
endmodule

// CHECK-LABEL: moore.module @Basic
module Basic;
  // CHECK: %v0 = moore.variable : <l1>
  // CHECK: %v1 = moore.variable : <i32>
  // CHECK: [[TMP1:%.+]] = moore.read %v1 : i32
  // CHECK: %v2 = moore.variable [[TMP1]] : <i32>
  var v0;
  int v1;
  int v2 = v1;

  // CHECK: %w0 = moore.net wire : <l1>
  wire w0;
  // CHECK: [[TMP1:%.+]] = moore.read %w0 : l1
  // CHECK: %w1 = moore.net wire [[TMP1]] : <l1>
  wire w1 = w0;
  // CHECK: [[TMP1:%.+]] = moore.read %w0 : l1
  // CHECK: %w2 = moore.net uwire [[TMP1]] : <l1>
  uwire w2 = w0;
  // CHECK: [[TMP1:%.+]] = moore.read %w0 : l1
  // CHECK: %w3 = moore.net tri [[TMP1]] : <l1>
  tri w3 = w0;
  // CHECK: [[TMP1:%.+]] = moore.read %w0 : l1
  // CHECK: %w4 = moore.net triand [[TMP1]] : <l1>
  triand w4 = w0;
  // CHECK: [[TMP1:%.+]] = moore.read %w0 : l1
  // CHECK: %w5 = moore.net trior [[TMP1]] : <l1>
  trior w5 = w0;
  // CHECK: [[TMP1:%.+]] = moore.read %w0 : l1
  // CHECK: %w6 = moore.net wand [[TMP1]] : <l1>
  wand w6 = w0;
  // CHECK: [[TMP1:%.+]] = moore.read %w0 : l1
  // CHECK: %w7 = moore.net wor [[TMP1]] : <l1>
  wor w7 = w0;
  // CHECK: [[TMP1:%.+]] = moore.read %w0 : l1
  // CHECK: %w8 = moore.net trireg [[TMP1]] : <l1>
  trireg w8 = w0;
  // CHECK: [[TMP1:%.+]] = moore.read %w0 : l1
  // CHECK: %w9 = moore.net tri0 [[TMP1]] : <l1>
  tri0 w9 = w0;
  // CHECK: [[TMP1:%.+]] = moore.read %w0 : l1
  // CHECK: %w10 = moore.net tri1 [[TMP1]] : <l1>
  tri1 w10 = w0;
  // CHECK: %w11 = moore.net supply0 : <l1>
  supply0 w11;
  // CHECK: %w12 = moore.net supply1 : <l1>
  supply1 w12;

  // CHECK: %b1 = moore.variable : <i1>
  // CHECK: [[TMP1:%.+]] = moore.read %b1 : i1
  // CHECK: %b2 = moore.variable [[TMP1]] : <i1>
  bit [0:0] b1;
  bit b2 = b1;

  // CHECK: [[TMP:%.+]] = moore.constant 1 : l32
  // CHECK: %p1 = moore.named_constant parameter [[TMP]] : l32
  parameter p1 = 1;

  // CHECK: [[TMP:%.+]] = moore.constant 1 : l32
  // CHECK: %p2 = moore.named_constant parameter [[TMP]] : l32
  parameter p2 = p1;

  // CHECK: [[TMP:%.+]] = moore.constant 2 : l32
  // CHECK: %lp1 = moore.named_constant localparam [[TMP]] : l32
  localparam lp1 = 2;

  // CHECK: [[TMP:%.+]] = moore.constant 2 : l32
  // CHECK: %lp2 = moore.named_constant localparam [[TMP]] : l32
  localparam lp2 = lp1;

  // CHECK: [[TMP:%.+]] = moore.constant 3 : l32
  // CHECK: %sp1 = moore.named_constant specparam [[TMP]] : l32
  specparam sp1 = 3;

  // CHECK: [[TMP:%.+]] = moore.constant 3 : l32
  // CHECK: %sp2 = moore.named_constant specparam [[TMP]] : l32
  specparam sp2 = sp1;

  // CHECK: moore.procedure initial {
  // CHECK: }
  initial;

  // CHECK: moore.procedure final {
  // CHECK: }
  final begin end

  // CHECK: moore.procedure always {
  // CHECK:   %x = moore.variable
  // CHECK:   %y = moore.variable
  // CHECK: }
  always begin
    int x;
    begin
      int y;
    end
  end

  // CHECK: moore.procedure always_comb {
  // CHECK: }
  always_comb begin end

  // CHECK: moore.procedure always_latch {
  // CHECK: }
  always_latch begin end

  // CHECK: moore.procedure always_ff {
  // CHECK: }
  always_ff @* begin end

  // CHECK: [[TMP1:%.+]] = moore.read %v2 : i32
  // CHECK: moore.assign %v1, [[TMP1]] : i32
  assign v1 = v2;

<<<<<<< HEAD
  // CHECK: [[VARIANT_A:%.+]] = moore.constant 0 :
  // CHECK: %ev1 = moore.variable [[VARIANT_A]]
  // CHECK: [[VARIANT_B:%.+]] = moore.constant 1 :
  // CHECK: %ev2 = moore.variable [[VARIANT_B]]
  MyEnum ev1 = VariantA;
  MyEnum ev2 = VariantB;
=======
  // CHECK: %pkgType0 = moore.variable : <l42>
  PackageType pkgType0;
  // CHECK: %pkgType1 = moore.variable : <l42>
  Package::PackageType pkgType1;
>>>>>>> a3b94620
endmodule

// CHECK-LABEL: moore.module @Statements
module Statements;
  bit x, y, z;
  int i;
  initial begin
    // CHECK: %a = moore.variable  : <i32>
    automatic int a;
    // CHECK: [[TMP1:%.+]] = moore.read %a : i32
    // CHECK moore.blocking_assign %i, [[TMP1]] : i32
    i = a;

    //===------------------------------------------------------------------===//
    // Conditional statements

    // CHECK: [[TMP1:%.+]] = moore.read %x : i1 
    // CHECK: [[COND:%.+]] = moore.conversion [[TMP1]] : !moore.i1 -> i1
    // CHECK: scf.if [[COND]] {
    // CHECK:   [[TMP2:%.+]] = moore.read %y : i1  
    // CHECK:   moore.blocking_assign %x, [[TMP2]] : i1
    // CHECK: }
    if (x) x = y;
    
    // CHECK: [[TMP1:%.+]] = moore.read %x : i1
    // CHECK: [[TMP2:%.+]] = moore.read %y : i1
    // CHECK: [[COND0:%.+]] = moore.and [[TMP1]], [[TMP2]]
    // CHECK: [[COND1:%.+]] = moore.conversion [[COND0]] : !moore.i1 -> i1
    // CHECK: scf.if [[COND1]] {
    // CHECK:   [[TMP3:%.+]] = moore.read %y : i1
    // CHECK:   moore.blocking_assign %x, [[TMP3]]
    // CHECK: }
    if (x &&& y) x = y;
    
    // CHECK: [[TMP1:%.+]] = moore.read %x : i1
    // CHECK: [[COND:%.+]] = moore.conversion [[TMP1]] : !moore.i1 -> i1
    // CHECK: scf.if [[COND]] {
    // CHECK:   [[TMP2:%.+]] = moore.read %z : i1
    // CHECK:   moore.blocking_assign %x, [[TMP2]]
    // CHECK: } else {
    // CHECK:   [[TMP3:%.+]] = moore.read %y : i1
    // CHECK:   moore.blocking_assign %x, [[TMP3]]
    // CHECK: }
    if (x) x = z; else x = y;

    // CHECK: [[TMP1:%.+]] = moore.read %x : i1
    // CHECK: [[COND:%.+]] = moore.conversion [[TMP1]] : !moore.i1 -> i1
    // CHECK: scf.if [[COND]] {
    // CHECK:   [[TMP2:%.+]] = moore.read %x : i1
    // CHECK:   moore.blocking_assign %x, [[TMP2]]
    // CHECK: } else {
    // CHECK:   [[TMP3:%.+]] = moore.read %y : i1
    // CHECK:   [[COND:%.+]] = moore.conversion [[TMP3]] : !moore.i1 -> i1
    // CHECK:   scf.if [[COND]] {
    // CHECK:     [[TMP4:%.+]] = moore.read %y : i1
    // CHECK:     moore.blocking_assign %x, [[TMP4]]
    // CHECK:   } else {
    // CHECK:     [[TMP5:%.+]] = moore.read %z : i1
    // CHECK:     moore.blocking_assign %x, [[TMP5]]
    // CHECK:   }
    // CHECK: }
    if (x) begin
      x = x;
    end else if (y) begin
      x = y;
    end else begin
      x = z;
    end

    //===------------------------------------------------------------------===//
    // Case statements


    // CHECK: [[TMP1:%.+]] = moore.read %x : i1
    // CHECK: [[TMP2:%.+]] = moore.read %x : i1
    // CHECK: [[TMP3:%.+]] = moore.eq [[TMP1]], [[TMP2]] : i1 -> i1
    // CHECK: [[TMP4:%.+]] = moore.conversion [[TMP3]] : !moore.i1 -> i1
    // CHECK: scf.if [[TMP4]] {
    // CHECK:   [[TMP5:%.+]] = moore.read %x : i1
    // CHECK:   moore.blocking_assign %x, [[TMP5]] : i1
    // CHECK: }
    // CHECK: [[TMP6:%.+]] = moore.read %x : i1
    // CHECK: [[TMP7:%.+]] = moore.eq [[TMP1]], [[TMP6]] : i1 -> i1
    // CHECK: [[TMP8:%.+]] = moore.read %y : i1
    // CHECK: [[TMP9:%.+]] = moore.eq [[TMP1]], [[TMP8]] : i1 -> i1
    // CHECK: [[TMP10:%.+]] = moore.or [[TMP7]], [[TMP9]] : i1
    // CHECK: [[TMP11:%.+]] = moore.conversion [[TMP10]] : !moore.i1 -> i1
    // CHECK: scf.if [[TMP11]] {
    // CHECK:   [[TMP12:%.+]] = moore.read %y : i1
    // CHECK:   moore.blocking_assign %x, [[TMP12]] : i1
    // CHECK: }
    case (x)
      x: x = x;
      x, y: x = y;
    endcase

    // CHECK: [[TMP1:%.+]] = moore.read %x : i1
    // CHECK: [[TMP2:%.+]] = moore.read %x : i1
    // CHECK: [[TMP3:%.+]] = moore.eq [[TMP1]], [[TMP2]] : i1 -> i1
    // CHECK: [[TMP4:%.+]] = moore.conversion [[TMP3]] : !moore.i1 -> i1
    // CHECK: scf.if [[TMP4]] {
    // CHECK:   [[TMP5:%.+]] = moore.read %x : i1
    // CHECK:   moore.blocking_assign %x, [[TMP5]] : i1
    // CHECK: }
    // CHECK: [[TMP6:%.+]] = moore.read %x : i1
    // CHECK: [[TMP7:%.+]] = moore.eq [[TMP1]], [[TMP6]] : i1 -> i1
    // CHECK: [[TMP8:%.+]] = moore.read %y : i1
    // CHECK: [[TMP9:%.+]] = moore.eq [[TMP1]], [[TMP8]] : i1 -> i1
    // CHECK: [[TMP10:%.+]] = moore.or [[TMP7]], [[TMP9]] : i1
    // CHECK: [[TMP11:%.+]] = moore.conversion [[TMP10]] : !moore.i1 -> i1
    // CHECK: scf.if [[TMP11]] {
    // CHECK:   [[TMP12:%.+]] = moore.read %y : i1
    // CHECK:   moore.blocking_assign %x, [[TMP12]] : i1
    // CHECK: }
    // CHECK: [[TMP13:%.+]] = moore.read %z : i1
    // CHECK: [[TMP14:%.+]] = moore.eq [[TMP1]], [[TMP13]] : i1 -> i1
    // CHECK: [[TMP15:%.+]] = moore.conversion [[TMP14]] : !moore.i1 -> i1
    // CHECK: scf.if [[TMP15]] {
    // CHECK:   [[TMP16:%.+]] = moore.read %z : i1
    // CHECK:   moore.blocking_assign %x, [[TMP16]] : i1
    // CHECK: }
    // CHECK: [[TMP17:%.+]] = moore.or [[TMP10]], [[TMP14]] : i1
    // CHECK: [[TMP18:%.+]] = moore.or [[TMP3]], [[TMP17]] : i1
    // CHECK: [[TMP19:%.+]] = moore.not [[TMP18]] : i1
    // CHECK: [[TMP20:%.+]] = moore.conversion [[TMP19]] : !moore.i1 -> i1
    // CHECK: scf.if [[TMP20]] {
    // CHECK:   [[TMP21:%.+]] = moore.read %x : i1
    // CHECK:   moore.blocking_assign %x, [[TMP21]] : i1
    // CHECK: }
    case (x)
      x: x = x;
      x, y: x = y;
      z: x = z;
      default x = x;
    endcase

    //===------------------------------------------------------------------===//
    // Loop statements

    // CHECK: [[TMP1:%.+]] = moore.read %x : i1
    // CHECK: moore.blocking_assign %y, [[TMP1]] : i1
    // CHECK: scf.while : () -> () {
    // CHECK:   [[TMP2:%.+]] = moore.read %x : i1
    // CHECK:   [[COND:%.+]] = moore.conversion [[TMP2]] : !moore.i1 -> i1
    // CHECK:   scf.condition([[COND]])
    // CHECK: } do {
    // CHECK:   [[TMP3:%.+]] = moore.read %y : i1
    // CHECK:   moore.blocking_assign %x, [[TMP3]] : i1
    // CHECK:   [[TMP4:%.+]] = moore.read %z : i1
    // CHECK:   moore.blocking_assign %x, [[TMP4]] : i1
    // CHECK:   scf.yield
    // CHECK: }
    for (y = x; x; x = z) x = y;

    // CHECK: [[TMP1:%.+]] = moore.read %i : i32
    // CHECK: scf.while (%arg0 = [[TMP1]]) : (!moore.i32) -> !moore.i32 {
    // CHECK:   [[TMP2:%.+]] = moore.bool_cast %arg0 : i32 -> i1
    // CHECK:   [[TMP3:%.+]] = moore.conversion [[TMP2]] : !moore.i1 -> i1
    // CHECK:   scf.condition([[TMP3]]) %arg0 : !moore.i32
    // CHECK: } do {
    // CHECK: ^bb0(%arg0: !moore.i32):
    // CHECK:   [[TMP4:%.+]] = moore.read %y : i1
    // CHECK:   moore.blocking_assign %x, [[TMP4]] : i1
    // CHECK:   [[TMP5:%.+]] = moore.constant 1 : i32
    // CHECK:   [[TMP6:%.+]] = moore.sub %arg0, [[TMP5]] : i32
    // CHECK:   scf.yield [[TMP6]] : !moore.i32
    // CHECK: }
    repeat (i) x = y;

    // CHECK: scf.while : () -> () {
    // CHECK:   [[TMP1:%.+]] = moore.read %x : i1
    // CHECK:   [[COND:%.+]] = moore.conversion [[TMP1]] : !moore.i1 -> i1
    // CHECK:   scf.condition([[COND]])
    // CHECK: } do {
    // CHECK:   [[TMP2:%.+]] = moore.read %y : i1
    // CHECK:   moore.blocking_assign %x, [[TMP2]] : i1
    // CHECK:   scf.yield
    // CHECK: }
    while (x) x = y;

    // CHECK: scf.while : () -> () {
    // CHECK:   [[TMP1:%.+]] = moore.read %y : i1
    // CHECK:   moore.blocking_assign %x, [[TMP1]] : i1
    // CHECK:   [[TMP2:%.+]] = moore.read %x : i1
    // CHECK:   [[COND:%.+]] = moore.conversion [[TMP2]] : !moore.i1 -> i1
    // CHECK:   scf.condition([[COND]])
    // CHECK: } do {
    // CHECK:   scf.yield
    // CHECK: }
    do x = y; while (x);

    // CHECK: scf.while : () -> () {
    // CHECK:   %true = hw.constant true
    // CHECK:   scf.condition(%true)
    // CHECK: } do {
    // CHECK:   [[TMP1:%.+]] = moore.read %y : i1
    // CHECK:   moore.blocking_assign %x, [[TMP1]] : i1
    // CHECK:   scf.yield
    // CHECK: }
    forever x = y;

    //===------------------------------------------------------------------===//
    // Assignments

    // CHECK: [[TMP1:%.+]] = moore.read %y : i1
    // CHECK: moore.blocking_assign %x, [[TMP1]] : i1
    x = y;

    // CHECK: [[TMP1:%.+]] = moore.read %z : i1
    // CHECK: moore.blocking_assign %y, [[TMP1]] : i1
    // CHECK: moore.blocking_assign %x, [[TMP1]] : i1
    x = (y = z);

    // CHECK: [[TMP1:%.+]] = moore.read %y : i1
    // CHECK: moore.nonblocking_assign %x, [[TMP1]] : i1
    x <= y;
  end
endmodule

// CHECK-LABEL: moore.module @Expressions
module Expressions;
  // CHECK: %a = moore.variable : <i32>
  // CHECK: %b = moore.variable : <i32>
  // CHECK: %c = moore.variable : <i32>
  int a, b, c;
  // CHECK: %u = moore.variable : <i32>
  int unsigned u, w;
  // CHECK: %v = moore.variable : <array<2 x i4>>
  bit [1:0][3:0] v;
  // CHECK: %d = moore.variable : <l32>
  // CHECK: %e = moore.variable : <l32>
  // CHECK: %f = moore.variable : <l32>
  integer d, e, f;
  integer unsigned g, h, k;
  // CHECK: %x = moore.variable : <i1>
  bit x;
  // CHECK: %y = moore.variable : <l1>
  logic y;
  // CHECK: %vec_1 = moore.variable : <l32>
  logic [31:0] vec_1;
  // CHECK: %vec_2 = moore.variable : <l32>
  logic [0:31] vec_2;
  // CHECK: %arr = moore.variable : <uarray<3 x uarray<6 x i4>>>
  bit [4:1] arr [1:3][2:7];
  // CHECK: %struct0 = moore.variable : <struct<{a: i32, b: i32}>>
  struct packed {
    int a, b;
  } struct0;
  // CHECK: %struct1 = moore.variable : <struct<{c: struct<{a: i32, b: i32}>, d: struct<{a: i32, b: i32}>}>>
  struct packed {
    struct packed {
      int a, b;
    } c, d;
  } struct1;
  // CHECK: %union0 = moore.variable : <union<{a: i32, b: i32}>>
  union packed {
    int a, b;
  } union0;
  // CHECK: %union1 = moore.variable : <union<{c: union<{a: i32, b: i32}>, d: union<{a: i32, b: i32}>}>>
  union packed {
    union packed {
      int a, b;
    } c, d;
  } union1;
  // CHECK: %r1 = moore.variable : <real>
  // CHECK: %r2 = moore.variable : <real>
  real r1,r2;

  initial begin
    // CHECK: moore.constant 0 : i32
    c = '0;
    // CHECK: moore.constant -1 : i32
    c = '1;
    // CHECK: moore.constant 42 : i32
    c = 42;
    // CHECK: moore.constant 42 : i19
    c = 19'd42;
    // CHECK: moore.constant 42 : i19
    c = 19'sd42;
    // CHECK: [[TMP1:%.+]] = moore.read %a : i32
    // CHECK: [[TMP2:%.+]] = moore.read %b : i32
    // CHECK: [[TMP3:%.+]] = moore.read %c : i32
    // CHECK: moore.concat [[TMP1]], [[TMP2]], [[TMP3]] : (!moore.i32, !moore.i32, !moore.i32) -> i96
    a = {a, b, c};
    // CHECK: [[TMP1:%.+]] = moore.read %d : l32
    // CHECK: [[TMP2:%.+]] = moore.read %e : l32
    // CHECK: moore.concat [[TMP1]], [[TMP2]] : (!moore.l32, !moore.l32) -> l64
    d = {d, e};
    // CHECK: moore.concat_ref %a, %b, %c : (!moore.ref<i32>, !moore.ref<i32>, !moore.ref<i32>) -> <i96>
    {a, b, c} = a;
    // CHECK: moore.concat_ref %d, %e : (!moore.ref<l32>, !moore.ref<l32>) -> <l64>
    {d, e} = d;
    // CHECK: [[TMP1:%.+]] = moore.constant false : i1
    // CHECK: [[TMP2:%.+]] = moore.concat [[TMP1]] : (!moore.i1) -> i1
    // CHECK: moore.replicate [[TMP2]] : i1 -> i32
    a = {32{1'b0}};
    // CHECK: [[TMP1:%.+]] = moore.read %vec_1 : l32
    // CHECK: [[TMP2:%.+]] = moore.constant 1 : i32
    // CHECK: moore.extract [[TMP1]] from [[TMP2]] : l32, i32 -> l3
    y = vec_1[3:1];
    // CHECK: [[TMP1:%.+]] = moore.read %vec_2 : l32
    // CHECK: [[TMP2:%.+]] = moore.constant 2 : i32
    // CHECK: moore.extract [[TMP1]] from [[TMP2]] : l32, i32 -> l2
    y = vec_2[2:3];
    // CHECK: [[TMP1:%.+]] = moore.read %d : l32
    // CHECK: [[TMP2:%.+]] = moore.read %x : i1
    // CHECK: moore.extract [[TMP1]] from [[TMP2]] : l32, i1 -> l1
    y = d[x];
    // CHECK: [[TMP1:%.+]] = moore.read %a : i32
    // CHECK: [[TMP2:%.+]] = moore.read %x : i1
    // CHECK: moore.extract [[TMP1]] from [[TMP2]] : i32, i1 -> i1
    x = a[x];
    // CHECK: [[TMP1:%.+]] = moore.read %vec_1 : l32
    // CHECK: [[TMP2:%.+]] = moore.constant 15 : i32
    // CHECK: moore.extract [[TMP1]] from [[TMP2]] : l32, i32 -> l1
    y = vec_1[15];
    // CHECK: [[TMP1:%.+]] = moore.read %vec_1 : l32
    // CHECK: [[TMP2:%.+]] = moore.constant 15 : i32
    // CHECK: moore.extract [[TMP1]] from [[TMP2]] : l32, i32 -> l1
    y = vec_1[15+:1];
    // CHECK: [[TMP1:%.+]] = moore.read %vec_2 : l32
    // CHECK: [[TMP2:%.+]] = moore.constant 0 : i32
    // CHECK: moore.extract [[TMP1]] from [[TMP2]] : l32, i32 -> l1
    y = vec_2[0+:1];
    // CHECK: [[TMP1:%.+]] = moore.read %vec_1 : l32
    // CHECK: [[TMP2:%.+]] = moore.constant 1 : i32
    // CHECK: [[TMP3:%.+]] = moore.read %a : i32
    // CHECK: [[TMP4:%.+]] = moore.mul [[TMP2]], [[TMP3]] : i32
    // CHECK: [[TMP5:%.+]] = moore.constant 0 : i32
    // CHECK: [[TMP6:%.+]] = moore.sub [[TMP4]], [[TMP5]] : i32
    // CHECK: moore.extract [[TMP1]] from [[TMP6]] : l32, i32 -> l1
    c = vec_1[1*a-:1];
    // CHECK: [[TMP1:%.+]] = moore.read %arr : uarray<3 x uarray<6 x i4>>
    // CHECK: [[TMP2:%.+]] = moore.constant 3 : i32
    // CHECK: [[TMP3:%.+]] = moore.extract [[TMP1]] from [[TMP2]] : uarray<3 x uarray<6 x i4>>, i32 -> uarray<6 x i4>
    // CHECK: [[TMP4:%.+]] = moore.constant 7 : i32
    // CHECK: [[TMP5:%.+]] = moore.extract [[TMP3]] from [[TMP4]] : uarray<6 x i4>, i32 -> i4
    // CHECK: [[TMP6:%.+]] = moore.constant 3 : i32
    // CHECK: moore.extract [[TMP5]] from [[TMP6]] : i4, i32 -> i2
    c = arr[3][7][4:3];
    // CHECK: [[TMP1:%.+]] = moore.read %vec_1 : l32
    // CHECK: [[TMP2:%.+]] = moore.read %c : i32
    // CHECK: moore.extract [[TMP1]] from [[TMP2]] : l32, i32 -> l1
    y = vec_1[c];

    // CHECK: [[TMP1:%.+]] = moore.constant 1 : i32
    // CHECK: [[TMP2:%.+]] = moore.extract_ref %v from [[TMP1]] : <array<2 x i4>>, i32 -> <i4>
    // CHECK: [[TMP3:%.+]] = moore.constant 3 : i32
    // CHECK: moore.extract_ref [[TMP2]] from [[TMP3]] : <i4>, i32 -> <i1>
    v[1][3] = x;

    // CHECK: [[TMP1:%.+]] = moore.constant 1 : i32
    // CHECK: moore.extract_ref %vec_1 from [[TMP1]] : <l32>, i32 -> <l2>
    vec_1[2:1] = y;

    // CHECK: [[X_READ:%.+]] = moore.read %x : i1
    // CHECK: moore.extract_ref %vec_1 from [[X_READ]] : <l32>, i1 -> <l1>
    vec_1[x] = y;
    
    // CHECK: [[CONST_15:%.+]] = moore.constant 15 : i32
    // CHECK: [[CONST_2:%.+]] = moore.constant 2 : i32
    // CHECK: [[SUB:%.+]] = moore.sub [[CONST_15]], [[CONST_2]] : i32
    // CHECK: moore.extract_ref %vec_1 from [[SUB]] : <l32>, i32 -> <l3>
    vec_1[15-:3] = y;

    //===------------------------------------------------------------------===//
    // Unary operators

    // CHECK: [[TMP1:%.+]] = moore.read %a : i32
    // CHECK: moore.blocking_assign %c, [[TMP1]] : i32
    c = +a;
    // CHECK: [[TMP1:%.+]] = moore.read %a : i32
    // CHECK: moore.neg [[TMP1]] : i32
    c = -a;
    // CHECK: [[TMP1:%.+]] = moore.read %v : array<2 x i4>
    // CHECK: [[TMP2:%.+]] = moore.conversion [[TMP1]] : !moore.array<2 x i4> -> !moore.i32
    // CHECK: [[TMP3:%.+]] = moore.neg [[TMP2]] : i32
    // CHECK: [[TMP4:%.+]] = moore.conversion [[TMP3]] : !moore.i32 -> !moore.i32
    c = -v;
    // CHECK: [[TMP1:%.+]] = moore.read %a : i32
    // CHECK: moore.not [[TMP1]] : i32
    c = ~a;
    // CHECK: [[TMP1:%.+]] = moore.read %a : i32
    // CHECK: moore.reduce_and [[TMP1]] : i32 -> i1
    x = &a;
    // CHECK: [[TMP1:%.+]] = moore.read %d : l32
    // CHECK: moore.reduce_and [[TMP1]] : l32 -> l1
    y = &d;
    // CHECK: [[TMP1:%.+]] = moore.read %a : i32
    // CHECK: moore.reduce_or [[TMP1]] : i32 -> i1
    x = |a;
    // CHECK: [[TMP1:%.+]] = moore.read %a : i32
    // CHECK: moore.reduce_xor [[TMP1]] : i32 -> i1
    x = ^a;
    // CHECK: [[TMP1:%.+]] = moore.read %a : i32
    // CHECK: [[TMP2:%.+]] = moore.reduce_and [[TMP1]] : i32 -> i1
    // CHECK: moore.not [[TMP2]] : i1
    x = ~&a;
    // CHECK: [[TMP1:%.+]] = moore.read %a : i32
    // CHECK: [[TMP2:%.+]] = moore.reduce_or [[TMP1]] : i32 -> i1
    // CHECK: moore.not [[TMP2]] : i1
    x = ~|a;
    // CHECK: [[TMP1:%.+]] = moore.read %a : i32
    // CHECK: [[TMP2:%.+]] = moore.reduce_xor [[TMP1]] : i32 -> i1
    // CHECK: moore.not [[TMP2]] : i1
    x = ~^a;
    // CHECK: [[TMP1:%.+]] = moore.read %a : i32
    // CHECK: [[TMP2:%.+]] = moore.reduce_xor [[TMP1]] : i32 -> i1
    // CHECK: moore.not [[TMP2]] : i1
    x = ^~a;
    // CHECK: [[TMP1:%.+]] = moore.read %a : i32
    // CHECK: [[TMP2:%.+]] = moore.bool_cast [[TMP1]] : i32 -> i1
    // CHECK: moore.not [[TMP2]] : i1
    x = !a;
    // CHECK: [[PRE:%.+]] = moore.read %a : i32
    // CHECK: [[TMP:%.+]] = moore.constant 1 : i32
    // CHECK: [[POST:%.+]] = moore.add [[PRE]], [[TMP]] : i32
    // CHECK: moore.blocking_assign %a, [[POST]]
    // CHECK: moore.blocking_assign %c, [[PRE]]
    c = a++;
    // CHECK: [[PRE:%.+]] = moore.read %a : i32
    // CHECK: [[TMP:%.+]] = moore.constant 1 : i32
    // CHECK: [[POST:%.+]] = moore.sub [[PRE]], [[TMP]] : i32
    // CHECK: moore.blocking_assign %a, [[POST]]
    // CHECK: moore.blocking_assign %c, [[PRE]]
    c = a--;
    // CHECK: [[PRE:%.+]] = moore.read %a : i32
    // CHECK: [[TMP:%.+]] = moore.constant 1 : i32
    // CHECK: [[POST:%.+]] = moore.add [[PRE]], [[TMP]] : i32
    // CHECK: moore.blocking_assign %a, [[POST]]
    // CHECK: moore.blocking_assign %c, [[POST]]
    c = ++a;
    // CHECK: [[PRE:%.+]] = moore.read %a : i32
    // CHECK: [[TMP:%.+]] = moore.constant 1 : i32
    // CHECK: [[POST:%.+]] = moore.sub [[PRE]], [[TMP]] : i32
    // CHECK: moore.blocking_assign %a, [[POST]]
    // CHECK: moore.blocking_assign %c, [[POST]]
    c = --a;

    //===------------------------------------------------------------------===//
    // Binary operators

    // CHECK: [[TMP1:%.+]] = moore.read %a : i32
    // CHECK: [[TMP2:%.+]] = moore.read %b : i32
    // CHECK: moore.add [[TMP1]], [[TMP2]] : i32
    c = a + b;
    // CHECK: [[TMP1:%.+]] = moore.read %a : i32
    // CHECK: [[TMP2:%.+]] = moore.conversion [[TMP1]] : !moore.i32 -> !moore.i32
    // CHECK: [[TMP3:%.+]] = moore.read %v : array<2 x i4>
    // CHECK: [[TMP4:%.+]] = moore.conversion [[TMP3]] : !moore.array<2 x i4> -> !moore.i32
    // CHECK: moore.add [[TMP2]], [[TMP4]] : i32
    c = a + v;
    // CHECK: [[TMP1:%.+]] = moore.read %a : i32
    // CHECK: [[TMP2:%.+]] = moore.read %b : i32
    // CHECK: moore.sub [[TMP1]], [[TMP2]] : i32
    c = a - b;
    // CHECK: [[TMP1:%.+]] = moore.read %a : i32
    // CHECK: [[TMP2:%.+]] = moore.read %b : i32
    // CHECK: moore.mul [[TMP1]], [[TMP2]] : i32
    c = a * b;
    // CHECK: [[TMP1:%.+]] = moore.read %h : l32
    // CHECK: [[TMP2:%.+]] = moore.read %k : l32
    // CHECK: moore.divu [[TMP1]], [[TMP2]] : l32
    g = h / k;
    // CHECK: [[TMP1:%.+]] = moore.read %d : l32
    // CHECK: [[TMP2:%.+]] = moore.read %e : l32
    // CHECK: moore.divs [[TMP1]], [[TMP2]] : l32
    f = d / e;
    // CHECK: [[TMP1:%.+]] = moore.read %h : l32
    // CHECK: [[TMP2:%.+]] = moore.read %k : l32
    // CHECK: moore.modu [[TMP1]], [[TMP2]] : l32
    g = h % k;
    // CHECK: [[TMP1:%.+]] = moore.read %d : l32
    // CHECK: [[TMP2:%.+]] = moore.read %e : l32
    // CHECK: moore.mods [[TMP1]], [[TMP2]] : l32
    f = d % e;

    // CHECK: [[TMP1:%.+]] = moore.read %a : i32
    // CHECK: [[TMP2:%.+]] = moore.read %b : i32
    // CHECK: moore.and [[TMP1]], [[TMP2]] : i32
    c = a & b;
    // CHECK: [[TMP1:%.+]] = moore.read %a : i32
    // CHECK: [[TMP2:%.+]] = moore.read %b : i32
    // CHECK: moore.or [[TMP1]], [[TMP2]] : i32
    c = a | b;
    // CHECK: [[TMP1:%.+]] = moore.read %a : i32
    // CHECK: [[TMP2:%.+]] = moore.read %b : i32
    // CHECK: moore.xor [[TMP1]], [[TMP2]] : i32
    c = a ^ b;
    // CHECK: [[TMP1:%.+]] = moore.read %a : i32
    // CHECK: [[TMP2:%.+]] = moore.read %b : i32
    // CHECK: [[TMP3:%.+]] = moore.xor [[TMP1]], [[TMP2]] : i32
    // CHECK: moore.not [[TMP3]] : i32
    c = a ~^ b;
    // CHECK: [[TMP1:%.+]] = moore.read %a : i32
    // CHECK: [[TMP2:%.+]] = moore.read %b : i32
    // CHECK: [[TMP3:%.+]] = moore.xor [[TMP1]], [[TMP2]] : i32
    // CHECK: moore.not [[TMP3]] : i32
    c = a ^~ b;

    // CHECK: [[TMP1:%.+]] = moore.read %a : i32
    // CHECK: [[TMP2:%.+]] = moore.read %b : i32
    // CHECK: moore.eq [[TMP1]], [[TMP2]] : i32 -> i1
    x = a == b;
    // CHECK: [[TMP1:%.+]] = moore.read %d : l32
    // CHECK: [[TMP2:%.+]] = moore.read %e : l32
    // CHECK: moore.eq [[TMP1]], [[TMP2]] : l32 -> l1
    y = d == e;
    // CHECK: [[TMP1:%.+]] = moore.read %a : i32
    // CHECK: [[TMP2:%.+]] = moore.read %b : i32
    // CHECK: moore.ne [[TMP1]], [[TMP2]] : i32 -> i1
    x = a != b ;
    // CHECK: [[TMP1:%.+]] = moore.read %a : i32
    // CHECK: [[TMP2:%.+]] = moore.read %b : i32
    // CHECK: moore.case_eq [[TMP1]], [[TMP2]] : i32
    x = a === b;
    // CHECK: [[TMP1:%.+]] = moore.read %a : i32
    // CHECK: [[TMP2:%.+]] = moore.read %b : i32
    // CHECK: moore.case_ne [[TMP1]], [[TMP2]] : i32
    x = a !== b;
    // CHECK: [[TMP1:%.+]] = moore.read %a : i32
    // CHECK: [[TMP2:%.+]] = moore.read %b : i32
    // CHECK: moore.wildcard_eq [[TMP1]], [[TMP2]] : i32 -> i1
    x = a ==? b;
    // CHECK: [[TMP1:%.+]] = moore.read %a : i32
    // CHECK: [[TMP2:%.+]] = moore.conversion [[TMP1]] : !moore.i32 -> !moore.l32
    // CHECK: [[TMP3:%.+]] = moore.read %d : l32
    // CHECK: moore.wildcard_eq [[TMP2]], [[TMP3]] : l32 -> l1
    y = a ==? d;
    // CHECK: [[TMP1:%.+]] = moore.read %d : l32
    // CHECK: [[TMP2:%.+]] = moore.read %b : i32
    // CHECK: [[TMP3:%.+]] = moore.conversion [[TMP2]] : !moore.i32 -> !moore.l32
    // CHECK: moore.wildcard_eq [[TMP1]], [[TMP3]] : l32 -> l1
    y = d ==? b;
    // CHECK: [[TMP1:%.+]] = moore.read %d : l32
    // CHECK: [[TMP2:%.+]] = moore.read %e : l32
    // CHECK: moore.wildcard_eq [[TMP1]], [[TMP2]] : l32 -> l1
    y = d ==? e;
    // CHECK: [[TMP1:%.+]] = moore.read %a : i32
    // CHECK: [[TMP2:%.+]] = moore.read %b : i32
    // CHECK: moore.wildcard_ne [[TMP1]], [[TMP2]] : i32 -> i1
    x = a !=? b;

    // CHECK: [[TMP1:%.+]] = moore.read %u : i32
    // CHECK: [[TMP2:%.+]] = moore.read %w : i32
    // CHECK: moore.uge [[TMP1]], [[TMP2]] : i32 -> i1
    c = u >= w;
    // CHECK: [[TMP1:%.+]] = moore.read %u : i32
    // CHECK: [[TMP2:%.+]] = moore.read %w : i32
    // CHECK: moore.ugt [[TMP1]], [[TMP2]] : i32 -> i1
    c = u > w;
    // CHECK: [[TMP1:%.+]] = moore.read %u : i32
    // CHECK: [[TMP2:%.+]] = moore.read %w : i32
    // CHECK: moore.ule [[TMP1]], [[TMP2]] : i32 -> i1
    c = u <= w;
    // CHECK: [[TMP1:%.+]] = moore.read %u : i32
    // CHECK: [[TMP2:%.+]] = moore.read %w : i32
    // CHECK: moore.ult [[TMP1]], [[TMP2]] : i32 -> i1
    c = u < w;
    // CHECK: [[TMP1:%.+]] = moore.read %a : i32
    // CHECK: [[TMP2:%.+]] = moore.read %b : i32
    // CHECK: moore.sge [[TMP1]], [[TMP2]] : i32 -> i1
    c = a >= b;
    // CHECK: [[TMP1:%.+]] = moore.read %a : i32
    // CHECK: [[TMP2:%.+]] = moore.read %b : i32
    // CHECK: moore.sgt [[TMP1]], [[TMP2]] : i32 -> i1
    c = a > b;
    // CHECK: [[TMP1:%.+]] = moore.read %a : i32
    // CHECK: [[TMP2:%.+]] = moore.read %b : i32
    // CHECK: moore.sle [[TMP1]], [[TMP2]] : i32 -> i1
    c = a <= b;
    // CHECK: [[TMP1:%.+]] = moore.read %a : i32
    // CHECK: [[TMP2:%.+]] = moore.read %b : i32
    // CHECK: moore.slt [[TMP1]], [[TMP2]] : i32 -> i1
    c = a < b;

    // CHECK: [[TMP1:%.+]] = moore.read %a : i32
    // CHECK: [[TMP2:%.+]] = moore.read %b : i32
    // CHECK: [[A:%.+]] = moore.bool_cast [[TMP1]] : i32 -> i1
    // CHECK: [[B:%.+]] = moore.bool_cast [[TMP2]] : i32 -> i1
    // CHECK: moore.and [[A]], [[B]] : i1
    c = a && b;
    // CHECK: [[TMP1:%.+]] = moore.read %a : i32
    // CHECK: [[TMP2:%.+]] = moore.read %b : i32
    // CHECK: [[A:%.+]] = moore.bool_cast [[TMP1]] : i32 -> i1
    // CHECK: [[B:%.+]] = moore.bool_cast [[TMP2]] : i32 -> i1
    // CHECK: moore.or [[A]], [[B]] : i1
    c = a || b;
    // CHECK: [[TMP1:%.+]] = moore.read %a : i32
    // CHECK: [[TMP2:%.+]] = moore.read %b : i32
    // CHECK: [[A:%.+]] = moore.bool_cast [[TMP1]] : i32 -> i1
    // CHECK: [[B:%.+]] = moore.bool_cast [[TMP2]] : i32 -> i1
    // CHECK: [[NOT_A:%.+]] = moore.not [[A]] : i1
    // CHECK: moore.or [[NOT_A]], [[B]] : i1
    c = a -> b;
    // CHECK: [[TMP1:%.+]] = moore.read %a : i32
    // CHECK: [[TMP2:%.+]] = moore.read %b : i32
    // CHECK: [[A:%.+]] = moore.bool_cast [[TMP1]] : i32 -> i1
    // CHECK: [[B:%.+]] = moore.bool_cast [[TMP2]] : i32 -> i1
    // CHECK: [[NOT_A:%.+]] = moore.not [[A]] : i1
    // CHECK: [[NOT_B:%.+]] = moore.not [[B]] : i1
    // CHECK: [[BOTH:%.+]] = moore.and [[A]], [[B]] : i1
    // CHECK: [[NOT_BOTH:%.+]] = moore.and [[NOT_A]], [[NOT_B]] : i1
    // CHECK: moore.or [[BOTH]], [[NOT_BOTH]] : i1
    c = a <-> b;

    // CHECK: [[TMP1:%.+]] = moore.read %a : i32
    // CHECK: [[TMP2:%.+]] = moore.read %b : i32
    // CHECK: moore.shl [[TMP1]], [[TMP2]] : i32, i32
    c = a << b;
    // CHECK: [[TMP1:%.+]] = moore.read %a : i32
    // CHECK: [[TMP2:%.+]] = moore.read %b : i32
    // CHECK: moore.shr [[TMP1]], [[TMP2]] : i32, i32
    c = a >> b;
    // CHECK: [[TMP1:%.+]] = moore.read %a : i32
    // CHECK: [[TMP2:%.+]] = moore.read %b : i32
    // CHECK: moore.shl [[TMP1]], [[TMP2]] : i32, i32
    c = a <<< b;
    // CHECK: [[TMP1:%.+]] = moore.read %a : i32
    // CHECK: [[TMP2:%.+]] = moore.read %b : i32
    // CHECK: moore.ashr [[TMP1]], [[TMP2]] : i32, i32
    c = a >>> b;
    // CHECK: [[TMP1:%.+]] = moore.read %u : i32
    // CHECK: [[TMP2:%.+]] = moore.read %b : i32
    // CHECK: moore.shr [[TMP1]], [[TMP2]] : i32, i32
    c = u >>> b;

    // CHECK: [[TMP1:%.+]] = moore.read %a : i32
    // CHECK: [[TMP2:%.+]] = moore.read %a : i32
    // CHECK: moore.wildcard_eq [[TMP1]], [[TMP2]] : i32 -> i1
    c = a inside { a };

    // CHECK: [[TMP1:%.+]] = moore.read %a : i32
    // CHECK: [[TMP2:%.+]] = moore.read %a : i32
    // CHECK: [[TMP3:%.+]] = moore.wildcard_eq [[TMP1]], [[TMP2]] : i32 -> i1
    // CHECK: [[TMP4:%.+]] = moore.read %b : i32
    // CHECK: [[TMP5:%.+]] = moore.wildcard_eq [[TMP1]], [[TMP4]] : i32 -> i1
    // CHECK: moore.or [[TMP3]], [[TMP5]] : i1
    c = a inside { a, b };

    // CHECK: [[TMP1:%.+]] = moore.read %a : i32
    // CHECK: [[TMP2:%.+]] = moore.read %a : i32
    // CHECK: [[TMP3:%.+]] = moore.wildcard_eq [[TMP1]], [[TMP2]] : i32 -> i1
    // CHECK: [[TMP4:%.+]] = moore.read %b : i32
    // CHECK: [[TMP5:%.+]] = moore.wildcard_eq [[TMP1]], [[TMP4]] : i32 -> i1
    // CHECK: [[TMP6:%.+]] = moore.read %a : i32
    // CHECK: [[TMP7:%.+]] = moore.wildcard_eq [[TMP1]], [[TMP6]] : i32 -> i1
    // CHECK: [[TMP8:%.+]] = moore.read %b : i32
    // CHECK: [[TMP9:%.+]] = moore.wildcard_eq [[TMP1]], [[TMP8]] : i32 -> i1
    // CHECK: [[TMP10:%.+]] = moore.or [[TMP7]], [[TMP9]] : i1
    // CHECK: [[TMP11:%.+]] = moore.or [[TMP5]], [[TMP10]] : i1
    // CHECK: moore.or [[TMP3]], [[TMP11]] : i1
    c = a inside { a, b, a, b };

    // CHECK: [[TMP1:%.+]] = moore.read %a : i32
    // CHECK: [[TMP2:%.+]] = moore.read %a : i32
    // CHECK: [[TMP3:%.+]] = moore.wildcard_eq [[TMP1]], [[TMP2]] : i32 -> i1
    // CHECK: [[TMP4:%.+]] = moore.read %b : i32
    // CHECK: [[TMP5:%.+]] = moore.wildcard_eq [[TMP1]], [[TMP4]] : i32 -> i1
    // CHECK: [[TMP6:%.+]] = moore.read %a : i32
    // CHECK: [[TMP7:%.+]] = moore.read %b : i32
    // CHECK: [[TMP8:%.+]] = moore.sge [[TMP1]], [[TMP6]] : i32 -> i1
    // CHECK: [[TMP9:%.+]] = moore.sle [[TMP1]], [[TMP7]] : i32 -> i1
    // CHECK: [[TMP10:%.+]] = moore.and [[TMP8]], [[TMP9]] : i1
    // CHECK: [[TMP11:%.+]] = moore.or [[TMP5]], [[TMP10]] : i1
    // CHECK: moore.or [[TMP3]], [[TMP11]] : i1
    c = a inside { a, b, [a:b] };

    //===------------------------------------------------------------------===//
    // Conditional operator

    // CHECK: [[X_COND:%.+]] = moore.read %x : i1
    // CHECK: moore.conditional [[X_COND]] : i1 -> i32 {
    // CHECK:   [[A_READ:%.+]] = moore.read %a : i32
    // CHECK:   moore.yield [[A_READ]] : i32
    // CHECK: } {
    // CHECK:   [[B_READ:%.+]] = moore.read %b : i32
    // CHECK:   moore.yield [[B_READ]] : i32
    // CHECK: }
    c = x ? a : b;

    // CHECK: [[X_COND:%.+]] = moore.read %x : i1
    // CHECK: moore.conditional [[X_COND]] : i1 -> real {
    // CHECK:   [[R1_READ:%.+]] = moore.read %r1 : real
    // CHECK:   moore.yield [[R1_READ]] : real
    // CHECK: } {
    // CHECK:   [[R2_READ:%.+]] = moore.read %r2 : real
    // CHECK:   moore.yield [[R2_READ]] : real
    // CHECK: }
    r1 = x ? r1 : r2;

    // CHECK: [[A_COND:%.+]] = moore.read %a : i32
    // CHECK: [[TMP1:%.+]] = moore.bool_cast [[A_COND]] : i32 -> i1
    // CHECK: moore.conditional [[TMP1]] : i1 -> i32 {
    // CHECK:   [[A_READ:%.+]] = moore.read %a : i32
    // CHECK:   moore.yield [[A_READ]] : i32
    // CHECK: } {
    // CHECK:   [[B_READ:%.+]] = moore.read %b : i32
    // CHECK:   moore.yield [[B_READ]] : i32
    // CHECK: }
    c = a ? a : b;

    // CHECK: [[A_SGT:%.+]] = moore.read %a : i32
    // CHECK: [[B_SGT:%.+]] = moore.read %b : i32
    // CHECK: [[TMP1:%.+]] = moore.sgt [[A_SGT]], [[B_SGT]] : i32 -> i1
    // CHECK: moore.conditional [[TMP1]] : i1 -> i32 {
    // CHECK:   [[A_ADD:%.+]] = moore.read %a : i32
    // CHECK:   [[B_ADD:%.+]] = moore.read %b : i32
    // CHECK:   [[TMP2:%.+]] = moore.add [[A_ADD]], [[B_ADD]] : i32
    // CHECK:   moore.yield [[TMP2]] : i32
    // CHECK: } {
    // CHECK:   [[A_SUB:%.+]] = moore.read %a : i32
    // CHECK:   [[B_SUB:%.+]] = moore.read %b : i32
    // CHECK:   [[TMP2:%.+]] = moore.sub [[A_SUB]], [[B_SUB]] : i32
    // CHECK:   moore.yield [[TMP2]] : i32
    // CHECK: }
    c = (a > b) ? (a + b) : (a - b);

    //===------------------------------------------------------------------===//
    // Assign operators

    // CHECK: [[TMP1:%.+]] = moore.read %a
    // CHECK: [[TMP2:%.+]] = moore.read %b
    // CHECK: [[TMP3:%.+]] = moore.add [[TMP1]], [[TMP2]]
    // CHECK: moore.blocking_assign %a, [[TMP3]]
    a += b;
    // CHECK: [[TMP1:%.+]] = moore.read %a
    // CHECK: [[TMP2:%.+]] = moore.read %b
    // CHECK: [[TMP3:%.+]] = moore.sub [[TMP1]], [[TMP2]]
    // CHECK: moore.blocking_assign %a, [[TMP3]]
    a -= b;
    // CHECK: [[TMP1:%.+]] = moore.read %a
    // CHECK: [[TMP2:%.+]] = moore.read %b
    // CHECK: [[TMP3:%.+]] = moore.mul [[TMP1]], [[TMP2]]
    // CHECK: moore.blocking_assign %a, [[TMP3]]
    a *= b;
    // CHECK: [[TMP1:%.+]] = moore.read %f
    // CHECK: [[TMP2:%.+]] = moore.read %d
    // CHECK: [[TMP3:%.+]] = moore.divs [[TMP1]], [[TMP2]]
    // CHECK: moore.blocking_assign %f, [[TMP3]]
    f /= d;
    // CHECK: [[TMP1:%.+]] = moore.read %g
    // CHECK: [[TMP2:%.+]] = moore.read %h
    // CHECK: [[TMP3:%.+]] = moore.divu [[TMP1]], [[TMP2]]
    // CHECK: moore.blocking_assign %g, [[TMP3]]
    g /= h;
    // CHECK: [[TMP1:%.+]] = moore.read %f
    // CHECK: [[TMP2:%.+]] = moore.read %d
    // CHECK: [[TMP3:%.+]] = moore.mods [[TMP1]], [[TMP2]]
    // CHECK: moore.blocking_assign %f, [[TMP3]]
    f %= d;
    // CHECK: [[TMP1:%.+]] = moore.read %g
    // CHECK: [[TMP2:%.+]] = moore.read %h
    // CHECK: [[TMP3:%.+]] = moore.modu [[TMP1]], [[TMP2]]
    // CHECK: moore.blocking_assign %g, [[TMP3]]
    g %= h;
    // CHECK: [[TMP1:%.+]] = moore.read %a
    // CHECK: [[TMP2:%.+]] = moore.read %b
    // CHECK: [[TMP3:%.+]] = moore.and [[TMP1]], [[TMP2]]
    // CHECK: moore.blocking_assign %a, [[TMP3]]
    a &= b;
    // CHECK: [[TMP1:%.+]] = moore.read %a
    // CHECK: [[TMP2:%.+]] = moore.read %b
    // CHECK: [[TMP3:%.+]] = moore.or [[TMP1]], [[TMP2]]
    // CHECK: moore.blocking_assign %a, [[TMP3]]
    a |= b;
    // CHECK: [[TMP1:%.+]] = moore.read %a
    // CHECK: [[TMP2:%.+]] = moore.read %b
    // CHECK: [[TMP3:%.+]] = moore.xor [[TMP1]], [[TMP2]]
    // CHECK: moore.blocking_assign %a, [[TMP3]]
    a ^= b;
    // CHECK: [[TMP1:%.+]] = moore.read %a
    // CHECK: [[TMP2:%.+]] = moore.read %b
    // CHECK: [[TMP3:%.+]] = moore.shl [[TMP1]], [[TMP2]]
    // CHECK: moore.blocking_assign %a, [[TMP3]]
    a <<= b;
    // CHECK: [[TMP1:%.+]] = moore.read %a
    // CHECK: [[TMP2:%.+]] = moore.read %b
    // CHECK: [[TMP3:%.+]] = moore.shl [[TMP1]], [[TMP2]]
    // CHECK: moore.blocking_assign %a, [[TMP3]]
    a <<<= b;
    // CHECK: [[TMP1:%.+]] = moore.read %a
    // CHECK: [[TMP2:%.+]] = moore.read %b
    // CHECK: [[TMP3:%.+]] = moore.shr [[TMP1]], [[TMP2]]
    // CHECK: moore.blocking_assign %a, [[TMP3]]
    a >>= b;
    // CHECK: [[TMP1:%.+]] = moore.read %a
    // CHECK: [[TMP2:%.+]] = moore.read %b
    // CHECK: [[TMP3:%.+]] = moore.ashr [[TMP1]], [[TMP2]]
    // CHECK: moore.blocking_assign %a, [[TMP3]]
    a >>>= b;

    // CHECK: [[A_ADD:%.+]] = moore.read %a
    // CHECK: [[A_MUL:%.+]] = moore.read %a
    // CHECK: [[A_DEC:%.+]] = moore.read %a
    // CHECK: [[TMP1:%.+]] = moore.constant 1
    // CHECK: [[TMP2:%.+]] = moore.sub [[A_DEC]], [[TMP1]]
    // CHECK: moore.blocking_assign %a, [[TMP2]]
    // CHECK: [[TMP1:%.+]] = moore.mul [[A_MUL]], [[A_DEC]]
    // CHECK: moore.blocking_assign %a, [[TMP1]]
    // CHECK: [[TMP2:%.+]] = moore.add [[A_ADD]], [[TMP1]]
    // CHECK: moore.blocking_assign %a, [[TMP2]]
    a += (a *= a--);

    // CHECK: [[TMP1:%.+]] = moore.read %a : i32
    // CHECK: [[TMP2:%.+]] = moore.struct_inject %struct0, "a", [[TMP1]] : !moore.ref<struct<{a: i32, b: i32}>>
    struct0.a = a;

    // CHECK: [[TMP3:%.+]]  = moore.struct_extract %struct0, "b" : <struct<{a: i32, b: i32}>> -> i32
    // CHECK: moore.blocking_assign %b, [[TMP3]] : i32
    b = struct0.b;
 
    //===------------------------------------------------------------------===//
    // Builtin Functions

    // The following functions are handled by Slang's type checking and don't
    // convert into any IR operations.

    // CHECK: [[TMP:%.+]] = moore.read %u
    // CHECK: moore.blocking_assign %a, [[TMP]]
    a = $signed(u);
    // CHECK: [[TMP:%.+]] = moore.read %a
    // CHECK: moore.blocking_assign %u, [[TMP]]
    u = $unsigned(a);
  end
endmodule

// CHECK-LABEL: moore.module @Conversion
module Conversion;
  // Implicit conversion.
  // CHECK: %a = moore.variable
  // CHECK: [[TMP1:%.+]] = moore.read %a : i16
  // CHECK: [[TMP2:%.+]] = moore.conversion [[TMP1]] : !moore.i16 -> !moore.i32
  // CHECK: %b = moore.variable [[TMP2]]
  shortint a;
  int b = a;

  // Explicit conversion.
  // CHECK: [[TMP1:%.+]] = moore.read %a : i16
  // CHECK: [[TMP2:%.+]] = moore.conversion [[TMP1]] : !moore.i16 -> !moore.i8
  // CHECK: [[TMP3:%.+]] = moore.conversion [[TMP2]] : !moore.i8 -> !moore.i32
  // CHECK: %c = moore.variable [[TMP3]]
  int c = byte'(a);

  // Sign conversion.
  // CHECK: [[TMP1:%.+]] = moore.read %b : i32
  // CHECK: [[TMP2:%.+]] = moore.conversion [[TMP1]] : !moore.i32 -> !moore.i32
  // CHECK: %d1 = moore.variable [[TMP2]]
  // CHECK: [[TMP3:%.+]] = moore.read %b : i32
  // CHECK: [[TMP4:%.+]] = moore.conversion [[TMP3]] : !moore.i32 -> !moore.i32
  // CHECK: %d2 = moore.variable [[TMP4]]
  bit signed [31:0] d1 = signed'(b);
  bit [31:0] d2 = unsigned'(b);

  // Width conversion.
  // CHECK: [[TMP1:%.+]] = moore.read %b : i32
  // CHECK: [[TMP2:%.+]] = moore.conversion [[TMP1]] : !moore.i32 -> !moore.i19
  // CHECK: %e = moore.variable [[TMP2]]
  bit signed [18:0] e = 19'(b);

  // Implicit conversion for literals.
  // CHECK: [[TMP1:%.+]] = moore.constant 0 : i64
  // CHECK: [[TMP2:%.+]] = moore.conversion [[TMP1]] : !moore.i64 -> !moore.struct<{a: i32, b: i32}>
  // CHECK: %f = moore.variable [[TMP2]]
  struct packed { int a; int b; } f = '0;
endmodule

// CHECK-LABEL: moore.module @PortsTop
module PortsTop;
  wire x0, y0, z0;
  logic w0;
  // CHECK: [[x0:%.+]] = moore.read %x0 : l1
  // CHECK: [[B:%.+]] = moore.instance "p0" @PortsAnsi(
  // CHECK-SAME:   a: [[x0]]: !moore.l1
  // CHECK-SAME:   c: %z0: !moore.ref<l1>
  // CHECK-SAME:   d: %w0: !moore.ref<l1>
  // CHECK-SAME: ) -> (b: !moore.l1)
  // CHECK-NEXT: moore.assign %y0, [[B]]
  PortsAnsi p0(x0, y0, z0, w0);

  wire x1, y1, z1;
  logic w1;
  // CHECK: [[x1:%.+]] = moore.read %x1 : l1
  // CHECK: [[B:%.+]] = moore.instance "p1" @PortsNonAnsi(
  // CHECK-SAME:   a: [[x1]]: !moore.l1
  // CHECK-SAME:   c: %z1: !moore.ref<l1>
  // CHECK-SAME:   d: %w1: !moore.ref<l1>
  // CHECK-SAME: ) -> (b: !moore.l1)
  // CHECK-NEXT: moore.assign %y1, [[B]]
  PortsNonAnsi p1(x1, y1, z1, w1);

  wire x2;
  wire [1:0] y2;
  int z2;
  wire w2, v2;
  // CHECK: [[X2:%.+]] = moore.read %x2
  // CHECK: [[Y2:%.+]] = moore.read %y2
  // CHECK: [[B0:%.+]], [[B1:%.+]], [[B2:%.+]] = moore.instance "p2" @PortsExplicit(
  // CHECK-SAME:   a0: [[X2]]: !moore.l1
  // CHECK-SAME:   a1: [[Y2]]: !moore.l2
  // CHECK-SAME: ) -> (
  // CHECK-SAME:   b0: !moore.i32
  // CHECK-SAME:   b1: !moore.l1
  // CHECK-SAME:   b2: !moore.l1
  // CHECK-SAME: )
  // CHECK-NEXT: moore.assign %z2, [[B0]]
  // CHECK-NEXT: moore.assign %w2, [[B1]]
  // CHECK-NEXT: moore.assign %v2, [[B2]]
  PortsExplicit p2(x2, y2, z2, w2, v2);

  wire x3, y3;
  wire [2:0] z3;
  wire [1:0] w3;
  // CHECK: [[X3:%.+]] = moore.read %x3
  // CHECK: [[Y3:%.+]] = moore.read %y3
  // CHECK: [[TMP:%.+]] = moore.constant 0 :
  // CHECK: [[V2:%.+]] = moore.extract_ref %z3 from [[TMP]]
  // CHECK: [[TMP:%.+]] = moore.constant 1 :
  // CHECK: [[V1:%.+]] = moore.extract_ref %z3 from [[TMP]]
  // CHECK: [[TMP:%.+]] = moore.constant 2 :
  // CHECK: [[V0:%.+]] = moore.extract_ref %z3 from [[TMP]]
  // CHECK: [[V0_READ:%.+]] = moore.read [[V0]]
  // CHECK: [[TMP:%.+]] = moore.constant 0 :
  // CHECK: [[C1:%.+]] = moore.extract_ref %w3 from [[TMP]]
  // CHECK: [[TMP:%.+]] = moore.constant 1 :
  // CHECK: [[C0:%.+]] = moore.extract_ref %w3 from [[TMP]]
  // CHECK: [[C0_READ:%.+]] = moore.read [[C0]]
  // CHECK: [[V1_VALUE:%.+]], [[C1_VALUE:%.+]] = moore.instance "p3" @MultiPorts(
  // CHECK-SAME:   a0: [[X3]]: !moore.l1
  // CHECK-SAME:   a1: [[Y3]]: !moore.l1
  // CHECK-SAME:   v0: [[V0_READ]]: !moore.l1
  // CHECK-SAME:   v2: [[V2]]: !moore.ref<l1>
  // CHECK-SAME:   c0: [[C0_READ]]: !moore.l1
  // CHECK-SAME: ) -> (
  // CHECK-SAME:   v1: !moore.l1
  // CHECK-SAME:   c1: !moore.l1
  // CHECK-SAME: )
  // CHECK-NEXT: moore.assign [[V1]], [[V1_VALUE]]
  // CHECK-NEXT: moore.assign [[C1]], [[C1_VALUE]]
  MultiPorts p3(x3, y3, z3, w3);

  wire x4, y4;
  // CHECK: %a = moore.net wire : <l1>
  // CHECK: [[A_VALUE:%.+]] = moore.read %a : l1
  // CHECK: [[X4:%.+]] = moore.read %x4 : l1
  // CHECK: %c = moore.variable : <l1>
  // CHECK: [[C_VALUE:%.+]] = moore.read %c : l1
  // CHECK: [[D_VALUE:%.+]], [[E_VALUE:%.+]] = moore.instance "p4" @PortsUnconnected(
  // CHECK-SAME: a: [[A_VALUE]]: !moore.l1
  // CHECK-SAME: b: [[X4]]: !moore.l1
  // CHECK-SAME: c: [[C_VALUE]]: !moore.l1
  // CHECK-SAME: ) -> (
  // CHECK-SAME: d: !moore.l1
  // CHECK-SAME: e: !moore.l1
  // CHECK-SAME: )
  // CHECK: moore.assign %y4, [[D_VALUE]] : l1
  PortsUnconnected p4(.a(), .b(x4), .c(), .d(y4), .e());
endmodule

// CHECK-LABEL: moore.module private @PortsAnsi
module PortsAnsi(
  // CHECK-SAME: in %a : !moore.l1
  input a,
  // CHECK-SAME: out b : !moore.l1
  output b,
  // CHECK-SAME: in %c : !moore.ref<l1>
  inout c,
  // CHECK-SAME: in %d : !moore.ref<l1>
  ref d
);
  // Internal nets and variables created by Slang for each port.
  // CHECK: [[A_INT:%.+]] = moore.net name "a" wire : <l1>
  // CHECK: [[B_INT:%.+]] = moore.net wire : <l1>
  // CHECK: [[C_INT:%.+]] = moore.net name "c" wire : <l1>
  // CHECK: [[D_INT:%.+]] = moore.variable name "d" : <l1>

  // Mapping ports to local declarations.
  // CHECK: moore.assign [[A_INT]], %a : l1
  // CHECK: [[B_READ:%.+]] = moore.read %b : l1
  // CHECK: [[C_READ:%.+]] = moore.read %c : l1
  // CHECK: moore.assign [[C_INT]], [[C_READ]] : l1
  // CHECK: [[D_READ:%.+]] = moore.read %d : l1
  // CHECK: moore.assign [[D_INT]], [[D_READ]] : l1
  // CHECK: moore.output [[B_READ]] : !moore.l1
endmodule

// CHECK-LABEL: moore.module private @PortsNonAnsi
module PortsNonAnsi(a, b, c, d);
  // CHECK-SAME: in %a : !moore.l1
  input a;
  // CHECK-SAME: out b : !moore.l1
  output b;
  // CHECK-SAME: in %c : !moore.ref<l1>
  inout c;
  // CHECK-SAME: in %d : !moore.ref<l1>
  ref logic d;
endmodule

// CHECK-LABEL: moore.module private @PortsExplicit
module PortsExplicit(
  // CHECK-SAME: in %a0 : !moore.l1
  input .a0(x),
  // CHECK-SAME: in %a1 : !moore.l2
  input .a1({y, z}),
  // CHECK-SAME: out b0 : !moore.i32
  output .b0(42),
  // CHECK-SAME: out b1 : !moore.l1
  output .b1(x),
  // CHECK-SAME: out b2 : !moore.l1
  output .b2(y ^ z)
);
  logic x, y, z;

  // Input mappings
  // CHECK: moore.assign %x, %a0
  // CHECK: [[TMP:%.+]] = moore.concat_ref %y, %z
  // CHECK: moore.assign [[TMP]], %a1

  // Output mappings
  // CHECK: [[B0:%.+]] = moore.constant 42
  // CHECK: [[X_READ:%.+]] = moore.read %x : l1
  // CHECK: [[Y_READ:%.+]] = moore.read %y : l1
  // CHECK: [[Z_READ:%.+]] = moore.read %z : l1
  // CHECK: [[B2:%.+]] = moore.xor [[Y_READ]], [[Z_READ]]
  // CHECK: moore.output [[B0]], [[X_READ]], [[B2]]
endmodule

// CHECK-LABEL: moore.module private @MultiPorts
module MultiPorts(
  // CHECK-SAME: in %a0 : !moore.l1
  .a0(u[0]),
  // CHECK-SAME: in %a1 : !moore.l1
  .a1(u[1]),
  // CHECK-SAME: in %v0 : !moore.l1
  // CHECK-SAME: out v1 : !moore.l1
  // CHECK-SAME: in %v2 : !moore.ref<l1>
  .b({v0, v1, v2}),
  // CHECK-SAME: in %c0 : !moore.l1
  // CHECK-SAME: out c1 : !moore.l1
  {c0, c1}
);
  // CHECK: [[V0:%.+]] = moore.net name "v0" wire
  // CHECK: [[V1:%.+]] = moore.net wire
  // CHECK: [[V2:%.+]] = moore.net name "v2" wire
  // CHECK: [[C0:%.+]] = moore.net name "c0" wire
  // CHECK: [[C1:%.+]] = moore.net wire
  input [1:0] u;
  input v0;
  output v1;
  inout v2;
  input c0;
  output c1;

  // CHECK: [[TMP1:%.+]] = moore.constant 0 :
  // CHECK: [[TMP2:%.+]] = moore.extract_ref %u from [[TMP1]]
  // CHECK: moore.assign [[TMP2]], %a0

  // CHECK: [[TMP1:%.+]] = moore.constant 1 :
  // CHECK: [[TMP2:%.+]] = moore.extract_ref %u from [[TMP1]]
  // CHECK: moore.assign [[TMP2]], %a1

  // CHECK: moore.assign [[V0]], %v0
  // CHECK: [[V1_READ:%.+]] = moore.read %v1
  // CHECK: [[V2_READ:%.+]] = moore.read %v2
  // CHECK: moore.assign [[V2]], [[V2_READ]]
  // CHECK: moore.assign [[C0]], %c0
  // CHECK: [[C1_READ:%.+]] = moore.read %c1
  // CHECK: moore.output [[V1_READ]], [[C1_READ]]
endmodule

// CHECK-LABEL: moore.module private @PortsUnconnected
module PortsUnconnected(
  // CHECK-SAME: in %a : !moore.l1
  input a,
  // CHECK-SAME: in %b : !moore.l1
  input b,
  // CHECK-SAME: in %c : !moore.l1
  input logic c,
  // CHECK-SAME: out d : !moore.l1
  output d,
  // CHECK-SAME: out e : !moore.l1
  output e
);
  // Internal nets and variables created by Slang for each port.
  // CHECK: [[A_INT:%.+]] = moore.net name "a" wire : <l1>
  // CHECK: [[B_INT:%.+]] = moore.net name "b" wire : <l1>
  // CHECK: [[C_INT:%.+]] = moore.variable name "c" : <l1>
  // CHECK: [[D_INT:%.+]] = moore.net wire : <l1>
  // CHECK: [[E_INT:%.+]] = moore.net wire : <l1>
  
  // Mapping ports to local declarations.
  // CHECK: moore.assign [[A_INT]], %a : l1
  // CHECK: moore.assign [[B_INT]], %b : l1
  // CHECK: [[D_READ:%.+]] = moore.read [[D_INT]] : l1
  // CHECK: [[E_READ:%.+]] = moore.read [[E_INT]] : l1
  // CHECK: moore.output [[D_READ]], [[E_READ]] : !moore.l1, !moore.l1
endmodule

// CHECK-LABEL: moore.module @EventControl(in %clk : !moore.l1)
module EventControl(input clk);
  // CHECK: %clk_0 = moore.net name "clk" wire : <l1>

  int a1, a2, b, c;

  // CHECK: moore.procedure always
  // CHECK:   [[CLK_READ:%.+]] = moore.read %clk_0 : l1
  // CHECK:   moore.wait_event posedge [[CLK_READ]] : l1
  always @(posedge clk) begin end;

  // CHECK: moore.procedure always
  // CHECK:   [[CLK_READ:%.+]] = moore.read %clk_0 : l1
  // CHECK:   moore.wait_event negedge [[CLK_READ]] : l1
  always @(negedge clk) begin end;

  // CHECK: moore.procedure always
  // CHECK:   [[CLK_READ:%.+]] = moore.read %clk_0 : l1
  // CHECK:   moore.wait_event edge [[CLK_READ]] : l1
  always @(edge clk) begin end;

  // CHECK: moore.procedure always {
  // CHECK:   [[B_READ:%.+]] = moore.read %b : i32
  // CHECK:   moore.wait_event none [[B_READ]] : i32
  // CHECK:   [[C_READ:%.+]] = moore.read %c : i32
  // CHECK:   moore.wait_event none [[C_READ]] : i32
  always @(b, c) begin
    // CHECK: [[B_READ:%.+]] = moore.read %b : i32
    // CHECK: [[C_READ:%.+]] = moore.read %c : i32
    // CHECK: [[ADD:%.+]] = moore.add [[B_READ]], [[C_READ]] : i32
    // CHECK: moore.blocking_assign %a1, [[ADD]] : i32
    a1 = b + c;
  end;

  // CHECK: moore.procedure always
  always @(*) begin
    // CHECK: [[B_READ:%.+]] = moore.read %b : i32
    // CHECK: [[C_READ:%.+]] = moore.read %c : i32
    // CHECK: [[ADD:%.+]] = moore.add [[B_READ]], [[C_READ]] : i32
    // CHECK: moore.blocking_assign %a2, [[ADD]] : i32
    a2 = b + c;
  end

  // CHECK: moore.assign %clk_0, %clk : l1
  // CHECK: moore.output
endmodule

// CHECK-LABEL: moore.module @GenerateConstructs()
module GenerateConstructs;
  genvar i;
  parameter p=2;
  
  generate
    // CHECK: [[TMP1:%.+]] = moore.constant 0 : l32
    // CHECK: %i = moore.named_constant localparam [[TMP1]] : l32
    // CHECK: [[TMP2:%.+]] = moore.conversion %i : !moore.l32 -> !moore.i32
    // CHECK: %g1 = moore.variable [[TMP2]] : <i32>
    // CHECK: [[TMP3:%.+]] = moore.constant 1 : l32
    // CHECK: %i_0 = moore.named_constant localparam name "i" [[TMP3]] : l32
    // CHECK: [[TMP4:%.+]] = moore.conversion %i_0 : !moore.l32 -> !moore.i32
    // CHECK: %g1_1 = moore.variable name "g1" [[TMP4]] : <i32>
    for(i=0; i<2; i=i+1) begin
      int g1 = i;
    end

    // CHECK: [[TMP:%.+]] = moore.constant 2 : i32
    // CHECK: %g2 = moore.variable [[TMP]] : <i32>
    if(p == 2) begin
      int g2 = 2;
    end
    else begin
      int g2 = 3;
    end
    
    // CHECK: [[TMP:%.+]] = moore.constant 2 : i32
    // CHECK: %g3 = moore.variable [[TMP]] : <i32>
    case (p)
      2: begin
        int g3 = 2;
        end
      default: begin
        int g3 = 3;
        end
    endcase
  endgenerate
endmodule

// Should accept and ignore empty packages.
package Package;
  typedef logic [41:0] PackageType;
endpackage<|MERGE_RESOLUTION|>--- conflicted
+++ resolved
@@ -194,19 +194,17 @@
   // CHECK: moore.assign %v1, [[TMP1]] : i32
   assign v1 = v2;
 
-<<<<<<< HEAD
+  // CHECK: %pkgType0 = moore.variable : <l42>
+  PackageType pkgType0;
+  // CHECK: %pkgType1 = moore.variable : <l42>
+  Package::PackageType pkgType1;
+
   // CHECK: [[VARIANT_A:%.+]] = moore.constant 0 :
   // CHECK: %ev1 = moore.variable [[VARIANT_A]]
   // CHECK: [[VARIANT_B:%.+]] = moore.constant 1 :
   // CHECK: %ev2 = moore.variable [[VARIANT_B]]
   MyEnum ev1 = VariantA;
   MyEnum ev2 = VariantB;
-=======
-  // CHECK: %pkgType0 = moore.variable : <l42>
-  PackageType pkgType0;
-  // CHECK: %pkgType1 = moore.variable : <l42>
-  Package::PackageType pkgType1;
->>>>>>> a3b94620
 endmodule
 
 // CHECK-LABEL: moore.module @Statements
