// RUN: circt-translate --import-verilog %s | FileCheck %s
// REQUIRES: slang

// Internal issue in Slang v3 about jump depending on uninitialised value.
// UNSUPPORTED: valgrind

// CHECK-LABEL: moore.module @Empty {
// CHECK:       }
module Empty;
  ; // empty member
endmodule

// CHECK-LABEL: moore.module @NestedA {
// CHECK:         moore.instance "NestedB" @NestedB
// CHECK:       }
// CHECK-LABEL: moore.module @NestedB {
// CHECK:         moore.instance "NestedC" @NestedC
// CHECK:       }
// CHECK-LABEL: moore.module @NestedC {
// CHECK:       }
module NestedA;
  module NestedB;
    module NestedC;
    endmodule
  endmodule
endmodule

// CHECK-LABEL: moore.module @Child {
// CHECK:       }
module Child;
endmodule

// CHECK-LABEL: moore.module @Parent
// CHECK:         moore.instance "child" @Child
// CHECK:       }
module Parent;
  Child child();
endmodule

// CHECK-LABEL: moore.module @Basic
module Basic;
  // CHECK: %v0 = moore.variable : !moore.logic
  // CHECK: %v1 = moore.variable : !moore.int
  // CHECK: %v2 = moore.variable %v1 : !moore.int
  var v0;
  int v1;
  int v2 = v1;

<<<<<<< HEAD
  // CHECK: %w0 = moore.net wire : !moore.logic
  // CHECK: %w1 = moore.net wire %w0 : !moore.logic
  wire w0;
  wire w1 = w0;
  // CHECK: %w2 = moore.net uwire %w0 : !moore.logic
  uwire w2 = w0;
  // CHECK: %w3 = moore.net tri %w0 : !moore.logic
  tri w3 = w0;
  // CHECK: %w4 = moore.net triand %w0 : !moore.logic
  triand w4 = w0;
  // CHECK: %w5 = moore.net trior %w0 : !moore.logic  
  trior w5 = w0;
  // CHECK: %w6 = moore.net wand %w0 : !moore.logic
  wand w6 = w0;
  // CHECK: %w7 = moore.net wor %w0 : !moore.logic
  wor w7 = w0;
  // CHECK: %w8 = moore.net trireg %w0 : !moore.logic
  trireg w8 = w0;
  // CHECK: %w9 = moore.net tri0 %w0 : !moore.logic
  tri0 w9 = w0;
  // CHECK: %w10 = moore.net tri1 %w0 : !moore.logic 
  tri1 w10 = w0;
  // CHECK: %w11 = moore.net supply0 : !moore.logic  
  supply0 w11;
  // CHECK: %w12 = moore.net supply1 : !moore.logic  
  supply1 w12;
  
=======
  // CHECK: %b1 = moore.variable : !moore.packed<range<bit, 0:0>>
  // CHECK: [[TMP:%.+]] = moore.conversion %b1 : !moore.packed<range<bit, 0:0>> -> !moore.bit
  // CHECK: %b2 = moore.variable [[TMP]] : !moore.bit
  bit [0:0] b1;
  bit b2 = b1;

>>>>>>> 77a08087
  // CHECK: moore.procedure initial {
  // CHECK: }
  initial;

  // CHECK: moore.procedure final {
  // CHECK: }
  final begin end

  // CHECK: moore.procedure always {
  // CHECK:   %x = moore.variable
  // CHECK:   %y = moore.variable
  // CHECK: }
  always begin
    int x;
    begin
      int y;
    end
  end

  // CHECK: moore.procedure always_comb {
  // CHECK: }
  always_comb begin end

  // CHECK: moore.procedure always_latch {
  // CHECK: }
  always_latch begin end

  // CHECK: moore.procedure always_ff {
  // CHECK: }
  always_ff @* begin end

  // CHECK: moore.assign %v1, %v2 : !moore.int
  assign v1 = v2;
endmodule

// CHECK-LABEL: moore.module @Statements
module Statements;
  bit x, y, z;
  int i;
  initial begin
    //===------------------------------------------------------------------===//
    // Conditional statements

    // CHECK: [[COND:%.+]] = moore.conversion %x : !moore.bit -> i1
    // CHECK: scf.if [[COND]] {
    // CHECK:   moore.blocking_assign %x, %y
    // CHECK: }
    if (x) x = y;

    // CHECK: [[COND0:%.+]] = moore.and %x, %y
    // CHECK: [[COND1:%.+]] = moore.conversion [[COND0]] : !moore.bit -> i1
    // CHECK: scf.if [[COND1]] {
    // CHECK:   moore.blocking_assign %x, %y
    // CHECK: }
    if (x &&& y) x = y;

    // CHECK: [[COND:%.+]] = moore.conversion %x : !moore.bit -> i1
    // CHECK: scf.if [[COND]] {
    // CHECK:   moore.blocking_assign %x, %z
    // CHECK: } else {
    // CHECK:   moore.blocking_assign %x, %y
    // CHECK: }
    if (x) x = z; else x = y;

    // CHECK: [[COND:%.+]] = moore.conversion %x : !moore.bit -> i1
    // CHECK: scf.if [[COND]] {
    // CHECK:   moore.blocking_assign %x, %x
    // CHECK: } else {
    // CHECK:   [[COND:%.+]] = moore.conversion %y : !moore.bit -> i1
    // CHECK:   scf.if [[COND]] {
    // CHECK:     moore.blocking_assign %x, %y
    // CHECK:   } else {
    // CHECK:     moore.blocking_assign %x, %z
    // CHECK:   }
    // CHECK: }
    if (x) begin
      x = x;
    end else if (y) begin
      x = y;
    end else begin
      x = z;
    end

    //===------------------------------------------------------------------===//
    // Case statements

    // CHECK: [[TMP1:%.+]] = moore.eq %x, %x : !moore.bit -> !moore.bit
    // CHECK: [[TMP2:%.+]] = moore.conversion [[TMP1]] : !moore.bit -> i1
    // CHECK: scf.if [[TMP2]] {
    // CHECK:   moore.blocking_assign %x, %x : !moore.bit
    // CHECK: }
    // CHECK: [[TMP3:%.+]] = moore.eq %x, %x : !moore.bit -> !moore.bit
    // CHECK: [[TMP4:%.+]] = moore.eq %x, %y : !moore.bit -> !moore.bit
    // CHECK: [[TMP5:%.+]] = moore.or [[TMP3]], [[TMP4]] : !moore.bit
    // CHECK: [[TMP6:%.+]] = moore.conversion [[TMP5]] : !moore.bit -> i1
    // CHECK: scf.if [[TMP6]] {
    // CHECK:   moore.blocking_assign %x, %y : !moore.bit
    // CHECK: }
    case (x)
      x: x = x;
      x, y: x = y;
    endcase

    // CHECK: [[TMP1:%.+]] = moore.eq %x, %x : !moore.bit -> !moore.bit
    // CHECK: [[TMP2:%.+]] = moore.conversion [[TMP1]] : !moore.bit -> i1
    // CHECK: scf.if [[TMP2]] {
    // CHECK:   moore.blocking_assign %x, %x : !moore.bit
    // CHECK: }
    // CHECK: [[TMP3:%.+]] = moore.eq %x, %x : !moore.bit -> !moore.bit
    // CHECK: [[TMP4:%.+]] = moore.eq %x, %y : !moore.bit -> !moore.bit
    // CHECK: [[TMP5:%.+]] = moore.or [[TMP3]], [[TMP4]] : !moore.bit
    // CHECK: [[TMP6:%.+]] = moore.conversion [[TMP5]] : !moore.bit -> i1
    // CHECK: scf.if [[TMP6]] {
    // CHECK:   moore.blocking_assign %x, %y : !moore.bit
    // CHECK: }
    // CHECK: [[TMP7:%.+]] = moore.eq %x, %z : !moore.bit -> !moore.bit
    // CHECK: [[TMP8:%.+]] = moore.conversion [[TMP7]] : !moore.bit -> i1
    // CHECK: scf.if [[TMP8]] {
    // CHECK:   moore.blocking_assign %x, %z : !moore.bit
    // CHECK: }
    // CHECK: [[TMP9:%.+]] = moore.or [[TMP5]], [[TMP7]] : !moore.bit
    // CHECK: [[TMP10:%.+]] = moore.or [[TMP1]], [[TMP9]] : !moore.bit
    // CHECK: [[TMP11:%.+]] = moore.not [[TMP10]] : !moore.bit
    // CHECK: [[TMP12:%.+]] = moore.conversion [[TMP11]] : !moore.bit -> i1
    // CHECK: scf.if [[TMP12]] {
    // CHECK:   moore.blocking_assign %x, %x : !moore.bit
    // CHECK: }
    case (x)
      x: x = x;
      x, y: x = y;
      z: x = z;
      default x = x;
    endcase

    //===------------------------------------------------------------------===//
    // Loop statements

    // CHECK: moore.blocking_assign %y, %x
    // CHECK: scf.while : () -> () {
    // CHECK:   [[COND:%.+]] = moore.conversion %x : !moore.bit -> i1
    // CHECK:   scf.condition([[COND]])
    // CHECK: } do {
    // CHECK:   moore.blocking_assign %x, %y
    // CHECK:   moore.blocking_assign %x, %z
    // CHECK:   scf.yield
    // CHECK: }
    for (y = x; x; x = z) x = y;

    // CHECK: scf.while (%arg0 = %i) : (!moore.int) -> !moore.int {
    // CHECK:   [[TMP0:%.+]] = moore.bool_cast %arg0 : !moore.int -> !moore.bit
    // CHECK:   [[TMP1:%.+]] = moore.conversion [[TMP0]] : !moore.bit -> i1
    // CHECK:   scf.condition([[TMP1]]) %arg0 : !moore.int
    // CHECK: } do {
    // CHECK: ^bb0(%arg0: !moore.int):
    // CHECK:   moore.blocking_assign %x, %y
    // CHECK:   [[TMP0:%.+]] = moore.constant 1 : !moore.int
    // CHECK:   [[TMP1:%.+]] = moore.sub %arg0, [[TMP0]] : !moore.int
    // CHECK:   scf.yield [[TMP1]] : !moore.int
    // CHECK: }
    repeat (i) x = y;

    // CHECK: scf.while : () -> () {
    // CHECK:   [[COND:%.+]] = moore.conversion %x : !moore.bit -> i1
    // CHECK:   scf.condition([[COND]])
    // CHECK: } do {
    // CHECK:   moore.blocking_assign %x, %y
    // CHECK:   scf.yield
    // CHECK: }
    while (x) x = y;

    // CHECK: scf.while : () -> () {
    // CHECK:   moore.blocking_assign %x, %y
    // CHECK:   [[COND:%.+]] = moore.conversion %x : !moore.bit -> i1
    // CHECK:   scf.condition([[COND]])
    // CHECK: } do {
    // CHECK:   scf.yield
    // CHECK: }
    do x = y; while (x);

    // CHECK: scf.while : () -> () {
    // CHECK:   %true = hw.constant true
    // CHECK:   scf.condition(%true)
    // CHECK: } do {
    // CHECK:   moore.blocking_assign %x, %y
    // CHECK:   scf.yield
    // CHECK: }
    forever x = y;

    //===------------------------------------------------------------------===//
    // Assignments

    // CHECK: moore.blocking_assign %x, %y : !moore.bit
    x = y;

    // CHECK: moore.blocking_assign %y, %z : !moore.bit
    // CHECK: moore.blocking_assign %x, %z : !moore.bit
    x = (y = z);

    // CHECK: moore.nonblocking_assign %x, %y : !moore.bit
    x <= y;
  end
endmodule

// CHECK-LABEL: moore.module @Expressions {
module Expressions;
  // CHECK: %a = moore.variable : !moore.int
  // CHECK: %b = moore.variable : !moore.int
  // CHECK: %c = moore.variable : !moore.int
  int a, b, c;
  int unsigned u;
  bit [1:0][3:0] v;
  integer d, e, f;
  bit x;
  logic y;
  logic [31:0] vec_1;
  logic [0:31] vec_2;
  bit [4:1] arr [1:3][2:7];
  bit [3:2] s;

  initial begin
    // CHECK: moore.constant 0 : !moore.packed<range<bit, 31:0>>
    c = '0;
    // CHECK: moore.constant -1 : !moore.packed<range<bit, 31:0>>
    c = '1;
    // CHECK: moore.constant 42 : !moore.int
    c = 42;
    // CHECK: moore.constant 42 : !moore.packed<range<bit, 18:0>>
    c = 19'd42;
    // CHECK: moore.constant 42 : !moore.packed<range<bit<signed>, 18:0>>
    c = 19'sd42;
    // CHECK: moore.concat %a, %b, %c : (!moore.int, !moore.int, !moore.int) -> !moore.packed<range<bit, 95:0>>
    a = {a, b, c};
    // CHECK: moore.concat %d, %e : (!moore.integer, !moore.integer) -> !moore.packed<range<logic, 63:0>>
    d = {d, e};
    // CHECK: %[[VAL_1:.*]] = moore.constant false : !moore.packed<range<bit, 0:0>>
    // CHECK: %[[VAL_2:.*]] = moore.concat %[[VAL_1]] : (!moore.packed<range<bit, 0:0>>) -> !moore.packed<range<bit, 0:0>>
    // CHECK: %[[VAL_3:.*]] = moore.replicate %[[VAL_2]] : (!moore.packed<range<bit, 0:0>>) -> !moore.packed<range<bit, 31:0>>
    a = {32{1'b0}};
    // CHECK: %[[VAL:.*]] = moore.constant 1 : !moore.int
    // CHECK: moore.extract %vec_1 from %[[VAL]] : !moore.packed<range<logic, 31:0>>, !moore.int -> !moore.packed<range<logic, 3:1>>
    y = vec_1[3:1];
    // CHECK: %[[VAL:.*]] = moore.constant 2 : !moore.int
    // CHECK: moore.extract %vec_2 from %[[VAL]] : !moore.packed<range<logic, 0:31>>, !moore.int -> !moore.packed<range<logic, 2:3>>
    y = vec_2[2:3];
    // CHECK: moore.extract %d from %x : !moore.integer, !moore.bit -> !moore.logic
    y = d[x];
    // CHECK: moore.extract %a from %x : !moore.int, !moore.bit -> !moore.bit
    y = a[x];
    // CHECK: %[[VAL:.*]] = moore.constant 15 : !moore.int
    // CHECK: moore.extract %vec_1 from %[[VAL]] : !moore.packed<range<logic, 31:0>>, !moore.int -> !moore.logic
    y = vec_1[15];
    // CHECK: %[[VAL:.*]] = moore.constant 15 : !moore.int
    // CHECK: moore.extract %vec_1 from %[[VAL]] : !moore.packed<range<logic, 31:0>>, !moore.int -> !moore.packed<range<logic, 15:15>>
    y = vec_1[15+:1];
    // CHECK: %[[VAL:.*]] = moore.constant 0 : !moore.int
    // CHECK: moore.extract %vec_2 from %[[VAL]] : !moore.packed<range<logic, 0:31>>, !moore.int -> !moore.packed<range<logic, 0:0>>
    y = vec_2[0+:1];
    // CHECK: %[[VAL_1:.*]] = moore.constant 1 : !moore.int
    // CHECK: %[[VAL_2:.*]] = moore.mul %[[VAL_1]], %a : !moore.int
    // CHECK: moore.extract %vec_1 from %[[VAL_2]] : !moore.packed<range<logic, 31:0>>, !moore.int -> !moore.packed<range<logic, 31:31>>
    y = vec_1[1*a-:1];
    // CHECK: %[[VAL_1:.*]] = moore.constant 3 : !moore.int
    // CHECK: %[[VAL_2:.*]] = moore.extract %arr from %[[VAL_1]] : !moore.unpacked<range<range<packed<range<bit, 4:1>>, 2:7>, 1:3>>, !moore.int -> !moore.unpacked<range<packed<range<bit, 4:1>>, 2:7>>
    // CHECK: %[[VAL_3:.*]] = moore.constant 7 : !moore.int
    // CHECK: %[[VAL_4:.*]] = moore.extract %[[VAL_2]] from %[[VAL_3]] : !moore.unpacked<range<packed<range<bit, 4:1>>, 2:7>>, !moore.int -> !moore.packed<range<bit, 4:1>>
    // CHECK: %[[VAL_5:.*]] = moore.constant 3 : !moore.int
    // CHECK: moore.extract %[[VAL_4]] from %[[VAL_5]] : !moore.packed<range<bit, 4:1>>, !moore.int -> !moore.packed<range<bit, 4:3>>
    s = arr[3][7][4:3];
    // CHECK: moore.extract %vec_1 from %s : !moore.packed<range<logic, 31:0>>, !moore.packed<range<bit, 3:2>> -> !moore.logic
    y = vec_1[s];


    //===------------------------------------------------------------------===//
    // Unary operators

    // CHECK: moore.blocking_assign %c, %a : !moore.int
    c = +a;
    // CHECK: moore.neg %a : !moore.int
    c = -a;
    // CHECK: [[TMP1:%.+]] = moore.conversion %v : !moore.packed<range<range<bit, 3:0>, 1:0>> -> !moore.packed<range<bit, 31:0>>
    // CHECK: [[TMP2:%.+]] = moore.neg [[TMP1]] : !moore.packed<range<bit, 31:0>>
    // CHECK: [[TMP3:%.+]] = moore.conversion [[TMP2]] : !moore.packed<range<bit, 31:0>> -> !moore.int
    c = -v;
    // CHECK: moore.not %a : !moore.int
    c = ~a;
    // CHECK: moore.reduce_and %a : !moore.int -> !moore.bit
    x = &a;
    // CHECK: moore.reduce_and %d : !moore.integer -> !moore.logic
    y = &d;
    // CHECK: moore.reduce_or %a : !moore.int -> !moore.bit
    x = |a;
    // CHECK: moore.reduce_xor %a : !moore.int -> !moore.bit
    x = ^a;
    // CHECK: [[TMP:%.+]] = moore.reduce_and %a : !moore.int -> !moore.bit
    // CHECK: moore.not [[TMP]] : !moore.bit
    x = ~&a;
    // CHECK: [[TMP:%.+]] = moore.reduce_or %a : !moore.int -> !moore.bit
    // CHECK: moore.not [[TMP]] : !moore.bit
    x = ~|a;
    // CHECK: [[TMP:%.+]] = moore.reduce_xor %a : !moore.int -> !moore.bit
    // CHECK: moore.not [[TMP]] : !moore.bit
    x = ~^a;
    // CHECK: [[TMP:%.+]] = moore.reduce_xor %a : !moore.int -> !moore.bit
    // CHECK: moore.not [[TMP]] : !moore.bit
    x = ^~a;
    // CHECK: [[TMP:%.+]] = moore.bool_cast %a : !moore.int -> !moore.bit
    // CHECK: moore.not [[TMP]] : !moore.bit
    x = !a;
    // CHECK: [[PRE:%.+]] = moore.read_lvalue %a : !moore.int
    // CHECK: [[TMP:%.+]] = moore.constant 1 : !moore.int
    // CHECK: [[POST:%.+]] = moore.add [[PRE]], [[TMP]] : !moore.int
    // CHECK: moore.blocking_assign %a, [[POST]]
    // CHECK: moore.blocking_assign %c, [[PRE]]
    c = a++;
    // CHECK: [[PRE:%.+]] = moore.read_lvalue %a : !moore.int
    // CHECK: [[TMP:%.+]] = moore.constant 1 : !moore.int
    // CHECK: [[POST:%.+]] = moore.sub [[PRE]], [[TMP]] : !moore.int
    // CHECK: moore.blocking_assign %a, [[POST]]
    // CHECK: moore.blocking_assign %c, [[PRE]]
    c = a--;
    // CHECK: [[PRE:%.+]] = moore.read_lvalue %a : !moore.int
    // CHECK: [[TMP:%.+]] = moore.constant 1 : !moore.int
    // CHECK: [[POST:%.+]] = moore.add [[PRE]], [[TMP]] : !moore.int
    // CHECK: moore.blocking_assign %a, [[POST]]
    // CHECK: moore.blocking_assign %c, [[POST]]
    c = ++a;
    // CHECK: [[PRE:%.+]] = moore.read_lvalue %a : !moore.int
    // CHECK: [[TMP:%.+]] = moore.constant 1 : !moore.int
    // CHECK: [[POST:%.+]] = moore.sub [[PRE]], [[TMP]] : !moore.int
    // CHECK: moore.blocking_assign %a, [[POST]]
    // CHECK: moore.blocking_assign %c, [[POST]]
    c = --a;

    //===------------------------------------------------------------------===//
    // Binary operators

    // CHECK: moore.add %a, %b : !moore.int
    c = a + b;
    // CHECK: [[TMP1:%.+]] = moore.conversion %a : !moore.int -> !moore.packed<range<bit, 31:0>>
    // CHECK: [[TMP2:%.+]] = moore.conversion %v : !moore.packed<range<range<bit, 3:0>, 1:0>> -> !moore.packed<range<bit, 31:0>>
    // CHECK: [[TMP3:%.+]] = moore.add [[TMP1]], [[TMP2]] : !moore.packed<range<bit, 31:0>>
    // CHECK: [[TMP4:%.+]] = moore.conversion [[TMP3]] : !moore.packed<range<bit, 31:0>> -> !moore.int
    c = a + v;
    // CHECK: moore.sub %a, %b : !moore.int
    c = a - b;
    // CHECK: moore.mul %a, %b : !moore.int
    c = a * b;
    // CHECK: moore.div %d, %e : !moore.integer
    f = d / e;
    // CHECK: moore.mod %d, %e : !moore.integer
    f = d % e;

    // CHECK: moore.and %a, %b : !moore.int
    c = a & b;
    // CHECK: moore.or %a, %b : !moore.int
    c = a | b;
    // CHECK: moore.xor %a, %b : !moore.int
    c = a ^ b;
    // CHECK: [[TMP:%.+]] = moore.xor %a, %b : !moore.int
    // CHECK: moore.not [[TMP]] : !moore.int
    c = a ~^ b;
    // CHECK: [[TMP:%.+]] = moore.xor %a, %b : !moore.int
    // CHECK: moore.not [[TMP]] : !moore.int
    c = a ^~ b;

    // CHECK: moore.eq %a, %b : !moore.int -> !moore.bit
    x = a == b;
    // CHECK: moore.eq %d, %e : !moore.integer -> !moore.logic
    y = d == e;
    // CHECK: moore.ne %a, %b : !moore.int -> !moore.bit
    x = a != b ;
    // CHECK: moore.case_eq %a, %b : !moore.int
    x = a === b;
    // CHECK: moore.case_ne %a, %b : !moore.int
    x = a !== b;
    // CHECK: moore.wildcard_eq %a, %b : !moore.int -> !moore.bit
    x = a ==? b;
    // CHECK: [[TMP:%.+]] = moore.conversion %a : !moore.int -> !moore.integer
    // CHECK: moore.wildcard_eq [[TMP]], %d : !moore.integer -> !moore.logic
    y = a ==? d;
    // CHECK: [[TMP:%.+]] = moore.conversion %b : !moore.int -> !moore.integer
    // CHECK: moore.wildcard_eq %d, [[TMP]] : !moore.integer -> !moore.logic
    y = d ==? b;
    // CHECK: moore.wildcard_eq %d, %e : !moore.integer -> !moore.logic
    y = d ==? e;
    // CHECK: moore.wildcard_ne %a, %b : !moore.int -> !moore.bit
    x = a !=? b;

    // CHECK: moore.ge %a, %b : !moore.int -> !moore.bit
    c = a >= b;
    // CHECK: moore.gt %a, %b : !moore.int -> !moore.bit
    c = a > b;
    // CHECK: moore.le %a, %b : !moore.int -> !moore.bit
    c = a <= b;
    // CHECK: moore.lt %a, %b : !moore.int -> !moore.bit
    c = a < b;

    // CHECK: [[A:%.+]] = moore.bool_cast %a : !moore.int -> !moore.bit
    // CHECK: [[B:%.+]] = moore.bool_cast %b : !moore.int -> !moore.bit
    // CHECK: moore.and [[A]], [[B]] : !moore.bit
    c = a && b;
    // CHECK: [[A:%.+]] = moore.bool_cast %a : !moore.int -> !moore.bit
    // CHECK: [[B:%.+]] = moore.bool_cast %b : !moore.int -> !moore.bit
    // CHECK: moore.or [[A]], [[B]] : !moore.bit
    c = a || b;
    // CHECK: [[A:%.+]] = moore.bool_cast %a : !moore.int -> !moore.bit
    // CHECK: [[B:%.+]] = moore.bool_cast %b : !moore.int -> !moore.bit
    // CHECK: [[NOT_A:%.+]] = moore.not [[A]] : !moore.bit
    // CHECK: moore.or [[NOT_A]], [[B]] : !moore.bit
    c = a -> b;
    // CHECK: [[A:%.+]] = moore.bool_cast %a : !moore.int -> !moore.bit
    // CHECK: [[B:%.+]] = moore.bool_cast %b : !moore.int -> !moore.bit
    // CHECK: [[NOT_A:%.+]] = moore.not [[A]] : !moore.bit
    // CHECK: [[NOT_B:%.+]] = moore.not [[B]] : !moore.bit
    // CHECK: [[BOTH:%.+]] = moore.and [[A]], [[B]] : !moore.bit
    // CHECK: [[NOT_BOTH:%.+]] = moore.and [[NOT_A]], [[NOT_B]] : !moore.bit
    // CHECK: moore.or [[BOTH]], [[NOT_BOTH]] : !moore.bit
    c = a <-> b;

    // CHECK: moore.shl %a, %b : !moore.int, !moore.int
    c = a << b;
    // CHECK: moore.shr %a, %b : !moore.int, !moore.int
    c = a >> b;
    // CHECK: moore.shl %a, %b : !moore.int, !moore.int
    c = a <<< b;
    // CHECK: moore.ashr %a, %b : !moore.int, !moore.int
    c = a >>> b;
    // CHECK: moore.shr %u, %b : !moore.int<unsigned>, !moore.int
    c = u >>> b;

    //===------------------------------------------------------------------===//
    // Assign operators

    // CHECK: [[TMP1:%.+]] = moore.read_lvalue %a
    // CHECK: [[TMP2:%.+]] = moore.add [[TMP1]], %b
    // CHECK: moore.blocking_assign %a, [[TMP2]]
    a += b;
    // CHECK: [[TMP1:%.+]] = moore.read_lvalue %a
    // CHECK: [[TMP2:%.+]] = moore.sub [[TMP1]], %b
    // CHECK: moore.blocking_assign %a, [[TMP2]]
    a -= b;
    // CHECK: [[TMP1:%.+]] = moore.read_lvalue %a
    // CHECK: [[TMP2:%.+]] = moore.mul [[TMP1]], %b
    // CHECK: moore.blocking_assign %a, [[TMP2]]
    a *= b;
    // CHECK: [[TMP1:%.+]] = moore.read_lvalue %f
    // CHECK: [[TMP2:%.+]] = moore.div [[TMP1]], %d
    // CHECK: moore.blocking_assign %f, [[TMP2]]
    f /= d;
    // CHECK: [[TMP1:%.+]] = moore.read_lvalue %f
    // CHECK: [[TMP2:%.+]] = moore.mod [[TMP1]], %d
    // CHECK: moore.blocking_assign %f, [[TMP2]]
    f %= d;
    // CHECK: [[TMP1:%.+]] = moore.read_lvalue %a
    // CHECK: [[TMP2:%.+]] = moore.and [[TMP1]], %b
    // CHECK: moore.blocking_assign %a, [[TMP2]]
    a &= b;
    // CHECK: [[TMP1:%.+]] = moore.read_lvalue %a
    // CHECK: [[TMP2:%.+]] = moore.or [[TMP1]], %b
    // CHECK: moore.blocking_assign %a, [[TMP2]]
    a |= b;
    // CHECK: [[TMP1:%.+]] = moore.read_lvalue %a
    // CHECK: [[TMP2:%.+]] = moore.xor [[TMP1]], %b
    // CHECK: moore.blocking_assign %a, [[TMP2]]
    a ^= b;
    // CHECK: [[TMP1:%.+]] = moore.read_lvalue %a
    // CHECK: [[TMP2:%.+]] = moore.shl [[TMP1]], %b
    // CHECK: moore.blocking_assign %a, [[TMP2]]
    a <<= b;
    // CHECK: [[TMP1:%.+]] = moore.read_lvalue %a
    // CHECK: [[TMP2:%.+]] = moore.shl [[TMP1]], %b
    // CHECK: moore.blocking_assign %a, [[TMP2]]
    a <<<= b;
    // CHECK: [[TMP1:%.+]] = moore.read_lvalue %a
    // CHECK: [[TMP2:%.+]] = moore.shr [[TMP1]], %b
    // CHECK: moore.blocking_assign %a, [[TMP2]]
    a >>= b;
    // CHECK: [[TMP1:%.+]] = moore.read_lvalue %a
    // CHECK: [[TMP2:%.+]] = moore.ashr [[TMP1]], %b
    // CHECK: moore.blocking_assign %a, [[TMP2]]
    a >>>= b;

    // CHECK: [[A_ADD:%.+]] = moore.read_lvalue %a
    // CHECK: [[A_MUL:%.+]] = moore.read_lvalue %a
    // CHECK: [[A_DEC:%.+]] = moore.read_lvalue %a
    // CHECK: [[TMP1:%.+]] = moore.constant 1
    // CHECK: [[TMP2:%.+]] = moore.sub [[A_DEC]], [[TMP1]]
    // CHECK: moore.blocking_assign %a, [[TMP2]]
    // CHECK: [[TMP1:%.+]] = moore.mul [[A_MUL]], [[A_DEC]]
    // CHECK: moore.blocking_assign %a, [[TMP1]]
    // CHECK: [[TMP2:%.+]] = moore.add [[A_ADD]], [[TMP1]]
    // CHECK: moore.blocking_assign %a, [[TMP2]]
    a += (a *= a--);
  end
endmodule

// CHECK-LABEL: moore.module @Conversion {
module Conversion;
  // Implicit conversion.
  // CHECK: %a = moore.variable
  // CHECK: [[TMP:%.+]] = moore.conversion %a : !moore.shortint -> !moore.int
  // CHECK: %b = moore.variable [[TMP]]
  shortint a;
  int b = a;

  // Explicit conversion.
  // CHECK: [[TMP1:%.+]] = moore.conversion %a : !moore.shortint -> !moore.byte
  // CHECK: [[TMP2:%.+]] = moore.conversion [[TMP1]] : !moore.byte -> !moore.int
  // CHECK: %c = moore.variable [[TMP2]]
  int c = byte'(a);

  // Sign conversion.
  // CHECK: [[TMP:%.+]] = moore.conversion %b : !moore.int -> !moore.packed<range<bit<signed>, 31:0>>
  // CHECK: %d1 = moore.variable [[TMP]]
  // CHECK: [[TMP:%.+]] = moore.conversion %b : !moore.int -> !moore.packed<range<bit, 31:0>>
  // CHECK: %d2 = moore.variable [[TMP]]
  bit signed [31:0] d1 = signed'(b);
  bit [31:0] d2 = unsigned'(b);

  // Width conversion.
  // CHECK: [[TMP:%.+]] = moore.conversion %b : !moore.int -> !moore.packed<range<bit<signed>, 18:0>>
  // CHECK: %e = moore.variable [[TMP]]
  bit signed [18:0] e = 19'(b);
endmodule<|MERGE_RESOLUTION|>--- conflicted
+++ resolved
@@ -46,7 +46,6 @@
   int v1;
   int v2 = v1;
 
-<<<<<<< HEAD
   // CHECK: %w0 = moore.net wire : !moore.logic
   // CHECK: %w1 = moore.net wire %w0 : !moore.logic
   wire w0;
@@ -73,15 +72,13 @@
   supply0 w11;
   // CHECK: %w12 = moore.net supply1 : !moore.logic  
   supply1 w12;
-  
-=======
+
   // CHECK: %b1 = moore.variable : !moore.packed<range<bit, 0:0>>
   // CHECK: [[TMP:%.+]] = moore.conversion %b1 : !moore.packed<range<bit, 0:0>> -> !moore.bit
   // CHECK: %b2 = moore.variable [[TMP]] : !moore.bit
   bit [0:0] b1;
   bit b2 = b1;
 
->>>>>>> 77a08087
   // CHECK: moore.procedure initial {
   // CHECK: }
   initial;
