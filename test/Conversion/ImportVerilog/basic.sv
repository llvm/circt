--- conflicted
+++ resolved
@@ -1025,11 +1025,7 @@
 
     // CHECK: [[TMP1:%.+]] = moore.struct_extract_ref %struct0, "a" : <struct<{a: i32, b: i32}>> -> <i32>
     // CHECK: [[TMP2:%.+]] = moore.read %a
-<<<<<<< HEAD
-    // CHECK: moore.blocking_assign [[TMP1]], [[TMP2]] : i32
-=======
     // CHECK: moore.blocking_assign [[TMP1]], [[TMP2]]
->>>>>>> 7ef41080
     struct0.a = a;
 
     // CHECK: [[TMP1:%.+]] = moore.read %struct0
