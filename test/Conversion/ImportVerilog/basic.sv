// RUN: circt-translate --import-verilog %s | FileCheck %s
// REQUIRES: slang

// Internal issue in Slang v3 about jump depending on uninitialised value.
// UNSUPPORTED: valgrind

// Ignore time unit and precision.
timeunit 100ps;
timeprecision 10fs;
timeunit 100ps/10fs;
`timescale 100ps/10fs;

// Ignore type aliases and enum variant names imported into the parent scope.
typedef int MyInt;
typedef enum { VariantA, VariantB } MyEnum;

// Ignore imports.
import Package::*;

// CHECK-LABEL: moore.module @Empty() {
// CHECK:       }
module Empty;
  ; // empty member
endmodule


module DedupA(input wire a,
input wire b,
output wire [3:0] c);
endmodule

module DedupB #(parameter p = 32)
(input wire a,
input wire b,
output wire [3:0] c);
endmodule

// CHECK-LABEL: moore.module private @DedupA(in %a : !moore.l1, in %b : !moore.l1, out c : !moore.l4) {
// CHECK-LABEL: moore.module private @DedupB(in %a : !moore.l1, in %b : !moore.l1, out c : !moore.l4) {
// CHECK-LABEL: moore.module private @DedupB_0(in %a : !moore.l1, in %b : !moore.l1, out c : !moore.l4) {
// CHECK-LABEL: moore.module @Dedup
module Dedup;
  wire [3:0] a;
  wire [3:0] b;
  wire [3:0] c;
  // CHECK-LABEL: moore.instance "insA" @DedupA
  DedupA insA(.a(a), .c(c));
  // CHECK-LABEL: moore.instance "insB" @DedupA
  DedupA insB(.b(b), .c(c));
  // CHECK-LABEL: moore.instance "insC" @DedupB
  DedupB insC(.c(c));
  // CHECK-LABEL: moore.instance "insD" @DedupB
  DedupB insD(.a(a), .b(b), .c(c));
  // CHECK-LABEL: moore.instance "insE" @DedupB_0
  DedupB #(8) insE(.c(c));
endmodule

// CHECK-LABEL: moore.module @NestedA() {
// CHECK:         moore.instance "NestedB" @NestedB
// CHECK:       }
// CHECK-LABEL: moore.module private @NestedB() {
// CHECK:         moore.instance "NestedC" @NestedC
// CHECK:       }
// CHECK-LABEL: moore.module private @NestedC() {
// CHECK:       }
module NestedA;
  module NestedB;
    module NestedC;
    endmodule
  endmodule
endmodule

// CHECK-LABEL: moore.module private @Child() {
// CHECK:       }
module Child;
endmodule

// CHECK-LABEL: moore.module @Parent() {
// CHECK:         moore.instance "child" @Child
// CHECK:       }
module Parent;
  Child child();
endmodule

// CHECK-LABEL: moore.module @Basic
module Basic;
  // CHECK: %v0 = moore.variable : <l1>
  // CHECK: %v1 = moore.variable : <i32>
  // CHECK: [[TMP1:%.+]] = moore.read %v1 : i32
  // CHECK: %v2 = moore.variable [[TMP1]] : <i32>
  var v0;
  int v1;
  int v2 = v1;

  // CHECK: %w0 = moore.net wire : <l1>
  wire w0;
  // CHECK: [[TMP1:%.+]] = moore.read %w0 : l1
  // CHECK: %w1 = moore.net wire [[TMP1]] : <l1>
  wire w1 = w0;
  // CHECK: [[TMP1:%.+]] = moore.read %w0 : l1
  // CHECK: %w2 = moore.net uwire [[TMP1]] : <l1>
  uwire w2 = w0;
  // CHECK: [[TMP1:%.+]] = moore.read %w0 : l1
  // CHECK: %w3 = moore.net tri [[TMP1]] : <l1>
  tri w3 = w0;
  // CHECK: [[TMP1:%.+]] = moore.read %w0 : l1
  // CHECK: %w4 = moore.net triand [[TMP1]] : <l1>
  triand w4 = w0;
  // CHECK: [[TMP1:%.+]] = moore.read %w0 : l1
  // CHECK: %w5 = moore.net trior [[TMP1]] : <l1>
  trior w5 = w0;
  // CHECK: [[TMP1:%.+]] = moore.read %w0 : l1
  // CHECK: %w6 = moore.net wand [[TMP1]] : <l1>
  wand w6 = w0;
  // CHECK: [[TMP1:%.+]] = moore.read %w0 : l1
  // CHECK: %w7 = moore.net wor [[TMP1]] : <l1>
  wor w7 = w0;
  // CHECK: [[TMP1:%.+]] = moore.read %w0 : l1
  // CHECK: %w8 = moore.net trireg [[TMP1]] : <l1>
  trireg w8 = w0;
  // CHECK: [[TMP1:%.+]] = moore.read %w0 : l1
  // CHECK: %w9 = moore.net tri0 [[TMP1]] : <l1>
  tri0 w9 = w0;
  // CHECK: [[TMP1:%.+]] = moore.read %w0 : l1
  // CHECK: %w10 = moore.net tri1 [[TMP1]] : <l1>
  tri1 w10 = w0;
  // CHECK: %w11 = moore.net supply0 : <l1>
  supply0 w11;
  // CHECK: %w12 = moore.net supply1 : <l1>
  supply1 w12;

  // CHECK: %b1 = moore.variable : <i1>
  // CHECK: [[TMP1:%.+]] = moore.read %b1 : i1
  // CHECK: %b2 = moore.variable [[TMP1]] : <i1>
  bit [0:0] b1;
  bit b2 = b1;

  // CHECK: [[TMP:%.+]] = moore.constant 1 : l32
  // CHECK: %p1 = moore.named_constant parameter [[TMP]] : l32
  parameter p1 = 1;

  // CHECK: [[TMP:%.+]] = moore.constant 1 : l32
  // CHECK: %p2 = moore.named_constant parameter [[TMP]] : l32
  parameter p2 = p1;

  // CHECK: [[TMP:%.+]] = moore.constant 2 : l32
  // CHECK: %lp1 = moore.named_constant localparam [[TMP]] : l32
  localparam lp1 = 2;

  // CHECK: [[TMP:%.+]] = moore.constant 2 : l32
  // CHECK: %lp2 = moore.named_constant localparam [[TMP]] : l32
  localparam lp2 = lp1;

  // CHECK: [[TMP:%.+]] = moore.constant 3 : l32
  // CHECK: %sp1 = moore.named_constant specparam [[TMP]] : l32
  specparam sp1 = 3;

  // CHECK: [[TMP:%.+]] = moore.constant 3 : l32
  // CHECK: %sp2 = moore.named_constant specparam [[TMP]] : l32
  specparam sp2 = sp1;

  // CHECK: moore.procedure initial {
  // CHECK: }
  initial;

  // CHECK: moore.procedure final {
  // CHECK: }
  final begin end

  // CHECK: moore.procedure always {
  // CHECK:   %x = moore.variable
  // CHECK:   %y = moore.variable
  // CHECK: }
  always begin
    int x;
    begin
      int y;
    end
  end

  // CHECK: moore.procedure always_comb {
  // CHECK: }
  always_comb begin end

  // CHECK: moore.procedure always_latch {
  // CHECK: }
  always_latch begin end

  // CHECK: moore.procedure always_ff {
  // CHECK: }
  always_ff @* begin end

  // CHECK: [[TMP1:%.+]] = moore.read %v2 : i32
  // CHECK: moore.assign %v1, [[TMP1]] : i32
  assign v1 = v2;

  // CHECK: %pkgType0 = moore.variable : <l42>
  PackageType pkgType0;
  // CHECK: %pkgType1 = moore.variable : <l42>
  Package::PackageType pkgType1;
endmodule

// CHECK-LABEL: moore.module @Statements
module Statements;
  bit x, y, z;
  int i;
  initial begin
    // CHECK: %a = moore.variable  : <i32>
    automatic int a;
    // CHECK: [[TMP1:%.+]] = moore.read %a : i32
    // CHECK moore.blocking_assign %i, [[TMP1]] : i32
    i = a;

    //===------------------------------------------------------------------===//
    // Conditional statements

    // CHECK: [[TMP1:%.+]] = moore.read %x : i1 
    // CHECK: [[COND:%.+]] = moore.conversion [[TMP1]] : !moore.i1 -> i1
    // CHECK: scf.if [[COND]] {
    // CHECK:   [[TMP2:%.+]] = moore.read %y : i1  
    // CHECK:   moore.blocking_assign %x, [[TMP2]] : i1
    // CHECK: }
    if (x) x = y;
    
    // CHECK: [[TMP1:%.+]] = moore.read %x : i1
    // CHECK: [[TMP2:%.+]] = moore.read %y : i1
    // CHECK: [[COND0:%.+]] = moore.and [[TMP1]], [[TMP2]]
    // CHECK: [[COND1:%.+]] = moore.conversion [[COND0]] : !moore.i1 -> i1
    // CHECK: scf.if [[COND1]] {
    // CHECK:   [[TMP3:%.+]] = moore.read %y : i1
    // CHECK:   moore.blocking_assign %x, [[TMP3]]
    // CHECK: }
    if (x &&& y) x = y;
    
    // CHECK: [[TMP1:%.+]] = moore.read %x : i1
    // CHECK: [[COND:%.+]] = moore.conversion [[TMP1]] : !moore.i1 -> i1
    // CHECK: scf.if [[COND]] {
    // CHECK:   [[TMP2:%.+]] = moore.read %z : i1
    // CHECK:   moore.blocking_assign %x, [[TMP2]]
    // CHECK: } else {
    // CHECK:   [[TMP3:%.+]] = moore.read %y : i1
    // CHECK:   moore.blocking_assign %x, [[TMP3]]
    // CHECK: }
    if (x) x = z; else x = y;

    // CHECK: [[TMP1:%.+]] = moore.read %x : i1
    // CHECK: [[COND:%.+]] = moore.conversion [[TMP1]] : !moore.i1 -> i1
    // CHECK: scf.if [[COND]] {
    // CHECK:   [[TMP2:%.+]] = moore.read %x : i1
    // CHECK:   moore.blocking_assign %x, [[TMP2]]
    // CHECK: } else {
    // CHECK:   [[TMP3:%.+]] = moore.read %y : i1
    // CHECK:   [[COND:%.+]] = moore.conversion [[TMP3]] : !moore.i1 -> i1
    // CHECK:   scf.if [[COND]] {
    // CHECK:     [[TMP4:%.+]] = moore.read %y : i1
    // CHECK:     moore.blocking_assign %x, [[TMP4]]
    // CHECK:   } else {
    // CHECK:     [[TMP5:%.+]] = moore.read %z : i1
    // CHECK:     moore.blocking_assign %x, [[TMP5]]
    // CHECK:   }
    // CHECK: }
    if (x) begin
      x = x;
    end else if (y) begin
      x = y;
    end else begin
      x = z;
    end

    //===------------------------------------------------------------------===//
    // Case statements


    // CHECK: [[TMP1:%.+]] = moore.read %x : i1
    // CHECK: [[TMP2:%.+]] = moore.read %x : i1
    // CHECK: [[TMP3:%.+]] = moore.eq [[TMP1]], [[TMP2]] : i1 -> i1
    // CHECK: [[TMP4:%.+]] = moore.conversion [[TMP3]] : !moore.i1 -> i1
    // CHECK: scf.if [[TMP4]] {
    // CHECK:   [[TMP5:%.+]] = moore.read %x : i1
    // CHECK:   moore.blocking_assign %x, [[TMP5]] : i1
    // CHECK: }
    // CHECK: [[TMP6:%.+]] = moore.read %x : i1
    // CHECK: [[TMP7:%.+]] = moore.eq [[TMP1]], [[TMP6]] : i1 -> i1
    // CHECK: [[TMP8:%.+]] = moore.read %y : i1
    // CHECK: [[TMP9:%.+]] = moore.eq [[TMP1]], [[TMP8]] : i1 -> i1
    // CHECK: [[TMP10:%.+]] = moore.or [[TMP7]], [[TMP9]] : i1
    // CHECK: [[TMP11:%.+]] = moore.conversion [[TMP10]] : !moore.i1 -> i1
    // CHECK: scf.if [[TMP11]] {
    // CHECK:   [[TMP12:%.+]] = moore.read %y : i1
    // CHECK:   moore.blocking_assign %x, [[TMP12]] : i1
    // CHECK: }
    case (x)
      x: x = x;
      x, y: x = y;
    endcase

    // CHECK: [[TMP1:%.+]] = moore.read %x : i1
    // CHECK: [[TMP2:%.+]] = moore.read %x : i1
    // CHECK: [[TMP3:%.+]] = moore.eq [[TMP1]], [[TMP2]] : i1 -> i1
    // CHECK: [[TMP4:%.+]] = moore.conversion [[TMP3]] : !moore.i1 -> i1
    // CHECK: scf.if [[TMP4]] {
    // CHECK:   [[TMP5:%.+]] = moore.read %x : i1
    // CHECK:   moore.blocking_assign %x, [[TMP5]] : i1
    // CHECK: }
    // CHECK: [[TMP6:%.+]] = moore.read %x : i1
    // CHECK: [[TMP7:%.+]] = moore.eq [[TMP1]], [[TMP6]] : i1 -> i1
    // CHECK: [[TMP8:%.+]] = moore.read %y : i1
    // CHECK: [[TMP9:%.+]] = moore.eq [[TMP1]], [[TMP8]] : i1 -> i1
    // CHECK: [[TMP10:%.+]] = moore.or [[TMP7]], [[TMP9]] : i1
    // CHECK: [[TMP11:%.+]] = moore.conversion [[TMP10]] : !moore.i1 -> i1
    // CHECK: scf.if [[TMP11]] {
    // CHECK:   [[TMP12:%.+]] = moore.read %y : i1
    // CHECK:   moore.blocking_assign %x, [[TMP12]] : i1
    // CHECK: }
    // CHECK: [[TMP13:%.+]] = moore.read %z : i1
    // CHECK: [[TMP14:%.+]] = moore.eq [[TMP1]], [[TMP13]] : i1 -> i1
    // CHECK: [[TMP15:%.+]] = moore.conversion [[TMP14]] : !moore.i1 -> i1
    // CHECK: scf.if [[TMP15]] {
    // CHECK:   [[TMP16:%.+]] = moore.read %z : i1
    // CHECK:   moore.blocking_assign %x, [[TMP16]] : i1
    // CHECK: }
    // CHECK: [[TMP17:%.+]] = moore.or [[TMP10]], [[TMP14]] : i1
    // CHECK: [[TMP18:%.+]] = moore.or [[TMP3]], [[TMP17]] : i1
    // CHECK: [[TMP19:%.+]] = moore.not [[TMP18]] : i1
    // CHECK: [[TMP20:%.+]] = moore.conversion [[TMP19]] : !moore.i1 -> i1
    // CHECK: scf.if [[TMP20]] {
    // CHECK:   [[TMP21:%.+]] = moore.read %x : i1
    // CHECK:   moore.blocking_assign %x, [[TMP21]] : i1
    // CHECK: }
    case (x)
      x: x = x;
      x, y: x = y;
      z: x = z;
      default x = x;
    endcase

    //===------------------------------------------------------------------===//
    // Loop statements

    // CHECK: [[TMP1:%.+]] = moore.read %x : i1
    // CHECK: moore.blocking_assign %y, [[TMP1]] : i1
    // CHECK: scf.while : () -> () {
    // CHECK:   [[TMP2:%.+]] = moore.read %x : i1
    // CHECK:   [[COND:%.+]] = moore.conversion [[TMP2]] : !moore.i1 -> i1
    // CHECK:   scf.condition([[COND]])
    // CHECK: } do {
    // CHECK:   [[TMP3:%.+]] = moore.read %y : i1
    // CHECK:   moore.blocking_assign %x, [[TMP3]] : i1
    // CHECK:   [[TMP4:%.+]] = moore.read %z : i1
    // CHECK:   moore.blocking_assign %x, [[TMP4]] : i1
    // CHECK:   scf.yield
    // CHECK: }
    for (y = x; x; x = z) x = y;

    // CHECK: [[TMP1:%.+]] = moore.read %i : i32
    // CHECK: scf.while (%arg0 = [[TMP1]]) : (!moore.i32) -> !moore.i32 {
    // CHECK:   [[TMP2:%.+]] = moore.bool_cast %arg0 : i32 -> i1
    // CHECK:   [[TMP3:%.+]] = moore.conversion [[TMP2]] : !moore.i1 -> i1
    // CHECK:   scf.condition([[TMP3]]) %arg0 : !moore.i32
    // CHECK: } do {
    // CHECK: ^bb0(%arg0: !moore.i32):
    // CHECK:   [[TMP4:%.+]] = moore.read %y : i1
    // CHECK:   moore.blocking_assign %x, [[TMP4]] : i1
    // CHECK:   [[TMP5:%.+]] = moore.constant 1 : i32
    // CHECK:   [[TMP6:%.+]] = moore.sub %arg0, [[TMP5]] : i32
    // CHECK:   scf.yield [[TMP6]] : !moore.i32
    // CHECK: }
    repeat (i) x = y;

    // CHECK: scf.while : () -> () {
    // CHECK:   [[TMP1:%.+]] = moore.read %x : i1
    // CHECK:   [[COND:%.+]] = moore.conversion [[TMP1]] : !moore.i1 -> i1
    // CHECK:   scf.condition([[COND]])
    // CHECK: } do {
    // CHECK:   [[TMP2:%.+]] = moore.read %y : i1
    // CHECK:   moore.blocking_assign %x, [[TMP2]] : i1
    // CHECK:   scf.yield
    // CHECK: }
    while (x) x = y;

    // CHECK: scf.while : () -> () {
    // CHECK:   [[TMP1:%.+]] = moore.read %y : i1
    // CHECK:   moore.blocking_assign %x, [[TMP1]] : i1
    // CHECK:   [[TMP2:%.+]] = moore.read %x : i1
    // CHECK:   [[COND:%.+]] = moore.conversion [[TMP2]] : !moore.i1 -> i1
    // CHECK:   scf.condition([[COND]])
    // CHECK: } do {
    // CHECK:   scf.yield
    // CHECK: }
    do x = y; while (x);

    // CHECK: scf.while : () -> () {
    // CHECK:   %true = hw.constant true
    // CHECK:   scf.condition(%true)
    // CHECK: } do {
    // CHECK:   [[TMP1:%.+]] = moore.read %y : i1
    // CHECK:   moore.blocking_assign %x, [[TMP1]] : i1
    // CHECK:   scf.yield
    // CHECK: }
    forever x = y;

    //===------------------------------------------------------------------===//
    // Assignments

    // CHECK: [[TMP1:%.+]] = moore.read %y : i1
    // CHECK: moore.blocking_assign %x, [[TMP1]] : i1
    x = y;

    // CHECK: [[TMP1:%.+]] = moore.read %z : i1
    // CHECK: moore.blocking_assign %y, [[TMP1]] : i1
    // CHECK: moore.blocking_assign %x, [[TMP1]] : i1
    x = (y = z);

    // CHECK: [[TMP1:%.+]] = moore.read %y : i1
    // CHECK: moore.nonblocking_assign %x, [[TMP1]] : i1
    x <= y;
  end
endmodule

// CHECK-LABEL: moore.module @Expressions
module Expressions;
  // CHECK: %a = moore.variable : <i32>
  // CHECK: %b = moore.variable : <i32>
  // CHECK: %c = moore.variable : <i32>
  int a, b, c;
  // CHECK: %u = moore.variable : <i32>
  int unsigned u, w;
  // CHECK: %v = moore.variable : <array<2 x i4>>
  bit [1:0][3:0] v;
  // CHECK: %d = moore.variable : <l32>
  // CHECK: %e = moore.variable : <l32>
  // CHECK: %f = moore.variable : <l32>
  integer d, e, f;
  integer unsigned g, h, k;
  // CHECK: %x = moore.variable : <i1>
  bit x;
  // CHECK: %y = moore.variable : <l1>
  logic y;
  // CHECK: %vec_1 = moore.variable : <l32>
  logic [31:0] vec_1;
  // CHECK: %vec_2 = moore.variable : <l32>
  logic [0:31] vec_2;
  // CHECK: %arr = moore.variable : <uarray<3 x uarray<6 x i4>>>
  bit [4:1] arr [1:3][2:7];
  // CHECK: %struct0 = moore.variable : <struct<{a: i32, b: i32}>>
  struct packed {
    int a, b;
  } struct0;
  // CHECK: %struct1 = moore.variable : <struct<{c: struct<{a: i32, b: i32}>, d: struct<{a: i32, b: i32}>}>>
  struct packed {
    struct packed {
      int a, b;
    } c, d;
  } struct1;
  // CHECK: %union0 = moore.variable : <union<{a: i32, b: i32}>>
  union packed {
    int a, b;
  } union0;
  // CHECK: %union1 = moore.variable : <union<{c: union<{a: i32, b: i32}>, d: union<{a: i32, b: i32}>}>>
  union packed {
    union packed {
      int a, b;
    } c, d;
  } union1;
  // CHECK: %r1 = moore.variable : <real>
  // CHECK: %r2 = moore.variable : <real>
  real r1,r2;

  initial begin
    // CHECK: moore.constant 0 : i32
    c = '0;
    // CHECK: moore.constant -1 : i32
    c = '1;
    // CHECK: moore.constant 42 : i32
    c = 42;
    // CHECK: moore.constant 42 : i19
    c = 19'd42;
    // CHECK: moore.constant 42 : i19
    c = 19'sd42;
    // CHECK: [[TMP1:%.+]] = moore.read %a : i32
    // CHECK: [[TMP2:%.+]] = moore.read %b : i32
    // CHECK: [[TMP3:%.+]] = moore.read %c : i32
    // CHECK: moore.concat [[TMP1]], [[TMP2]], [[TMP3]] : (!moore.i32, !moore.i32, !moore.i32) -> i96
    a = {a, b, c};
    // CHECK: [[TMP1:%.+]] = moore.read %d : l32
    // CHECK: [[TMP2:%.+]] = moore.read %e : l32
    // CHECK: moore.concat [[TMP1]], [[TMP2]] : (!moore.l32, !moore.l32) -> l64
    d = {d, e};
    // CHECK: moore.concat_ref %a, %b, %c : (!moore.ref<i32>, !moore.ref<i32>, !moore.ref<i32>) -> <i96>
    {a, b, c} = a;
    // CHECK: moore.concat_ref %d, %e : (!moore.ref<l32>, !moore.ref<l32>) -> <l64>
    {d, e} = d;
    // CHECK: [[TMP1:%.+]] = moore.constant false : i1
    // CHECK: [[TMP2:%.+]] = moore.concat [[TMP1]] : (!moore.i1) -> i1
    // CHECK: moore.replicate [[TMP2]] : i1 -> i32
    a = {32{1'b0}};
    // CHECK: [[TMP1:%.+]] = moore.read %vec_1 : l32
    // CHECK: [[TMP2:%.+]] = moore.constant 1 : i32
    // CHECK: moore.extract [[TMP1]] from [[TMP2]] : l32, i32 -> l3
    y = vec_1[3:1];
    // CHECK: [[TMP1:%.+]] = moore.read %vec_2 : l32
    // CHECK: [[TMP2:%.+]] = moore.constant 2 : i32
    // CHECK: moore.extract [[TMP1]] from [[TMP2]] : l32, i32 -> l2
    y = vec_2[2:3];
    // CHECK: [[TMP1:%.+]] = moore.read %d : l32
    // CHECK: [[TMP2:%.+]] = moore.read %x : i1
    // CHECK: moore.extract [[TMP1]] from [[TMP2]] : l32, i1 -> l1
    y = d[x];
    // CHECK: [[TMP1:%.+]] = moore.read %a : i32
    // CHECK: [[TMP2:%.+]] = moore.read %x : i1
    // CHECK: moore.extract [[TMP1]] from [[TMP2]] : i32, i1 -> i1
    x = a[x];
    // CHECK: [[TMP1:%.+]] = moore.read %vec_1 : l32
    // CHECK: [[TMP2:%.+]] = moore.constant 15 : i32
    // CHECK: moore.extract [[TMP1]] from [[TMP2]] : l32, i32 -> l1
    y = vec_1[15];
    // CHECK: [[TMP1:%.+]] = moore.read %vec_1 : l32
    // CHECK: [[TMP2:%.+]] = moore.constant 15 : i32
    // CHECK: moore.extract [[TMP1]] from [[TMP2]] : l32, i32 -> l1
    y = vec_1[15+:1];
    // CHECK: [[TMP1:%.+]] = moore.read %vec_2 : l32
    // CHECK: [[TMP2:%.+]] = moore.constant 0 : i32
    // CHECK: moore.extract [[TMP1]] from [[TMP2]] : l32, i32 -> l1
    y = vec_2[0+:1];
    // CHECK: [[TMP1:%.+]] = moore.read %vec_1 : l32
    // CHECK: [[TMP2:%.+]] = moore.constant 1 : i32
    // CHECK: [[TMP3:%.+]] = moore.read %a : i32
    // CHECK: [[TMP4:%.+]] = moore.mul [[TMP2]], [[TMP3]] : i32
    // CHECK: [[TMP5:%.+]] = moore.constant 0 : i32
    // CHECK: [[TMP6:%.+]] = moore.sub [[TMP4]], [[TMP5]] : i32
    // CHECK: moore.extract [[TMP1]] from [[TMP6]] : l32, i32 -> l1
    c = vec_1[1*a-:1];
    // CHECK: [[TMP1:%.+]] = moore.read %arr : uarray<3 x uarray<6 x i4>>
    // CHECK: [[TMP2:%.+]] = moore.constant 3 : i32
    // CHECK: [[TMP3:%.+]] = moore.extract [[TMP1]] from [[TMP2]] : uarray<3 x uarray<6 x i4>>, i32 -> uarray<6 x i4>
    // CHECK: [[TMP4:%.+]] = moore.constant 7 : i32
    // CHECK: [[TMP5:%.+]] = moore.extract [[TMP3]] from [[TMP4]] : uarray<6 x i4>, i32 -> i4
    // CHECK: [[TMP6:%.+]] = moore.constant 3 : i32
    // CHECK: moore.extract [[TMP5]] from [[TMP6]] : i4, i32 -> i2
    c = arr[3][7][4:3];
    // CHECK: [[TMP1:%.+]] = moore.read %vec_1 : l32
    // CHECK: [[TMP2:%.+]] = moore.read %c : i32
    // CHECK: moore.extract [[TMP1]] from [[TMP2]] : l32, i32 -> l1
    y = vec_1[c];

    // CHECK: [[TMP1:%.+]] = moore.constant 1 : i32
    // CHECK: [[TMP2:%.+]] = moore.extract_ref %v from [[TMP1]] : <array<2 x i4>>, i32 -> <i4>
    // CHECK: [[TMP3:%.+]] = moore.constant 3 : i32
    // CHECK: moore.extract_ref [[TMP2]] from [[TMP3]] : <i4>, i32 -> <i1>
    v[1][3] = x;

    // CHECK: [[TMP1:%.+]] = moore.constant 1 : i32
    // CHECK: moore.extract_ref %vec_1 from [[TMP1]] : <l32>, i32 -> <l2>
    vec_1[2:1] = y;

    // CHECK: [[X_READ:%.+]] = moore.read %x : i1
    // CHECK: moore.extract_ref %vec_1 from [[X_READ]] : <l32>, i1 -> <l1>
    vec_1[x] = y;
    
    // CHECK: [[CONST_15:%.+]] = moore.constant 15 : i32
    // CHECK: [[CONST_2:%.+]] = moore.constant 2 : i32
    // CHECK: [[SUB:%.+]] = moore.sub [[CONST_15]], [[CONST_2]] : i32
    // CHECK: moore.extract_ref %vec_1 from [[SUB]] : <l32>, i32 -> <l3>
    vec_1[15-:3] = y;

    //===------------------------------------------------------------------===//
    // Unary operators

    // CHECK: [[TMP1:%.+]] = moore.read %a : i32
    // CHECK: moore.blocking_assign %c, [[TMP1]] : i32
    c = +a;
    // CHECK: [[TMP1:%.+]] = moore.read %a : i32
    // CHECK: moore.neg [[TMP1]] : i32
    c = -a;
    // CHECK: [[TMP1:%.+]] = moore.read %v : array<2 x i4>
    // CHECK: [[TMP2:%.+]] = moore.conversion [[TMP1]] : !moore.array<2 x i4> -> !moore.i32
    // CHECK: [[TMP3:%.+]] = moore.neg [[TMP2]] : i32
    // CHECK: [[TMP4:%.+]] = moore.conversion [[TMP3]] : !moore.i32 -> !moore.i32
    c = -v;
    // CHECK: [[TMP1:%.+]] = moore.read %a : i32
    // CHECK: moore.not [[TMP1]] : i32
    c = ~a;
    // CHECK: [[TMP1:%.+]] = moore.read %a : i32
    // CHECK: moore.reduce_and [[TMP1]] : i32 -> i1
    x = &a;
    // CHECK: [[TMP1:%.+]] = moore.read %d : l32
    // CHECK: moore.reduce_and [[TMP1]] : l32 -> l1
    y = &d;
    // CHECK: [[TMP1:%.+]] = moore.read %a : i32
    // CHECK: moore.reduce_or [[TMP1]] : i32 -> i1
    x = |a;
    // CHECK: [[TMP1:%.+]] = moore.read %a : i32
    // CHECK: moore.reduce_xor [[TMP1]] : i32 -> i1
    x = ^a;
    // CHECK: [[TMP1:%.+]] = moore.read %a : i32
    // CHECK: [[TMP2:%.+]] = moore.reduce_and [[TMP1]] : i32 -> i1
    // CHECK: moore.not [[TMP2]] : i1
    x = ~&a;
    // CHECK: [[TMP1:%.+]] = moore.read %a : i32
    // CHECK: [[TMP2:%.+]] = moore.reduce_or [[TMP1]] : i32 -> i1
    // CHECK: moore.not [[TMP2]] : i1
    x = ~|a;
    // CHECK: [[TMP1:%.+]] = moore.read %a : i32
    // CHECK: [[TMP2:%.+]] = moore.reduce_xor [[TMP1]] : i32 -> i1
    // CHECK: moore.not [[TMP2]] : i1
    x = ~^a;
    // CHECK: [[TMP1:%.+]] = moore.read %a : i32
    // CHECK: [[TMP2:%.+]] = moore.reduce_xor [[TMP1]] : i32 -> i1
    // CHECK: moore.not [[TMP2]] : i1
    x = ^~a;
    // CHECK: [[TMP1:%.+]] = moore.read %a : i32
    // CHECK: [[TMP2:%.+]] = moore.bool_cast [[TMP1]] : i32 -> i1
    // CHECK: moore.not [[TMP2]] : i1
    x = !a;
    // CHECK: [[PRE:%.+]] = moore.read %a : i32
    // CHECK: [[TMP:%.+]] = moore.constant 1 : i32
    // CHECK: [[POST:%.+]] = moore.add [[PRE]], [[TMP]] : i32
    // CHECK: moore.blocking_assign %a, [[POST]]
    // CHECK: moore.blocking_assign %c, [[PRE]]
    c = a++;
    // CHECK: [[PRE:%.+]] = moore.read %a : i32
    // CHECK: [[TMP:%.+]] = moore.constant 1 : i32
    // CHECK: [[POST:%.+]] = moore.sub [[PRE]], [[TMP]] : i32
    // CHECK: moore.blocking_assign %a, [[POST]]
    // CHECK: moore.blocking_assign %c, [[PRE]]
    c = a--;
    // CHECK: [[PRE:%.+]] = moore.read %a : i32
    // CHECK: [[TMP:%.+]] = moore.constant 1 : i32
    // CHECK: [[POST:%.+]] = moore.add [[PRE]], [[TMP]] : i32
    // CHECK: moore.blocking_assign %a, [[POST]]
    // CHECK: moore.blocking_assign %c, [[POST]]
    c = ++a;
    // CHECK: [[PRE:%.+]] = moore.read %a : i32
    // CHECK: [[TMP:%.+]] = moore.constant 1 : i32
    // CHECK: [[POST:%.+]] = moore.sub [[PRE]], [[TMP]] : i32
    // CHECK: moore.blocking_assign %a, [[POST]]
    // CHECK: moore.blocking_assign %c, [[POST]]
    c = --a;

    //===------------------------------------------------------------------===//
    // Binary operators

    // CHECK: [[TMP1:%.+]] = moore.read %a : i32
    // CHECK: [[TMP2:%.+]] = moore.read %b : i32
    // CHECK: moore.add [[TMP1]], [[TMP2]] : i32
    c = a + b;
    // CHECK: [[TMP1:%.+]] = moore.read %a : i32
    // CHECK: [[TMP2:%.+]] = moore.conversion [[TMP1]] : !moore.i32 -> !moore.i32
    // CHECK: [[TMP3:%.+]] = moore.read %v : array<2 x i4>
    // CHECK: [[TMP4:%.+]] = moore.conversion [[TMP3]] : !moore.array<2 x i4> -> !moore.i32
    // CHECK: moore.add [[TMP2]], [[TMP4]] : i32
    c = a + v;
    // CHECK: [[TMP1:%.+]] = moore.read %a : i32
    // CHECK: [[TMP2:%.+]] = moore.read %b : i32
    // CHECK: moore.sub [[TMP1]], [[TMP2]] : i32
    c = a - b;
    // CHECK: [[TMP1:%.+]] = moore.read %a : i32
    // CHECK: [[TMP2:%.+]] = moore.read %b : i32
    // CHECK: moore.mul [[TMP1]], [[TMP2]] : i32
    c = a * b;
    // CHECK: [[TMP1:%.+]] = moore.read %h : l32
    // CHECK: [[TMP2:%.+]] = moore.read %k : l32
    // CHECK: moore.divu [[TMP1]], [[TMP2]] : l32
    g = h / k;
    // CHECK: [[TMP1:%.+]] = moore.read %d : l32
    // CHECK: [[TMP2:%.+]] = moore.read %e : l32
    // CHECK: moore.divs [[TMP1]], [[TMP2]] : l32
    f = d / e;
    // CHECK: [[TMP1:%.+]] = moore.read %h : l32
    // CHECK: [[TMP2:%.+]] = moore.read %k : l32
    // CHECK: moore.modu [[TMP1]], [[TMP2]] : l32
    g = h % k;
    // CHECK: [[TMP1:%.+]] = moore.read %d : l32
    // CHECK: [[TMP2:%.+]] = moore.read %e : l32
    // CHECK: moore.mods [[TMP1]], [[TMP2]] : l32
    f = d % e;

    // CHECK: [[TMP1:%.+]] = moore.read %a : i32
    // CHECK: [[TMP2:%.+]] = moore.read %b : i32
    // CHECK: moore.and [[TMP1]], [[TMP2]] : i32
    c = a & b;
    // CHECK: [[TMP1:%.+]] = moore.read %a : i32
    // CHECK: [[TMP2:%.+]] = moore.read %b : i32
    // CHECK: moore.or [[TMP1]], [[TMP2]] : i32
    c = a | b;
    // CHECK: [[TMP1:%.+]] = moore.read %a : i32
    // CHECK: [[TMP2:%.+]] = moore.read %b : i32
    // CHECK: moore.xor [[TMP1]], [[TMP2]] : i32
    c = a ^ b;
    // CHECK: [[TMP1:%.+]] = moore.read %a : i32
    // CHECK: [[TMP2:%.+]] = moore.read %b : i32
    // CHECK: [[TMP3:%.+]] = moore.xor [[TMP1]], [[TMP2]] : i32
    // CHECK: moore.not [[TMP3]] : i32
    c = a ~^ b;
    // CHECK: [[TMP1:%.+]] = moore.read %a : i32
    // CHECK: [[TMP2:%.+]] = moore.read %b : i32
    // CHECK: [[TMP3:%.+]] = moore.xor [[TMP1]], [[TMP2]] : i32
    // CHECK: moore.not [[TMP3]] : i32
    c = a ^~ b;

    // CHECK: [[TMP1:%.+]] = moore.read %a : i32
    // CHECK: [[TMP2:%.+]] = moore.read %b : i32
    // CHECK: moore.eq [[TMP1]], [[TMP2]] : i32 -> i1
    x = a == b;
    // CHECK: [[TMP1:%.+]] = moore.read %d : l32
    // CHECK: [[TMP2:%.+]] = moore.read %e : l32
    // CHECK: moore.eq [[TMP1]], [[TMP2]] : l32 -> l1
    y = d == e;
    // CHECK: [[TMP1:%.+]] = moore.read %a : i32
    // CHECK: [[TMP2:%.+]] = moore.read %b : i32
    // CHECK: moore.ne [[TMP1]], [[TMP2]] : i32 -> i1
    x = a != b ;
    // CHECK: [[TMP1:%.+]] = moore.read %a : i32
    // CHECK: [[TMP2:%.+]] = moore.read %b : i32
    // CHECK: moore.case_eq [[TMP1]], [[TMP2]] : i32
    x = a === b;
    // CHECK: [[TMP1:%.+]] = moore.read %a : i32
    // CHECK: [[TMP2:%.+]] = moore.read %b : i32
    // CHECK: moore.case_ne [[TMP1]], [[TMP2]] : i32
    x = a !== b;
    // CHECK: [[TMP1:%.+]] = moore.read %a : i32
    // CHECK: [[TMP2:%.+]] = moore.read %b : i32
    // CHECK: moore.wildcard_eq [[TMP1]], [[TMP2]] : i32 -> i1
    x = a ==? b;
    // CHECK: [[TMP1:%.+]] = moore.read %a : i32
    // CHECK: [[TMP2:%.+]] = moore.conversion [[TMP1]] : !moore.i32 -> !moore.l32
    // CHECK: [[TMP3:%.+]] = moore.read %d : l32
    // CHECK: moore.wildcard_eq [[TMP2]], [[TMP3]] : l32 -> l1
    y = a ==? d;
    // CHECK: [[TMP1:%.+]] = moore.read %d : l32
    // CHECK: [[TMP2:%.+]] = moore.read %b : i32
    // CHECK: [[TMP3:%.+]] = moore.conversion [[TMP2]] : !moore.i32 -> !moore.l32
    // CHECK: moore.wildcard_eq [[TMP1]], [[TMP3]] : l32 -> l1
    y = d ==? b;
    // CHECK: [[TMP1:%.+]] = moore.read %d : l32
    // CHECK: [[TMP2:%.+]] = moore.read %e : l32
    // CHECK: moore.wildcard_eq [[TMP1]], [[TMP2]] : l32 -> l1
    y = d ==? e;
    // CHECK: [[TMP1:%.+]] = moore.read %a : i32
    // CHECK: [[TMP2:%.+]] = moore.read %b : i32
    // CHECK: moore.wildcard_ne [[TMP1]], [[TMP2]] : i32 -> i1
    x = a !=? b;

    // CHECK: [[TMP1:%.+]] = moore.read %u : i32
    // CHECK: [[TMP2:%.+]] = moore.read %w : i32
    // CHECK: moore.uge [[TMP1]], [[TMP2]] : i32 -> i1
    c = u >= w;
    // CHECK: [[TMP1:%.+]] = moore.read %u : i32
    // CHECK: [[TMP2:%.+]] = moore.read %w : i32
    // CHECK: moore.ugt [[TMP1]], [[TMP2]] : i32 -> i1
    c = u > w;
    // CHECK: [[TMP1:%.+]] = moore.read %u : i32
    // CHECK: [[TMP2:%.+]] = moore.read %w : i32
    // CHECK: moore.ule [[TMP1]], [[TMP2]] : i32 -> i1
    c = u <= w;
    // CHECK: [[TMP1:%.+]] = moore.read %u : i32
    // CHECK: [[TMP2:%.+]] = moore.read %w : i32
    // CHECK: moore.ult [[TMP1]], [[TMP2]] : i32 -> i1
    c = u < w;
    // CHECK: [[TMP1:%.+]] = moore.read %a : i32
    // CHECK: [[TMP2:%.+]] = moore.read %b : i32
    // CHECK: moore.sge [[TMP1]], [[TMP2]] : i32 -> i1
    c = a >= b;
    // CHECK: [[TMP1:%.+]] = moore.read %a : i32
    // CHECK: [[TMP2:%.+]] = moore.read %b : i32
    // CHECK: moore.sgt [[TMP1]], [[TMP2]] : i32 -> i1
    c = a > b;
    // CHECK: [[TMP1:%.+]] = moore.read %a : i32
    // CHECK: [[TMP2:%.+]] = moore.read %b : i32
    // CHECK: moore.sle [[TMP1]], [[TMP2]] : i32 -> i1
    c = a <= b;
    // CHECK: [[TMP1:%.+]] = moore.read %a : i32
    // CHECK: [[TMP2:%.+]] = moore.read %b : i32
    // CHECK: moore.slt [[TMP1]], [[TMP2]] : i32 -> i1
    c = a < b;

    // CHECK: [[TMP1:%.+]] = moore.read %a : i32
    // CHECK: [[TMP2:%.+]] = moore.read %b : i32
    // CHECK: [[A:%.+]] = moore.bool_cast [[TMP1]] : i32 -> i1
    // CHECK: [[B:%.+]] = moore.bool_cast [[TMP2]] : i32 -> i1
    // CHECK: moore.and [[A]], [[B]] : i1
    c = a && b;
    // CHECK: [[TMP1:%.+]] = moore.read %a : i32
    // CHECK: [[TMP2:%.+]] = moore.read %b : i32
    // CHECK: [[A:%.+]] = moore.bool_cast [[TMP1]] : i32 -> i1
    // CHECK: [[B:%.+]] = moore.bool_cast [[TMP2]] : i32 -> i1
    // CHECK: moore.or [[A]], [[B]] : i1
    c = a || b;
    // CHECK: [[TMP1:%.+]] = moore.read %a : i32
    // CHECK: [[TMP2:%.+]] = moore.read %b : i32
    // CHECK: [[A:%.+]] = moore.bool_cast [[TMP1]] : i32 -> i1
    // CHECK: [[B:%.+]] = moore.bool_cast [[TMP2]] : i32 -> i1
    // CHECK: [[NOT_A:%.+]] = moore.not [[A]] : i1
    // CHECK: moore.or [[NOT_A]], [[B]] : i1
    c = a -> b;
    // CHECK: [[TMP1:%.+]] = moore.read %a : i32
    // CHECK: [[TMP2:%.+]] = moore.read %b : i32
    // CHECK: [[A:%.+]] = moore.bool_cast [[TMP1]] : i32 -> i1
    // CHECK: [[B:%.+]] = moore.bool_cast [[TMP2]] : i32 -> i1
    // CHECK: [[NOT_A:%.+]] = moore.not [[A]] : i1
    // CHECK: [[NOT_B:%.+]] = moore.not [[B]] : i1
    // CHECK: [[BOTH:%.+]] = moore.and [[A]], [[B]] : i1
    // CHECK: [[NOT_BOTH:%.+]] = moore.and [[NOT_A]], [[NOT_B]] : i1
    // CHECK: moore.or [[BOTH]], [[NOT_BOTH]] : i1
    c = a <-> b;

    // CHECK: [[TMP1:%.+]] = moore.read %a : i32
    // CHECK: [[TMP2:%.+]] = moore.read %b : i32
    // CHECK: moore.shl [[TMP1]], [[TMP2]] : i32, i32
    c = a << b;
    // CHECK: [[TMP1:%.+]] = moore.read %a : i32
    // CHECK: [[TMP2:%.+]] = moore.read %b : i32
    // CHECK: moore.shr [[TMP1]], [[TMP2]] : i32, i32
    c = a >> b;
    // CHECK: [[TMP1:%.+]] = moore.read %a : i32
    // CHECK: [[TMP2:%.+]] = moore.read %b : i32
    // CHECK: moore.shl [[TMP1]], [[TMP2]] : i32, i32
    c = a <<< b;
    // CHECK: [[TMP1:%.+]] = moore.read %a : i32
    // CHECK: [[TMP2:%.+]] = moore.read %b : i32
    // CHECK: moore.ashr [[TMP1]], [[TMP2]] : i32, i32
    c = a >>> b;
    // CHECK: [[TMP1:%.+]] = moore.read %u : i32
    // CHECK: [[TMP2:%.+]] = moore.read %b : i32
    // CHECK: moore.shr [[TMP1]], [[TMP2]] : i32, i32
    c = u >>> b;

    // CHECK: [[TMP1:%.+]] = moore.read %a : i32
    // CHECK: [[TMP2:%.+]] = moore.read %a : i32
    // CHECK: moore.wildcard_eq [[TMP1]], [[TMP2]] : i32 -> i1
    c = a inside { a };

    // CHECK: [[TMP1:%.+]] = moore.read %a : i32
    // CHECK: [[TMP2:%.+]] = moore.read %a : i32
    // CHECK: [[TMP3:%.+]] = moore.wildcard_eq [[TMP1]], [[TMP2]] : i32 -> i1
    // CHECK: [[TMP4:%.+]] = moore.read %b : i32
    // CHECK: [[TMP5:%.+]] = moore.wildcard_eq [[TMP1]], [[TMP4]] : i32 -> i1
    // CHECK: moore.or [[TMP3]], [[TMP5]] : i1
    c = a inside { a, b };

    // CHECK: [[TMP1:%.+]] = moore.read %a : i32
    // CHECK: [[TMP2:%.+]] = moore.read %a : i32
    // CHECK: [[TMP3:%.+]] = moore.wildcard_eq [[TMP1]], [[TMP2]] : i32 -> i1
    // CHECK: [[TMP4:%.+]] = moore.read %b : i32
    // CHECK: [[TMP5:%.+]] = moore.wildcard_eq [[TMP1]], [[TMP4]] : i32 -> i1
    // CHECK: [[TMP6:%.+]] = moore.read %a : i32
    // CHECK: [[TMP7:%.+]] = moore.wildcard_eq [[TMP1]], [[TMP6]] : i32 -> i1
    // CHECK: [[TMP8:%.+]] = moore.read %b : i32
    // CHECK: [[TMP9:%.+]] = moore.wildcard_eq [[TMP1]], [[TMP8]] : i32 -> i1
    // CHECK: [[TMP10:%.+]] = moore.or [[TMP7]], [[TMP9]] : i1
    // CHECK: [[TMP11:%.+]] = moore.or [[TMP5]], [[TMP10]] : i1
    // CHECK: moore.or [[TMP3]], [[TMP11]] : i1
    c = a inside { a, b, a, b };

    // CHECK: [[TMP1:%.+]] = moore.read %a : i32
    // CHECK: [[TMP2:%.+]] = moore.read %a : i32
    // CHECK: [[TMP3:%.+]] = moore.wildcard_eq [[TMP1]], [[TMP2]] : i32 -> i1
    // CHECK: [[TMP4:%.+]] = moore.read %b : i32
    // CHECK: [[TMP5:%.+]] = moore.wildcard_eq [[TMP1]], [[TMP4]] : i32 -> i1
    // CHECK: [[TMP6:%.+]] = moore.read %a : i32
    // CHECK: [[TMP7:%.+]] = moore.read %b : i32
    // CHECK: [[TMP8:%.+]] = moore.sge [[TMP1]], [[TMP6]] : i32 -> i1
    // CHECK: [[TMP9:%.+]] = moore.sle [[TMP1]], [[TMP7]] : i32 -> i1
    // CHECK: [[TMP10:%.+]] = moore.and [[TMP8]], [[TMP9]] : i1
    // CHECK: [[TMP11:%.+]] = moore.or [[TMP5]], [[TMP10]] : i1
    // CHECK: moore.or [[TMP3]], [[TMP11]] : i1
    c = a inside { a, b, [a:b] };

    //===------------------------------------------------------------------===//
    // Conditional operator

    // CHECK: [[X_COND:%.+]] = moore.read %x : i1
    // CHECK: moore.conditional [[X_COND]] : i1 -> i32 {
    // CHECK:   [[A_READ:%.+]] = moore.read %a : i32
    // CHECK:   moore.yield [[A_READ]] : i32
    // CHECK: } {
    // CHECK:   [[B_READ:%.+]] = moore.read %b : i32
    // CHECK:   moore.yield [[B_READ]] : i32
    // CHECK: }
    c = x ? a : b;

    // CHECK: [[X_COND:%.+]] = moore.read %x : i1
    // CHECK: moore.conditional [[X_COND]] : i1 -> real {
    // CHECK:   [[R1_READ:%.+]] = moore.read %r1 : real
    // CHECK:   moore.yield [[R1_READ]] : real
    // CHECK: } {
    // CHECK:   [[R2_READ:%.+]] = moore.read %r2 : real
    // CHECK:   moore.yield [[R2_READ]] : real
    // CHECK: }
    r1 = x ? r1 : r2;

    // CHECK: [[A_COND:%.+]] = moore.read %a : i32
    // CHECK: [[TMP1:%.+]] = moore.bool_cast [[A_COND]] : i32 -> i1
    // CHECK: moore.conditional [[TMP1]] : i1 -> i32 {
    // CHECK:   [[A_READ:%.+]] = moore.read %a : i32
    // CHECK:   moore.yield [[A_READ]] : i32
    // CHECK: } {
    // CHECK:   [[B_READ:%.+]] = moore.read %b : i32
    // CHECK:   moore.yield [[B_READ]] : i32
    // CHECK: }
    c = a ? a : b;

    // CHECK: [[A_SGT:%.+]] = moore.read %a : i32
    // CHECK: [[B_SGT:%.+]] = moore.read %b : i32
    // CHECK: [[TMP1:%.+]] = moore.sgt [[A_SGT]], [[B_SGT]] : i32 -> i1
    // CHECK: moore.conditional [[TMP1]] : i1 -> i32 {
    // CHECK:   [[A_ADD:%.+]] = moore.read %a : i32
    // CHECK:   [[B_ADD:%.+]] = moore.read %b : i32
    // CHECK:   [[TMP2:%.+]] = moore.add [[A_ADD]], [[B_ADD]] : i32
    // CHECK:   moore.yield [[TMP2]] : i32
    // CHECK: } {
    // CHECK:   [[A_SUB:%.+]] = moore.read %a : i32
    // CHECK:   [[B_SUB:%.+]] = moore.read %b : i32
    // CHECK:   [[TMP2:%.+]] = moore.sub [[A_SUB]], [[B_SUB]] : i32
    // CHECK:   moore.yield [[TMP2]] : i32
    // CHECK: }
    c = (a > b) ? (a + b) : (a - b);

    //===------------------------------------------------------------------===//
    // Assign operators

    // CHECK: [[TMP1:%.+]] = moore.read %a
    // CHECK: [[TMP2:%.+]] = moore.read %b
    // CHECK: [[TMP3:%.+]] = moore.add [[TMP1]], [[TMP2]]
    // CHECK: moore.blocking_assign %a, [[TMP3]]
    a += b;
    // CHECK: [[TMP1:%.+]] = moore.read %a
    // CHECK: [[TMP2:%.+]] = moore.read %b
    // CHECK: [[TMP3:%.+]] = moore.sub [[TMP1]], [[TMP2]]
    // CHECK: moore.blocking_assign %a, [[TMP3]]
    a -= b;
    // CHECK: [[TMP1:%.+]] = moore.read %a
    // CHECK: [[TMP2:%.+]] = moore.read %b
    // CHECK: [[TMP3:%.+]] = moore.mul [[TMP1]], [[TMP2]]
    // CHECK: moore.blocking_assign %a, [[TMP3]]
    a *= b;
    // CHECK: [[TMP1:%.+]] = moore.read %f
    // CHECK: [[TMP2:%.+]] = moore.read %d
    // CHECK: [[TMP3:%.+]] = moore.divs [[TMP1]], [[TMP2]]
    // CHECK: moore.blocking_assign %f, [[TMP3]]
    f /= d;
    // CHECK: [[TMP1:%.+]] = moore.read %g
    // CHECK: [[TMP2:%.+]] = moore.read %h
    // CHECK: [[TMP3:%.+]] = moore.divu [[TMP1]], [[TMP2]]
    // CHECK: moore.blocking_assign %g, [[TMP3]]
    g /= h;
    // CHECK: [[TMP1:%.+]] = moore.read %f
    // CHECK: [[TMP2:%.+]] = moore.read %d
    // CHECK: [[TMP3:%.+]] = moore.mods [[TMP1]], [[TMP2]]
    // CHECK: moore.blocking_assign %f, [[TMP3]]
    f %= d;
    // CHECK: [[TMP1:%.+]] = moore.read %g
    // CHECK: [[TMP2:%.+]] = moore.read %h
    // CHECK: [[TMP3:%.+]] = moore.modu [[TMP1]], [[TMP2]]
    // CHECK: moore.blocking_assign %g, [[TMP3]]
    g %= h;
    // CHECK: [[TMP1:%.+]] = moore.read %a
    // CHECK: [[TMP2:%.+]] = moore.read %b
    // CHECK: [[TMP3:%.+]] = moore.and [[TMP1]], [[TMP2]]
    // CHECK: moore.blocking_assign %a, [[TMP3]]
    a &= b;
    // CHECK: [[TMP1:%.+]] = moore.read %a
    // CHECK: [[TMP2:%.+]] = moore.read %b
    // CHECK: [[TMP3:%.+]] = moore.or [[TMP1]], [[TMP2]]
    // CHECK: moore.blocking_assign %a, [[TMP3]]
    a |= b;
    // CHECK: [[TMP1:%.+]] = moore.read %a
    // CHECK: [[TMP2:%.+]] = moore.read %b
    // CHECK: [[TMP3:%.+]] = moore.xor [[TMP1]], [[TMP2]]
    // CHECK: moore.blocking_assign %a, [[TMP3]]
    a ^= b;
    // CHECK: [[TMP1:%.+]] = moore.read %a
    // CHECK: [[TMP2:%.+]] = moore.read %b
    // CHECK: [[TMP3:%.+]] = moore.shl [[TMP1]], [[TMP2]]
    // CHECK: moore.blocking_assign %a, [[TMP3]]
    a <<= b;
    // CHECK: [[TMP1:%.+]] = moore.read %a
    // CHECK: [[TMP2:%.+]] = moore.read %b
    // CHECK: [[TMP3:%.+]] = moore.shl [[TMP1]], [[TMP2]]
    // CHECK: moore.blocking_assign %a, [[TMP3]]
    a <<<= b;
    // CHECK: [[TMP1:%.+]] = moore.read %a
    // CHECK: [[TMP2:%.+]] = moore.read %b
    // CHECK: [[TMP3:%.+]] = moore.shr [[TMP1]], [[TMP2]]
    // CHECK: moore.blocking_assign %a, [[TMP3]]
    a >>= b;
    // CHECK: [[TMP1:%.+]] = moore.read %a
    // CHECK: [[TMP2:%.+]] = moore.read %b
    // CHECK: [[TMP3:%.+]] = moore.ashr [[TMP1]], [[TMP2]]
    // CHECK: moore.blocking_assign %a, [[TMP3]]
    a >>>= b;

    // CHECK: [[A_ADD:%.+]] = moore.read %a
    // CHECK: [[A_MUL:%.+]] = moore.read %a
    // CHECK: [[A_DEC:%.+]] = moore.read %a
    // CHECK: [[TMP1:%.+]] = moore.constant 1
    // CHECK: [[TMP2:%.+]] = moore.sub [[A_DEC]], [[TMP1]]
    // CHECK: moore.blocking_assign %a, [[TMP2]]
    // CHECK: [[TMP1:%.+]] = moore.mul [[A_MUL]], [[A_DEC]]
    // CHECK: moore.blocking_assign %a, [[TMP1]]
    // CHECK: [[TMP2:%.+]] = moore.add [[A_ADD]], [[TMP1]]
    // CHECK: moore.blocking_assign %a, [[TMP2]]
    a += (a *= a--);
<<<<<<< HEAD
 
    //===------------------------------------------------------------------===//
    // Builtin Functions

    // The following functions are handled by Slang's type checking and don't
    // convert into any IR operations.

    // CHECK: [[TMP:%.+]] = moore.read %u
    // CHECK: moore.blocking_assign %a, [[TMP]]
    a = $signed(u);
    // CHECK: [[TMP:%.+]] = moore.read %a
    // CHECK: moore.blocking_assign %u, [[TMP]]
    u = $unsigned(a);
=======

    // CHECK: [[TMP1:%.+]] = moore.read %a : i32
    // CHECK: [[TMP2:%.+]] = moore.struct_inject %struct0, "a", [[TMP1]] : !moore.ref<struct<{a: i32, b: i32}>>
    struct0.a = a;

    // CHECK: [[TMP3:%.+]]  = moore.struct_extract %struct0, "b" : <struct<{a: i32, b: i32}>> -> i32
    // CHECK: moore.blocking_assign %b, [[TMP3]] : i32
    b = struct0.b;
>>>>>>> f9b58a0d
  end
endmodule

// CHECK-LABEL: moore.module @Conversion
module Conversion;
  // Implicit conversion.
  // CHECK: %a = moore.variable
  // CHECK: [[TMP1:%.+]] = moore.read %a : i16
  // CHECK: [[TMP2:%.+]] = moore.conversion [[TMP1]] : !moore.i16 -> !moore.i32
  // CHECK: %b = moore.variable [[TMP2]]
  shortint a;
  int b = a;

  // Explicit conversion.
  // CHECK: [[TMP1:%.+]] = moore.read %a : i16
  // CHECK: [[TMP2:%.+]] = moore.conversion [[TMP1]] : !moore.i16 -> !moore.i8
  // CHECK: [[TMP3:%.+]] = moore.conversion [[TMP2]] : !moore.i8 -> !moore.i32
  // CHECK: %c = moore.variable [[TMP3]]
  int c = byte'(a);

  // Sign conversion.
  // CHECK: [[TMP1:%.+]] = moore.read %b : i32
  // CHECK: [[TMP2:%.+]] = moore.conversion [[TMP1]] : !moore.i32 -> !moore.i32
  // CHECK: %d1 = moore.variable [[TMP2]]
  // CHECK: [[TMP3:%.+]] = moore.read %b : i32
  // CHECK: [[TMP4:%.+]] = moore.conversion [[TMP3]] : !moore.i32 -> !moore.i32
  // CHECK: %d2 = moore.variable [[TMP4]]
  bit signed [31:0] d1 = signed'(b);
  bit [31:0] d2 = unsigned'(b);

  // Width conversion.
  // CHECK: [[TMP1:%.+]] = moore.read %b : i32
  // CHECK: [[TMP2:%.+]] = moore.conversion [[TMP1]] : !moore.i32 -> !moore.i19
  // CHECK: %e = moore.variable [[TMP2]]
  bit signed [18:0] e = 19'(b);

  // Implicit conversion for literals.
  // CHECK: [[TMP1:%.+]] = moore.constant 0 : i64
  // CHECK: [[TMP2:%.+]] = moore.conversion [[TMP1]] : !moore.i64 -> !moore.struct<{a: i32, b: i32}>
  // CHECK: %f = moore.variable [[TMP2]]
  struct packed { int a; int b; } f = '0;
endmodule

// CHECK-LABEL: moore.module @PortsTop
module PortsTop;
  wire x0, y0, z0;
  logic w0;
  // CHECK: [[x0:%.+]] = moore.read %x0 : l1
  // CHECK: [[B:%.+]] = moore.instance "p0" @PortsAnsi(
  // CHECK-SAME:   a: [[x0]]: !moore.l1
  // CHECK-SAME:   c: %z0: !moore.ref<l1>
  // CHECK-SAME:   d: %w0: !moore.ref<l1>
  // CHECK-SAME: ) -> (b: !moore.l1)
  // CHECK-NEXT: moore.assign %y0, [[B]]
  PortsAnsi p0(x0, y0, z0, w0);

  wire x1, y1, z1;
  logic w1;
  // CHECK: [[x1:%.+]] = moore.read %x1 : l1
  // CHECK: [[B:%.+]] = moore.instance "p1" @PortsNonAnsi(
  // CHECK-SAME:   a: [[x1]]: !moore.l1
  // CHECK-SAME:   c: %z1: !moore.ref<l1>
  // CHECK-SAME:   d: %w1: !moore.ref<l1>
  // CHECK-SAME: ) -> (b: !moore.l1)
  // CHECK-NEXT: moore.assign %y1, [[B]]
  PortsNonAnsi p1(x1, y1, z1, w1);

  wire x2;
  wire [1:0] y2;
  int z2;
  wire w2, v2;
  // CHECK: [[X2:%.+]] = moore.read %x2
  // CHECK: [[Y2:%.+]] = moore.read %y2
  // CHECK: [[B0:%.+]], [[B1:%.+]], [[B2:%.+]] = moore.instance "p2" @PortsExplicit(
  // CHECK-SAME:   a0: [[X2]]: !moore.l1
  // CHECK-SAME:   a1: [[Y2]]: !moore.l2
  // CHECK-SAME: ) -> (
  // CHECK-SAME:   b0: !moore.i32
  // CHECK-SAME:   b1: !moore.l1
  // CHECK-SAME:   b2: !moore.l1
  // CHECK-SAME: )
  // CHECK-NEXT: moore.assign %z2, [[B0]]
  // CHECK-NEXT: moore.assign %w2, [[B1]]
  // CHECK-NEXT: moore.assign %v2, [[B2]]
  PortsExplicit p2(x2, y2, z2, w2, v2);

  wire x3, y3;
  wire [2:0] z3;
  wire [1:0] w3;
  // CHECK: [[X3:%.+]] = moore.read %x3
  // CHECK: [[Y3:%.+]] = moore.read %y3
  // CHECK: [[TMP:%.+]] = moore.constant 0 :
  // CHECK: [[V2:%.+]] = moore.extract_ref %z3 from [[TMP]]
  // CHECK: [[TMP:%.+]] = moore.constant 1 :
  // CHECK: [[V1:%.+]] = moore.extract_ref %z3 from [[TMP]]
  // CHECK: [[TMP:%.+]] = moore.constant 2 :
  // CHECK: [[V0:%.+]] = moore.extract_ref %z3 from [[TMP]]
  // CHECK: [[V0_READ:%.+]] = moore.read [[V0]]
  // CHECK: [[TMP:%.+]] = moore.constant 0 :
  // CHECK: [[C1:%.+]] = moore.extract_ref %w3 from [[TMP]]
  // CHECK: [[TMP:%.+]] = moore.constant 1 :
  // CHECK: [[C0:%.+]] = moore.extract_ref %w3 from [[TMP]]
  // CHECK: [[C0_READ:%.+]] = moore.read [[C0]]
  // CHECK: [[V1_VALUE:%.+]], [[C1_VALUE:%.+]] = moore.instance "p3" @MultiPorts(
  // CHECK-SAME:   a0: [[X3]]: !moore.l1
  // CHECK-SAME:   a1: [[Y3]]: !moore.l1
  // CHECK-SAME:   v0: [[V0_READ]]: !moore.l1
  // CHECK-SAME:   v2: [[V2]]: !moore.ref<l1>
  // CHECK-SAME:   c0: [[C0_READ]]: !moore.l1
  // CHECK-SAME: ) -> (
  // CHECK-SAME:   v1: !moore.l1
  // CHECK-SAME:   c1: !moore.l1
  // CHECK-SAME: )
  // CHECK-NEXT: moore.assign [[V1]], [[V1_VALUE]]
  // CHECK-NEXT: moore.assign [[C1]], [[C1_VALUE]]
  MultiPorts p3(x3, y3, z3, w3);

  wire x4, y4;
  // CHECK: %a = moore.net wire : <l1>
  // CHECK: [[A_VALUE:%.+]] = moore.read %a : l1
  // CHECK: [[X4:%.+]] = moore.read %x4 : l1
  // CHECK: %c = moore.variable : <l1>
  // CHECK: [[C_VALUE:%.+]] = moore.read %c : l1
  // CHECK: [[D_VALUE:%.+]], [[E_VALUE:%.+]] = moore.instance "p4" @PortsUnconnected(
  // CHECK-SAME: a: [[A_VALUE]]: !moore.l1
  // CHECK-SAME: b: [[X4]]: !moore.l1
  // CHECK-SAME: c: [[C_VALUE]]: !moore.l1
  // CHECK-SAME: ) -> (
  // CHECK-SAME: d: !moore.l1
  // CHECK-SAME: e: !moore.l1
  // CHECK-SAME: )
  // CHECK: moore.assign %y4, [[D_VALUE]] : l1
  PortsUnconnected p4(.a(), .b(x4), .c(), .d(y4), .e());
endmodule

// CHECK-LABEL: moore.module private @PortsAnsi
module PortsAnsi(
  // CHECK-SAME: in %a : !moore.l1
  input a,
  // CHECK-SAME: out b : !moore.l1
  output b,
  // CHECK-SAME: in %c : !moore.ref<l1>
  inout c,
  // CHECK-SAME: in %d : !moore.ref<l1>
  ref d
);
  // Internal nets and variables created by Slang for each port.
  // CHECK: [[A_INT:%.+]] = moore.net name "a" wire : <l1>
  // CHECK: [[B_INT:%.+]] = moore.net wire : <l1>
  // CHECK: [[C_INT:%.+]] = moore.net name "c" wire : <l1>
  // CHECK: [[D_INT:%.+]] = moore.variable name "d" : <l1>

  // Mapping ports to local declarations.
  // CHECK: moore.assign [[A_INT]], %a : l1
  // CHECK: [[B_READ:%.+]] = moore.read %b : l1
  // CHECK: [[C_READ:%.+]] = moore.read %c : l1
  // CHECK: moore.assign [[C_INT]], [[C_READ]] : l1
  // CHECK: [[D_READ:%.+]] = moore.read %d : l1
  // CHECK: moore.assign [[D_INT]], [[D_READ]] : l1
  // CHECK: moore.output [[B_READ]] : !moore.l1
endmodule

// CHECK-LABEL: moore.module private @PortsNonAnsi
module PortsNonAnsi(a, b, c, d);
  // CHECK-SAME: in %a : !moore.l1
  input a;
  // CHECK-SAME: out b : !moore.l1
  output b;
  // CHECK-SAME: in %c : !moore.ref<l1>
  inout c;
  // CHECK-SAME: in %d : !moore.ref<l1>
  ref logic d;
endmodule

// CHECK-LABEL: moore.module private @PortsExplicit
module PortsExplicit(
  // CHECK-SAME: in %a0 : !moore.l1
  input .a0(x),
  // CHECK-SAME: in %a1 : !moore.l2
  input .a1({y, z}),
  // CHECK-SAME: out b0 : !moore.i32
  output .b0(42),
  // CHECK-SAME: out b1 : !moore.l1
  output .b1(x),
  // CHECK-SAME: out b2 : !moore.l1
  output .b2(y ^ z)
);
  logic x, y, z;

  // Input mappings
  // CHECK: moore.assign %x, %a0
  // CHECK: [[TMP:%.+]] = moore.concat_ref %y, %z
  // CHECK: moore.assign [[TMP]], %a1

  // Output mappings
  // CHECK: [[B0:%.+]] = moore.constant 42
  // CHECK: [[X_READ:%.+]] = moore.read %x : l1
  // CHECK: [[Y_READ:%.+]] = moore.read %y : l1
  // CHECK: [[Z_READ:%.+]] = moore.read %z : l1
  // CHECK: [[B2:%.+]] = moore.xor [[Y_READ]], [[Z_READ]]
  // CHECK: moore.output [[B0]], [[X_READ]], [[B2]]
endmodule

// CHECK-LABEL: moore.module private @MultiPorts
module MultiPorts(
  // CHECK-SAME: in %a0 : !moore.l1
  .a0(u[0]),
  // CHECK-SAME: in %a1 : !moore.l1
  .a1(u[1]),
  // CHECK-SAME: in %v0 : !moore.l1
  // CHECK-SAME: out v1 : !moore.l1
  // CHECK-SAME: in %v2 : !moore.ref<l1>
  .b({v0, v1, v2}),
  // CHECK-SAME: in %c0 : !moore.l1
  // CHECK-SAME: out c1 : !moore.l1
  {c0, c1}
);
  // CHECK: [[V0:%.+]] = moore.net name "v0" wire
  // CHECK: [[V1:%.+]] = moore.net wire
  // CHECK: [[V2:%.+]] = moore.net name "v2" wire
  // CHECK: [[C0:%.+]] = moore.net name "c0" wire
  // CHECK: [[C1:%.+]] = moore.net wire
  input [1:0] u;
  input v0;
  output v1;
  inout v2;
  input c0;
  output c1;

  // CHECK: [[TMP1:%.+]] = moore.constant 0 :
  // CHECK: [[TMP2:%.+]] = moore.extract_ref %u from [[TMP1]]
  // CHECK: moore.assign [[TMP2]], %a0

  // CHECK: [[TMP1:%.+]] = moore.constant 1 :
  // CHECK: [[TMP2:%.+]] = moore.extract_ref %u from [[TMP1]]
  // CHECK: moore.assign [[TMP2]], %a1

  // CHECK: moore.assign [[V0]], %v0
  // CHECK: [[V1_READ:%.+]] = moore.read %v1
  // CHECK: [[V2_READ:%.+]] = moore.read %v2
  // CHECK: moore.assign [[V2]], [[V2_READ]]
  // CHECK: moore.assign [[C0]], %c0
  // CHECK: [[C1_READ:%.+]] = moore.read %c1
  // CHECK: moore.output [[V1_READ]], [[C1_READ]]
endmodule

// CHECK-LABEL: moore.module private @PortsUnconnected
module PortsUnconnected(
  // CHECK-SAME: in %a : !moore.l1
  input a,
  // CHECK-SAME: in %b : !moore.l1
  input b,
  // CHECK-SAME: in %c : !moore.l1
  input logic c,
  // CHECK-SAME: out d : !moore.l1
  output d,
  // CHECK-SAME: out e : !moore.l1
  output e
);
  // Internal nets and variables created by Slang for each port.
  // CHECK: [[A_INT:%.+]] = moore.net name "a" wire : <l1>
  // CHECK: [[B_INT:%.+]] = moore.net name "b" wire : <l1>
  // CHECK: [[C_INT:%.+]] = moore.variable name "c" : <l1>
  // CHECK: [[D_INT:%.+]] = moore.net wire : <l1>
  // CHECK: [[E_INT:%.+]] = moore.net wire : <l1>
  
  // Mapping ports to local declarations.
  // CHECK: moore.assign [[A_INT]], %a : l1
  // CHECK: moore.assign [[B_INT]], %b : l1
  // CHECK: [[D_READ:%.+]] = moore.read [[D_INT]] : l1
  // CHECK: [[E_READ:%.+]] = moore.read [[E_INT]] : l1
  // CHECK: moore.output [[D_READ]], [[E_READ]] : !moore.l1, !moore.l1
endmodule

// CHECK-LABEL: moore.module @EventControl(in %clk : !moore.l1)
module EventControl(input clk);
  // CHECK: %clk_0 = moore.net name "clk" wire : <l1>

  int a1, a2, b, c;

  // CHECK: moore.procedure always
  // CHECK:   [[CLK_READ:%.+]] = moore.read %clk_0 : l1
  // CHECK:   moore.wait_event posedge [[CLK_READ]] : l1
  always @(posedge clk) begin end;

  // CHECK: moore.procedure always
  // CHECK:   [[CLK_READ:%.+]] = moore.read %clk_0 : l1
  // CHECK:   moore.wait_event negedge [[CLK_READ]] : l1
  always @(negedge clk) begin end;

  // CHECK: moore.procedure always
  // CHECK:   [[CLK_READ:%.+]] = moore.read %clk_0 : l1
  // CHECK:   moore.wait_event edge [[CLK_READ]] : l1
  always @(edge clk) begin end;

  // CHECK: moore.procedure always {
  // CHECK:   [[B_READ:%.+]] = moore.read %b : i32
  // CHECK:   moore.wait_event none [[B_READ]] : i32
  // CHECK:   [[C_READ:%.+]] = moore.read %c : i32
  // CHECK:   moore.wait_event none [[C_READ]] : i32
  always @(b, c) begin
    // CHECK: [[B_READ:%.+]] = moore.read %b : i32
    // CHECK: [[C_READ:%.+]] = moore.read %c : i32
    // CHECK: [[ADD:%.+]] = moore.add [[B_READ]], [[C_READ]] : i32
    // CHECK: moore.blocking_assign %a1, [[ADD]] : i32
    a1 = b + c;
  end;

  // CHECK: moore.procedure always
  always @(*) begin
    // CHECK: [[B_READ:%.+]] = moore.read %b : i32
    // CHECK: [[C_READ:%.+]] = moore.read %c : i32
    // CHECK: [[ADD:%.+]] = moore.add [[B_READ]], [[C_READ]] : i32
    // CHECK: moore.blocking_assign %a2, [[ADD]] : i32
    a2 = b + c;
  end

  // CHECK: moore.assign %clk_0, %clk : l1
  // CHECK: moore.output
endmodule

// CHECK-LABEL: moore.module @GenerateConstructs()
module GenerateConstructs;
  genvar i;
  parameter p=2;
  
  generate
    // CHECK: [[TMP1:%.+]] = moore.constant 0 : l32
    // CHECK: %i = moore.named_constant localparam [[TMP1]] : l32
    // CHECK: [[TMP2:%.+]] = moore.conversion %i : !moore.l32 -> !moore.i32
    // CHECK: %g1 = moore.variable [[TMP2]] : <i32>
    // CHECK: [[TMP3:%.+]] = moore.constant 1 : l32
    // CHECK: %i_0 = moore.named_constant localparam name "i" [[TMP3]] : l32
    // CHECK: [[TMP4:%.+]] = moore.conversion %i_0 : !moore.l32 -> !moore.i32
    // CHECK: %g1_1 = moore.variable name "g1" [[TMP4]] : <i32>
    for(i=0; i<2; i=i+1) begin
      int g1 = i;
    end

    // CHECK: [[TMP:%.+]] = moore.constant 2 : i32
    // CHECK: %g2 = moore.variable [[TMP]] : <i32>
    if(p == 2) begin
      int g2 = 2;
    end
    else begin
      int g2 = 3;
    end
    
    // CHECK: [[TMP:%.+]] = moore.constant 2 : i32
    // CHECK: %g3 = moore.variable [[TMP]] : <i32>
    case (p)
      2: begin
        int g3 = 2;
        end
      default: begin
        int g3 = 3;
        end
    endcase
  endgenerate
endmodule

// Should accept and ignore empty packages.
package Package;
  typedef logic [41:0] PackageType;
endpackage<|MERGE_RESOLUTION|>--- conflicted
+++ resolved
@@ -1001,7 +1001,14 @@
     // CHECK: [[TMP2:%.+]] = moore.add [[A_ADD]], [[TMP1]]
     // CHECK: moore.blocking_assign %a, [[TMP2]]
     a += (a *= a--);
-<<<<<<< HEAD
+
+    // CHECK: [[TMP1:%.+]] = moore.read %a : i32
+    // CHECK: [[TMP2:%.+]] = moore.struct_inject %struct0, "a", [[TMP1]] : !moore.ref<struct<{a: i32, b: i32}>>
+    struct0.a = a;
+
+    // CHECK: [[TMP3:%.+]]  = moore.struct_extract %struct0, "b" : <struct<{a: i32, b: i32}>> -> i32
+    // CHECK: moore.blocking_assign %b, [[TMP3]] : i32
+    b = struct0.b;
  
     //===------------------------------------------------------------------===//
     // Builtin Functions
@@ -1015,16 +1022,6 @@
     // CHECK: [[TMP:%.+]] = moore.read %a
     // CHECK: moore.blocking_assign %u, [[TMP]]
     u = $unsigned(a);
-=======
-
-    // CHECK: [[TMP1:%.+]] = moore.read %a : i32
-    // CHECK: [[TMP2:%.+]] = moore.struct_inject %struct0, "a", [[TMP1]] : !moore.ref<struct<{a: i32, b: i32}>>
-    struct0.a = a;
-
-    // CHECK: [[TMP3:%.+]]  = moore.struct_extract %struct0, "b" : <struct<{a: i32, b: i32}>> -> i32
-    // CHECK: moore.blocking_assign %b, [[TMP3]] : i32
-    b = struct0.b;
->>>>>>> f9b58a0d
   end
 endmodule
 
