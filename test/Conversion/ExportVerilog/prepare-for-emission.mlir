--- conflicted
+++ resolved
@@ -95,7 +95,6 @@
 }
 
 // -----
-<<<<<<< HEAD
 
 module attributes {circt.loweringOptions = "disallowExpressionInliningInPorts"} {
  hw.module.extern @MyExtModule(%in: i8)
@@ -109,7 +108,10 @@
   %0 = comb.add %a_in, %a_in : i8
   hw.instance "xyz3" @MyExtModule(in: %0: i8) -> ()
  }
-=======
+}
+
+// -----
+
 module attributes {circt.loweringOptions =
                   "emittedLineLength=40,wireSpillingHeuristic=spillNamehintsIfShort"} {
   // CHECK-LABEL: namehints
@@ -123,5 +125,4 @@
     %1 = comb.add %a, %a, %a {sv.namehint = "bar" } : i8
     hw.output %0, %1 : i8, i8
   }
->>>>>>> 8d1d6cc1
 }