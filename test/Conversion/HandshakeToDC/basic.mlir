// RUN: circt-opt %s --lower-handshake-to-dc | FileCheck %s

// CHECK:   hw.module @test_fork(in %[[VAL_0:.*]] : !dc.token, out out0 : !dc.token, out out1 : !dc.token) {
// CHECK:           %[[VAL_1:.*]]:2 = dc.fork [2] %[[VAL_0]]
// CHECK:           hw.output %[[VAL_1]]#0, %[[VAL_1]]#1 : !dc.token, !dc.token
// CHECK:         }
handshake.func @test_fork(%arg0: none) -> (none, none) {
  %0:2 = fork [2] %arg0 : none
  return %0#0, %0#1 : none, none
}

// CHECK:   hw.module @test_fork_data(in %[[VAL_0:.*]] : !dc.value<i32>, out out0 : !dc.value<i32>) {
// CHECK:           %[[VAL_1:.*]], %[[VAL_2:.*]] = dc.unpack %[[VAL_0]] : !dc.value<i32>
// CHECK:           %[[VAL_3:.*]]:2 = dc.fork [2] %[[VAL_1]]
// CHECK:           %[[VAL_4:.*]] = dc.pack %[[VAL_3]]#0, %[[VAL_2]] : i32
// CHECK:           %[[VAL_5:.*]] = dc.pack %[[VAL_3]]#1, %[[VAL_2]] : i32
// CHECK:           %[[VAL_6:.*]], %[[VAL_7:.*]] = dc.unpack %[[VAL_4]] : !dc.value<i32>
// CHECK:           %[[VAL_8:.*]], %[[VAL_9:.*]] = dc.unpack %[[VAL_5]] : !dc.value<i32>
// CHECK:           %[[VAL_10:.*]] = dc.join %[[VAL_6]], %[[VAL_8]]
// CHECK:           %[[VAL_11:.*]] = arith.addi %[[VAL_7]], %[[VAL_9]] : i32
// CHECK:           %[[VAL_12:.*]] = dc.pack %[[VAL_10]], %[[VAL_11]] : i32
// CHECK:           hw.output %[[VAL_12]] : !dc.value<i32>
// CHECK:         }
handshake.func @test_fork_data(%arg0: i32) -> (i32) {
  %0:2 = fork [2] %arg0 : i32
  %1 = arith.addi %0#0, %0#1 : i32
  return %1 : i32
}

// CHECK:   hw.module @top(in %[[VAL_0:.*]] : !dc.value<i64>, in %[[VAL_1:.*]] : !dc.value<i64>, in %[[VAL_2:.*]] : !dc.token, out out0 : !dc.value<i64>, out out1 : !dc.token) {
// CHECK:           %[[VAL_3:.*]], %[[VAL_4:.*]] = dc.unpack %[[VAL_0]] : !dc.value<i64>
// CHECK:           %[[VAL_5:.*]], %[[VAL_6:.*]] = dc.unpack %[[VAL_1]] : !dc.value<i64>
// CHECK:           %[[VAL_7:.*]] = dc.join %[[VAL_3]], %[[VAL_5]]
// CHECK:           %[[VAL_8:.*]] = arith.cmpi slt, %[[VAL_4]], %[[VAL_6]] : i64
// CHECK:           %[[VAL_9:.*]] = dc.pack %[[VAL_7]], %[[VAL_8]] : i1
// CHECK:           %[[VAL_10:.*]], %[[VAL_11:.*]] = dc.unpack %[[VAL_9]] : !dc.value<i1>
// CHECK:           %[[VAL_12:.*]], %[[VAL_13:.*]] = dc.unpack %[[VAL_1]] : !dc.value<i64>
// CHECK:           %[[VAL_14:.*]], %[[VAL_15:.*]] = dc.unpack %[[VAL_0]] : !dc.value<i64>
// CHECK:           %[[VAL_16:.*]] = dc.join %[[VAL_10]], %[[VAL_12]], %[[VAL_14]]
// CHECK:           %[[VAL_17:.*]] = arith.select %[[VAL_11]], %[[VAL_13]], %[[VAL_15]] : i64
// CHECK:           %[[VAL_18:.*]] = dc.pack %[[VAL_16]], %[[VAL_17]] : i64
// CHECK:           hw.output %[[VAL_18]], %[[VAL_2]] : !dc.value<i64>, !dc.token
// CHECK:         }
handshake.func @top(%arg0: i64, %arg1: i64, %arg8: none, ...) -> (i64, none) {
    %0 = arith.cmpi slt, %arg0, %arg1 : i64
    %1 = arith.select %0, %arg1, %arg0 : i64
    return %1, %arg8 : i64, none
}

// CHECK:   hw.module @mux(in %[[VAL_0:.*]] : !dc.value<i1>, in %[[VAL_1:.*]] : !dc.value<i64>, in %[[VAL_2:.*]] : !dc.value<i64>, out out0 : !dc.value<i64>) {
// CHECK:           %[[VAL_3:.*]], %[[VAL_4:.*]] = dc.unpack %[[VAL_0]] : !dc.value<i1>
// CHECK:           %[[VAL_5:.*]], %[[VAL_6:.*]] = dc.unpack %[[VAL_1]] : !dc.value<i64>
// CHECK:           %[[VAL_7:.*]], %[[VAL_8:.*]] = dc.unpack %[[VAL_2]] : !dc.value<i64>
// CHECK:           %[[VAL_9:.*]] = arith.constant false
// CHECK:           %[[VAL_10:.*]] = arith.cmpi eq, %[[VAL_4]], %[[VAL_9]] : i1
// CHECK:           %[[VAL_11:.*]] = arith.select %[[VAL_10]], %[[VAL_8]], %[[VAL_6]] : i64
// CHECK:           %[[VAL_12:.*]] = dc.pack %[[VAL_3]], %[[VAL_10]] : i1
// CHECK:           %[[VAL_13:.*]] = dc.select %[[VAL_12]], %[[VAL_7]], %[[VAL_5]]
// CHECK:           %[[VAL_14:.*]] = dc.pack %[[VAL_13]], %[[VAL_11]] : i64
// CHECK:           hw.output %[[VAL_14]] : !dc.value<i64>
// CHECK:         }
handshake.func @mux(%select : i1, %a : i64, %b : i64) -> i64{
  %0 = handshake.mux %select [%a, %b] : i1, i64
  return %0 : i64
}

// CHECK:   hw.module @mux4(in %[[VAL_0:.*]] : !dc.value<i2>, in %[[VAL_1:.*]] : !dc.value<i64>, in %[[VAL_2:.*]] : !dc.value<i64>, in %[[VAL_3:.*]] : !dc.value<i64>, in %[[VAL_4:.*]] : !dc.value<i64>, out out0 : !dc.value<i64>) {
// CHECK:           %[[VAL_5:.*]], %[[VAL_6:.*]] = dc.unpack %[[VAL_0]] : !dc.value<i2>
// CHECK:           %[[VAL_7:.*]], %[[VAL_8:.*]] = dc.unpack %[[VAL_1]] : !dc.value<i64>
// CHECK:           %[[VAL_9:.*]], %[[VAL_10:.*]] = dc.unpack %[[VAL_2]] : !dc.value<i64>
// CHECK:           %[[VAL_11:.*]], %[[VAL_12:.*]] = dc.unpack %[[VAL_3]] : !dc.value<i64>
// CHECK:           %[[VAL_13:.*]], %[[VAL_14:.*]] = dc.unpack %[[VAL_4]] : !dc.value<i64>
// CHECK:           %[[VAL_15:.*]] = arith.constant 0 : i2
// CHECK:           %[[VAL_16:.*]] = arith.cmpi eq, %[[VAL_6]], %[[VAL_15]] : i2
// CHECK:           %[[VAL_17:.*]] = arith.select %[[VAL_16]], %[[VAL_10]], %[[VAL_8]] : i64
// CHECK:           %[[VAL_18:.*]] = dc.pack %[[VAL_5]], %[[VAL_16]] : i1
// CHECK:           %[[VAL_19:.*]] = dc.select %[[VAL_18]], %[[VAL_9]], %[[VAL_7]]
// CHECK:           %[[VAL_20:.*]] = arith.constant 1 : i2
// CHECK:           %[[VAL_21:.*]] = arith.cmpi eq, %[[VAL_6]], %[[VAL_20]] : i2
// CHECK:           %[[VAL_22:.*]] = arith.select %[[VAL_21]], %[[VAL_12]], %[[VAL_17]] : i64
// CHECK:           %[[VAL_23:.*]] = dc.pack %[[VAL_5]], %[[VAL_21]] : i1
// CHECK:           %[[VAL_24:.*]] = dc.select %[[VAL_23]], %[[VAL_11]], %[[VAL_19]]
// CHECK:           %[[VAL_25:.*]] = arith.constant -2 : i2
// CHECK:           %[[VAL_26:.*]] = arith.cmpi eq, %[[VAL_6]], %[[VAL_25]] : i2
// CHECK:           %[[VAL_27:.*]] = arith.select %[[VAL_26]], %[[VAL_14]], %[[VAL_22]] : i64
// CHECK:           %[[VAL_28:.*]] = dc.pack %[[VAL_5]], %[[VAL_26]] : i1
// CHECK:           %[[VAL_29:.*]] = dc.select %[[VAL_28]], %[[VAL_13]], %[[VAL_24]]
// CHECK:           %[[VAL_30:.*]] = dc.pack %[[VAL_29]], %[[VAL_27]] : i64
// CHECK:           hw.output %[[VAL_30]] : !dc.value<i64>
// CHECK:         }
handshake.func @mux4(%select : i2, %a : i64, %b : i64, %c : i64, %d : i64) -> i64{
  %0 = handshake.mux %select [%a, %b, %c, %d] : i2, i64
  return %0 : i64
}

// CHECK:   hw.module @test_conditional_branch(in %[[VAL_0:.*]] : !dc.value<i1>, in %[[VAL_1:.*]] : !dc.value<index>, in %[[VAL_2:.*]] : !dc.token, out out0 : !dc.value<index>, out out1 : !dc.value<index>, out out2 : !dc.token) {
// CHECK:           %[[VAL_3:.*]], %[[VAL_4:.*]] = dc.unpack %[[VAL_0]] : !dc.value<i1>
// CHECK:           %[[VAL_5:.*]], %[[VAL_6:.*]] = dc.unpack %[[VAL_1]] : !dc.value<index>
// CHECK:           %[[VAL_7:.*]] = dc.join %[[VAL_3]], %[[VAL_5]]
// CHECK:           %[[VAL_8:.*]] = dc.pack %[[VAL_7]], %[[VAL_4]] : i1
// CHECK:           %[[VAL_9:.*]], %[[VAL_10:.*]] = dc.branch %[[VAL_8]]
// CHECK:           %[[VAL_11:.*]] = dc.pack %[[VAL_9]], %[[VAL_6]] : index
// CHECK:           %[[VAL_12:.*]] = dc.pack %[[VAL_10]], %[[VAL_6]] : index
// CHECK:           hw.output %[[VAL_11]], %[[VAL_12]], %[[VAL_2]] : !dc.value<index>, !dc.value<index>, !dc.token
// CHECK:         }
handshake.func @test_conditional_branch(%arg0: i1, %arg1: index, %arg2: none, ...) -> (index, index, none) {
  %0:2 = cond_br %arg0, %arg1 : index
  return %0#0, %0#1, %arg2 : index, index, none
}

// CHECK:   hw.module @test_conditional_branch_none(in %[[VAL_0:.*]] : !dc.value<i1>, in %[[VAL_1:.*]] : !dc.token, out out0 : !dc.token, out out1 : !dc.token) {
// CHECK:           %[[VAL_2:.*]], %[[VAL_3:.*]] = dc.unpack %[[VAL_0]] : !dc.value<i1>
// CHECK:           %[[VAL_4:.*]] = dc.join %[[VAL_2]], %[[VAL_1]]
// CHECK:           %[[VAL_5:.*]] = dc.pack %[[VAL_4]], %[[VAL_3]] : i1
// CHECK:           %[[VAL_6:.*]], %[[VAL_7:.*]] = dc.branch %[[VAL_5]]
// CHECK:           hw.output %[[VAL_6]], %[[VAL_7]] : !dc.token, !dc.token
// CHECK:         }
handshake.func @test_conditional_branch_none(%arg0: i1, %arg1: none) -> (none, none) {
  %0:2 = cond_br %arg0, %arg1 : none
  return %0#0, %0#1 : none, none
}

// CHECK:   hw.module @test_constant(in %[[VAL_0:.*]] : !dc.token, out out0 : !dc.value<i32>) {
// CHECK:           %[[VAL_1:.*]] = dc.source
// CHECK:           %[[VAL_2:.*]] = arith.constant 42 : i32
// CHECK:           %[[VAL_3:.*]] = dc.pack %[[VAL_1]], %[[VAL_2]] : i32
// CHECK:           hw.output %[[VAL_3]] : !dc.value<i32>
// CHECK:         }
handshake.func @test_constant(%arg0: none) -> (i32) {
  %1 = constant %arg0 {value = 42 : i32} : i32
  return %1: i32
}

// CHECK:   hw.module @test_control_merge(in %[[VAL_0:.*]] : !dc.token, in %[[VAL_1:.*]] : !dc.token, out out0 : !dc.token, out out1 : !dc.value<index>) {
// CHECK:           %[[VAL_2:.*]] = dc.merge %[[VAL_0]], %[[VAL_1]]
// CHECK:           %[[VAL_3:.*]], %[[VAL_4:.*]] = dc.unpack %[[VAL_2]] : !dc.value<i1>
// CHECK:           %[[VAL_5:.*]], %[[VAL_6:.*]] = dc.unpack %[[VAL_2]] : !dc.value<i1>
// CHECK:           %[[VAL_7:.*]] = arith.index_cast %[[VAL_6]] : i1 to index
// CHECK:           %[[VAL_8:.*]] = dc.pack %[[VAL_5]], %[[VAL_7]] : index
// CHECK:           hw.output %[[VAL_3]], %[[VAL_8]] : !dc.token, !dc.value<index>
// CHECK:         }
handshake.func @test_control_merge(%arg0 : none, %arg1 : none) -> (none, index) {
  %out, %idx = control_merge %arg0, %arg1 : none, index
  return %out, %idx : none, index
}

// CHECK:   hw.module @test_control_merge_data(in %[[VAL_0:.*]] : !dc.value<i2>, in %[[VAL_1:.*]] : !dc.value<i2>, out out0 : !dc.value<i2>, out out1 : !dc.value<index>) {
// CHECK:           %[[VAL_2:.*]], %[[VAL_3:.*]] = dc.unpack %[[VAL_0]] : !dc.value<i2>
// CHECK:           %[[VAL_4:.*]], %[[VAL_5:.*]] = dc.unpack %[[VAL_1]] : !dc.value<i2>
// CHECK:           %[[VAL_6:.*]] = dc.merge %[[VAL_2]], %[[VAL_4]]
// CHECK:           %[[VAL_7:.*]], %[[VAL_8:.*]] = dc.unpack %[[VAL_6]] : !dc.value<i1>
// CHECK:           %[[VAL_9:.*]] = arith.select %[[VAL_8]], %[[VAL_3]], %[[VAL_5]] : i2
// CHECK:           %[[VAL_10:.*]] = dc.pack %[[VAL_7]], %[[VAL_9]] : i2
// CHECK:           %[[VAL_11:.*]] = arith.index_cast %[[VAL_8]] : i1 to index
// CHECK:           %[[VAL_12:.*]] = dc.pack %[[VAL_7]], %[[VAL_11]] : index
// CHECK:           hw.output %[[VAL_10]], %[[VAL_12]] : !dc.value<i2>, !dc.value<index>
// CHECK:         }
handshake.func @test_control_merge_data(%arg0 : i2, %arg1 : i2) -> (i2, index) {
  %out, %idx = control_merge %arg0, %arg1 : i2, index
  return %out, %idx : i2, index
}

// CHECK:   hw.module @branch_and_merge(in %[[VAL_0:.*]] : !dc.value<i1>, in %[[VAL_1:.*]] : !dc.token, out out0 : !dc.token, out out1 : !dc.value<index>) {
// CHECK:           %[[VAL_2:.*]] = dc.merge %[[VAL_3:.*]], %[[VAL_4:.*]]
// CHECK:           %[[VAL_5:.*]], %[[VAL_6:.*]] = dc.unpack %[[VAL_2]] : !dc.value<i1>
// CHECK:           %[[VAL_7:.*]], %[[VAL_8:.*]] = dc.unpack %[[VAL_2]] : !dc.value<i1>
// CHECK:           %[[VAL_9:.*]] = arith.index_cast %[[VAL_8]] : i1 to index
// CHECK:           %[[VAL_10:.*]] = dc.pack %[[VAL_7]], %[[VAL_9]] : index
// CHECK:           %[[VAL_11:.*]], %[[VAL_12:.*]] = dc.unpack %[[VAL_0]] : !dc.value<i1>
// CHECK:           %[[VAL_13:.*]] = dc.join %[[VAL_11]], %[[VAL_1]]
// CHECK:           %[[VAL_14:.*]] = dc.pack %[[VAL_13]], %[[VAL_12]] : i1
// CHECK:           %[[VAL_3]], %[[VAL_4]] = dc.branch %[[VAL_14]]
// CHECK:           hw.output %[[VAL_5]], %[[VAL_10]] : !dc.token, !dc.value<index>
// CHECK:         }
handshake.func @branch_and_merge(%0 : i1, %1 : none) -> (none, index) {
  %out, %idx = control_merge %true, %false : none, index
  %true, %false = cond_br %0, %1 : none
  return %out, %idx : none, index
}

<<<<<<< HEAD
// CHECK:   hw.module @datamerge(in %[[VAL_0:.*]] : !dc.value<i1>, in %[[VAL_1:.*]] : !dc.value<i1>, in %[[VAL_2:.*]] : !dc.value<i1>, out out0 : !dc.value<i1>) {
// CHECK:           %[[VAL_3:.*]], %[[VAL_4:.*]] = dc.unpack %[[VAL_0]] : !dc.value<i1>
// CHECK:           %[[VAL_5:.*]], %[[VAL_6:.*]] = dc.unpack %[[VAL_1]] : !dc.value<i1>
// CHECK:           %[[VAL_7:.*]] = dc.merge %[[VAL_3]], %[[VAL_5]]
// CHECK:           %[[VAL_8:.*]], %[[VAL_9:.*]] = dc.unpack %[[VAL_7]] : !dc.value<i1>
// CHECK:           %[[VAL_10:.*]] = arith.select %[[VAL_9]], %[[VAL_4]], %[[VAL_6]] : i1
// CHECK:           %[[VAL_11:.*]] = dc.pack %[[VAL_8]], %[[VAL_10]] : i1
// CHECK:           hw.output %[[VAL_11]] : !dc.value<i1>
// CHECK:         }
handshake.func @datamerge(%arg0 : i1, %arg1 : i1, %arg2 : i1) -> i1 {
  %out = merge %arg0, %arg1 : i1
  return %out : i1
}

// CHECK:   hw.module @nonemerge(in %[[VAL_0:.*]] : !dc.token, in %[[VAL_1:.*]] : !dc.token, out out0 : !dc.token) {
// CHECK:           %[[VAL_2:.*]] = dc.merge %[[VAL_0]], %[[VAL_1]]
// CHECK:           %[[VAL_3:.*]], %[[VAL_4:.*]] = dc.unpack %[[VAL_2]] : !dc.value<i1>
// CHECK:           hw.output %[[VAL_3]] : !dc.token
// CHECK:         }
handshake.func @nonemerge(%arg0 : none, %arg1 : none) -> none {
  %out = merge %arg0, %arg1 : none
  return %out : none
=======
// CHECK-LABEL:   hw.module @pack_unpack(in 
// CHECK-SAME:               %[[VAL_0:.*]] : !dc.value<i32>, in %[[VAL_1:.*]] : !dc.value<i1>, out out0 : !dc.value<i32>, out out1 : !dc.value<i1>) {
// CHECK:           %[[VAL_2:.*]], %[[VAL_3:.*]] = dc.unpack %[[VAL_0]] : !dc.value<i32>
// CHECK:           %[[VAL_4:.*]], %[[VAL_5:.*]] = dc.unpack %[[VAL_1]] : !dc.value<i1>
// CHECK:           %[[VAL_6:.*]] = dc.join %[[VAL_2]], %[[VAL_4]]
// CHECK:           %[[VAL_7:.*]] = dc.pack_data_tuple %[[VAL_3]], %[[VAL_5]] : i32, i1
// CHECK:           %[[VAL_8:.*]] = dc.pack %[[VAL_6]], %[[VAL_7]] : tuple<i32, i1>
// CHECK:           %[[VAL_9:.*]], %[[VAL_10:.*]] = dc.unpack %[[VAL_8]] : !dc.value<tuple<i32, i1>>
// CHECK:           %[[VAL_11:.*]]:2 = dc.unpack_data_tuple %[[VAL_10]] : tuple<i32, i1>
// CHECK:           %[[VAL_12:.*]] = dc.pack %[[VAL_9]], %[[VAL_11]]#0 : i32
// CHECK:           %[[VAL_13:.*]] = dc.pack %[[VAL_9]], %[[VAL_11]]#1 : i1
// CHECK:           hw.output %[[VAL_12]], %[[VAL_13]] : !dc.value<i32>, !dc.value<i1>
// CHECK:         }
handshake.func @pack_unpack(%arg0 : i32, %arg1 : i1) -> (i32, i1) {
  %packed = handshake.pack %arg0, %arg1 : tuple<i32, i1>
  %a, %b = handshake.unpack %packed : tuple<i32, i1>
  return %a, %b : i32, i1
>>>>>>> baf5ed4a
}<|MERGE_RESOLUTION|>--- conflicted
+++ resolved
@@ -178,7 +178,6 @@
   return %out, %idx : none, index
 }
 
-<<<<<<< HEAD
 // CHECK:   hw.module @datamerge(in %[[VAL_0:.*]] : !dc.value<i1>, in %[[VAL_1:.*]] : !dc.value<i1>, in %[[VAL_2:.*]] : !dc.value<i1>, out out0 : !dc.value<i1>) {
 // CHECK:           %[[VAL_3:.*]], %[[VAL_4:.*]] = dc.unpack %[[VAL_0]] : !dc.value<i1>
 // CHECK:           %[[VAL_5:.*]], %[[VAL_6:.*]] = dc.unpack %[[VAL_1]] : !dc.value<i1>
@@ -201,7 +200,8 @@
 handshake.func @nonemerge(%arg0 : none, %arg1 : none) -> none {
   %out = merge %arg0, %arg1 : none
   return %out : none
-=======
+}
+
 // CHECK-LABEL:   hw.module @pack_unpack(in 
 // CHECK-SAME:               %[[VAL_0:.*]] : !dc.value<i32>, in %[[VAL_1:.*]] : !dc.value<i1>, out out0 : !dc.value<i32>, out out1 : !dc.value<i1>) {
 // CHECK:           %[[VAL_2:.*]], %[[VAL_3:.*]] = dc.unpack %[[VAL_0]] : !dc.value<i32>
@@ -219,5 +219,4 @@
   %packed = handshake.pack %arg0, %arg1 : tuple<i32, i1>
   %a, %b = handshake.unpack %packed : tuple<i32, i1>
   return %a, %b : i32, i1
->>>>>>> baf5ed4a
 }