--- conflicted
+++ resolved
@@ -38,108 +38,6 @@
   moore.output
 }
 
-<<<<<<< HEAD
-// CHECK-LABEL: moore.module @structAssign
-moore.module @structAssign(out a : !moore.ref<struct<{a: i32, b: i32}>>) {
-  %x = moore.variable : <i32>
-  %y = moore.variable : <i32>
-  %z = moore.variable : <i32>
-  // CHECK: %0 = moore.constant 4 : i32
-  // CHECK: %1 = moore.read %x
-  // CHECK: %2 = moore.constant 1 : i32
-  // CHECK: %3 = moore.add %1, %2 : i32
-  // CHECK: %4 = moore.struct_create %3, %0 : !moore.i32, !moore.i32 -> struct<{a: i32, b: i32}>
-  // CHECK: %5 = moore.address %4 : <struct<{a: i32, b: i32}>>
-  %ii = moore.variable : <struct<{a: i32, b: i32}>>
-  %0 = moore.constant 4 : i32
-  %1 = moore.conversion %0 : !moore.i32 -> !moore.i32
-  %2 = moore.struct_inject %ii, "b", %1 : !moore.ref<struct<{a: i32, b: i32}>>
-  %3 = moore.read %x : <i32>
-  %4 = moore.constant 1 : i32
-  %5 = moore.add %3, %4 : i32
-  %6 = moore.struct_inject %2, "a", %5 : !moore.ref<struct<{a: i32, b: i32}>>
-  %7 = moore.struct_extract %6, "a" : <struct<{a: i32, b: i32}>> -> i32
-  // CHECK: moore.assign %y, %3 : i32
-  moore.assign %y, %7 : i32
-  %8 = moore.struct_extract %6, "a" : <struct<{a: i32, b: i32}>> -> i32
-  // CHECK: moore.assign %z, %3 : i32
-  moore.assign %z, %8 : i32
-  // CHECK: moore.output %5 : !moore.ref<struct<{a: i32, b: i32}>>
-  moore.output %6 : !moore.ref<struct<{a: i32, b: i32}>>
-}
-
-// CHECK-LABEL: moore.module @structExtractRefLower2Inject
-moore.module @structExtractRefLower2Inject(out a : !moore.ref<struct<{a: i32, b: i32}>>) {
-  // CHECK: %0 = moore.constant 0 : i32
-  // CHECK: %1 = moore.constant 0 : i32
-  // CHECK: %2 = moore.struct_create %0, %1 : !moore.i32, !moore.i32 -> struct<{a: i32, b: i32}>
-  // CHECK: %3 = moore.address %2 : <struct<{a: i32, b: i32}>>
-  // CHECK: %4 = moore.constant 1 : i32
-  // CHECK: %5 = moore.struct_inject %3, "a", %4 : !moore.ref<struct<{a: i32, b: i32}>>
-  // CHECK: moore.output %5 : !moore.ref<struct<{a: i32, b: i32}>>
-  %ii = moore.variable : <struct<{a: i32, b: i32}>>
-  %0 = moore.struct_extract_ref %ii, "a" : <struct<{a: i32, b: i32}>> -> <i32>
-  %1 = moore.constant 1 : i32
-  %2 = moore.conversion %1 : !moore.i32 -> !moore.i32
-  moore.blocking_assign %0, %2 : i32
-  moore.output %ii : !moore.ref<struct<{a: i32, b: i32}>>
-}
-
-// CHECK-LABEL: moore.module @structInjectFold
-moore.module @structInjectFold(out a : !moore.ref<struct<{a: i32, b: i32}>>) {
-  %x = moore.variable : <i32>
-  %y = moore.variable : <i32>
-  %z = moore.variable : <i32>
-  // CHECK: %0 = moore.constant 0 : i32
-  // CHECK: %1 = moore.constant 0 : i32
-  // CHECK: %2 = moore.struct_create %0, %1 : !moore.i32, !moore.i32 -> struct<{a: i32, b: i32}>
-  // CHECK: %3 = moore.address %2 : <struct<{a: i32, b: i32}>>
-  %ii = moore.variable : <struct<{a: i32, b: i32}>>
-  // CHECK: %4 = moore.read %x : <i32>
-  // CHECK: %5 = moore.constant 1 : i32
-  // CHECK: %6 = moore.add %4, %5 : i32
-  // CHECK: %7 = moore.struct_inject %3, "a", %6 : !moore.ref<struct<{a: i32, b: i32}>>
-  %0 = moore.constant 4 : i32
-  %1 = moore.conversion %0 : !moore.i32 -> !moore.i32
-  %2 = moore.struct_inject %ii, "a", %1 : !moore.ref<struct<{a: i32, b: i32}>>
-  %3 = moore.read %x : <i32>
-  %4 = moore.constant 1 : i32
-  %5 = moore.add %3, %4 : i32
-  %6 = moore.struct_inject %2, "a", %5 : !moore.ref<struct<{a: i32, b: i32}>>
-  %7 = moore.struct_extract %6, "a" : <struct<{a: i32, b: i32}>> -> i32
-  // CHECK: moore.assign %y, %6 : i32
-  moore.assign %y, %7 : i32
-  %8 = moore.struct_extract %6, "a" : <struct<{a: i32, b: i32}>> -> i32
-  // CHECK: moore.assign %z, %6 : i32
-  moore.assign %z, %8 : i32
-  // CHECK: moore.output %7 : !moore.ref<struct<{a: i32, b: i32}>>
-  moore.output %6 : !moore.ref<struct<{a: i32, b: i32}>>
-}
-
-// CHECK-LABEL: moore.module @structCreateFold
-moore.module @structCreateFold(in %a : !moore.i1, out b : !moore.i1) {
-    %0 = moore.struct_create %a : !moore.i1 -> struct<{a: i1}>
-    %1 = moore.address %0 : <struct<{a: i1}>>
-    %2 = moore.struct_extract %1, "a" : <struct<{a: i1}>> -> i1
-    // CHECK:  moore.output %a : !moore.i1
-    moore.output %2 : !moore.i1
-  }
-
-// CHECK-LABEL: moore.module @Conversion
-moore.module @Conversion(out a : !moore.ref<struct<{a: i32, b: i32}>>)  {
-  // CHECK: %0 = moore.constant 0 : i64
-  // CHECK: %1 = moore.conversion %0 : !moore.i64 -> !moore.struct<{a: i32, b: i32}>
-  // CHECK: %2 = moore.address %1 : <struct<{a: i32, b: i32}>>
-  // CHECK: %3 = moore.struct_extract %2, "a" : <struct<{a: i32, b: i32}>> -> i32
-  // CHECK: %4 = moore.struct_extract %2, "b" : <struct<{a: i32, b: i32}>> -> i32
-  // CHECK: %5 = moore.struct_create %3, %4 : !moore.i32, !moore.i32 -> struct<{a: i32, b: i32}>
-  // CHECK: %6 = moore.address %5 : <struct<{a: i32, b: i32}>>
-  // CHECK: moore.output %6 : !moore.ref<struct<{a: i32, b: i32}>>
-  %0 = moore.constant 0 : i64
-  %1 = moore.conversion %0 : !moore.i64 -> !moore.struct<{a: i32, b: i32}>
-  %f = moore.variable %1 : <struct<{a: i32, b: i32}>>
-  moore.output %f  : !moore.ref<struct<{a: i32, b: i32}>>
-=======
 // CHECK-LABEL: func.func @StructExtractFold1
 func.func @StructExtractFold1(%arg0: !moore.struct<{a: i17, b: i42}>, %arg1: !moore.i17) -> (!moore.i17) {
   // CHECK-NEXT: return %arg1 : !moore.i17
@@ -171,6 +69,23 @@
   return %4 : !moore.struct<{a: i32, b: i32}>
 }
 
+// CHECK-LABEL: moore.module @structExtractRefLower2Inject
+moore.module @structExtractRefLower2Inject(out a : !moore.ref<struct<{a: i32, b: i32}>>) {
+  // CHECK: %0 = moore.constant 0 : i32
+  // CHECK: %1 = moore.constant 0 : i32
+  // CHECK: %2 = moore.struct_create %0, %1 : !moore.i32, !moore.i32 -> struct<{a: i32, b: i32}>
+  // CHECK: %3 = moore.address %2 : <struct<{a: i32, b: i32}>>
+  // CHECK: %4 = moore.constant 1 : i32
+  // CHECK: %5 = moore.struct_inject %3, "a", %4 : !moore.ref<struct<{a: i32, b: i32}>>
+  // CHECK: moore.output %5 : !moore.ref<struct<{a: i32, b: i32}>>
+  %ii = moore.variable : <struct<{a: i32, b: i32}>>
+  %0 = moore.struct_extract_ref %ii, "a" : <struct<{a: i32, b: i32}>> -> <i32>
+  %1 = moore.constant 1 : i32
+  %2 = moore.conversion %1 : !moore.i32 -> !moore.i32
+  moore.blocking_assign %0, %2 : i32
+  moore.output %ii : !moore.ref<struct<{a: i32, b: i32}>>
+}
+
 // CHECK-LABEL: func.func @StructInjectFold2
 func.func @StructInjectFold2() -> (!moore.struct<{a: i32, b: i32}>) {
   // CHECK-NEXT: [[C42:%.+]] = moore.constant 42
@@ -194,5 +109,4 @@
   %2 = moore.struct_inject %arg0, "a", %0 : struct<{a: i32, b: i32}>, i32
   %3 = moore.struct_inject %2, "a", %1 : struct<{a: i32, b: i32}>, i32
   return %3 : !moore.struct<{a: i32, b: i32}>
->>>>>>> 7ef41080
 }