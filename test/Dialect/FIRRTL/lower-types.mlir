// RUN: circt-opt -pass-pipeline='firrtl.circuit(firrtl-lower-types)' -split-input-file %s | FileCheck %s

firrtl.circuit "TopLevel" {

  // CHECK-LABEL: firrtl.module @Simple
  // CHECK-SAME: %[[SOURCE_VALID_NAME:source_valid]]: [[SOURCE_VALID_TYPE:!firrtl.uint<1>]]
  // CHECK-SAME: %[[SOURCE_READY_NAME:source_ready]]: [[SOURCE_READY_TYPE:!firrtl.flip<uint<1>>]]
  // CHECK-SAME: %[[SOURCE_DATA_NAME:source_data]]: [[SOURCE_DATA_TYPE:!firrtl.uint<64>]]
  // CHECK-SAME: %[[SINK_VALID_NAME:sink_valid]]: [[SINK_VALID_TYPE:!firrtl.flip<uint<1>>]]
  // CHECK-SAME: %[[SINK_READY_NAME:sink_ready]]: [[SINK_READY_TYPE:!firrtl.uint<1>]]
  // CHECK-SAME: %[[SINK_DATA_NAME:sink_data]]: [[SINK_DATA_TYPE:!firrtl.flip<uint<64>>]]
  firrtl.module @Simple(%source: !firrtl.bundle<valid: uint<1>, ready: flip<uint<1>>, data: uint<64>>,
                        %sink: !firrtl.flip<bundle<valid: uint<1>, ready: flip<uint<1>>, data: uint<64>>>) {

    // CHECK-NEXT: firrtl.when %[[SOURCE_VALID_NAME]]
    // CHECK-NEXT:   firrtl.connect %[[SINK_DATA_NAME]], %[[SOURCE_DATA_NAME]] : [[SINK_DATA_TYPE]], [[SOURCE_DATA_TYPE]]
    // CHECK-NEXT:   firrtl.connect %[[SINK_VALID_NAME]], %[[SOURCE_VALID_NAME]] : [[SINK_VALID_TYPE]], [[SOURCE_VALID_TYPE]]
    // CHECK-NEXT:   firrtl.connect %[[SOURCE_READY_NAME]], %[[SINK_READY_NAME]] : [[SOURCE_READY_TYPE]], [[SINK_READY_TYPE]]

    %0 = firrtl.subfield %source("valid") : (!firrtl.bundle<valid: uint<1>, ready: flip<uint<1>>, data: uint<64>>) -> !firrtl.uint<1>
    %1 = firrtl.subfield %source("ready") : (!firrtl.bundle<valid: uint<1>, ready: flip<uint<1>>, data: uint<64>>) -> !firrtl.uint<1>
    %2 = firrtl.subfield %source("data") : (!firrtl.bundle<valid: uint<1>, ready: flip<uint<1>>, data: uint<64>>) -> !firrtl.uint<64>
    %3 = firrtl.subfield %sink("valid") : (!firrtl.flip<bundle<valid: uint<1>, ready: flip<uint<1>>, data: uint<64>>>) -> !firrtl.uint<1>
    %4 = firrtl.subfield %sink("ready") : (!firrtl.flip<bundle<valid: uint<1>, ready: flip<uint<1>>, data: uint<64>>>) -> !firrtl.uint<1>
    %5 = firrtl.subfield %sink("data") : (!firrtl.flip<bundle<valid: uint<1>, ready: flip<uint<1>>, data: uint<64>>>) -> !firrtl.uint<64>
    firrtl.when %0 {
      firrtl.connect %5, %2 : !firrtl.uint<64>, !firrtl.uint<64>
      firrtl.connect %3, %0 : !firrtl.uint<1>, !firrtl.uint<1>
      firrtl.connect %1, %4 : !firrtl.uint<1>, !firrtl.uint<1>
    }
  }

  // CHECK-LABEL: firrtl.module @TopLevel
  // CHECK-SAME: %source_valid: [[SOURCE_VALID_TYPE:!firrtl.uint<1>]]
  // CHECK-SAME: %source_ready: [[SOURCE_READY_TYPE:!firrtl.flip<uint<1>>]]
  // CHECK-SAME: %source_data: [[SOURCE_DATA_TYPE:!firrtl.uint<64>]]
  // CHECK-SAME: %sink_valid: [[SINK_VALID_TYPE:!firrtl.flip<uint<1>>]]
  // CHECK-SAME: %sink_ready: [[SINK_READY_TYPE:!firrtl.uint<1>]]
  // CHECK-SAME: %sink_data: [[SINK_DATA_TYPE:!firrtl.flip<uint<64>>]]
  firrtl.module @TopLevel(%source: !firrtl.bundle<valid: uint<1>, ready: flip<uint<1>>, data: uint<64>>,
                          %sink: !firrtl.flip<bundle<valid: uint<1>, ready: flip<uint<1>>, data: uint<64>>>) {

    // CHECK-NEXT: %inst_source_valid, %inst_source_ready, %inst_source_data, %inst_sink_valid, %inst_sink_ready, %inst_sink_data
    // CHECK-SAME: = firrtl.instance @Simple {name = ""} :
    // CHECK-SAME: !firrtl.flip<uint<1>>, !firrtl.uint<1>, !firrtl.flip<uint<64>>, !firrtl.uint<1>, !firrtl.flip<uint<1>>, !firrtl.uint<64>
    %sourceV, %sinkV = firrtl.instance @Simple {name = ""} : !firrtl.flip<bundle<valid: uint<1>, ready: flip<uint<1>>, data: uint<64>>>, !firrtl.bundle<valid: uint<1>, ready: flip<uint<1>>, data: uint<64>>

    // CHECK-NEXT: firrtl.connect %inst_source_valid, %source_valid
    // CHECK-NEXT: firrtl.connect %source_ready, %inst_source_ready
    // CHECK-NEXT: firrtl.connect %inst_source_data, %source_data
    // CHECK-NEXT: firrtl.connect %sink_valid, %inst_sink_valid
    // CHECK-NEXT: firrtl.connect %inst_sink_ready, %sink_ready
    // CHECK-NEXT: firrtl.connect %sink_data, %inst_sink_data
    firrtl.connect %sourceV, %source : !firrtl.flip<bundle<valid: uint<1>, ready: flip<uint<1>>, data: uint<64>>>, !firrtl.bundle<valid: uint<1>, ready: flip<uint<1>>, data: uint<64>>

    firrtl.connect %sink, %sinkV : !firrtl.flip<bundle<valid: uint<1>, ready: flip<uint<1>>, data: uint<64>>>, !firrtl.bundle<valid: uint<1>, ready: flip<uint<1>>, data: uint<64>>
  }
}

// -----

firrtl.circuit "Recursive" {

  // CHECK-LABEL: firrtl.module @Recursive
  // CHECK-SAME: %[[FLAT_ARG_1_NAME:arg_foo_bar_baz]]: [[FLAT_ARG_1_TYPE:!firrtl.uint<1>]]
  // CHECK-SAME: %[[FLAT_ARG_2_NAME:arg_foo_qux]]: [[FLAT_ARG_2_TYPE:!firrtl.sint<64>]]
  // CHECK-SAME: %[[OUT_1_NAME:out1]]: [[OUT_1_TYPE:!firrtl.flip<uint<1>>]]
  // CHECK-SAME: %[[OUT_2_NAME:out2]]: [[OUT_2_TYPE:!firrtl.flip<sint<64>>]]
  firrtl.module @Recursive(%arg: !firrtl.bundle<foo: bundle<bar: bundle<baz: uint<1>>, qux: sint<64>>>,
                           %out1: !firrtl.flip<uint<1>>, %out2: !firrtl.flip<sint<64>>) {

    // CHECK-NEXT: firrtl.connect %[[OUT_1_NAME]], %[[FLAT_ARG_1_NAME]] : [[OUT_1_TYPE]], [[FLAT_ARG_1_TYPE]]
    // CHECK-NEXT: firrtl.connect %[[OUT_2_NAME]], %[[FLAT_ARG_2_NAME]] : [[OUT_2_TYPE]], [[FLAT_ARG_2_TYPE]]

    %0 = firrtl.subfield %arg("foo") : (!firrtl.bundle<foo: bundle<bar: bundle<baz: uint<1>>, qux: sint<64>>>) -> !firrtl.bundle<bar: bundle<baz: uint<1>>, qux: sint<64>>
    %1 = firrtl.subfield %0("bar") : (!firrtl.bundle<bar: bundle<baz: uint<1>>, qux: sint<64>>) -> !firrtl.bundle<baz: uint<1>>
    %2 = firrtl.subfield %1("baz") : (!firrtl.bundle<baz: uint<1>>) -> !firrtl.uint<1>
    %3 = firrtl.subfield %0("qux") : (!firrtl.bundle<bar: bundle<baz: uint<1>>, qux: sint<64>>) -> !firrtl.sint<64>
    firrtl.connect %out1, %2 : !firrtl.flip<uint<1>>, !firrtl.uint<1>
    firrtl.connect %out2, %3 : !firrtl.flip<sint<64>>, !firrtl.sint<64>
  }

}

// -----

firrtl.circuit "Uniquification" {

  // CHECK-LABEL: firrtl.module @Uniquification
  // CHECK-SAME: %[[FLATTENED_ARG:a_b]]: [[FLATTENED_TYPE:!firrtl.uint<1>]],
  // CHECK-NOT: %[[FLATTENED_ARG]]
  // CHECK-SAME: %[[RENAMED_ARG:a_b.+]]: [[RENAMED_TYPE:!firrtl.uint<1>]]
  // CHECK-SAME: {portNames = ["a_b", "a_b"]}
  firrtl.module @Uniquification(%a: !firrtl.bundle<b: uint<1>>, %a_b: !firrtl.uint<1>) {
  }

}

// -----

firrtl.circuit "Top" {

  // CHECK-LABEL: firrtl.module @Top
  firrtl.module @Top(%in : !firrtl.bundle<a: uint<1>, b: uint<1>>,
                     %out : !firrtl.flip<bundle<a: uint<1>, b: uint<1>>>) {
    // CHECK: firrtl.connect %out_a, %in_a : !firrtl.flip<uint<1>>, !firrtl.uint<1>
    // CHECK: firrtl.connect %out_b, %in_b : !firrtl.flip<uint<1>>, !firrtl.uint<1>
    firrtl.connect %out, %in : !firrtl.flip<bundle<a: uint<1>, b: uint<1>>>, !firrtl.bundle<a: uint<1>, b: uint<1>>
  }

}

// -----

firrtl.circuit "Foo" {
  // CHECK-LABEL: firrtl.module @Foo
  // CHECK-SAME: %[[FLAT_ARG_INPUT_NAME:a_b_c]]: [[FLAT_ARG_INPUT_TYPE:!firrtl.uint<1>]]
  // CHECK-SAME: %[[FLAT_ARG_OUTPUT_NAME:b_b_c]]: [[FLAT_ARG_OUTPUT_TYPE:!firrtl.flip<uint<1>>]]
  firrtl.module @Foo(%a: !firrtl.bundle<b: bundle<c: uint<1>>>, %b: !firrtl.flip<bundle<b: bundle<c: uint<1>>>>) {
    // CHECK: firrtl.connect %[[FLAT_ARG_OUTPUT_NAME]], %[[FLAT_ARG_INPUT_NAME]] : [[FLAT_ARG_OUTPUT_TYPE]], [[FLAT_ARG_INPUT_TYPE]]
    firrtl.connect %b, %a : !firrtl.flip<bundle<b: bundle<c: uint<1>>>>, !firrtl.bundle<b: bundle<c: uint<1>>>
  }
}

// -----

// COM: Test lower of a 1-read 1-write aggregate memory
//
// COM: circuit Foo :
// COM:   module Foo :
// COM:     input clock: Clock
// COM:     input rAddr: UInt<4>
// COM:     input rEn: UInt<1>
// COM:     output rData: {a: UInt<8>, b: UInt<8>}
// COM:     input wAddr: UInt<4>
// COM:     input wEn: UInt<1>
// COM:     input wMask: {a: UInt<1>, b: UInt<1>}
// COM:     input wData: {a: UInt<8>, b: UInt<8>}
// COM:
// COM:     mem memory:
// COM:       data-type => {a: UInt<8>, b: UInt<8>}
// COM:       depth => 16
// COM:       reader => r
// COM:       writer => w
// COM:       read-latency => 0
// COM:       write-latency => 1
// COM:       read-under-write => undefined
// COM:
// COM:     memory.r.clk <= clock
// COM:     memory.r.en <= rEn
// COM:     memory.r.addr <= rAddr
// COM:     rData <= memory.r.data
// COM:
// COM:     memory.w.clk <= clock
// COM:     memory.w.en <= wEn
// COM:     memory.w.addr <= wAddr
// COM:     memory.w.mask <= wMask
// COM:     memory.w.data <= wData

firrtl.circuit "Foo" {

  // CHECK-LABEL: firrtl.module @Foo
  firrtl.module @Foo(%clock: !firrtl.clock, %rAddr: !firrtl.uint<4>, %rEn: !firrtl.uint<1>, %rData: !firrtl.flip<bundle<a: uint<8>, b: uint<8>>>, %wAddr: !firrtl.uint<4>, %wEn: !firrtl.uint<1>, %wMask: !firrtl.bundle<a: uint<1>, b: uint<1>>, %wData: !firrtl.bundle<a: uint<8>, b: uint<8>>) {
    %memory_r, %memory_w = firrtl.mem Undefined {depth = 16 : i64, name = "memory", portNames = ["r", "w"], readLatency = 0 : i32, writeLatency = 1 : i32} : !firrtl.flip<bundle<addr: uint<4>, en: uint<1>, clk: clock, data: flip<bundle<a: uint<8>, b: uint<8>>>>>, !firrtl.flip<bundle<addr: uint<4>, en: uint<1>, clk: clock, data: bundle<a: uint<8>, b: uint<8>>, mask: bundle<a: uint<1>, b: uint<1>>>>
    %0 = firrtl.subfield %memory_r("clk") : (!firrtl.flip<bundle<addr: uint<4>, en: uint<1>, clk: clock, data: flip<bundle<a: uint<8>, b: uint<8>>>>>) -> !firrtl.clock
    firrtl.connect %0, %clock : !firrtl.clock, !firrtl.clock
    %1 = firrtl.subfield %memory_r("en") : (!firrtl.flip<bundle<addr: uint<4>, en: uint<1>, clk: clock, data: flip<bundle<a: uint<8>, b: uint<8>>>>>) -> !firrtl.uint<1>
    firrtl.connect %1, %rEn : !firrtl.uint<1>, !firrtl.uint<1>
    %2 = firrtl.subfield %memory_r("addr") : (!firrtl.flip<bundle<addr: uint<4>, en: uint<1>, clk: clock, data: flip<bundle<a: uint<8>, b: uint<8>>>>>) -> !firrtl.uint<4>
    firrtl.connect %2, %rAddr : !firrtl.uint<4>, !firrtl.uint<4>
    %3 = firrtl.subfield %memory_r("data") : (!firrtl.flip<bundle<addr: uint<4>, en: uint<1>, clk: clock, data: flip<bundle<a: uint<8>, b: uint<8>>>>>) -> !firrtl.bundle<a: uint<8>, b: uint<8>>
    firrtl.connect %rData, %3 : !firrtl.flip<bundle<a: uint<8>, b: uint<8>>>, !firrtl.bundle<a: uint<8>, b: uint<8>>
    %4 = firrtl.subfield %memory_w("clk") : (!firrtl.flip<bundle<addr: uint<4>, en: uint<1>, clk: clock, data: bundle<a: uint<8>, b: uint<8>>, mask: bundle<a: uint<1>, b: uint<1>>>>) -> !firrtl.clock
    firrtl.connect %4, %clock : !firrtl.clock, !firrtl.clock
    %5 = firrtl.subfield %memory_w("en") : (!firrtl.flip<bundle<addr: uint<4>, en: uint<1>, clk: clock, data: bundle<a: uint<8>, b: uint<8>>, mask: bundle<a: uint<1>, b: uint<1>>>>) -> !firrtl.uint<1>
    firrtl.connect %5, %wEn : !firrtl.uint<1>, !firrtl.uint<1>
    %6 = firrtl.subfield %memory_w("addr") : (!firrtl.flip<bundle<addr: uint<4>, en: uint<1>, clk: clock, data: bundle<a: uint<8>, b: uint<8>>, mask: bundle<a: uint<1>, b: uint<1>>>>) -> !firrtl.uint<4>
    firrtl.connect %6, %wAddr : !firrtl.uint<4>, !firrtl.uint<4>
    %7 = firrtl.subfield %memory_w("mask") : (!firrtl.flip<bundle<addr: uint<4>, en: uint<1>, clk: clock, data: bundle<a: uint<8>, b: uint<8>>, mask: bundle<a: uint<1>, b: uint<1>>>>) -> !firrtl.bundle<a: uint<1>, b: uint<1>>
    firrtl.connect %7, %wMask : !firrtl.bundle<a: uint<1>, b: uint<1>>, !firrtl.bundle<a: uint<1>, b: uint<1>>
    %8 = firrtl.subfield %memory_w("data") : (!firrtl.flip<bundle<addr: uint<4>, en: uint<1>, clk: clock, data: bundle<a: uint<8>, b: uint<8>>, mask: bundle<a: uint<1>, b: uint<1>>>>) -> !firrtl.bundle<a: uint<8>, b: uint<8>>
    firrtl.connect %8, %wData : !firrtl.bundle<a: uint<8>, b: uint<8>>, !firrtl.bundle<a: uint<8>, b: uint<8>>

    // COM: ---------------------------------------------------------------------------------
    // COM: Split memory "a" should exist
    // CHECK: %[[MEMORY_A_R:.+]], %[[MEMORY_A_W:.+]] = firrtl.mem {{.+}} data: uint<8>, mask: uint<1>
    // COM: ---------------------------------------------------------------------------------
    // COM: Read port
    // CHECK-DAG: %[[MEMORY_A_R_ADDR:.+]] = firrtl.subfield %[[MEMORY_A_R]]("addr")
    // CHECK-DAG: %[[MEMORY_R_ADDR:.+]] = firrtl.wire
    // CHECK: firrtl.connect %[[MEMORY_A_R_ADDR]], %[[MEMORY_R_ADDR]]
    // CHECK-DAG: %[[MEMORY_A_R_EN:.+]] = firrtl.subfield %[[MEMORY_A_R]]("en")
    // CHECK-DAG: %[[MEMORY_R_EN:.+]] = firrtl.wire
    // CHECK: firrtl.connect %[[MEMORY_A_R_EN]], %[[MEMORY_R_EN]]
    // CHECK-DAG: %[[MEMORY_A_R_CLK:.+]] = firrtl.subfield %[[MEMORY_A_R]]("clk")
    // CHECK-DAG: %[[MEMORY_R_CLK:.+]] = firrtl.wire
    // CHECK: firrtl.connect %[[MEMORY_A_R_CLK]], %[[MEMORY_R_CLK]]
    // CHECK: %[[MEMORY_A_R_DATA:.+]] = firrtl.subfield %[[MEMORY_A_R]]("data")
    // COM: ---------------------------------------------------------------------------------
    // COM: Write Port
    // CHECK-DAG: %[[MEMORY_A_W_ADDR:.+]] = firrtl.subfield %[[MEMORY_A_W]]("addr")
    // CHECK-DAG: %[[MEMORY_W_ADDR:.+]] = firrtl.wire
    // CHECK: firrtl.connect %[[MEMORY_A_W_ADDR]], %[[MEMORY_W_ADDR]]
    // CHECK-DAG: %[[MEMORY_A_W_EN:.+]] = firrtl.subfield %[[MEMORY_A_W]]("en")
    // CHECK-DAG: %[[MEMORY_W_EN:.+]] = firrtl.wire
    // CHECK: firrtl.connect %[[MEMORY_A_W_EN]], %[[MEMORY_W_EN]]
    // CHECK-DAG: %[[MEMORY_A_W_CLK:.+]] = firrtl.subfield %[[MEMORY_A_W]]("clk")
    // CHECK-DAG: %[[MEMORY_W_CLK:.+]] = firrtl.wire
    // CHECK: firrtl.connect %[[MEMORY_A_W_CLK]], %[[MEMORY_W_CLK]]
    // CHECK: %[[MEMORY_A_W_DATA:.+]] = firrtl.subfield %[[MEMORY_A_W]]("data")
    // CHECK: %[[MEMORY_A_W_MASK:.+]] = firrtl.subfield %[[MEMORY_A_W]]("mask")
    // COM: ---------------------------------------------------------------------------------
    // COM: Split memory "b" should exist
    // CHECK: %[[MEMORY_B_R:.+]], %[[MEMORY_B_W:.+]] = firrtl.mem {{.+}} data: uint<8>, mask: uint<1>
    // COM: ---------------------------------------------------------------------------------
    // COM: Read port
    // CHECK: %[[MEMORY_B_R_ADDR:.+]] = firrtl.subfield %[[MEMORY_B_R]]("addr")
    // CHECK: firrtl.connect %[[MEMORY_B_R_ADDR]], %[[MEMORY_R_ADDR]]
    // CHECK: %[[MEMORY_B_R_EN:.+]] = firrtl.subfield %[[MEMORY_B_R]]("en")
    // CHECK: firrtl.connect %[[MEMORY_B_R_EN]], %[[MEMORY_R_EN]]
    // CHECK: %[[MEMORY_B_R_CLK:.+]] = firrtl.subfield %[[MEMORY_B_R]]("clk")
    // CHECK: firrtl.connect %[[MEMORY_B_R_CLK]], %[[MEMORY_R_CLK]]
    // CHECK: %[[MEMORY_B_R_DATA:.+]] = firrtl.subfield %[[MEMORY_B_R]]("data")
    // COM: ---------------------------------------------------------------------------------
    // COM: Write port
    // CHECK: %[[MEMORY_B_W_ADDR:.+]] = firrtl.subfield %[[MEMORY_B_W]]("addr")
    // CHECK: firrtl.connect %[[MEMORY_B_W_ADDR]], %[[MEMORY_W_ADDR]]
    // CHECK: %[[MEMORY_B_W_EN:.+]] = firrtl.subfield %[[MEMORY_B_W]]("en")
    // CHECK: firrtl.connect %[[MEMORY_B_W_EN]], %[[MEMORY_W_EN]]
    // CHECK: %[[MEMORY_B_W_CLK:.+]] = firrtl.subfield %[[MEMORY_B_W]]("clk")
    // CHECK: firrtl.connect %[[MEMORY_B_W_CLK]], %[[MEMORY_W_CLK]]
    // CHECK: %[[MEMORY_B_W_DATA:.+]] = firrtl.subfield %[[MEMORY_B_W]]("data")
    // CHECK: %[[MEMORY_B_W_MASK:.+]] = firrtl.subfield %[[MEMORY_B_W]]("mask")
    // COM: ---------------------------------------------------------------------------------
    // COM: Connections to module ports
    // CHECK: firrtl.connect %[[MEMORY_R_CLK]], %clock
    // CHECK: firrtl.connect %[[MEMORY_R_EN]], %rEn
    // CHECK: firrtl.connect %[[MEMORY_R_ADDR]], %rAddr
    // CHECK: firrtl.connect %rData_a, %[[MEMORY_A_R_DATA]]
    // CHECK: firrtl.connect %rData_b, %[[MEMORY_B_R_DATA]]
    // CHECK: firrtl.connect %[[MEMORY_W_CLK]], %clock
    // CHECK: firrtl.connect %[[MEMORY_W_EN]], %wEn
    // CHECK: firrtl.connect %[[MEMORY_W_ADDR]], %wAddr
    // CHECK: firrtl.connect %[[MEMORY_A_W_MASK]], %wMask_a
    // CHECK: firrtl.connect %[[MEMORY_B_W_MASK]], %wMask_b
    // CHECK: firrtl.connect %[[MEMORY_A_W_DATA]], %wData_a
    // CHECK: firrtl.connect %[[MEMORY_B_W_DATA]], %wData_b

  }
}

// -----

// COM: Test that a memory with a readwrite port is split into 1r1w
//
// circuit Foo:
//  module Foo:
//    input clock: Clock
//    input rwEn: UInt<1>
//    input rwMode: UInt<1>
//    input rwAddr: UInt<4>
//    input rwMask: UInt<1>
//    input rwDataIn: UInt<8>
//    output rwDataOut: UInt<8>
//
//    mem memory:
//      data-type => UInt<8>
//      depth => 16
//      readwriter => rw
//      read-latency => 0
//      write-latency => 1
//      read-under-write => undefined
//
//    memory.rw.clk <= clock
//    memory.rw.en <= rwEn
//    memory.rw.addr <= rwAddr
//    memory.rw.wmode <= rwMode
//    memory.rw.wmask <= rwMask
//    memory.rw.wdata <= rwDataIn
//    rwDataOut <= memory.rw.rdata

firrtl.circuit "MemoryRWSplit" {
  firrtl.module @MemoryRWSplit(%clock: !firrtl.clock, %rwEn: !firrtl.uint<1>, %rwMode: !firrtl.uint<1>, %rwAddr: !firrtl.uint<4>, %rwMask: !firrtl.uint<1>, %rwDataIn: !firrtl.uint<8>, %rwDataOut: !firrtl.flip<uint<8>>) {
    %memory_rw = firrtl.mem Undefined {depth = 16 : i64, name = "memory", portNames = ["rw"], readLatency = 0 : i32, writeLatency = 1 : i32} : !firrtl.flip<bundle<addr: uint<4>, en: uint<1>, clk: clock, wmode: uint<1>, rdata: flip<uint<8>>, wdata: uint<8>, wmask: uint<1>>>
    %0 = firrtl.subfield %memory_rw("clk") : (!firrtl.flip<bundle<addr: uint<4>, en: uint<1>, clk: clock, wmode: uint<1>, rdata: flip<uint<8>>, wdata: uint<8>, wmask: uint<1>>>) -> !firrtl.clock
    firrtl.connect %0, %clock : !firrtl.clock, !firrtl.clock
    %1 = firrtl.subfield %memory_rw("en") : (!firrtl.flip<bundle<addr: uint<4>, en: uint<1>, clk: clock, wmode: uint<1>, rdata: flip<uint<8>>, wdata: uint<8>, wmask: uint<1>>>) -> !firrtl.uint<1>
    firrtl.connect %1, %rwEn : !firrtl.uint<1>, !firrtl.uint<1>
    %2 = firrtl.subfield %memory_rw("addr") : (!firrtl.flip<bundle<addr: uint<4>, en: uint<1>, clk: clock, wmode: uint<1>, rdata: flip<uint<8>>, wdata: uint<8>, wmask: uint<1>>>) -> !firrtl.uint<4>
    firrtl.connect %2, %rwAddr : !firrtl.uint<4>, !firrtl.uint<4>
    %3 = firrtl.subfield %memory_rw("wmode") : (!firrtl.flip<bundle<addr: uint<4>, en: uint<1>, clk: clock, wmode: uint<1>, rdata: flip<uint<8>>, wdata: uint<8>, wmask: uint<1>>>) -> !firrtl.uint<1>
    firrtl.connect %3, %rwMode : !firrtl.uint<1>, !firrtl.uint<1>
    %4 = firrtl.subfield %memory_rw("wmask") : (!firrtl.flip<bundle<addr: uint<4>, en: uint<1>, clk: clock, wmode: uint<1>, rdata: flip<uint<8>>, wdata: uint<8>, wmask: uint<1>>>) -> !firrtl.uint<1>
    firrtl.connect %4, %rwMask : !firrtl.uint<1>, !firrtl.uint<1>
    %5 = firrtl.subfield %memory_rw("wdata") : (!firrtl.flip<bundle<addr: uint<4>, en: uint<1>, clk: clock, wmode: uint<1>, rdata: flip<uint<8>>, wdata: uint<8>, wmask: uint<1>>>) -> !firrtl.uint<8>
    firrtl.connect %5, %rwDataIn : !firrtl.uint<8>, !firrtl.uint<8>
    %6 = firrtl.subfield %memory_rw("rdata") : (!firrtl.flip<bundle<addr: uint<4>, en: uint<1>, clk: clock, wmode: uint<1>, rdata: flip<uint<8>>, wdata: uint<8>, wmask: uint<1>>>) -> !firrtl.uint<8>
    firrtl.connect %rwDataOut, %6 : !firrtl.flip<uint<8>>, !firrtl.uint<8>
  }

  // CHECK-LABEL: firrtl.module @MemoryRWSplit
  // COM: ---------------------------------------------------------------------------------
  // COM: The read write port, "rw", was split into "rw_r" and "rw_w"
  // CHECK: %memory_rw_r, %memory_rw_w = firrtl.mem
  // COM:   - port names are updated correctly
  // CHECK-SAME: portNames = ["rw_r", "rw_w"]
  // COM:   - the types are correct for read and write ports
  // CHECK-SAME: !firrtl.flip<bundle<addr: uint<4>, en: uint<1>, clk: clock, data: flip<uint<8>>>>, !firrtl.flip<bundle<addr: uint<4>, en: uint<1>, clk: clock, data: uint<8>, mask: uint<1>>>
  // COM: ---------------------------------------------------------------------------------
  // COM: Read port is hooked up correctly
  // COM:   - address is "rw_addr"
  // CHECK: %memory_rw_addr = firrtl.wire
  // CHECK: %[[R_ADDR:.+]] = firrtl.subfield %memory_rw_r("addr")
  // CHECK: firrtl.connect %[[R_ADDR]], %memory_rw_addr
  // COM:   - enable is "rw_en && !rw_wmode"
  // CHECK: %memory_rw_en = firrtl.wire
  // CHECK: %memory_rw_wmode = firrtl.wire
  // CHECK: %[[NOT_WRITE:.+]] = firrtl.not %memory_rw_wmode
  // CHECK: %[[EN_AND_NOT_WRITE:.+]] = firrtl.and %memory_rw_en, %[[NOT_WRITE]]
  // CHECK: %[[R_EN:.+]] = firrtl.subfield %memory_rw_r("en")
  // CHECK: firrtl.connect %[[R_EN]], %[[EN_AND_NOT_WRITE]]
  // COM:   - clk is "rw_clk"
  // CHECK: %memory_rw_clk = firrtl.wire
  // CHECK: %[[R_CLK:.+]] = firrtl.subfield %memory_rw_r("clk")
  // CHECK: firrtl.connect %[[R_CLK]], %memory_rw_clk
  // COM:   - data has a reference
  // CHECK: %[[R_DATA:.+]] = firrtl.subfield %memory_rw_r("data")
  // COM: ---------------------------------------------------------------------------------
  // COM: Write port is hooked up correctly.
  // COM:   - address is "rw_addr"
  // CHECK: %[[W_ADDR:.+]] = firrtl.subfield %memory_rw_w("addr")
  // CHECK: firrtl.connect %[[W_ADDR]], %memory_rw_addr
  // COM:   - enable is "rw_en && rw_wmode"
  // CHECK: %[[EN_AND_WRITE:.+]] = firrtl.and %memory_rw_en, %memory_rw_wmode
  // CHECK: %[[W_EN:.+]] = firrtl.subfield %memory_rw_w("en")
  // CHECK: firrtl.connect %[[W_EN]], %[[EN_AND_WRITE]]
  // COM:   - clk is "rw_clk"
  // CHECK: %[[W_CLK:.+]] = firrtl.subfield %memory_rw_w("clk")
  // CHECK: firrtl.connect %[[W_CLK]], %memory_rw_clk
  // COM:   - data has a reference
  // CHECK: %[[W_DATA:.+]] = firrtl.subfield %memory_rw_w("data")
  // COM:   - mask has a reference
  // CHECK: %[[W_MASK:.+]] = firrtl.subfield %memory_rw_w("mask")
  // COM: ---------------------------------------------------------------------------------
  // COM: Check that the lowering is worked.
  // CHECK: firrtl.connect %memory_rw_clk, %clock
  // CHECK: firrtl.connect %memory_rw_en, %rwEn
  // CHECK: firrtl.connect %memory_rw_addr, %rwAddr
  // CHECK: firrtl.connect %memory_rw_wmode, %rwMode
  // CHECK: firrtl.connect %[[W_MASK]], %rwMask
  // CHECK: firrtl.connect %[[W_DATA]], %rwDataIn
  // CHECK: firrtl.connect %rwDataOut, %[[R_DATA]]
}

// -----

firrtl.circuit "MemoryRWSplitUnique" {
  firrtl.module @MemoryRWSplitUnique() {
    %memory_rw, %memory_rw_r, %memory_rw_w = firrtl.mem Undefined {depth = 16 : i64, name = "memory", portNames = ["rw", "rw_r", "rw_w"], readLatency = 0 : i32, writeLatency = 1 : i32} : !firrtl.flip<bundle<addr: uint<4>, en: uint<1>, clk: clock, wmode: uint<1>, rdata: flip<uint<8>>, wdata: uint<8>, wmask: uint<1>>>, !firrtl.flip<bundle<addr: uint<4>, en: uint<1>, clk: clock, data: flip<uint<8>>>>, !firrtl.flip<bundle<addr: uint<4>, en: uint<1>, clk: clock, data: uint<8>, mask: uint<1>>>
  }

  // CHECK-LABEL: firrtl.module @MemoryRWSplitUnique
  // CHECK: %memory_rw_r, %memory_rw_w, %memory_rw_r0, %memory_rw_w0 = firrtl.mem
  // COM:   - port names are updated correctly
  // CHECK-SAME: portNames = ["rw_r", "rw_w", "rw_r0", "rw_w0"]

}

// -----
// https://github.com/llvm/circt/issues/593

module  {
  firrtl.circuit "top_mod" {
    firrtl.module @mod_2(%clock: !firrtl.clock, %inp_a: !firrtl.bundle<inp_d: uint<14>>) {
    }
    firrtl.module @top_mod(%clock: !firrtl.clock) {
      %U0_clock, %U0_inp_a = firrtl.instance @mod_2 {name = "U0"} : !firrtl.flip<clock>, !firrtl.flip<bundle<inp_d: uint<14>>>
      %0 = firrtl.invalidvalue : !firrtl.clock
      firrtl.connect %U0_clock, %0 : !firrtl.flip<clock>, !firrtl.clock
      %1 = firrtl.invalidvalue : !firrtl.bundle<inp_d: uint<14>>
      firrtl.connect %U0_inp_a, %1 : !firrtl.flip<bundle<inp_d: uint<14>>>, !firrtl.bundle<inp_d: uint<14>>
    }
  }
}

//CHECK-LABEL: module  {
//CHECK-NEXT:   firrtl.circuit "top_mod" {
//CHECK-NEXT:     firrtl.module @mod_2(%clock: !firrtl.clock, %inp_a_inp_d: !firrtl.uint<14>) {
//CHECK-NEXT:     }
//CHECK-NEXT:    firrtl.module @top_mod(%clock: !firrtl.clock) {
//CHECK-NEXT:      %U0_clock, %U0_inp_a_inp_d = firrtl.instance @mod_2 {name = "U0"} : !firrtl.flip<clock>, !firrtl.flip<uint<14>>
//CHECK-NEXT:      %0 = firrtl.invalidvalue : !firrtl.clock
//CHECK-NEXT:      firrtl.connect %U0_clock, %0 : !firrtl.flip<clock>, !firrtl.clock
//CHECK-NEXT:      %1 = firrtl.invalidvalue : !firrtl.uint<14>
//CHECK-NEXT:      firrtl.connect %U0_inp_a_inp_d, %1 : !firrtl.flip<uint<14>>, !firrtl.uint<14>
//CHECK-NEXT:    }
//CHECK-NEXT:  }
//CHECK-NEXT:}

// -----
// https://github.com/llvm/circt/issues/661

// COM: This test is just checking that the following doesn't error.
module  {
  firrtl.circuit "Issue661" {
    // CHECK-LABEL: firrtl.module @Issue661
    firrtl.module @Issue661(%clock: !firrtl.clock) {
      %head_MPORT_2, %head_MPORT_6 = firrtl.mem Undefined {depth = 20 : i64, name = "head", portNames = ["MPORT_2", "MPORT_6"], readLatency = 0 : i32, writeLatency = 1 : i32}
      : !firrtl.flip<bundle<addr: uint<5>, en: uint<1>, clk: clock, data: uint<5>, mask: uint<1>>>,
        !firrtl.flip<bundle<addr: uint<5>, en: uint<1>, clk: clock, data: uint<5>, mask: uint<1>>>
      %127 = firrtl.subfield %head_MPORT_6("clk") : (!firrtl.flip<bundle<addr: uint<5>, en: uint<1>, clk: clock, data: uint<5>, mask: uint<1>>>) -> !firrtl.clock
    }
  }
}

firrtl.circuit "RegBundle" {
    // CHECK-LABEL: firrtl.module @RegBundle(%a_a: !firrtl.uint<1>, %clk: !firrtl.clock, %b_a: !firrtl.flip<uint<1>>) {
    firrtl.module @RegBundle(%a: !firrtl.bundle<a: uint<1>>, %clk: !firrtl.clock, %b: !firrtl.flip<bundle<a: uint<1>>>) {
      // CHECK-NEXT: %x_a = firrtl.reg %clk : (!firrtl.clock) -> !firrtl.uint<1>
      // CHECK-NEXT: firrtl.connect %x_a, %a_a : !firrtl.uint<1>, !firrtl.uint<1>
      // CHECK-NEXT: firrtl.connect %b_a, %x_a : !firrtl.flip<uint<1>>, !firrtl.uint<1>
      %x = firrtl.reg %clk {name = "x"} : (!firrtl.clock) -> !firrtl.bundle<a: uint<1>>
      %0 = firrtl.subfield %x("a") : (!firrtl.bundle<a: uint<1>>) -> !firrtl.uint<1>
      %1 = firrtl.subfield %a("a") : (!firrtl.bundle<a: uint<1>>) -> !firrtl.uint<1>
      firrtl.connect %0, %1 : !firrtl.uint<1>, !firrtl.uint<1>
      %2 = firrtl.subfield %b("a") : (!firrtl.flip<bundle<a: uint<1>>>) -> !firrtl.uint<1>
      %3 = firrtl.subfield %x("a") : (!firrtl.bundle<a: uint<1>>) -> !firrtl.uint<1>
      firrtl.connect %2, %3 : !firrtl.uint<1>, !firrtl.uint<1>
    }
}

// -----

firrtl.circuit "RegBundleWithBulkConnect" {
    // CHECK-LABEL: firrtl.module @RegBundleWithBulkConnect(%a_a: !firrtl.uint<1>, %clk: !firrtl.clock, %b_a: !firrtl.flip<uint<1>>) {
    firrtl.module @RegBundleWithBulkConnect(%a: !firrtl.bundle<a: uint<1>>, %clk: !firrtl.clock, %b: !firrtl.flip<bundle<a: uint<1>>>) {
      // CHECK-NEXT: %x_a = firrtl.reg %clk : (!firrtl.clock) -> !firrtl.uint<1>
      // CHECK-NEXT: firrtl.connect %x_a, %a_a : !firrtl.uint<1>, !firrtl.uint<1>
      // CHECK-NEXT: firrtl.connect %b_a, %x_a : !firrtl.flip<uint<1>>, !firrtl.uint<1>
      %x = firrtl.reg %clk {name = "x"} : (!firrtl.clock) -> !firrtl.bundle<a: uint<1>>
      firrtl.connect %x, %a : !firrtl.bundle<a: uint<1>>, !firrtl.bundle<a: uint<1>>
      firrtl.connect %b, %x : !firrtl.flip<bundle<a: uint<1>>>, !firrtl.bundle<a: uint<1>>
    }
}

// -----

firrtl.circuit "WireBundle" {
    // CHECK-LABEL: firrtl.module @WireBundle(%a_a: !firrtl.uint<1>,  %b_a: !firrtl.flip<uint<1>>) {
    firrtl.module @WireBundle(%a: !firrtl.bundle<a: uint<1>>,  %b: !firrtl.flip<bundle<a: uint<1>>>) {
      // CHECK-NEXT: %x_a = firrtl.wire  : !firrtl.uint<1>
      // CHECK-NEXT: firrtl.connect %x_a, %a_a : !firrtl.uint<1>, !firrtl.uint<1>
      // CHECK-NEXT: firrtl.connect %b_a, %x_a : !firrtl.flip<uint<1>>, !firrtl.uint<1>
      %x = firrtl.wire : !firrtl.bundle<a: uint<1>>
      %0 = firrtl.subfield %x("a") : (!firrtl.bundle<a: uint<1>>) -> !firrtl.uint<1>
      %1 = firrtl.subfield %a("a") : (!firrtl.bundle<a: uint<1>>) -> !firrtl.uint<1>
      firrtl.connect %0, %1 : !firrtl.uint<1>, !firrtl.uint<1>
      %2 = firrtl.subfield %b("a") : (!firrtl.flip<bundle<a: uint<1>>>) -> !firrtl.uint<1>
      %3 = firrtl.subfield %x("a") : (!firrtl.bundle<a: uint<1>>) -> !firrtl.uint<1>
      firrtl.connect %2, %3 : !firrtl.uint<1>, !firrtl.uint<1>
    }
}

// -----

firrtl.circuit "WireBundlesWithBulkConnect" {
  // CHECK-LABEL: firrtl.module @WireBundlesWithBulkConnect
  firrtl.module @WireBundlesWithBulkConnect(%source: !firrtl.bundle<valid: uint<1>, ready: flip<uint<1>>, data: uint<64>>,
                             %sink: !firrtl.flip<bundle<valid: uint<1>, ready: flip<uint<1>>, data: uint<64>>>) {
    // CHECK: %w_valid = firrtl.wire  : !firrtl.uint<1>
    // CHECK: %w_ready = firrtl.wire  : !firrtl.uint<1>
    // CHECK: %w_data = firrtl.wire  : !firrtl.uint<64>
    %w = firrtl.wire : !firrtl.bundle<valid: uint<1>, ready: flip<uint<1>>, data: uint<64>>
    // CHECK: firrtl.connect %w_valid, %source_valid : !firrtl.uint<1>, !firrtl.uint<1>
    // CHECK: firrtl.connect %source_ready, %w_ready : !firrtl.flip<uint<1>>, !firrtl.uint<1>
    // CHECK: firrtl.connect %w_data, %source_data : !firrtl.uint<64>, !firrtl.uint<64>
    firrtl.connect %w, %source : !firrtl.bundle<valid: uint<1>, ready: flip<uint<1>>, data: uint<64>>, !firrtl.bundle<valid: uint<1>, ready: flip<uint<1>>, data: uint<64>>
    // CHECK: firrtl.connect %sink_valid, %w_valid : !firrtl.flip<uint<1>>, !firrtl.uint<1>
    // CHECK: firrtl.connect %w_ready, %sink_ready : !firrtl.uint<1>, !firrtl.uint<1>
    // CHECK: firrtl.connect %sink_data, %w_data : !firrtl.flip<uint<64>>, !firrtl.uint<64>
    firrtl.connect %sink, %w : !firrtl.flip<bundle<valid: uint<1>, ready: flip<uint<1>>, data: uint<64>>>, !firrtl.bundle<valid: uint<1>, ready: flip<uint<1>>, data: uint<64>>
  }
}

// -----
// COM: Test vector lowering
firrtl.circuit "LowerVectors" {
  firrtl.module @LowerVectors(%a: !firrtl.vector<uint<1>, 2>, %b: !firrtl.flip<vector<uint<1>, 2>>) {
    firrtl.connect %b, %a: !firrtl.flip<vector<uint<1>, 2>>, !firrtl.vector<uint<1>, 2>
  }
  // CHECK-LABEL: firrtl.module @LowerVectors(%a_0: !firrtl.uint<1>, %a_1: !firrtl.uint<1>, %b_0: !firrtl.flip<uint<1>>, %b_1: !firrtl.flip<uint<1>>)
  // CHECK: firrtl.connect %b_0, %a_0
  // CHECK: firrtl.connect %b_1, %a_1
}

// -----

// COM: Test vector of bundles lowering
firrtl.circuit "LowerVectorsOfBundles" {
  // CHECK-LABEL: firrtl.module @LowerVectorsOfBundles(%in_0_a: !firrtl.uint<1>, %in_0_b: !firrtl.flip<uint<1>>, %in_1_a: !firrtl.uint<1>, %in_1_b: !firrtl.flip<uint<1>>, %out_0_a: !firrtl.flip<uint<1>>, %out_0_b: !firrtl.uint<1>, %out_1_a: !firrtl.flip<uint<1>>, %out_1_b: !firrtl.uint<1>) {
  firrtl.module @LowerVectorsOfBundles(%in: !firrtl.vector<bundle<a : uint<1>, b : flip<uint<1>>>, 2>,
                                       %out: !firrtl.flip<vector<bundle<a : uint<1>, b : flip<uint<1>>>, 2>>) {
    // CHECK: firrtl.connect %out_0_a, %in_0_a : !firrtl.flip<uint<1>>, !firrtl.uint<1>
    // CHECK: firrtl.connect %in_0_b, %out_0_b : !firrtl.flip<uint<1>>, !firrtl.uint<1>
    // CHECK: firrtl.connect %out_1_a, %in_1_a : !firrtl.flip<uint<1>>, !firrtl.uint<1>
    // CHECK: firrtl.connect %in_1_b, %out_1_b : !firrtl.flip<uint<1>>, !firrtl.uint<1>
    firrtl.connect %out, %in: !firrtl.flip<vector<bundle<a : uint<1>, b : flip<uint<1>>>, 2>>, !firrtl.vector<bundle<a : uint<1>, b : flip<uint<1>>>, 2>
  }
}

// -----
firrtl.circuit "ExternalModule" {
  // CHECK-LABEL: firrtl.extmodule @ExternalModule(%source_valid: !firrtl.uint<1>, %source_ready: !firrtl.flip<uint<1>>, %source_data: !firrtl.uint<64>)
  firrtl.extmodule @ExternalModule(!firrtl.bundle<valid: uint<1>, ready: flip<uint<1>>, data: uint<64>> ) attributes {portNames = ["source"]}
  firrtl.module @Test() {
    // CHECK:  %inst_source_valid, %inst_source_ready, %inst_source_data = firrtl.instance @ExternalModule  {name = ""} : !firrtl.flip<uint<1>>, !firrtl.uint<1>, !firrtl.flip<uint<64>>
    %inst_source = firrtl.instance @ExternalModule {name = ""} : !firrtl.flip<bundle<valid: uint<1>, ready: flip<uint<1>>, data: uint<64>>>
  }
}

// -----

// Test RegResetOp lowering
firrtl.circuit "LowerRegResetOp" {
  // CHECK-LABEL: firrtl.module @LowerRegResetOp
  firrtl.module @LowerRegResetOp(%clock: !firrtl.clock, %reset: !firrtl.uint<1>, %a_d: !firrtl.vector<uint<1>, 2>, %a_q: !firrtl.flip<vector<uint<1>, 2>>) {
    %c0_ui1 = firrtl.constant(0 : ui1) : !firrtl.uint<1>
    %init = firrtl.wire  : !firrtl.vector<uint<1>, 2>
    %0 = firrtl.subindex %init[0] : !firrtl.vector<uint<1>, 2>
    firrtl.connect %0, %c0_ui1 : !firrtl.uint<1>, !firrtl.uint<1>
    %1 = firrtl.subindex %init[1] : !firrtl.vector<uint<1>, 2>
    firrtl.connect %1, %c0_ui1 : !firrtl.uint<1>, !firrtl.uint<1>
    %r = firrtl.regreset %clock, %reset, %init {name = "r"} : (!firrtl.clock, !firrtl.uint<1>, !firrtl.vector<uint<1>, 2>) -> !firrtl.vector<uint<1>, 2>
    firrtl.connect %r, %a_d : !firrtl.vector<uint<1>, 2>, !firrtl.vector<uint<1>, 2>
    firrtl.connect %a_q, %r : !firrtl.flip<vector<uint<1>, 2>>, !firrtl.vector<uint<1>, 2>
  }
  // CHECK:   %c0_ui1 = firrtl.constant(0 : ui1) : !firrtl.uint<1>
  // CHECK:   %init_0 = firrtl.wire  : !firrtl.uint<1>
  // CHECK:   %init_1 = firrtl.wire  : !firrtl.uint<1>
  // CHECK:   firrtl.connect %init_0, %c0_ui1 : !firrtl.uint<1>, !firrtl.uint<1>
  // CHECK:   firrtl.connect %init_1, %c0_ui1 : !firrtl.uint<1>, !firrtl.uint<1>
  // CHECK:   %r_0 = firrtl.regreset %clock, %reset, %init_0 : (!firrtl.clock, !firrtl.uint<1>, !firrtl.uint<1>) -> !firrtl.uint<1>
  // CHECK:   %r_1 = firrtl.regreset %clock, %reset, %init_1 : (!firrtl.clock, !firrtl.uint<1>, !firrtl.uint<1>) -> !firrtl.uint<1>
  // CHECK:   firrtl.connect %r_0, %a_d_0 : !firrtl.uint<1>, !firrtl.uint<1>
  // CHECK:   firrtl.connect %r_1, %a_d_1 : !firrtl.uint<1>, !firrtl.uint<1>
  // CHECK:   firrtl.connect %a_q_0, %r_0 : !firrtl.flip<uint<1>>, !firrtl.uint<1>
  // CHECK:   firrtl.connect %a_q_1, %r_1 : !firrtl.flip<uint<1>>, !firrtl.uint<1>
}

// -----

// Test RegResetOp lowering without name attribute
// https://github.com/llvm/circt/issues/795
firrtl.circuit "LowerRegResetOpNoName" {
  // CHECK-LABEL: firrtl.module @LowerRegResetOpNoName
  firrtl.module @LowerRegResetOpNoName(%clock: !firrtl.clock, %reset: !firrtl.uint<1>, %a_d: !firrtl.vector<uint<1>, 2>, %a_q: !firrtl.flip<vector<uint<1>, 2>>) {
    %c0_ui1 = firrtl.constant(0 : ui1) : !firrtl.uint<1>
    %init = firrtl.wire  : !firrtl.vector<uint<1>, 2>
    %0 = firrtl.subindex %init[0] : !firrtl.vector<uint<1>, 2>
    firrtl.connect %0, %c0_ui1 : !firrtl.uint<1>, !firrtl.uint<1>
    %1 = firrtl.subindex %init[1] : !firrtl.vector<uint<1>, 2>
    firrtl.connect %1, %c0_ui1 : !firrtl.uint<1>, !firrtl.uint<1>
    %r = firrtl.regreset %clock, %reset, %init {name = ""} : (!firrtl.clock, !firrtl.uint<1>, !firrtl.vector<uint<1>, 2>) -> !firrtl.vector<uint<1>, 2>
    firrtl.connect %r, %a_d : !firrtl.vector<uint<1>, 2>, !firrtl.vector<uint<1>, 2>
    firrtl.connect %a_q, %r : !firrtl.flip<vector<uint<1>, 2>>, !firrtl.vector<uint<1>, 2>
  }
  // CHECK:   %c0_ui1 = firrtl.constant(0 : ui1) : !firrtl.uint<1>
  // CHECK:   %init_0 = firrtl.wire  : !firrtl.uint<1>
  // CHECK:   %init_1 = firrtl.wire  : !firrtl.uint<1>
  // CHECK:   firrtl.connect %init_0, %c0_ui1 : !firrtl.uint<1>, !firrtl.uint<1>
  // CHECK:   firrtl.connect %init_1, %c0_ui1 : !firrtl.uint<1>, !firrtl.uint<1>
  // CHECK:   %0 = firrtl.regreset %clock, %reset, %init_0 : (!firrtl.clock, !firrtl.uint<1>, !firrtl.uint<1>) -> !firrtl.uint<1>
  // CHECK:   %1 = firrtl.regreset %clock, %reset, %init_1 : (!firrtl.clock, !firrtl.uint<1>, !firrtl.uint<1>) -> !firrtl.uint<1>
  // CHECK:   firrtl.connect %0, %a_d_0 : !firrtl.uint<1>, !firrtl.uint<1>
  // CHECK:   firrtl.connect %1, %a_d_1 : !firrtl.uint<1>, !firrtl.uint<1>
  // CHECK:   firrtl.connect %a_q_0, %0 : !firrtl.flip<uint<1>>, !firrtl.uint<1>
  // CHECK:   firrtl.connect %a_q_1, %1 : !firrtl.flip<uint<1>>, !firrtl.uint<1>
}

// -----

// Test RegOp lowering without name attribute
// https://github.com/llvm/circt/issues/795
firrtl.circuit "lowerRegOpNoName" {
  // CHECK-LABEL: firrtl.module @lowerRegOpNoName
  firrtl.module @lowerRegOpNoName(%clock: !firrtl.clock, %a_d: !firrtl.vector<uint<1>, 2>, %a_q: !firrtl.flip<vector<uint<1>, 2>>) {
    %r = firrtl.reg %clock {name = ""} : (!firrtl.clock) -> !firrtl.vector<uint<1>, 2>
      firrtl.connect %r, %a_d : !firrtl.vector<uint<1>, 2>, !firrtl.vector<uint<1>, 2>
      firrtl.connect %a_q, %r : !firrtl.flip<vector<uint<1>, 2>>, !firrtl.vector<uint<1>, 2>
  }
 // CHECK:    %0 = firrtl.reg %clock : (!firrtl.clock) -> !firrtl.uint<1>
 // CHECK:    %1 = firrtl.reg %clock : (!firrtl.clock) -> !firrtl.uint<1>
 // CHECK:    firrtl.connect %0, %a_d_0 : !firrtl.uint<1>, !firrtl.uint<1>
 // CHECK:    firrtl.connect %1, %a_d_1 : !firrtl.uint<1>, !firrtl.uint<1>
 // CHECK:    firrtl.connect %a_q_0, %0 : !firrtl.flip<uint<1>>, !firrtl.uint<1>
 // CHECK:    firrtl.connect %a_q_1, %1 : !firrtl.flip<uint<1>>, !firrtl.uint<1>
}

// -----

// Test that InstanceOp Annotations are copied to the new instance.
// CHECK-LABEL: firrtl.circuit "AnnotationsInstanceOp"
firrtl.circuit "AnnotationsInstanceOp" {
  firrtl.module @Bar(%a: !firrtl.flip<vector<uint<1>, 2>>) {
    %0 = firrtl.invalidvalue : !firrtl.vector<uint<1>, 2>
    firrtl.connect %a, %0 : !firrtl.flip<vector<uint<1>, 2>>, !firrtl.vector<uint<1>, 2>
  }
  firrtl.module @AnnotationsInstanceOp() {
    %bar_a = firrtl.instance @Bar  {annotations = [{a = "a"}], name = "bar"} : !firrtl.vector<uint<1>, 2>
  }
  // CHECK: firrtl.instance
  // CHECK-SAME: annotations = [{a = "a"}]
}

// -----

// Test that MemOp Annotations are copied to lowered MemOps.
firrtl.circuit "AnnotationsMemOp" {
  // CHECK-LABEL: firrtl.module @AnnotationsMemOp
  firrtl.module @AnnotationsMemOp() {
    %bar_r, %bar_w = firrtl.mem Undefined  {annotations = [{a = "a"}], depth = 16 : i64, name = "bar", portNames = ["r", "w"], readLatency = 0 : i32, writeLatency = 1 : i32} : !firrtl.flip<bundle<addr: uint<4>, en: uint<1>, clk: clock, data: flip<vector<uint<8>, 2>>>>, !firrtl.flip<bundle<addr: uint<4>, en: uint<1>, clk: clock, data: vector<uint<8>, 2>, mask: vector<uint<1>, 2>>>
  }
  // CHECK: firrtl.mem
  // CHECK-SAME: annotations = [{a = "a"}]
  // CHECK: firrtl.mem
  // CHECK-SAME: annotations = [{a = "a"}]
}

// -----

// Test that WireOp Annotations are copied to lowered WireOps.
firrtl.circuit "AnnotationsWireOp" {
  // CHECK-LABEL: firrtl.module @AnnotationsWireOp
  firrtl.module @AnnotationsWireOp() {
    %bar = firrtl.wire  {annotations = [{a = "a"}]} : !firrtl.vector<uint<1>, 2>
  }
  // CHECK: firrtl.wire
  // CHECK-SAME: annotations = [{a = "a"}]
  // CHECK: firrtl.wire
  // CHECK-SAME: annotations = [{a = "a"}]
}

// -----

// Test that Reg/RegResetOp Annotations are copied to lowered registers.
firrtl.circuit "AnnotationsRegOp" {
  // CHECK-LABEL: firrtl.module @AnnotationsRegOp
  firrtl.module @AnnotationsRegOp(%clock: !firrtl.clock, %reset: !firrtl.uint<1>) {
    %bazInit = firrtl.wire  : !firrtl.vector<uint<1>, 2>
    %0 = firrtl.subindex %bazInit[0] : !firrtl.vector<uint<1>, 2>
    %c0_ui1 = firrtl.constant(0 : ui1) : !firrtl.uint<1>
    firrtl.connect %0, %c0_ui1 : !firrtl.uint<1>, !firrtl.uint<1>
    %1 = firrtl.subindex %bazInit[1] : !firrtl.vector<uint<1>, 2>
    firrtl.connect %1, %c0_ui1 : !firrtl.uint<1>, !firrtl.uint<1>
    %bar = firrtl.reg %clock  {annotations = [{a = "a"}], name = "bar"} : (!firrtl.clock) -> !firrtl.vector<uint<1>, 2>
    %baz = firrtl.regreset %clock, %reset, %bazInit  {annotations = [{b = "b"}], name = "baz"} : (!firrtl.clock, !firrtl.uint<1>, !firrtl.vector<uint<1>, 2>) -> !firrtl.vector<uint<1>, 2>
  }
  // CHECK: firrtl.reg
  // CHECK-SAME: annotations = [{a = "a"}]
  // CHECK: firrtl.reg
  // CHECK-SAME: annotations = [{a = "a"}]
  // CHECK: firrtl.regreset
  // CHECK-SAME: annotations = [{b = "b"}]
  // CHECK: firrtl.regreset
  // CHECK-SAME: annotations = [{b = "b"}]
}

<<<<<<< HEAD

// -----

// Test that subfield annotations on wire are lowred to appropriate instance based on target.
firrtl.circuit "AnnotationsBundle" {
  firrtl.module @AnnotationsBundle() {
    %bar = firrtl.wire  {annotations = [{one, target = [".qux"]}, {target = ["[1]", ".baz"], two}]} : !firrtl.vector<bundle<baz: uint<1>, qux: uint<1>>, 2>

      // CHECK: %bar_0_baz = firrtl.wire  : !firrtl.uint<1>
      // CHECK: %bar_0_qux = firrtl.wire  : !firrtl.uint<1>
      // CHECK: %bar_1_baz = firrtl.wire  {annotations = [{two}]} : !firrtl.uint<1>
      // CHECK: %bar_1_qux = firrtl.wire  : !firrtl.uint<1>
  }
}

// -----

// Test that subfield annotations on reg are lowred to appropriate instance based on target.
firrtl.circuit "AnnotationsBundle2" {
  firrtl.module @AnnotationsBundle2(%clock: !firrtl.clock) {
    %bar = firrtl.reg %clock  {annotations = [{one, target = [".qux"]}, {target = ["[1]", ".baz"], two}]} : (!firrtl.clock) -> !firrtl.vector<bundle<baz: uint<1>, qux: uint<1>>, 2>

    // CHECK: %bar_0_baz = firrtl.reg %clock  : (!firrtl.clock) -> !firrtl.uint<1>
    // CHECK: %bar_0_qux = firrtl.reg %clock  : (!firrtl.clock) -> !firrtl.uint<1>
    // CHECK: %bar_1_baz = firrtl.reg %clock  {annotations = [{two}]} : (!firrtl.clock) -> !firrtl.uint<1>
    // CHECK: %bar_1_qux = firrtl.reg %clock  : (!firrtl.clock) -> !firrtl.uint<1>
  }
}

// -----

// Test that subfield annotations on reg are lowred to appropriate instance based on target. Ignore un-flattened array targets
// circuit Foo: %[[{"one":null,"target":"~Foo|Foo>bar[0].qux[0]"},{"two":null,"target":"~Foo|Foo>bar[1].baz"},{"three":null,"target":"~Foo|Foo>bar[0].yes"} ]]

firrtl.circuit "AnnotationsBundle3" {
  firrtl.module @AnnotationsBundle3(%clock: !firrtl.clock) {
    %bar = firrtl.reg %clock  {annotations = [{one, target = ["[0]", ".qux", "[0]"]}, {target = ["[1]", ".baz"], two}, {target = ["[0]", ".yes"], three}]} : (!firrtl.clock) -> !firrtl.vector<bundle<baz: vector<uint<1>, 2>, qux: vector<uint<1>, 2>, yes: bundle<a: uint<1>, b: uint<1>>>, 2>

    // CHECK: %bar_0_baz_0 = firrtl.reg %clock  : (!firrtl.clock) -> !firrtl.uint<1>
    // CHECK: %bar_0_baz_1 = firrtl.reg %clock  : (!firrtl.clock) -> !firrtl.uint<1>
    // CHECK: %bar_0_qux_0 = firrtl.reg %clock  {annotations = [{one}]} : (!firrtl.clock) -> !firrtl.uint<1>
    // CHECK: %bar_0_qux_1 = firrtl.reg %clock  : (!firrtl.clock) -> !firrtl.uint<1>
    // CHECK: %bar_0_yes_a = firrtl.reg %clock  {annotations = [{three}]} : (!firrtl.clock) -> !firrtl.uint<1>
    // CHECK: %bar_0_yes_b = firrtl.reg %clock  {annotations = [{three}]} : (!firrtl.clock) -> !firrtl.uint<1>
    // CHECK: %bar_1_baz_0 = firrtl.reg %clock  {annotations = [{two}]} : (!firrtl.clock) -> !firrtl.uint<1>
    // CHECK: %bar_1_baz_1 = firrtl.reg %clock  {annotations = [{two}]} : (!firrtl.clock) -> !firrtl.uint<1>
    // CHECK: %bar_1_qux_0 = firrtl.reg %clock  : (!firrtl.clock) -> !firrtl.uint<1>
    // CHECK: %bar_1_qux_1 = firrtl.reg %clock  : (!firrtl.clock) -> !firrtl.uint<1>
    // CHECK: %bar_1_yes_a = firrtl.reg %clock  : (!firrtl.clock) -> !firrtl.uint<1>
    // CHECK: %bar_1_yes_b = firrtl.reg %clock  : (!firrtl.clock) -> !firrtl.uint<1>
=======
// -----

// Test that WhenOp with regions has its regions lowered.
firrtl.circuit "WhenOp" {
  firrtl.module @WhenOp (%p: !firrtl.uint<1>,
                         %in : !firrtl.bundle<a: uint<1>, b: uint<1>>,
                         %out : !firrtl.flip<bundle<a: uint<1>, b: uint<1>>>) {
    // No else region.
    firrtl.when %p {
      // CHECK: firrtl.connect %out_a, %in_a : !firrtl.flip<uint<1>>, !firrtl.uint<1>
      // CHECK: firrtl.connect %out_b, %in_b : !firrtl.flip<uint<1>>, !firrtl.uint<1>
      firrtl.connect %out, %in : !firrtl.flip<bundle<a: uint<1>, b: uint<1>>>, !firrtl.bundle<a: uint<1>, b: uint<1>>
    }

    // Else region.
    firrtl.when %p {
      // CHECK: firrtl.connect %out_a, %in_a : !firrtl.flip<uint<1>>, !firrtl.uint<1>
      // CHECK: firrtl.connect %out_b, %in_b : !firrtl.flip<uint<1>>, !firrtl.uint<1>
      firrtl.connect %out, %in : !firrtl.flip<bundle<a: uint<1>, b: uint<1>>>, !firrtl.bundle<a: uint<1>, b: uint<1>>
    } else {
      // CHECK: firrtl.connect %out_a, %in_a : !firrtl.flip<uint<1>>, !firrtl.uint<1>
      // CHECK: firrtl.connect %out_b, %in_b : !firrtl.flip<uint<1>>, !firrtl.uint<1>
      firrtl.connect %out, %in : !firrtl.flip<bundle<a: uint<1>, b: uint<1>>>, !firrtl.bundle<a: uint<1>, b: uint<1>>
    }
  }
}

// -----

// Test wire connection semantics.  Based on the flippedness of the destination
// type, the connection may be reversed.
firrtl.circuit "WireSemantics"  {
  firrtl.module @WireSemantics() {
    %a = firrtl.wire  : !firrtl.bundle<a: bundle<a: uint<1>>>
    %ax = firrtl.wire  : !firrtl.bundle<a: bundle<a: uint<1>>>
    firrtl.connect %a, %ax : !firrtl.bundle<a: bundle<a: uint<1>>>, !firrtl.bundle<a: bundle<a: uint<1>>>
    // COM: a <= ax
    // CHECK: firrtl.connect %a_a_a, %ax_a_a
    %0 = firrtl.subfield %a("a") : (!firrtl.bundle<a: bundle<a: uint<1>>>) -> !firrtl.bundle<a: uint<1>>
    %1 = firrtl.subfield %ax("a") : (!firrtl.bundle<a: bundle<a: uint<1>>>) -> !firrtl.bundle<a: uint<1>>
    firrtl.connect %0, %1 : !firrtl.bundle<a: uint<1>>, !firrtl.bundle<a: uint<1>>
    // COM: a.a <= ax.a
    // CHECK: firrtl.connect %a_a_a, %ax_a_a
    %2 = firrtl.subfield %a("a") : (!firrtl.bundle<a: bundle<a: uint<1>>>) -> !firrtl.bundle<a: uint<1>>
    %3 = firrtl.subfield %2("a") : (!firrtl.bundle<a: uint<1>>) -> !firrtl.uint<1>
    %4 = firrtl.subfield %ax("a") : (!firrtl.bundle<a: bundle<a: uint<1>>>) -> !firrtl.bundle<a: uint<1>>
    %5 = firrtl.subfield %4("a") : (!firrtl.bundle<a: uint<1>>) -> !firrtl.uint<1>
    firrtl.connect %3, %5 : !firrtl.uint<1>, !firrtl.uint<1>
    // COM: a.a.a <= ax.a.a
    // CHECK: firrtl.connect %a_a_a, %ax_a_a
    %b = firrtl.wire  : !firrtl.bundle<a: bundle<a: flip<uint<1>>>>
    %bx = firrtl.wire  : !firrtl.bundle<a: bundle<a: flip<uint<1>>>>
    firrtl.connect %b, %bx : !firrtl.bundle<a: bundle<a: flip<uint<1>>>>, !firrtl.bundle<a: bundle<a: flip<uint<1>>>>
    // COM: b <= bx
    // CHECK: firrtl.connect %bx_a_a, %b_a_a
    %6 = firrtl.subfield %b("a") : (!firrtl.bundle<a: bundle<a: flip<uint<1>>>>) -> !firrtl.bundle<a: flip<uint<1>>>
    %7 = firrtl.subfield %bx("a") : (!firrtl.bundle<a: bundle<a: flip<uint<1>>>>) -> !firrtl.bundle<a: flip<uint<1>>>
    firrtl.connect %6, %7 : !firrtl.bundle<a: flip<uint<1>>>, !firrtl.bundle<a: flip<uint<1>>>
    // COM: b.a <= bx.a
    // CHECK: firrtl.connect %bx_a_a, %b_a_a
    %8 = firrtl.subfield %b("a") : (!firrtl.bundle<a: bundle<a: flip<uint<1>>>>) -> !firrtl.bundle<a: flip<uint<1>>>
    %9 = firrtl.subfield %8("a") : (!firrtl.bundle<a: flip<uint<1>>>) -> !firrtl.uint<1>
    %10 = firrtl.subfield %bx("a") : (!firrtl.bundle<a: bundle<a: flip<uint<1>>>>) -> !firrtl.bundle<a: flip<uint<1>>>
    %11 = firrtl.subfield %10("a") : (!firrtl.bundle<a: flip<uint<1>>>) -> !firrtl.uint<1>
    firrtl.connect %9, %11 : !firrtl.uint<1>, !firrtl.uint<1>
    // COM: b.a.a <= bx.a.a
    // CHECK: firrtl.connect %b_a_a, %bx_a_a
    %c = firrtl.wire  : !firrtl.bundle<a: flip<bundle<a: uint<1>>>>
    %cx = firrtl.wire  : !firrtl.bundle<a: flip<bundle<a: uint<1>>>>
    firrtl.connect %c, %cx : !firrtl.bundle<a: flip<bundle<a: uint<1>>>>, !firrtl.bundle<a: flip<bundle<a: uint<1>>>>
    // COM: c <= cx
    // CHECK: firrtl.connect %cx_a_a, %c_a_a
    %12 = firrtl.subfield %c("a") : (!firrtl.bundle<a: flip<bundle<a: uint<1>>>>) -> !firrtl.bundle<a: uint<1>>
    %13 = firrtl.subfield %cx("a") : (!firrtl.bundle<a: flip<bundle<a: uint<1>>>>) -> !firrtl.bundle<a: uint<1>>
    firrtl.connect %12, %13 : !firrtl.bundle<a: uint<1>>, !firrtl.bundle<a: uint<1>>
    // COM: c.a <= cx.a
    // CHECK: firrtl.connect %c_a_a, %cx_a_a
    %14 = firrtl.subfield %c("a") : (!firrtl.bundle<a: flip<bundle<a: uint<1>>>>) -> !firrtl.bundle<a: uint<1>>
    %15 = firrtl.subfield %14("a") : (!firrtl.bundle<a: uint<1>>) -> !firrtl.uint<1>
    %16 = firrtl.subfield %cx("a") : (!firrtl.bundle<a: flip<bundle<a: uint<1>>>>) -> !firrtl.bundle<a: uint<1>>
    %17 = firrtl.subfield %16("a") : (!firrtl.bundle<a: uint<1>>) -> !firrtl.uint<1>
    firrtl.connect %15, %17 : !firrtl.uint<1>, !firrtl.uint<1>
    // COM: c.a.a <= cx.a.a
    // CHECK: firrtl.connect %c_a_a, %cx_a_a
    %d = firrtl.wire  : !firrtl.bundle<a: flip<bundle<a: flip<uint<1>>>>>
    %dx = firrtl.wire  : !firrtl.bundle<a: flip<bundle<a: flip<uint<1>>>>>
    firrtl.connect %d, %dx : !firrtl.bundle<a: flip<bundle<a: flip<uint<1>>>>>, !firrtl.bundle<a: flip<bundle<a: flip<uint<1>>>>>
    // COM: d <= dx
    // CHECK: firrtl.connect %d_a_a, %dx_a_a
    %18 = firrtl.subfield %d("a") : (!firrtl.bundle<a: flip<bundle<a: flip<uint<1>>>>>) -> !firrtl.bundle<a: flip<uint<1>>>
    %19 = firrtl.subfield %dx("a") : (!firrtl.bundle<a: flip<bundle<a: flip<uint<1>>>>>) -> !firrtl.bundle<a: flip<uint<1>>>
    firrtl.connect %18, %19 : !firrtl.bundle<a: flip<uint<1>>>, !firrtl.bundle<a: flip<uint<1>>>
    // COM: d.a <= dx.a
    // CHECK: firrtl.connect %dx_a_a, %d_a_a
    %20 = firrtl.subfield %d("a") : (!firrtl.bundle<a: flip<bundle<a: flip<uint<1>>>>>) -> !firrtl.bundle<a: flip<uint<1>>>
    %21 = firrtl.subfield %20("a") : (!firrtl.bundle<a: flip<uint<1>>>) -> !firrtl.uint<1>
    %22 = firrtl.subfield %dx("a") : (!firrtl.bundle<a: flip<bundle<a: flip<uint<1>>>>>) -> !firrtl.bundle<a: flip<uint<1>>>
    %23 = firrtl.subfield %22("a") : (!firrtl.bundle<a: flip<uint<1>>>) -> !firrtl.uint<1>
    firrtl.connect %21, %23 : !firrtl.uint<1>, !firrtl.uint<1>
    // COM: d.a.a <= dx.a.a
    // CHECK: firrtl.connect %d_a_a, %dx_a_a
>>>>>>> 48b994e6
  }
}<|MERGE_RESOLUTION|>--- conflicted
+++ resolved
@@ -665,7 +665,32 @@
   // CHECK-SAME: annotations = [{b = "b"}]
 }
 
-<<<<<<< HEAD
+// -----
+
+// Test that WhenOp with regions has its regions lowered.
+firrtl.circuit "WhenOp" {
+  firrtl.module @WhenOp (%p: !firrtl.uint<1>,
+                         %in : !firrtl.bundle<a: uint<1>, b: uint<1>>,
+                         %out : !firrtl.flip<bundle<a: uint<1>, b: uint<1>>>) {
+    // No else region.
+    firrtl.when %p {
+      // CHECK: firrtl.connect %out_a, %in_a : !firrtl.flip<uint<1>>, !firrtl.uint<1>
+      // CHECK: firrtl.connect %out_b, %in_b : !firrtl.flip<uint<1>>, !firrtl.uint<1>
+      firrtl.connect %out, %in : !firrtl.flip<bundle<a: uint<1>, b: uint<1>>>, !firrtl.bundle<a: uint<1>, b: uint<1>>
+    }
+
+    // Else region.
+    firrtl.when %p {
+      // CHECK: firrtl.connect %out_a, %in_a : !firrtl.flip<uint<1>>, !firrtl.uint<1>
+      // CHECK: firrtl.connect %out_b, %in_b : !firrtl.flip<uint<1>>, !firrtl.uint<1>
+      firrtl.connect %out, %in : !firrtl.flip<bundle<a: uint<1>, b: uint<1>>>, !firrtl.bundle<a: uint<1>, b: uint<1>>
+    } else {
+      // CHECK: firrtl.connect %out_a, %in_a : !firrtl.flip<uint<1>>, !firrtl.uint<1>
+      // CHECK: firrtl.connect %out_b, %in_b : !firrtl.flip<uint<1>>, !firrtl.uint<1>
+      firrtl.connect %out, %in : !firrtl.flip<bundle<a: uint<1>, b: uint<1>>>, !firrtl.bundle<a: uint<1>, b: uint<1>>
+    }
+  }
+}
 
 // -----
 
@@ -716,31 +741,6 @@
     // CHECK: %bar_1_qux_1 = firrtl.reg %clock  : (!firrtl.clock) -> !firrtl.uint<1>
     // CHECK: %bar_1_yes_a = firrtl.reg %clock  : (!firrtl.clock) -> !firrtl.uint<1>
     // CHECK: %bar_1_yes_b = firrtl.reg %clock  : (!firrtl.clock) -> !firrtl.uint<1>
-=======
-// -----
-
-// Test that WhenOp with regions has its regions lowered.
-firrtl.circuit "WhenOp" {
-  firrtl.module @WhenOp (%p: !firrtl.uint<1>,
-                         %in : !firrtl.bundle<a: uint<1>, b: uint<1>>,
-                         %out : !firrtl.flip<bundle<a: uint<1>, b: uint<1>>>) {
-    // No else region.
-    firrtl.when %p {
-      // CHECK: firrtl.connect %out_a, %in_a : !firrtl.flip<uint<1>>, !firrtl.uint<1>
-      // CHECK: firrtl.connect %out_b, %in_b : !firrtl.flip<uint<1>>, !firrtl.uint<1>
-      firrtl.connect %out, %in : !firrtl.flip<bundle<a: uint<1>, b: uint<1>>>, !firrtl.bundle<a: uint<1>, b: uint<1>>
-    }
-
-    // Else region.
-    firrtl.when %p {
-      // CHECK: firrtl.connect %out_a, %in_a : !firrtl.flip<uint<1>>, !firrtl.uint<1>
-      // CHECK: firrtl.connect %out_b, %in_b : !firrtl.flip<uint<1>>, !firrtl.uint<1>
-      firrtl.connect %out, %in : !firrtl.flip<bundle<a: uint<1>, b: uint<1>>>, !firrtl.bundle<a: uint<1>, b: uint<1>>
-    } else {
-      // CHECK: firrtl.connect %out_a, %in_a : !firrtl.flip<uint<1>>, !firrtl.uint<1>
-      // CHECK: firrtl.connect %out_b, %in_b : !firrtl.flip<uint<1>>, !firrtl.uint<1>
-      firrtl.connect %out, %in : !firrtl.flip<bundle<a: uint<1>, b: uint<1>>>, !firrtl.bundle<a: uint<1>, b: uint<1>>
-    }
   }
 }
 
@@ -818,6 +818,5 @@
     firrtl.connect %21, %23 : !firrtl.uint<1>, !firrtl.uint<1>
     // COM: d.a.a <= dx.a.a
     // CHECK: firrtl.connect %d_a_a, %dx_a_a
->>>>>>> 48b994e6
   }
 }