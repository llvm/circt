// RUN: circt-opt -pass-pipeline='builtin.module(firrtl.circuit(firrtl-lower-types))' --allow-unregistered-dialect %s | FileCheck --check-prefixes=CHECK,LT,COMMON %s
// RUN: circt-opt -pass-pipeline='builtin.module(firrtl.circuit(firrtl-lower-types{preserve-aggregate=all}))' --allow-unregistered-dialect %s | FileCheck --check-prefixes=AGGREGATE,LT,COMMON %s
// RUN: circt-opt -pass-pipeline='builtin.module(firrtl.circuit(firrtl-lower-signatures))' --allow-unregistered-dialect %s | FileCheck --check-prefixes=SIG,COMMON %s

firrtl.circuit "TopLevel" {

  // COMMON-LABEL: firrtl.module private @Simple
  // COMMON-SAME: in %[[SOURCE_VALID_NAME:source_valid]]: [[SOURCE_VALID_TYPE:!firrtl.uint<1>]]
  // COMMON-SAME: out %[[SOURCE_READY_NAME:source_ready]]: [[SOURCE_READY_TYPE:!firrtl.uint<1>]]
  // COMMON-SAME: in %[[SOURCE_DATA_NAME:source_data]]: [[SOURCE_DATA_TYPE:!firrtl.uint<64>]]
  // COMMON-SAME: out %[[SINK_VALID_NAME:sink_valid]]: [[SINK_VALID_TYPE:!firrtl.uint<1>]]
  // COMMON-SAME: in %[[SINK_READY_NAME:sink_ready]]: [[SINK_READY_TYPE:!firrtl.uint<1>]]
  // COMMON-SAME: out %[[SINK_DATA_NAME:sink_data]]: [[SINK_DATA_TYPE:!firrtl.uint<64>]]
  firrtl.module private @Simple(in %source: !firrtl.bundle<valid: uint<1>, ready flip: uint<1>, data: uint<64>>,
                        out %sink: !firrtl.bundle<valid: uint<1>, ready flip: uint<1>, data: uint<64>>) {

    // SIG-NEXT: %source = firrtl.wire interesting_name : !firrtl.bundle<valid: uint<1>, ready flip: uint<1>, data: uint<64>>
    // SIG-NEXT: %sink = firrtl.wire interesting_name : !firrtl.bundle<valid: uint<1>, ready flip: uint<1>, data: uint<64>>
    // LT-NEXT: firrtl.when %[[SOURCE_VALID_NAME]] : !firrtl.uint<1>
    // LT-NEXT:   firrtl.connect %[[SINK_DATA_NAME]], %[[SOURCE_DATA_NAME]] : [[SINK_DATA_TYPE]]
    // LT-NEXT:   firrtl.connect %[[SINK_VALID_NAME]], %[[SOURCE_VALID_NAME]] : [[SINK_VALID_TYPE]]
    // LT-NEXT:   firrtl.connect %[[SOURCE_READY_NAME]], %[[SINK_READY_NAME]] : [[SOURCE_READY_TYPE]]

    %0 = firrtl.subfield %source[valid] : !firrtl.bundle<valid: uint<1>, ready flip: uint<1>, data: uint<64>>
    %1 = firrtl.subfield %source[ready] : !firrtl.bundle<valid: uint<1>, ready flip: uint<1>, data: uint<64>>
    %2 = firrtl.subfield %source[data] : !firrtl.bundle<valid: uint<1>, ready flip: uint<1>, data: uint<64>>
    %3 = firrtl.subfield %sink[valid] : !firrtl.bundle<valid: uint<1>, ready flip: uint<1>, data: uint<64>>
    %4 = firrtl.subfield %sink[ready] : !firrtl.bundle<valid: uint<1>, ready flip: uint<1>, data: uint<64>>
    %5 = firrtl.subfield %sink[data] : !firrtl.bundle<valid: uint<1>, ready flip: uint<1>, data: uint<64>>
    firrtl.when %0 : !firrtl.uint<1> {
      firrtl.connect %5, %2 : !firrtl.uint<64>, !firrtl.uint<64>
      firrtl.connect %3, %0 : !firrtl.uint<1>, !firrtl.uint<1>
      firrtl.connect %1, %4 : !firrtl.uint<1>, !firrtl.uint<1>
    }
  }

  // COMMON-LABEL: firrtl.module @TopLevel
  // COMMON-SAME: in %source_valid: [[SOURCE_VALID_TYPE:!firrtl.uint<1>]]
  // COMMON-SAME: out %source_ready: [[SOURCE_READY_TYPE:!firrtl.uint<1>]]
  // COMMON-SAME: in %source_data: [[SOURCE_DATA_TYPE:!firrtl.uint<64>]]
  // COMMON-SAME: out %sink_valid: [[SINK_VALID_TYPE:!firrtl.uint<1>]]
  // COMMON-SAME: in %sink_ready: [[SINK_READY_TYPE:!firrtl.uint<1>]]
  // COMMON-SAME: out %sink_data: [[SINK_DATA_TYPE:!firrtl.uint<64>]]
  firrtl.module @TopLevel(in %source: !firrtl.bundle<valid: uint<1>, ready flip: uint<1>, data: uint<64>>,
                          out %sink: !firrtl.bundle<valid: uint<1>, ready flip: uint<1>, data: uint<64>>) {
    // SIG: %source = firrtl.wire interesting_name : !firrtl.bundle<valid: uint<1>, ready flip: uint<1>, data: uint<64>>
    // SIG: %sink = firrtl.wire interesting_name : !firrtl.bundle<valid: uint<1>, ready flip: uint<1>, data: uint<64>>
    // COMMON: %inst_source_valid, %inst_source_ready, %inst_source_data, %inst_sink_valid, %inst_sink_ready, %inst_sink_data
    // COMMON-SAME: = firrtl.instance "" @Simple(
    // COMMON-SAME: in source_valid: !firrtl.uint<1>, out source_ready: !firrtl.uint<1>, in source_data: !firrtl.uint<64>, out sink_valid: !firrtl.uint<1>, in sink_ready: !firrtl.uint<1>, out sink_data: !firrtl.uint<64>
    %sourceV, %sinkV = firrtl.instance "" @Simple(in source: !firrtl.bundle<valid: uint<1>, ready flip: uint<1>, data: uint<64>>,
                        out sink: !firrtl.bundle<valid: uint<1>, ready flip: uint<1>, data: uint<64>>)

    // LT-NEXT: firrtl.matchingconnect %inst_source_valid, %source_valid
    // LT-NEXT: firrtl.matchingconnect %source_ready, %inst_source_ready
    // LT-NEXT: firrtl.matchingconnect %inst_source_data, %source_data
    // LT-NEXT: firrtl.matchingconnect %sink_valid, %inst_sink_valid
    // LT-NEXT: firrtl.matchingconnect %inst_sink_ready, %sink_ready
    // LT-NEXT: firrtl.matchingconnect %sink_data, %inst_sink_data
    firrtl.connect %sourceV, %source : !firrtl.bundle<valid: uint<1>, ready flip: uint<1>, data: uint<64>>, !firrtl.bundle<valid: uint<1>, ready flip: uint<1>, data: uint<64>>

    firrtl.connect %sink, %sinkV : !firrtl.bundle<valid: uint<1>, ready flip: uint<1>, data: uint<64>>, !firrtl.bundle<valid: uint<1>, ready flip: uint<1>, data: uint<64>>
  }

  // COMMON-LABEL: firrtl.module private @Recursive
  // CHECK-SAME: in %[[FLAT_ARG_1_NAME:arg_foo_bar_baz]]: [[FLAT_ARG_1_TYPE:!firrtl.uint<1>]]
  // CHECK-SAME: in %[[FLAT_ARG_2_NAME:arg_foo_qux]]: [[FLAT_ARG_2_TYPE:!firrtl.sint<64>]]
  // CHECK-SAME: out %[[OUT_1_NAME:out1]]: [[OUT_1_TYPE:!firrtl.uint<1>]]
  // CHECK-SAME: out %[[OUT_2_NAME:out2]]: [[OUT_2_TYPE:!firrtl.sint<64>]]
  // AGGREGATE-SAME: in %[[ARG_NAME:arg]]: [[ARG_TYPE:!firrtl.bundle<foo: bundle<bar: bundle<baz: uint<1>>, qux: sint<64>>>]]
  // AGGREGATE-SAME: out %[[OUT_1_NAME:out1]]: [[OUT_1_TYPE:!firrtl.uint<1>]]
  // AGGREGATE-SAME: out %[[OUT_2_NAME:out2]]: [[OUT_2_TYPE:!firrtl.sint<64>]]
  // SIG-SAME: in %[[ARG_NAME:arg]]: [[ARG_TYPE:!firrtl.bundle<foo: bundle<bar: bundle<baz: uint<1>>, qux: sint<64>>>]]
  // SIG-SAME: out %[[OUT_1_NAME:out1]]: [[OUT_1_TYPE:!firrtl.uint<1>]]
  // SIG-SAME: out %[[OUT_2_NAME:out2]]: [[OUT_2_TYPE:!firrtl.sint<64>]]
  firrtl.module private @Recursive(in %arg: !firrtl.bundle<foo: bundle<bar: bundle<baz: uint<1>>, qux: sint<64>>>,
                           out %out1: !firrtl.uint<1>, out %out2: !firrtl.sint<64>) {

    // CHECK-NEXT: firrtl.connect %[[OUT_1_NAME]], %[[FLAT_ARG_1_NAME]] : [[OUT_1_TYPE]]
    // CHECK-NEXT: firrtl.connect %[[OUT_2_NAME]], %[[FLAT_ARG_2_NAME]] : [[OUT_2_TYPE]]
    // AGGREGATE-NEXT:  %0 = firrtl.subfield %[[ARG_NAME]][foo]
    // AGGREGATE-NEXT:  %1 = firrtl.subfield %0[bar]
    // AGGREGATE-NEXT:  %2 = firrtl.subfield %1[baz]
    // AGGREGATE-NEXT:  %3 = firrtl.subfield %0[qux]
    // AGGREGATE-NEXT:  firrtl.connect %[[OUT_1_NAME]], %2
    // AGGREGATE-NEXT:  firrtl.connect %[[OUT_2_NAME]], %3

    %0 = firrtl.subfield %arg[foo] : !firrtl.bundle<foo: bundle<bar: bundle<baz: uint<1>>, qux: sint<64>>>
    %1 = firrtl.subfield %0[bar] : !firrtl.bundle<bar: bundle<baz: uint<1>>, qux: sint<64>>
    %2 = firrtl.subfield %1[baz] : !firrtl.bundle<baz: uint<1>>
    %3 = firrtl.subfield %0[qux] : !firrtl.bundle<bar: bundle<baz: uint<1>>, qux: sint<64>>
    firrtl.connect %out1, %2 : !firrtl.uint<1>, !firrtl.uint<1>
    firrtl.connect %out2, %3 : !firrtl.sint<64>, !firrtl.sint<64>
  }

  // COMMON-LABEL: firrtl.module private @Uniquification
  // CHECK-SAME: in %[[FLATTENED_ARG:a_b]]: [[FLATTENED_TYPE:!firrtl.uint<1>]],
  // CHECK-NOT: %[[FLATTENED_ARG]]
  // CHECK-SAME: in %[[RENAMED_ARG:a_b.+]]: [[RENAMED_TYPE:!firrtl.uint<1>]]
  // CHECK-SAME: {portNames = ["a_b", "a_b"]}
  firrtl.module private @Uniquification(in %a: !firrtl.bundle<b: uint<1>>, in %a_b: !firrtl.uint<1>) {
  }

  // CHECK-LABEL: firrtl.module private @Top
  firrtl.module private @Top(in %in : !firrtl.bundle<a: uint<1>, b: uint<1>>,
                     out %out : !firrtl.bundle<a: uint<1>, b: uint<1>>) {
    // CHECK: firrtl.matchingconnect %out_a, %in_a : !firrtl.uint<1>
    // CHECK: firrtl.matchingconnect %out_b, %in_b : !firrtl.uint<1>
    // SIG: firrtl.connect %out, %in : !firrtl.bundle<a: uint<1>, b: uint<1>>
    firrtl.connect %out, %in : !firrtl.bundle<a: uint<1>, b: uint<1>>, !firrtl.bundle<a: uint<1>, b: uint<1>>
  }

  // COMMON-LABEL: firrtl.module private @Foo
  // CHECK-SAME: in %[[FLAT_ARG_INPUT_NAME:a_b_c]]: [[FLAT_ARG_INPUT_TYPE:!firrtl.uint<1>]]
  // CHECK-SAME: out %[[FLAT_ARG_OUTPUT_NAME:b_b_c]]: [[FLAT_ARG_OUTPUT_TYPE:!firrtl.uint<1>]]
  firrtl.module private @Foo(in %a: !firrtl.bundle<b: bundle<c: uint<1>>>, out %b: !firrtl.bundle<b: bundle<c: uint<1>>>) {
    // CHECK: firrtl.matchingconnect %[[FLAT_ARG_OUTPUT_NAME]], %[[FLAT_ARG_INPUT_NAME]] : [[FLAT_ARG_OUTPUT_TYPE]]
    // SIG: firrtl.connect %b, %a : !firrtl.bundle<b: bundle<c: uint<1>>>
    firrtl.connect %b, %a : !firrtl.bundle<b: bundle<c: uint<1>>>, !firrtl.bundle<b: bundle<c: uint<1>>>
  }

// Test lower of a 1-read 1-write aggregate memory
//
// circuit Foo :
//   module Foo :
//     input clock: Clock
//     input rAddr: UInt<4>
//     input rEn: UInt<1>
//     output rData: {a: UInt<8>, b: UInt<8>}
//     input wAddr: UInt<4>
//     input wEn: UInt<1>
//     input wMask: {a: UInt<1>, b: UInt<1>}
//     input wData: {a: UInt<8>, b: UInt<8>}
//
//     mem memory:
//       data-type => {a: UInt<8>, b: UInt<8>}
//       depth => 16
//       reader => r
//       writer => w
//       read-latency => 0
//       write-latency => 1
//       read-under-write => undefined
//
//     memory.r.clk <= clock
//     memory.r.en <= rEn
//     memory.r.addr <= rAddr
//     rData <= memory.r.data
//
//     memory.w.clk <= clock
//     memory.w.en <= wEn
//     memory.w.addr <= wAddr
//     memory.w.mask <= wMask
//     memory.w.data <= wData

  // SIG-LABEL: firrtl.module private @Mem2
  firrtl.module private @Mem2(in %clock: !firrtl.clock, in %rAddr: !firrtl.uint<4>, in %rEn: !firrtl.uint<1>, out %rData: !firrtl.bundle<a: uint<8>, b: uint<8>>, in %wAddr: !firrtl.uint<4>, in %wEn: !firrtl.uint<1>, in %wMask: !firrtl.bundle<a: uint<1>, b: uint<1>>, in %wData: !firrtl.bundle<a: uint<8>, b: uint<8>>) {
    %memory_r, %memory_w = firrtl.mem Undefined {depth = 16 : i64, name = "memory", portNames = ["r", "w"], readLatency = 0 : i32, writeLatency = 1 : i32} : !firrtl.bundle<addr: uint<4>, en: uint<1>, clk: clock, data flip: bundle<a: uint<8>, b: uint<8>>>, !firrtl.bundle<addr: uint<4>, en: uint<1>, clk: clock, data: bundle<a: uint<8>, b: uint<8>>, mask: bundle<a: uint<1>, b: uint<1>>>
    %0 = firrtl.subfield %memory_r[clk] : !firrtl.bundle<addr: uint<4>, en: uint<1>, clk: clock, data flip: bundle<a: uint<8>, b: uint<8>>>
    firrtl.connect %0, %clock : !firrtl.clock, !firrtl.clock
    %1 = firrtl.subfield %memory_r[en] : !firrtl.bundle<addr: uint<4>, en: uint<1>, clk: clock, data flip: bundle<a: uint<8>, b: uint<8>>>
    firrtl.connect %1, %rEn : !firrtl.uint<1>, !firrtl.uint<1>
    %2 = firrtl.subfield %memory_r[addr] : !firrtl.bundle<addr: uint<4>, en: uint<1>, clk: clock, data flip: bundle<a: uint<8>, b: uint<8>>>
    firrtl.connect %2, %rAddr : !firrtl.uint<4>, !firrtl.uint<4>
    %3 = firrtl.subfield %memory_r[data] : !firrtl.bundle<addr: uint<4>, en: uint<1>, clk: clock, data flip: bundle<a: uint<8>, b: uint<8>>>
    firrtl.connect %rData, %3 : !firrtl.bundle<a: uint<8>, b: uint<8>>, !firrtl.bundle<a: uint<8>, b: uint<8>>
    %4 = firrtl.subfield %memory_w[clk] : !firrtl.bundle<addr: uint<4>, en: uint<1>, clk: clock, data: bundle<a: uint<8>, b: uint<8>>, mask: bundle<a: uint<1>, b: uint<1>>>
    firrtl.connect %4, %clock : !firrtl.clock, !firrtl.clock
    %5 = firrtl.subfield %memory_w[en] : !firrtl.bundle<addr: uint<4>, en: uint<1>, clk: clock, data: bundle<a: uint<8>, b: uint<8>>, mask: bundle<a: uint<1>, b: uint<1>>>
    firrtl.connect %5, %wEn : !firrtl.uint<1>, !firrtl.uint<1>
    %6 = firrtl.subfield %memory_w[addr] : !firrtl.bundle<addr: uint<4>, en: uint<1>, clk: clock, data: bundle<a: uint<8>, b: uint<8>>, mask: bundle<a: uint<1>, b: uint<1>>>
    firrtl.connect %6, %wAddr : !firrtl.uint<4>, !firrtl.uint<4>
    %7 = firrtl.subfield %memory_w[mask] : !firrtl.bundle<addr: uint<4>, en: uint<1>, clk: clock, data: bundle<a: uint<8>, b: uint<8>>, mask: bundle<a: uint<1>, b: uint<1>>>
    firrtl.connect %7, %wMask : !firrtl.bundle<a: uint<1>, b: uint<1>>, !firrtl.bundle<a: uint<1>, b: uint<1>>
    %8 = firrtl.subfield %memory_w[data] : !firrtl.bundle<addr: uint<4>, en: uint<1>, clk: clock, data: bundle<a: uint<8>, b: uint<8>>, mask: bundle<a: uint<1>, b: uint<1>>>
    firrtl.connect %8, %wData : !firrtl.bundle<a: uint<8>, b: uint<8>>, !firrtl.bundle<a: uint<8>, b: uint<8>>

    // ---------------------------------------------------------------------------------
    // Split memory "a" should exist
    // CHECK: %[[MEMORY_A_R:.+]], %[[MEMORY_A_W:.+]] = firrtl.mem {{.+}} data: uint<8>, mask: uint<1>
    //
    // Split memory "b" should exist
    // CHECK-NEXT: %[[MEMORY_B_R:.+]], %[[MEMORY_B_W:.+]] = firrtl.mem {{.+}} data: uint<8>, mask: uint<1>
    // ---------------------------------------------------------------------------------
    // Read ports
    // CHECK-NEXT: %[[MEMORY_A_R_ADDR:.+]] = firrtl.subfield %[[MEMORY_A_R]][addr]
    // CHECK-NEXT: firrtl.matchingconnect %[[MEMORY_A_R_ADDR]], %[[MEMORY_R_ADDR:.+]] :
    // CHECK-NEXT: %[[MEMORY_B_R_ADDR:.+]] = firrtl.subfield %[[MEMORY_B_R]][addr]
    // CHECK-NEXT: firrtl.matchingconnect %[[MEMORY_B_R_ADDR]], %[[MEMORY_R_ADDR]]
    // CHECK-NEXT: %[[MEMORY_A_R_EN:.+]] = firrtl.subfield %[[MEMORY_A_R]][en]
    // CHECK-NEXT: firrtl.matchingconnect %[[MEMORY_A_R_EN]], %[[MEMORY_R_EN:.+]] :
    // CHECK-NEXT: %[[MEMORY_B_R_EN:.+]] = firrtl.subfield %[[MEMORY_B_R]][en]
    // CHECK-NEXT: firrtl.matchingconnect %[[MEMORY_B_R_EN]], %[[MEMORY_R_EN]]
    // CHECK-NEXT: %[[MEMORY_A_R_CLK:.+]] = firrtl.subfield %[[MEMORY_A_R]][clk]
    // CHECK-NEXT: firrtl.matchingconnect %[[MEMORY_A_R_CLK]], %[[MEMORY_R_CLK:.+]] :
    // CHECK-NEXT: %[[MEMORY_B_R_CLK:.+]] = firrtl.subfield %[[MEMORY_B_R]][clk]
    // CHECK-NEXT: firrtl.matchingconnect %[[MEMORY_B_R_CLK]], %[[MEMORY_R_CLK]]
    // CHECK-NEXT: %[[MEMORY_A_R_DATA:.+]] = firrtl.subfield %[[MEMORY_A_R]][data]
    // CHECK-NEXT: firrtl.matchingconnect %[[WIRE_A_R_DATA:.+]], %[[MEMORY_A_R_DATA]] :
    // CHECK-NEXT: %[[MEMORY_B_R_DATA:.+]] = firrtl.subfield %[[MEMORY_B_R]][data]
    // CHECK-NEXT: firrtl.matchingconnect %[[WIRE_B_R_DATA:.+]], %[[MEMORY_B_R_DATA]] :
    // ---------------------------------------------------------------------------------
    // Write Ports
    // CHECK-NEXT: %[[MEMORY_A_W_ADDR:.+]] = firrtl.subfield %[[MEMORY_A_W]][addr]
    // CHECK-NEXT: firrtl.matchingconnect %[[MEMORY_A_W_ADDR]], %[[MEMORY_W_ADDR:.+]] :
    // CHECK-NEXT: %[[MEMORY_B_W_ADDR:.+]] = firrtl.subfield %[[MEMORY_B_W]][addr]
    // CHECK-NEXT: firrtl.matchingconnect %[[MEMORY_B_W_ADDR]], %[[MEMORY_W_ADDR]] :
    // CHECK-NEXT: %[[MEMORY_A_W_EN:.+]] = firrtl.subfield %[[MEMORY_A_W]][en]
    // CHECK-NEXT: firrtl.matchingconnect %[[MEMORY_A_W_EN]], %[[MEMORY_W_EN:.+]] :
    // CHECK-NEXT: %[[MEMORY_B_W_EN:.+]] = firrtl.subfield %[[MEMORY_B_W]][en]
    // CHECK-NEXT: firrtl.matchingconnect %[[MEMORY_B_W_EN]], %[[MEMORY_W_EN]] :
    // CHECK-NEXT: %[[MEMORY_A_W_CLK:.+]] = firrtl.subfield %[[MEMORY_A_W]][clk]
    // CHECK-NEXT: firrtl.matchingconnect %[[MEMORY_A_W_CLK]], %[[MEMORY_W_CLK:.+]] :
    // CHECK-NEXT: %[[MEMORY_B_W_CLK:.+]] = firrtl.subfield %[[MEMORY_B_W]][clk]
    // CHECK-NEXT: firrtl.matchingconnect %[[MEMORY_B_W_CLK]], %[[MEMORY_W_CLK]] :
    // CHECK-NEXT: %[[MEMORY_A_W_DATA:.+]] = firrtl.subfield %[[MEMORY_A_W]][data]
    // CHECK-NEXT: firrtl.matchingconnect %[[MEMORY_A_W_DATA]], %[[WIRE_A_W_DATA:.+]] :
    // CHECK-NEXT: %[[MEMORY_B_W_DATA:.+]] = firrtl.subfield %[[MEMORY_B_W]][data]
    // CHECK-NEXT: firrtl.matchingconnect %[[MEMORY_B_W_DATA]], %[[WIRE_B_W_DATA:.+]] :
    // CHECK-NEXT: %[[MEMORY_A_W_MASK:.+]] = firrtl.subfield %[[MEMORY_A_W]][mask]
    // CHECK-NEXT: firrtl.matchingconnect %[[MEMORY_A_W_MASK]], %[[WIRE_A_W_MASK:.+]] :
    // CHECK-NEXT: %[[MEMORY_B_W_MASK:.+]] = firrtl.subfield %[[MEMORY_B_W]][mask]
    // CHECK-NEXT: firrtl.matchingconnect %[[MEMORY_B_W_MASK]], %[[WIRE_B_W_MASK:.+]] :
    //
    // Connections to module ports
    // CHECK-NEXT: firrtl.connect %[[MEMORY_R_CLK]], %clock
    // CHECK-NEXT: firrtl.connect %[[MEMORY_R_EN]], %rEn
    // CHECK-NEXT: firrtl.connect %[[MEMORY_R_ADDR]], %rAddr
    // CHECK-NEXT: firrtl.matchingconnect %rData_a, %[[WIRE_A_R_DATA]]
    // CHECK-NEXT: firrtl.matchingconnect %rData_b, %[[WIRE_B_R_DATA]]
    // CHECK-NEXT: firrtl.connect %[[MEMORY_W_CLK]], %clock
    // CHECK-NEXT: firrtl.connect %[[MEMORY_W_EN]], %wEn
    // CHECK-NEXT: firrtl.connect %[[MEMORY_W_ADDR]], %wAddr
    // CHECK-NEXT: firrtl.matchingconnect %[[WIRE_A_W_MASK]], %wMask_a
    // CHECK-NEXT: firrtl.matchingconnect %[[WIRE_B_W_MASK]], %wMask_b
    // CHECK-NEXT: firrtl.matchingconnect %[[WIRE_A_W_DATA]], %wData_a
    // CHECK-NEXT: firrtl.matchingconnect %[[WIRE_B_W_DATA]], %wData_b
  }


// https://github.com/llvm/circt/issues/593

    firrtl.module private @mod_2(in %clock: !firrtl.clock, in %inp_a: !firrtl.bundle<inp_d: uint<14>>) {
    }
    firrtl.module private @top_mod(in %clock: !firrtl.clock) {
      %U0_clock, %U0_inp_a = firrtl.instance U0 @mod_2(in clock: !firrtl.clock, in inp_a: !firrtl.bundle<inp_d: uint<14>>)
      %0 = firrtl.invalidvalue : !firrtl.clock
      firrtl.connect %U0_clock, %0 : !firrtl.clock, !firrtl.clock
      %1 = firrtl.invalidvalue : !firrtl.bundle<inp_d: uint<14>>
      firrtl.connect %U0_inp_a, %1 : !firrtl.bundle<inp_d: uint<14>>, !firrtl.bundle<inp_d: uint<14>>
    }



//CHECK-LABEL:     firrtl.module private @mod_2(in %clock: !firrtl.clock, in %inp_a_inp_d: !firrtl.uint<14>)
//CHECK:    firrtl.module private @top_mod(in %clock: !firrtl.clock)
//CHECK-NEXT:      %U0_clock, %U0_inp_a_inp_d = firrtl.instance U0 @mod_2(in clock: !firrtl.clock, in inp_a_inp_d: !firrtl.uint<14>)
//CHECK-NEXT:      %invalid_clock = firrtl.invalidvalue : !firrtl.clock
//CHECK-NEXT:      firrtl.connect %U0_clock, %invalid_clock : !firrtl.clock
//CHECK-NEXT:      %invalid_ui14 = firrtl.invalidvalue : !firrtl.uint<14>
//CHECK-NEXT:      firrtl.matchingconnect %U0_inp_a_inp_d, %invalid_ui14 : !firrtl.uint<14>

//AGGREGATE-LABEL: firrtl.module private @mod_2(in %clock: !firrtl.clock, in %inp_a: !firrtl.bundle<inp_d: uint<14>>)
//AGGREGATE:    firrtl.module private @top_mod(in %clock: !firrtl.clock)
//AGGREGATE-NEXT:  %U0_clock, %U0_inp_a = firrtl.instance U0  @mod_2(in clock: !firrtl.clock, in inp_a: !firrtl.bundle<inp_d: uint<14>>)
//AGGREGATE-NEXT:  %invalid_clock = firrtl.invalidvalue : !firrtl.clock
//AGGREGATE-NEXT:  firrtl.connect %U0_clock, %invalid_clock : !firrtl.clock
//AGGREGATE-NEXT:  %invalid = firrtl.invalidvalue : !firrtl.bundle<inp_d: uint<14>>
//AGGREGATE-NEXT:  %0 = firrtl.subfield %invalid[inp_d] : !firrtl.bundle<inp_d: uint<14>>
//AGGREGATE-NEXT:  %1 = firrtl.subfield %U0_inp_a[inp_d] : !firrtl.bundle<inp_d: uint<14>>
//AGGREGATE-NEXT:  firrtl.matchingconnect %1, %0 : !firrtl.uint<14>
//SIG-LABEL: firrtl.module private @mod_2(in %clock: !firrtl.clock, in %inp_a: !firrtl.bundle<inp_d: uint<14>>)
//SIG:    firrtl.module private @top_mod(in %clock: !firrtl.clock)

// https://github.com/llvm/circt/issues/661

// This test is just checking that the following doesn't error.
    // COMMON-LABEL: firrtl.module private @Issue661
    firrtl.module private @Issue661(in %clock: !firrtl.clock) {
      %head_MPORT_2, %head_MPORT_6 = firrtl.mem Undefined {depth = 20 : i64, name = "head", portNames = ["MPORT_2", "MPORT_6"], readLatency = 0 : i32, writeLatency = 1 : i32}
      : !firrtl.bundle<addr: uint<5>, en: uint<1>, clk: clock, data: uint<5>, mask: uint<1>>,
        !firrtl.bundle<addr: uint<5>, en: uint<1>, clk: clock, data: uint<5>, mask: uint<1>>
      %127 = firrtl.subfield %head_MPORT_6[clk] : !firrtl.bundle<addr: uint<5>, en: uint<1>, clk: clock, data: uint<5>, mask: uint<1>>
    }

// Check that a non-bundled mux ops are untouched.
    // COMMON-LABEL: firrtl.module private @Mux
    firrtl.module private @Mux(in %p: !firrtl.uint<1>, in %a: !firrtl.uint<1>, in %b: !firrtl.uint<1>, out %c: !firrtl.uint<1>) {
      // CHECK-NEXT: %0 = firrtl.mux(%p, %a, %b) : (!firrtl.uint<1>, !firrtl.uint<1>, !firrtl.uint<1>) -> !firrtl.uint<1>
      // CHECK-NEXT: firrtl.connect %c, %0 : !firrtl.uint<1>
      %0 = firrtl.mux(%p, %a, %b) : (!firrtl.uint<1>, !firrtl.uint<1>, !firrtl.uint<1>) -> !firrtl.uint<1>
      firrtl.connect %c, %0 : !firrtl.uint<1>, !firrtl.uint<1>
    }
    // COMMON-LABEL: firrtl.module private @MuxBundle
    firrtl.module private @MuxBundle(in %p: !firrtl.uint<1>, in %a: !firrtl.bundle<a: uint<1>>, in %b: !firrtl.bundle<a: uint<1>>, out %c: !firrtl.bundle<a: uint<1>>) {
      // CHECK-NEXT: %0 = firrtl.mux(%p, %a_a, %b_a) : (!firrtl.uint<1>, !firrtl.uint<1>, !firrtl.uint<1>) -> !firrtl.uint<1>
      // CHECK-NEXT: firrtl.matchingconnect %c_a, %0 : !firrtl.uint<1>
      // SIG:        firrtl.mux(%p, %a, %b) : (!firrtl.uint<1>, !firrtl.bundle<a: uint<1>>, !firrtl.bundle<a: uint<1>>) -> !firrtl.bundle<a: uint<1>>
      %0 = firrtl.mux(%p, %a, %b) : (!firrtl.uint<1>, !firrtl.bundle<a: uint<1>>, !firrtl.bundle<a: uint<1>>) -> !firrtl.bundle<a: uint<1>>
      firrtl.connect %c, %0 : !firrtl.bundle<a: uint<1>>, !firrtl.bundle<a: uint<1>>
    }

    // COMMON-LABEL: firrtl.module private @NodeBundle
    firrtl.module private @NodeBundle(in %a: !firrtl.bundle<a: uint<1>>, out %b: !firrtl.uint<1>) {
      // CHECK-NEXT: %n_a = firrtl.node %a_a  : !firrtl.uint<1>
      // CHECK-NEXT: firrtl.connect %b, %n_a : !firrtl.uint<1>
      // SIG:        firrtl.node %a : !firrtl.bundle<a: uint<1>>
      %n = firrtl.node %a : !firrtl.bundle<a: uint<1>>
      %n_a = firrtl.subfield %n[a] : !firrtl.bundle<a: uint<1>>
      firrtl.connect %b, %n_a : !firrtl.uint<1>, !firrtl.uint<1>
    }

    // CHECK-LABEL: firrtl.module private @RegBundle(in %a_a: !firrtl.uint<1>, in %clk: !firrtl.clock, out %b_a: !firrtl.uint<1>)
    firrtl.module private @RegBundle(in %a: !firrtl.bundle<a: uint<1>>, in %clk: !firrtl.clock, out %b: !firrtl.bundle<a: uint<1>>) {
      // CHECK-NEXT: %x_a = firrtl.reg %clk : !firrtl.clock, !firrtl.uint<1>
      // CHECK-NEXT: firrtl.connect %x_a, %a_a : !firrtl.uint<1>
      // CHECK-NEXT: firrtl.connect %b_a, %x_a : !firrtl.uint<1>
      // SIG: %x = firrtl.reg %clk : !firrtl.clock, !firrtl.bundle<a: uint<1>>
      %x = firrtl.reg %clk {name = "x"} : !firrtl.clock, !firrtl.bundle<a: uint<1>>
      %0 = firrtl.subfield %x[a] : !firrtl.bundle<a: uint<1>>
      %1 = firrtl.subfield %a[a] : !firrtl.bundle<a: uint<1>>
      firrtl.connect %0, %1 : !firrtl.uint<1>, !firrtl.uint<1>
      %2 = firrtl.subfield %b[a] : !firrtl.bundle<a: uint<1>>
      %3 = firrtl.subfield %x[a] : !firrtl.bundle<a: uint<1>>
      firrtl.connect %2, %3 : !firrtl.uint<1>, !firrtl.uint<1>
    }

    // CHECK-LABEL: firrtl.module private @RegBundleWithBulkConnect(in %a_a: !firrtl.uint<1>, in %clk: !firrtl.clock, out %b_a: !firrtl.uint<1>)
    firrtl.module private @RegBundleWithBulkConnect(in %a: !firrtl.bundle<a: uint<1>>, in %clk: !firrtl.clock, out %b: !firrtl.bundle<a: uint<1>>) {
      // CHECK-NEXT: %x_a = firrtl.reg %clk : !firrtl.clock, !firrtl.uint<1>
      // CHECK-NEXT: firrtl.matchingconnect %x_a, %a_a : !firrtl.uint<1>
      // CHECK-NEXT: firrtl.matchingconnect %b_a, %x_a : !firrtl.uint<1>
      %x = firrtl.reg %clk {name = "x"} : !firrtl.clock, !firrtl.bundle<a: uint<1>>
      firrtl.connect %x, %a : !firrtl.bundle<a: uint<1>>, !firrtl.bundle<a: uint<1>>
      firrtl.connect %b, %x : !firrtl.bundle<a: uint<1>>, !firrtl.bundle<a: uint<1>>
    }

    // CHECK-LABEL: firrtl.module private @WireBundle(in %a_a: !firrtl.uint<1>,  out %b_a: !firrtl.uint<1>)
    firrtl.module private @WireBundle(in %a: !firrtl.bundle<a: uint<1>>,  out %b: !firrtl.bundle<a: uint<1>>) {
      // CHECK-NEXT: %x_a = firrtl.wire  : !firrtl.uint<1>
      // CHECK-NEXT: firrtl.connect %x_a, %a_a : !firrtl.uint<1>
      // CHECK-NEXT: firrtl.connect %b_a, %x_a : !firrtl.uint<1>
      %x = firrtl.wire : !firrtl.bundle<a: uint<1>>
      %0 = firrtl.subfield %x[a] : !firrtl.bundle<a: uint<1>>
      %1 = firrtl.subfield %a[a] : !firrtl.bundle<a: uint<1>>
      firrtl.connect %0, %1 : !firrtl.uint<1>, !firrtl.uint<1>
      %2 = firrtl.subfield %b[a] : !firrtl.bundle<a: uint<1>>
      %3 = firrtl.subfield %x[a] : !firrtl.bundle<a: uint<1>>
      firrtl.connect %2, %3 : !firrtl.uint<1>, !firrtl.uint<1>
    }

  // COMMON-LABEL: firrtl.module private @WireBundlesWithBulkConnect
  firrtl.module private @WireBundlesWithBulkConnect(in %source: !firrtl.bundle<valid: uint<1>, ready flip: uint<1>, data: uint<64>>,
                             out %sink: !firrtl.bundle<valid: uint<1>, ready flip: uint<1>, data: uint<64>>) {
    // CHECK: %w_valid = firrtl.wire  : !firrtl.uint<1>
    // CHECK: %w_ready = firrtl.wire  : !firrtl.uint<1>
    // CHECK: %w_data = firrtl.wire  : !firrtl.uint<64>
    %w = firrtl.wire : !firrtl.bundle<valid: uint<1>, ready flip: uint<1>, data: uint<64>>
    // CHECK: firrtl.matchingconnect %w_valid, %source_valid : !firrtl.uint<1>
    // CHECK: firrtl.matchingconnect %source_ready, %w_ready : !firrtl.uint<1>
    // CHECK: firrtl.matchingconnect %w_data, %source_data : !firrtl.uint<64>
    firrtl.connect %w, %source : !firrtl.bundle<valid: uint<1>, ready flip: uint<1>, data: uint<64>>, !firrtl.bundle<valid: uint<1>, ready flip: uint<1>, data: uint<64>>
    // CHECK: firrtl.matchingconnect %sink_valid, %w_valid : !firrtl.uint<1>
    // CHECK: firrtl.matchingconnect %w_ready, %sink_ready : !firrtl.uint<1>
    // CHECK: firrtl.matchingconnect %sink_data, %w_data : !firrtl.uint<64>
    firrtl.connect %sink, %w : !firrtl.bundle<valid: uint<1>, ready flip: uint<1>, data: uint<64>>, !firrtl.bundle<valid: uint<1>, ready flip: uint<1>, data: uint<64>>
  }

// Test vector lowering
  firrtl.module private @LowerVectors(in %a: !firrtl.vector<uint<1>, 2>, out %b: !firrtl.vector<uint<1>, 2>) {
    firrtl.connect %b, %a: !firrtl.vector<uint<1>, 2>, !firrtl.vector<uint<1>, 2>
  }
  // CHECK-LABEL: firrtl.module private @LowerVectors(in %a_0: !firrtl.uint<1>, in %a_1: !firrtl.uint<1>, out %b_0: !firrtl.uint<1>, out %b_1: !firrtl.uint<1>)
  // CHECK: firrtl.matchingconnect %b_0, %a_0
  // CHECK: firrtl.matchingconnect %b_1, %a_1
  // AGGREGATE-LABEL: firrtl.module private @LowerVectors(in %a: !firrtl.vector<uint<1>, 2>, out %b: !firrtl.vector<uint<1>, 2>)
  // AGGREGATE-NEXT: %0 = firrtl.subindex %a[0] : !firrtl.vector<uint<1>, 2>
  // AGGREGATE-NEXT: %1 = firrtl.subindex %b[0] : !firrtl.vector<uint<1>, 2>
  // AGGREGATE-NEXT: firrtl.matchingconnect %1, %0 : !firrtl.uint<1>
  // AGGREGATE-NEXT: %2 = firrtl.subindex %a[1] : !firrtl.vector<uint<1>, 2>
  // AGGREGATE-NEXT: %3 = firrtl.subindex %b[1] : !firrtl.vector<uint<1>, 2>
  // AGGREGATE-NEXT: firrtl.matchingconnect %3, %2 : !firrtl.uint<1>

// Test vector of bundles lowering
  // COMMON-LABEL: firrtl.module private @LowerVectorsOfBundles(in %in_0_a: !firrtl.uint<1>, out %in_0_b: !firrtl.uint<1>, in %in_1_a: !firrtl.uint<1>, out %in_1_b: !firrtl.uint<1>, out %out_0_a: !firrtl.uint<1>, in %out_0_b: !firrtl.uint<1>, out %out_1_a: !firrtl.uint<1>, in %out_1_b: !firrtl.uint<1>)
  firrtl.module private @LowerVectorsOfBundles(in %in: !firrtl.vector<bundle<a : uint<1>, b  flip: uint<1>>, 2>,
                                       out %out: !firrtl.vector<bundle<a : uint<1>, b  flip: uint<1>>, 2>) {
    // LT:      firrtl.matchingconnect %out_0_a, %in_0_a : !firrtl.uint<1>
    // LT-NEXT: firrtl.matchingconnect %in_0_b, %out_0_b : !firrtl.uint<1>
    // LT-NEXT: firrtl.matchingconnect %out_1_a, %in_1_a : !firrtl.uint<1>
    // LT-NEXT: firrtl.matchingconnect %in_1_b, %out_1_b : !firrtl.uint<1>
    firrtl.connect %out, %in: !firrtl.vector<bundle<a : uint<1>, b flip: uint<1>>, 2>, !firrtl.vector<bundle<a : uint<1>, b flip: uint<1>>, 2>
  }

  // COMMON-LABEL: firrtl.extmodule @ExternalModule(in source_valid: !firrtl.uint<1>, out source_ready: !firrtl.uint<1>, in source_data: !firrtl.uint<64>)
  firrtl.extmodule @ExternalModule(in source: !firrtl.bundle<valid: uint<1>, ready flip: uint<1>, data: uint<64>>)
  firrtl.module private @Test() {
    // COMMON: %inst_source_valid, %inst_source_ready, %inst_source_data = firrtl.instance "" @ExternalModule(in source_valid: !firrtl.uint<1>, out source_ready: !firrtl.uint<1>, in source_data: !firrtl.uint<64>)
    %inst_source = firrtl.instance "" @ExternalModule(in source: !firrtl.bundle<valid: uint<1>, ready flip: uint<1>, data: uint<64>>)
  }

// Test RegResetOp lowering
  // COMMON-LABEL: firrtl.module private @LowerRegResetOp
  firrtl.module private @LowerRegResetOp(in %clock: !firrtl.clock, in %reset: !firrtl.uint<1>, in %a_d: !firrtl.vector<uint<1>, 2>, out %a_q: !firrtl.vector<uint<1>, 2>) {
    %c0_ui1 = firrtl.constant 0 : !firrtl.uint<1>
    %init = firrtl.wire  : !firrtl.vector<uint<1>, 2>
    %0 = firrtl.subindex %init[0] : !firrtl.vector<uint<1>, 2>
    firrtl.connect %0, %c0_ui1 : !firrtl.uint<1>, !firrtl.uint<1>
    %1 = firrtl.subindex %init[1] : !firrtl.vector<uint<1>, 2>
    firrtl.connect %1, %c0_ui1 : !firrtl.uint<1>, !firrtl.uint<1>
    %r = firrtl.regreset %clock, %reset, %init {name = "r"} : !firrtl.clock, !firrtl.uint<1>, !firrtl.vector<uint<1>, 2>, !firrtl.vector<uint<1>, 2>
    firrtl.connect %r, %a_d : !firrtl.vector<uint<1>, 2>, !firrtl.vector<uint<1>, 2>
    firrtl.connect %a_q, %r : !firrtl.vector<uint<1>, 2>, !firrtl.vector<uint<1>, 2>
  }
  // CHECK:   %c0_ui1 = firrtl.constant 0 : !firrtl.uint<1>
  // CHECK:   %init_0 = firrtl.wire  : !firrtl.uint<1>
  // CHECK:   %init_1 = firrtl.wire  : !firrtl.uint<1>
  // CHECK:   firrtl.connect %init_0, %c0_ui1 : !firrtl.uint<1>
  // CHECK:   firrtl.connect %init_1, %c0_ui1 : !firrtl.uint<1>
  // CHECK:   %r_0 = firrtl.regreset %clock, %reset, %init_0 : !firrtl.clock, !firrtl.uint<1>, !firrtl.uint<1>, !firrtl.uint<1>
  // CHECK:   %r_1 = firrtl.regreset %clock, %reset, %init_1 : !firrtl.clock, !firrtl.uint<1>, !firrtl.uint<1>, !firrtl.uint<1>
  // CHECK:   firrtl.matchingconnect %r_0, %a_d_0 : !firrtl.uint<1>
  // CHECK:   firrtl.matchingconnect %r_1, %a_d_1 : !firrtl.uint<1>
  // CHECK:   firrtl.matchingconnect %a_q_0, %r_0 : !firrtl.uint<1>
  // CHECK:   firrtl.matchingconnect %a_q_1, %r_1 : !firrtl.uint<1>
  // AGGREGATE:       %c0_ui1 = firrtl.constant 0 : !firrtl.uint<1>
  // AGGREGATE-NEXT:  %init = firrtl.wire  : !firrtl.vector<uint<1>, 2>
  // AGGREGATE-NEXT:  %0 = firrtl.subindex %init[0] : !firrtl.vector<uint<1>, 2>
  // AGGREGATE-NEXT:  firrtl.connect %0, %c0_ui1 : !firrtl.uint<1>
  // AGGREGATE-NEXT:  %1 = firrtl.subindex %init[1] : !firrtl.vector<uint<1>, 2>
  // AGGREGATE-NEXT:  firrtl.connect %1, %c0_ui1 : !firrtl.uint<1>
  // AGGREGATE-NEXT:  %r = firrtl.regreset %clock, %reset, %init  : !firrtl.clock, !firrtl.uint<1>, !firrtl.vector<uint<1>, 2>, !firrtl.vector<uint<1>, 2>
  // AGGREGATE-NEXT:  %2 = firrtl.subindex %a_d[0] : !firrtl.vector<uint<1>, 2>
  // AGGREGATE-NEXT:  %3 = firrtl.subindex %r[0] : !firrtl.vector<uint<1>, 2>
  // AGGREGATE-NEXT:  firrtl.matchingconnect %3, %2 : !firrtl.uint<1>
  // AGGREGATE-NEXT:  %4 = firrtl.subindex %a_d[1] : !firrtl.vector<uint<1>, 2>
  // AGGREGATE-NEXT:  %5 = firrtl.subindex %r[1] : !firrtl.vector<uint<1>, 2>
  // AGGREGATE-NEXT:  firrtl.matchingconnect %5, %4 : !firrtl.uint<1>
  // AGGREGATE-NEXT:  %6 = firrtl.subindex %r[0] : !firrtl.vector<uint<1>, 2>
  // AGGREGATE-NEXT:  %7 = firrtl.subindex %a_q[0] : !firrtl.vector<uint<1>, 2>
  // AGGREGATE-NEXT:  firrtl.matchingconnect %7, %6 : !firrtl.uint<1>
  // AGGREGATE-NEXT:  %8 = firrtl.subindex %r[1] : !firrtl.vector<uint<1>, 2>
  // AGGREGATE-NEXT:  %9 = firrtl.subindex %a_q[1] : !firrtl.vector<uint<1>, 2>
  // AGGREGATE-NEXT:  firrtl.matchingconnect %9, %8 : !firrtl.uint<1>

// Test RegResetOp lowering without name attribute
// https://github.com/llvm/circt/issues/795
  // CHECK-LABEL: firrtl.module private @LowerRegResetOpNoName
  firrtl.module private @LowerRegResetOpNoName(in %clock: !firrtl.clock, in %reset: !firrtl.uint<1>, in %a_d: !firrtl.vector<uint<1>, 2>, out %a_q: !firrtl.vector<uint<1>, 2>) {
    %c0_ui1 = firrtl.constant 0 : !firrtl.uint<1>
    %init = firrtl.wire  : !firrtl.vector<uint<1>, 2>
    %0 = firrtl.subindex %init[0] : !firrtl.vector<uint<1>, 2>
    firrtl.connect %0, %c0_ui1 : !firrtl.uint<1>, !firrtl.uint<1>
    %1 = firrtl.subindex %init[1] : !firrtl.vector<uint<1>, 2>
    firrtl.connect %1, %c0_ui1 : !firrtl.uint<1>, !firrtl.uint<1>
    %r = firrtl.regreset %clock, %reset, %init {name = ""} : !firrtl.clock, !firrtl.uint<1>, !firrtl.vector<uint<1>, 2>, !firrtl.vector<uint<1>, 2>
    firrtl.connect %r, %a_d : !firrtl.vector<uint<1>, 2>, !firrtl.vector<uint<1>, 2>
    firrtl.connect %a_q, %r : !firrtl.vector<uint<1>, 2>, !firrtl.vector<uint<1>, 2>
  }
  // CHECK:   %c0_ui1 = firrtl.constant 0 : !firrtl.uint<1>
  // CHECK:   %init_0 = firrtl.wire  : !firrtl.uint<1>
  // CHECK:   %init_1 = firrtl.wire  : !firrtl.uint<1>
  // CHECK:   firrtl.connect %init_0, %c0_ui1 : !firrtl.uint<1>
  // CHECK:   firrtl.connect %init_1, %c0_ui1 : !firrtl.uint<1>
  // CHECK:   %0 = firrtl.regreset %clock, %reset, %init_0 : !firrtl.clock, !firrtl.uint<1>, !firrtl.uint<1>, !firrtl.uint<1>
  // CHECK:   %1 = firrtl.regreset %clock, %reset, %init_1 : !firrtl.clock, !firrtl.uint<1>, !firrtl.uint<1>, !firrtl.uint<1>
  // CHECK:   firrtl.matchingconnect %0, %a_d_0 : !firrtl.uint<1>
  // CHECK:   firrtl.matchingconnect %1, %a_d_1 : !firrtl.uint<1>
  // CHECK:   firrtl.matchingconnect %a_q_0, %0 : !firrtl.uint<1>
  // CHECK:   firrtl.matchingconnect %a_q_1, %1 : !firrtl.uint<1>

// Test RegOp lowering without name attribute
// https://github.com/llvm/circt/issues/795
  // CHECK-LABEL: firrtl.module private @lowerRegOpNoName
  firrtl.module private @lowerRegOpNoName(in %clock: !firrtl.clock, in %a_d: !firrtl.vector<uint<1>, 2>, out %a_q: !firrtl.vector<uint<1>, 2>) {
    %r = firrtl.reg %clock {name = ""} : !firrtl.clock, !firrtl.vector<uint<1>, 2>
      firrtl.connect %r, %a_d : !firrtl.vector<uint<1>, 2>, !firrtl.vector<uint<1>, 2>
      firrtl.connect %a_q, %r : !firrtl.vector<uint<1>, 2>, !firrtl.vector<uint<1>, 2>
  }
 // CHECK:    %0 = firrtl.reg %clock : !firrtl.clock, !firrtl.uint<1>
 // CHECK:    %1 = firrtl.reg %clock : !firrtl.clock, !firrtl.uint<1>
 // CHECK:    firrtl.matchingconnect %0, %a_d_0 : !firrtl.uint<1>
 // CHECK:    firrtl.matchingconnect %1, %a_d_1 : !firrtl.uint<1>
 // CHECK:    firrtl.matchingconnect %a_q_0, %0 : !firrtl.uint<1>
 // CHECK:    firrtl.matchingconnect %a_q_1, %1 : !firrtl.uint<1>

// Test that InstanceOp Annotations are copied to the new instance.
  firrtl.module private @Bar(out %a: !firrtl.vector<uint<1>, 2>) {
    %0 = firrtl.invalidvalue : !firrtl.vector<uint<1>, 2>
    firrtl.connect %a, %0 : !firrtl.vector<uint<1>, 2>, !firrtl.vector<uint<1>, 2>
  }
  firrtl.module private @AnnotationsInstanceOp() {
    %bar_a = firrtl.instance bar {annotations = [{a = "a"}]} @Bar(out a: !firrtl.vector<uint<1>, 2>)
  }
  // CHECK: firrtl.instance
  // CHECK-SAME: annotations = [{a = "a"}]

// Test that MemOp Annotations are copied to lowered MemOps.
  // COMMON-LABEL: firrtl.module private @AnnotationsMemOp
  firrtl.module private @AnnotationsMemOp() {
    %bar_r, %bar_w = firrtl.mem Undefined  {annotations = [{a = "a"}], depth = 16 : i64, name = "bar", portNames = ["r", "w"], readLatency = 0 : i32, writeLatency = 1 : i32} : !firrtl.bundle<addr: uint<4>, en: uint<1>, clk: clock, data flip: vector<uint<8>, 2>>, !firrtl.bundle<addr: uint<4>, en: uint<1>, clk: clock, data: vector<uint<8>, 2>, mask: vector<uint<1>, 2>>
  }
  // LT: firrtl.mem
  // LT-SAME: annotations = [{a = "a"}]
  // LT: firrtl.mem
  // LT-SAME: annotations = [{a = "a"}]

// Test that WireOp Annotations are copied to lowered WireOps.
  // COMMON-LABEL: firrtl.module private @AnnotationsWireOp
  firrtl.module private @AnnotationsWireOp() {
    %bar = firrtl.wire  {annotations = [{a = "a"}]} : !firrtl.vector<uint<1>, 2>
  }
  // CHECK: firrtl.wire
  // CHECK-SAME: annotations = [{a = "a"}]
  // CHECK: firrtl.wire
  // CHECK-SAME: annotations = [{a = "a"}]

// Test that Reg/RegResetOp Annotations are copied to lowered registers.
  // CHECK-LABEL: firrtl.module private @AnnotationsRegOp
  firrtl.module private @AnnotationsRegOp(in %clock: !firrtl.clock, in %reset: !firrtl.uint<1>) {
    %bazInit = firrtl.wire  : !firrtl.vector<uint<1>, 2>
    %0 = firrtl.subindex %bazInit[0] : !firrtl.vector<uint<1>, 2>
    %c0_ui1 = firrtl.constant 0 : !firrtl.uint<1>
    firrtl.connect %0, %c0_ui1 : !firrtl.uint<1>, !firrtl.uint<1>
    %1 = firrtl.subindex %bazInit[1] : !firrtl.vector<uint<1>, 2>
    firrtl.connect %1, %c0_ui1 : !firrtl.uint<1>, !firrtl.uint<1>
    %bar = firrtl.reg %clock  {annotations = [{a = "a"}], name = "bar"} : !firrtl.clock, !firrtl.vector<uint<1>, 2>
    %baz = firrtl.regreset %clock, %reset, %bazInit  {annotations = [{b = "b"}], name = "baz"} : !firrtl.clock, !firrtl.uint<1>, !firrtl.vector<uint<1>, 2>, !firrtl.vector<uint<1>, 2>
  }
  // CHECK: firrtl.reg
  // CHECK-SAME: annotations = [{a = "a"}]
  // CHECK: firrtl.reg
  // CHECK-SAME: annotations = [{a = "a"}]
  // CHECK: firrtl.regreset
  // CHECK-SAME: annotations = [{b = "b"}]
  // CHECK: firrtl.regreset
  // CHECK-SAME: annotations = [{b = "b"}]

// Test that WhenOp with regions has its regions lowered.
// CHECK-LABEL: firrtl.module private @WhenOp
  firrtl.module private @WhenOp (in %p: !firrtl.uint<1>,
                         in %in : !firrtl.bundle<a: uint<1>, b: uint<1>>,
                         out %out : !firrtl.bundle<a: uint<1>, b: uint<1>>) {
    // No else region.
    firrtl.when %p : !firrtl.uint<1> {
      // CHECK: firrtl.matchingconnect %out_a, %in_a : !firrtl.uint<1>
      // CHECK: firrtl.matchingconnect %out_b, %in_b : !firrtl.uint<1>
      firrtl.connect %out, %in : !firrtl.bundle<a: uint<1>, b: uint<1>>, !firrtl.bundle<a: uint<1>, b: uint<1>>
    }

    // Else region.
    firrtl.when %p : !firrtl.uint<1> {
      // CHECK: firrtl.matchingconnect %out_a, %in_a : !firrtl.uint<1>
      // CHECK: firrtl.matchingconnect %out_b, %in_b : !firrtl.uint<1>
      firrtl.connect %out, %in : !firrtl.bundle<a: uint<1>, b: uint<1>>, !firrtl.bundle<a: uint<1>, b: uint<1>>
    } else {
      // CHECK: firrtl.matchingconnect %out_a, %in_a : !firrtl.uint<1>
      // CHECK: firrtl.matchingconnect %out_b, %in_b : !firrtl.uint<1>
      firrtl.connect %out, %in : !firrtl.bundle<a: uint<1>, b: uint<1>>, !firrtl.bundle<a: uint<1>, b: uint<1>>
    }
  }

// Test that subfield annotations on wire are lowred to appropriate instance based on fieldID.
  // CHECK-LABEL: firrtl.module private @AnnotationsBundle
  firrtl.module private @AnnotationsBundle() {
    %bar = firrtl.wire  {annotations = [
      {circt.fieldID = 3, one},
      {circt.fieldID = 5, two}
    ]} : !firrtl.vector<bundle<baz: uint<1>, qux: uint<1>>, 2>

      // TODO: Enable this
      // CHECK: %bar_0_baz = firrtl.wire  : !firrtl.uint<1>
      // CHECK: %bar_0_qux = firrtl.wire {annotations = [{one}]} : !firrtl.uint<1>
      // CHECK: %bar_1_baz = firrtl.wire {annotations = [{two}]} : !firrtl.uint<1>
      // CHECK: %bar_1_qux = firrtl.wire  : !firrtl.uint<1>

    %quux = firrtl.wire  {annotations = [
      {circt.fieldID = 0, zero}
    ]} : !firrtl.vector<bundle<baz: uint<1>, qux: uint<1>>, 2>
      // CHECK: %quux_0_baz = firrtl.wire {annotations = [{zero}]} : !firrtl.uint<1>
      // CHECK: %quux_0_qux = firrtl.wire {annotations = [{zero}]} : !firrtl.uint<1>
      // CHECK: %quux_1_baz = firrtl.wire {annotations = [{zero}]} : !firrtl.uint<1>
      // CHECK: %quux_1_qux = firrtl.wire {annotations = [{zero}]} : !firrtl.uint<1>
  }

// Test that subfield annotations on reg are lowred to appropriate instance based on fieldID.
 // CHECK-LABEL: firrtl.module private @AnnotationsBundle2
  firrtl.module private @AnnotationsBundle2(in %clock: !firrtl.clock) {
    %bar = firrtl.reg %clock  {annotations = [
      {circt.fieldID = 3, one},
      {circt.fieldID = 5, two}
    ]} : !firrtl.clock, !firrtl.vector<bundle<baz: uint<1>, qux: uint<1>>, 2>

    // TODO: Enable this
    // CHECK: %bar_0_baz = firrtl.reg %clock  : !firrtl.clock, !firrtl.uint<1>
    // CHECK: %bar_0_qux = firrtl.reg %clock  {annotations = [{one}]} : !firrtl.clock, !firrtl.uint<1>
    // CHECK: %bar_1_baz = firrtl.reg %clock  {annotations = [{two}]} : !firrtl.clock, !firrtl.uint<1>
    // CHECK: %bar_1_qux = firrtl.reg %clock  : !firrtl.clock, !firrtl.uint<1>
  }

// Test that subfield annotations on reg are lowred to appropriate instance based on fieldID. Ignore un-flattened array targets
// circuit Foo: %[[{"one":null,"target":"~Foo|Foo>bar[0].qux[0]"},{"two":null,"target":"~Foo|Foo>bar[1].baz"},{"three":null,"target":"~Foo|Foo>bar[0].yes"} ]]

 // CHECK-LABEL: firrtl.module private @AnnotationsBundle3
  firrtl.module private @AnnotationsBundle3(in %clock: !firrtl.clock) {
    %bar = firrtl.reg %clock  {
      annotations = [
        {circt.fieldID = 6, one},
        {circt.fieldID = 12, two},
        {circt.fieldID = 8, three}
      ]} : !firrtl.clock, !firrtl.vector<bundle<baz: vector<uint<1>, 2>, qux: vector<uint<1>, 2>, yes: bundle<a: uint<1>, b: uint<1>>>, 2>

    // TODO: Enable this
    // CHECK: %bar_0_baz_0 = firrtl.reg %clock  : !firrtl.clock, !firrtl.uint<1>
    // CHECK: %bar_0_baz_1 = firrtl.reg %clock  : !firrtl.clock, !firrtl.uint<1>
    // CHECK: %bar_0_qux_0 = firrtl.reg %clock  {annotations = [{one}]} : !firrtl.clock, !firrtl.uint<1>
    // CHECK: %bar_0_qux_1 = firrtl.reg %clock  : !firrtl.clock, !firrtl.uint<1>
    // CHECK: %bar_0_yes_a = firrtl.reg %clock  {annotations = [{three}]} : !firrtl.clock, !firrtl.uint<1>
    // CHECK: %bar_0_yes_b = firrtl.reg %clock  {annotations = [{three}]} : !firrtl.clock, !firrtl.uint<1>
    // CHECK: %bar_1_baz_0 = firrtl.reg %clock  {annotations = [{two}]} : !firrtl.clock, !firrtl.uint<1>
    // CHECK: %bar_1_baz_1 = firrtl.reg %clock  {annotations = [{two}]} : !firrtl.clock, !firrtl.uint<1>
    // CHECK: %bar_1_qux_0 = firrtl.reg %clock  : !firrtl.clock, !firrtl.uint<1>
    // CHECK: %bar_1_qux_1 = firrtl.reg %clock  : !firrtl.clock, !firrtl.uint<1>
    // CHECK: %bar_1_yes_a = firrtl.reg %clock  : !firrtl.clock, !firrtl.uint<1>
    // CHECK: %bar_1_yes_b = firrtl.reg %clock  : !firrtl.clock, !firrtl.uint<1>
  }

// Test wire connection semantics.  Based on the flippedness of the destination
// type, the connection may be reversed.
// CHECK-LABEL: firrtl.module private @WireSemantics
  firrtl.module private @WireSemantics() {
    %a = firrtl.wire  : !firrtl.bundle<a: bundle<a: uint<1>>>
    %ax = firrtl.wire  : !firrtl.bundle<a: bundle<a: uint<1>>>
    // CHECK:  %a_a_a = firrtl.wire
    // CHECK-NEXT:  %ax_a_a = firrtl.wire
    firrtl.connect %a, %ax : !firrtl.bundle<a: bundle<a: uint<1>>>, !firrtl.bundle<a: bundle<a: uint<1>>>
    // a <= ax
    // CHECK-NEXT: firrtl.matchingconnect %a_a_a, %ax_a_a : !firrtl.uint<1>
    %0 = firrtl.subfield %a[a] : !firrtl.bundle<a: bundle<a: uint<1>>>
    %1 = firrtl.subfield %ax[a] : !firrtl.bundle<a: bundle<a: uint<1>>>
    firrtl.connect %0, %1 : !firrtl.bundle<a: uint<1>>, !firrtl.bundle<a: uint<1>>
    // a.a <= ax.a
    // CHECK: firrtl.matchingconnect %a_a_a, %ax_a_a : !firrtl.uint<1>
    %2 = firrtl.subfield %a[a] : !firrtl.bundle<a: bundle<a: uint<1>>>
    %3 = firrtl.subfield %2[a] : !firrtl.bundle<a: uint<1>>
    %4 = firrtl.subfield %ax[a] : !firrtl.bundle<a: bundle<a: uint<1>>>
    %5 = firrtl.subfield %4[a] : !firrtl.bundle<a: uint<1>>
    firrtl.connect %3, %5 : !firrtl.uint<1>, !firrtl.uint<1>
    // a.a.a <= ax.a.a
    // CHECK: firrtl.connect %a_a_a, %ax_a_a
    %b = firrtl.wire  : !firrtl.bundle<a: bundle<a flip: uint<1>>>
    %bx = firrtl.wire  : !firrtl.bundle<a: bundle<a flip: uint<1>>>
    // CHECK: %b_a_a = firrtl.wire
    // CHECK: %bx_a_a = firrtl.wire
    firrtl.connect %b, %bx : !firrtl.bundle<a: bundle<a flip: uint<1>>>, !firrtl.bundle<a: bundle<a flip: uint<1>>>
    // b <= bx
    // CHECK: firrtl.matchingconnect %bx_a_a, %b_a_a
    %6 = firrtl.subfield %b[a] : !firrtl.bundle<a: bundle<a flip: uint<1>>>
    %7 = firrtl.subfield %bx[a] : !firrtl.bundle<a: bundle<a flip: uint<1>>>
    firrtl.connect %6, %7 : !firrtl.bundle<a flip: uint<1>>, !firrtl.bundle<a flip: uint<1>>
    // b.a <= bx.a
    // CHECK: firrtl.matchingconnect %bx_a_a, %b_a_a
    %8 = firrtl.subfield %b[a] : !firrtl.bundle<a: bundle<a flip: uint<1>>>
    %9 = firrtl.subfield %8[a] : !firrtl.bundle<a flip: uint<1>>
    %10 = firrtl.subfield %bx[a] : !firrtl.bundle<a: bundle<a flip: uint<1>>>
    %11 = firrtl.subfield %10[a] : !firrtl.bundle<a flip: uint<1>>
    firrtl.connect %9, %11 : !firrtl.uint<1>, !firrtl.uint<1>
    // b.a.a <= bx.a.a
    // CHECK: firrtl.connect %b_a_a, %bx_a_a
    %c = firrtl.wire  : !firrtl.bundle<a flip: bundle<a: uint<1>>>
    %cx = firrtl.wire  : !firrtl.bundle<a flip: bundle<a: uint<1>>>
    // CHECK: %c_a_a = firrtl.wire : !firrtl.uint<1>
    // CHECK-NEXT: %cx_a_a = firrtl.wire : !firrtl.uint<1>
    firrtl.connect %c, %cx : !firrtl.bundle<a flip: bundle<a: uint<1>>>, !firrtl.bundle<a flip: bundle<a: uint<1>>>
    // c <= cx
    // CHECK: firrtl.matchingconnect %cx_a_a, %c_a_a
    %12 = firrtl.subfield %c[a] : !firrtl.bundle<a flip: bundle<a: uint<1>>>
    %13 = firrtl.subfield %cx[a] : !firrtl.bundle<a flip: bundle<a: uint<1>>>
    firrtl.connect %12, %13 : !firrtl.bundle<a: uint<1>>, !firrtl.bundle<a: uint<1>>
    // c.a <= cx.a
    // CHECK: firrtl.matchingconnect %c_a_a, %cx_a_a
    %14 = firrtl.subfield %c[a] : !firrtl.bundle<a flip: bundle<a: uint<1>>>
    %15 = firrtl.subfield %14[a] : !firrtl.bundle<a: uint<1>>
    %16 = firrtl.subfield %cx[a] : !firrtl.bundle<a flip: bundle<a: uint<1>>>
    %17 = firrtl.subfield %16[a] : !firrtl.bundle<a: uint<1>>
    firrtl.connect %15, %17 : !firrtl.uint<1>, !firrtl.uint<1>
    // c.a.a <= cx.a.a
    // CHECK: firrtl.connect %c_a_a, %cx_a_a
    %d = firrtl.wire  : !firrtl.bundle<a flip: bundle<a flip: uint<1>>>
    %dx = firrtl.wire  : !firrtl.bundle<a flip: bundle<a flip: uint<1>>>
    // CHECK: %d_a_a = firrtl.wire : !firrtl.uint<1>
    // CHECK-NEXT: %dx_a_a = firrtl.wire : !firrtl.uint<1>
    firrtl.connect %d, %dx : !firrtl.bundle<a flip: bundle<a flip: uint<1>>>, !firrtl.bundle<a flip: bundle<a flip: uint<1>>>
    // d <= dx
    // CHECK: firrtl.matchingconnect %d_a_a, %dx_a_a
    %18 = firrtl.subfield %d[a] : !firrtl.bundle<a flip: bundle<a flip: uint<1>>>
    %19 = firrtl.subfield %dx[a] : !firrtl.bundle<a flip: bundle<a flip: uint<1>>>
    firrtl.connect %18, %19 : !firrtl.bundle<a flip: uint<1>>, !firrtl.bundle<a flip: uint<1>>
    // d.a <= dx.a
    // CHECK: firrtl.matchingconnect %dx_a_a, %d_a_a
    %20 = firrtl.subfield %d[a] : !firrtl.bundle<a flip: bundle<a flip: uint<1>>>
    %21 = firrtl.subfield %20[a] : !firrtl.bundle<a flip: uint<1>>
    %22 = firrtl.subfield %dx[a] : !firrtl.bundle<a flip: bundle<a flip: uint<1>>>
    %23 = firrtl.subfield %22[a] : !firrtl.bundle<a flip: uint<1>>
    firrtl.connect %21, %23 : !firrtl.uint<1>, !firrtl.uint<1>
    // d.a.a <= dx.a.a
    // CHECK: firrtl.connect %d_a_a, %dx_a_a
  }

// Test that a vector of bundles with a write works.
 // CHECK-LABEL: firrtl.module private @aofs
    firrtl.module private @aofs(in %a: !firrtl.uint<1>, in %sel: !firrtl.uint<2>, out %b: !firrtl.vector<bundle<wo: uint<1>>, 4>) {
      %0 = firrtl.subindex %b[0] : !firrtl.vector<bundle<wo: uint<1>>, 4>
      %1 = firrtl.subfield %0[wo] : !firrtl.bundle<wo: uint<1>>
      %invalid_ui1 = firrtl.invalidvalue : !firrtl.uint<1>
      firrtl.connect %1, %invalid_ui1 : !firrtl.uint<1>, !firrtl.uint<1>
      %2 = firrtl.subindex %b[1] : !firrtl.vector<bundle<wo: uint<1>>, 4>
      %3 = firrtl.subfield %2[wo] : !firrtl.bundle<wo: uint<1>>
      %invalid_ui1_0 = firrtl.invalidvalue : !firrtl.uint<1>
      firrtl.connect %3, %invalid_ui1_0 : !firrtl.uint<1>, !firrtl.uint<1>
      %4 = firrtl.subindex %b[2] : !firrtl.vector<bundle<wo: uint<1>>, 4>
      %5 = firrtl.subfield %4[wo] : !firrtl.bundle<wo: uint<1>>
      %invalid_ui1_1 = firrtl.invalidvalue : !firrtl.uint<1>
      firrtl.connect %5, %invalid_ui1_1 : !firrtl.uint<1>, !firrtl.uint<1>
      %6 = firrtl.subindex %b[3] : !firrtl.vector<bundle<wo: uint<1>>, 4>
      %7 = firrtl.subfield %6[wo] : !firrtl.bundle<wo: uint<1>>
      %invalid_ui1_2 = firrtl.invalidvalue : !firrtl.uint<1>
      firrtl.connect %7, %invalid_ui1_2 : !firrtl.uint<1>, !firrtl.uint<1>
      %8 = firrtl.subaccess %b[%sel] : !firrtl.vector<bundle<wo: uint<1>>, 4>, !firrtl.uint<2>
      %9 = firrtl.subfield %8[wo] : !firrtl.bundle<wo: uint<1>>
      firrtl.connect %9, %a : !firrtl.uint<1>, !firrtl.uint<1>
    }


// Test that annotations on aggregate ports are copied.
  firrtl.extmodule @Sub1(in a: !firrtl.vector<uint<1>, 2> [{a}])
  // CHECK-LABEL: firrtl.extmodule @Sub1
  // CHECK-COUNT-2: [{b}]
  // CHECK-NOT: [{a}]
  firrtl.module private @Port(in %a: !firrtl.vector<uint<1>, 2> [{b}]) {
    %sub_a = firrtl.instance sub @Sub1(in a: !firrtl.vector<uint<1>, 2>)
    firrtl.connect %sub_a, %a : !firrtl.vector<uint<1>, 2>, !firrtl.vector<uint<1>, 2>
  }

// Test that annotations on subfield/subindices of ports are only applied to
// matching fieldIDs.
    // The annotation should be copied to just a.a.  The firrtl.hello arg
    // attribute should be copied to each new port.
    firrtl.module private @PortBundle(in %a: !firrtl.bundle<a: uint<1>, b flip: uint<1>> [{circt.fieldID = 1, a}]) {}
    // CHECK-LABEL: firrtl.module private @PortBundle
    // CHECK-SAME:    in %a_a: !firrtl.uint<1> [{a}]

// circuit Foo:
//   module Foo:
//     input a: UInt<2>[2][2]
//     input sel: UInt<2>
//     output b: UInt<2>
//
//     b <= a[sel][sel]

  firrtl.module private @multidimRead(
    in %a: !firrtl.vector<vector<uint<2>, 2>, 2>,
    in %sel: !firrtl.uint<2>,
    out %b: !firrtl.uint<2>) {
    %0 = firrtl.subaccess %a[%sel] : !firrtl.vector<vector<uint<2>, 2>, 2>, !firrtl.uint<2>
    %1 = firrtl.subaccess %0[%sel] : !firrtl.vector<uint<2>, 2>, !firrtl.uint<2>
    firrtl.connect %b, %1 : !firrtl.uint<2>, !firrtl.uint<2>
  }

// CHECK-LABEL: firrtl.module private @multidimRead(in %a_0_0: !firrtl.uint<2>, in %a_0_1: !firrtl.uint<2>, in %a_1_0: !firrtl.uint<2>, in %a_1_1: !firrtl.uint<2>, in %sel: !firrtl.uint<2>, out %b: !firrtl.uint<2>) {
// CHECK-NEXT:      %0 = firrtl.multibit_mux %sel, %a_1_0, %a_0_0 : !firrtl.uint<2>, !firrtl.uint<2>
// CHECK-NEXT:      %1 = firrtl.multibit_mux %sel, %a_1_1, %a_0_1 : !firrtl.uint<2>, !firrtl.uint<2>
// CHECK-NEXT:      %2 = firrtl.multibit_mux %sel, %1, %0 : !firrtl.uint<2>, !firrtl.uint<2>
// CHECK-NEXT:      firrtl.connect %b, %2 : !firrtl.uint<2>
// CHECK-NEXT: }

//  module Foo:
//    input b: UInt<1>
//    input sel: UInt<2>
//    input default: UInt<1>[4]
//    output a: UInt<1>[4]
//
//     a <= default
//     a[sel] <= b

  firrtl.module private @write1D(in %b: !firrtl.uint<1>, in %sel: !firrtl.uint<2>, in %default: !firrtl.vector<uint<1>, 2>, out %a: !firrtl.vector<uint<1>, 2>) {
    firrtl.connect %a, %default : !firrtl.vector<uint<1>, 2>, !firrtl.vector<uint<1>, 2>
    %0 = firrtl.subaccess %a[%sel] : !firrtl.vector<uint<1>, 2>, !firrtl.uint<2>
    firrtl.connect %0, %b : !firrtl.uint<1>, !firrtl.uint<1>
  }
// CHECK-LABEL:    firrtl.module private @write1D(in %b: !firrtl.uint<1>, in %sel: !firrtl.uint<2>, in %default_0: !firrtl.uint<1>, in %default_1: !firrtl.uint<1>, out %a_0: !firrtl.uint<1>, out %a_1: !firrtl.uint<1>) {
// CHECK-NEXT:      firrtl.matchingconnect %a_0, %default_0 : !firrtl.uint<1>
// CHECK-NEXT:      firrtl.matchingconnect %a_1, %default_1 : !firrtl.uint<1>
// CHECK-NEXT:      %c0_ui1 = firrtl.constant 0 : !firrtl.uint<1>
// CHECK-NEXT:      %0 = firrtl.eq %sel, %c0_ui1 : (!firrtl.uint<2>, !firrtl.uint<1>) -> !firrtl.uint<1>
// CHECK-NEXT:      firrtl.when %0 : !firrtl.uint<1> {
// CHECK-NEXT:        firrtl.matchingconnect %a_0, %b : !firrtl.uint<1>
// CHECK-NEXT:      }
// CHECK-NEXT:      %c1_ui1 = firrtl.constant 1 : !firrtl.uint<1>
// CHECK-NEXT:      %1 = firrtl.eq %sel, %c1_ui1 : (!firrtl.uint<2>, !firrtl.uint<1>) -> !firrtl.uint<1>
// CHECK-NEXT:      firrtl.when %1 : !firrtl.uint<1> {
// CHECK-NEXT:        firrtl.matchingconnect %a_1, %b : !firrtl.uint<1>
// CHECK-NEXT:      }
// CHECK-NEXT:    }


// circuit Foo:
//   module Foo:
//     input sel: UInt<1>
//     input b: UInt<2>
//     output a: UInt<2>[2][2]
//
//     a[sel][sel] <= b

  firrtl.module private @multidimWrite(in %sel: !firrtl.uint<1>, in %b: !firrtl.uint<2>, out %a: !firrtl.vector<vector<uint<2>, 2>, 2>) {
    %0 = firrtl.subaccess %a[%sel] : !firrtl.vector<vector<uint<2>, 2>, 2>, !firrtl.uint<1>
    %1 = firrtl.subaccess %0[%sel] : !firrtl.vector<uint<2>, 2>, !firrtl.uint<1>
    firrtl.connect %1, %b : !firrtl.uint<2>, !firrtl.uint<2>
  }
// CHECK-LABEL:    firrtl.module private @multidimWrite(in %sel: !firrtl.uint<1>, in %b: !firrtl.uint<2>, out %a_0_0: !firrtl.uint<2>, out %a_0_1: !firrtl.uint<2>, out %a_1_0: !firrtl.uint<2>, out %a_1_1: !firrtl.uint<2>) {
// CHECK-NEXT:      %c0_ui1 = firrtl.constant 0 : !firrtl.uint<1>
// CHECK-NEXT:      %0 = firrtl.eq %sel, %c0_ui1 : (!firrtl.uint<1>, !firrtl.uint<1>) -> !firrtl.uint<1>
// CHECK-NEXT:      firrtl.when %0 : !firrtl.uint<1> {
// CHECK-NEXT:        %c0_ui1_0 = firrtl.constant 0 : !firrtl.uint<1>
// CHECK-NEXT:        %2 = firrtl.eq %sel, %c0_ui1_0 : (!firrtl.uint<1>, !firrtl.uint<1>) -> !firrtl.uint<1>
// CHECK-NEXT:        firrtl.when %2 : !firrtl.uint<1> {
// CHECK-NEXT:          firrtl.matchingconnect %a_0_0, %b : !firrtl.uint<2>
// CHECK-NEXT:        }
// CHECK-NEXT:        %c1_ui1_1 = firrtl.constant 1 : !firrtl.uint<1>
// CHECK-NEXT:        %3 = firrtl.eq %sel, %c1_ui1_1 : (!firrtl.uint<1>, !firrtl.uint<1>) -> !firrtl.uint<1>
// CHECK-NEXT:        firrtl.when %3 : !firrtl.uint<1> {
// CHECK-NEXT:          firrtl.matchingconnect %a_0_1, %b : !firrtl.uint<2>
// CHECK-NEXT:        }
// CHECK-NEXT:      }
// CHECK-NEXT:      %c1_ui1 = firrtl.constant 1 : !firrtl.uint<1>
// CHECK-NEXT:      %1 = firrtl.eq %sel, %c1_ui1 : (!firrtl.uint<1>, !firrtl.uint<1>) -> !firrtl.uint<1>
// CHECK-NEXT:      firrtl.when %1 : !firrtl.uint<1> {
// CHECK-NEXT:        %c0_ui1_0 = firrtl.constant 0 : !firrtl.uint<1>
// CHECK-NEXT:        %2 = firrtl.eq %sel, %c0_ui1_0 : (!firrtl.uint<1>, !firrtl.uint<1>) -> !firrtl.uint<1>
// CHECK-NEXT:        firrtl.when %2 : !firrtl.uint<1> {
// CHECK-NEXT:          firrtl.matchingconnect %a_1_0, %b : !firrtl.uint<2>
// CHECK-NEXT:        }
// CHECK-NEXT:        %c1_ui1_1 = firrtl.constant 1 : !firrtl.uint<1>
// CHECK-NEXT:        %3 = firrtl.eq %sel, %c1_ui1_1 : (!firrtl.uint<1>, !firrtl.uint<1>) -> !firrtl.uint<1>
// CHECK-NEXT:        firrtl.when %3 : !firrtl.uint<1> {
// CHECK-NEXT:          firrtl.matchingconnect %a_1_1, %b : !firrtl.uint<2>
// CHECK-NEXT:        }
// CHECK-NEXT:      }
// CHECK-NEXT:    }

// circuit Foo:
//   module Foo:
//     input a: {wo: UInt<1>, valid: UInt<2>}
//     input def: {wo: UInt<1>, valid: UInt<2>}[4]
//     input sel: UInt<2>
//     output b: {wo: UInt<1>, valid: UInt<2>}[4]
//
//     b <= def
//     b[sel].wo <= a.wo
  firrtl.module private @writeVectorOfBundle1D(in %a: !firrtl.bundle<wo: uint<1>, valid: uint<2>>, in %def: !firrtl.vector<bundle<wo: uint<1>, valid: uint<2>>, 2>, in %sel: !firrtl.uint<2>, out %b: !firrtl.vector<bundle<wo: uint<1>, valid: uint<2>>, 2>) {
    firrtl.connect %b, %def : !firrtl.vector<bundle<wo: uint<1>, valid: uint<2>>, 2>, !firrtl.vector<bundle<wo: uint<1>, valid: uint<2>>, 2>
    %0 = firrtl.subaccess %b[%sel] : !firrtl.vector<bundle<wo: uint<1>, valid: uint<2>>, 2>, !firrtl.uint<2>
    %1 = firrtl.subfield %0[wo] : !firrtl.bundle<wo: uint<1>, valid: uint<2>>
    %2 = firrtl.subfield %a[wo] : !firrtl.bundle<wo: uint<1>, valid: uint<2>>
    firrtl.connect %1, %2 : !firrtl.uint<1>, !firrtl.uint<1>
  }

// CHECK-LABEL:    firrtl.module private @writeVectorOfBundle1D(in %a_wo: !firrtl.uint<1>, in %a_valid: !firrtl.uint<2>, in %def_0_wo: !firrtl.uint<1>, in %def_0_valid: !firrtl.uint<2>, in %def_1_wo: !firrtl.uint<1>, in %def_1_valid: !firrtl.uint<2>, in %sel: !firrtl.uint<2>, out %b_0_wo: !firrtl.uint<1>, out %b_0_valid: !firrtl.uint<2>, out %b_1_wo: !firrtl.uint<1>, out %b_1_valid: !firrtl.uint<2>) {
// CHECK-NEXT:      firrtl.matchingconnect %b_0_wo, %def_0_wo : !firrtl.uint<1>
// CHECK-NEXT:      firrtl.matchingconnect %b_0_valid, %def_0_valid : !firrtl.uint<2>
// CHECK-NEXT:      firrtl.matchingconnect %b_1_wo, %def_1_wo : !firrtl.uint<1>
// CHECK-NEXT:      firrtl.matchingconnect %b_1_valid, %def_1_valid : !firrtl.uint<2>
// CHECK-NEXT:      %c0_ui1 = firrtl.constant 0 : !firrtl.uint<1>
// CHECK-NEXT:      %0 = firrtl.eq %sel, %c0_ui1 : (!firrtl.uint<2>, !firrtl.uint<1>) -> !firrtl.uint<1>
// CHECK-NEXT:      firrtl.when %0 : !firrtl.uint<1> {
// CHECK-NEXT:        firrtl.matchingconnect %b_0_wo, %a_wo : !firrtl.uint<1>
// CHECK-NEXT:      }
// CHECK-NEXT:      %c1_ui1 = firrtl.constant 1 : !firrtl.uint<1>
// CHECK-NEXT:      %1 = firrtl.eq %sel, %c1_ui1 : (!firrtl.uint<2>, !firrtl.uint<1>) -> !firrtl.uint<1>
// CHECK-NEXT:      firrtl.when %1 : !firrtl.uint<1> {
// CHECK-NEXT:        firrtl.matchingconnect %b_1_wo, %a_wo : !firrtl.uint<1>
// CHECK-NEXT:      }
// CHECK-NEXT:    }

// circuit Foo:
//   module Foo:
//     input a: UInt<2>[2][2]
//     input sel1: UInt<1>
//     input sel2: UInt<1>
//     output b: UInt<2>
//     output c: UInt<2>
//
//     b <= a[sel1][sel1]
//     c <= a[sel1][sel2]
  firrtl.module private @multiSubaccess(in %a: !firrtl.vector<vector<uint<2>, 2>, 2>, in %sel1: !firrtl.uint<1>, in %sel2: !firrtl.uint<1>, out %b: !firrtl.uint<2>, out %c: !firrtl.uint<2>) {
    %0 = firrtl.subaccess %a[%sel1] : !firrtl.vector<vector<uint<2>, 2>, 2>, !firrtl.uint<1>
    %1 = firrtl.subaccess %0[%sel1] : !firrtl.vector<uint<2>, 2>, !firrtl.uint<1>
    firrtl.connect %b, %1 : !firrtl.uint<2>, !firrtl.uint<2>
    %2 = firrtl.subaccess %a[%sel1] : !firrtl.vector<vector<uint<2>, 2>, 2>, !firrtl.uint<1>
    %3 = firrtl.subaccess %2[%sel2] : !firrtl.vector<uint<2>, 2>, !firrtl.uint<1>
    firrtl.connect %c, %3 : !firrtl.uint<2>, !firrtl.uint<2>
  }

// CHECK-LABEL:    firrtl.module private @multiSubaccess(in %a_0_0: !firrtl.uint<2>, in %a_0_1: !firrtl.uint<2>, in %a_1_0: !firrtl.uint<2>, in %a_1_1: !firrtl.uint<2>, in %sel1: !firrtl.uint<1>, in %sel2: !firrtl.uint<1>, out %b: !firrtl.uint<2>, out %c: !firrtl.uint<2>) {
// CHECK-NEXT:      %0 = firrtl.multibit_mux %sel1, %a_1_0, %a_0_0 : !firrtl.uint<1>, !firrtl.uint<2>
// CHECK-NEXT:      %1 = firrtl.multibit_mux %sel1, %a_1_1, %a_0_1 : !firrtl.uint<1>, !firrtl.uint<2>
// CHECK-NEXT:      %2 = firrtl.multibit_mux %sel1, %1, %0 : !firrtl.uint<1>, !firrtl.uint<2>
// CHECK-NEXT:      firrtl.connect %b, %2 : !firrtl.uint<2>
// CHECK-NEXT:      %3 = firrtl.multibit_mux %sel1, %a_1_0, %a_0_0 : !firrtl.uint<1>, !firrtl.uint<2>
// CHECK-NEXT:      %4 = firrtl.multibit_mux %sel1, %a_1_1, %a_0_1 : !firrtl.uint<1>, !firrtl.uint<2>
// CHECK-NEXT:      %5 = firrtl.multibit_mux %sel2, %4, %3 : !firrtl.uint<1>, !firrtl.uint<2>
// CHECK-NEXT:      firrtl.connect %c, %5 : !firrtl.uint<2>
// CHECK-NEXT:    }


// Handle zero-length vector subaccess
  // CHECK-LABEL: zvec
  firrtl.module private @zvec(
      in %i: !firrtl.vector<bundle<a: uint<8>, b: uint<4>>, 0>,
      in %sel: !firrtl.uint<1>,
      out %foo: !firrtl.vector<uint<1>, 0>,
      out %o: !firrtl.uint<8>)
    {
    %c0_ui1 = firrtl.constant 0 : !firrtl.uint<1>
    %0 = firrtl.subaccess %foo[%c0_ui1] : !firrtl.vector<uint<1>, 0>, !firrtl.uint<1>
    firrtl.connect %0, %c0_ui1 : !firrtl.uint<1>, !firrtl.uint<1>
    %1 = firrtl.subaccess %i[%sel] : !firrtl.vector<bundle<a: uint<8>, b: uint<4>>, 0>, !firrtl.uint<1>
    %2 = firrtl.subfield %1[a] : !firrtl.bundle<a: uint<8>, b: uint<4>>
    firrtl.connect %o, %2 : !firrtl.uint<8>, !firrtl.uint<8>
  // CHECK: firrtl.connect %o, %invalid_ui8
  }

// Test InstanceOp with port annotations.
// CHECK-LABEL: firrtl.module private @Bar3
  firrtl.module private @Bar3(in %a: !firrtl.uint<1>, out %b: !firrtl.bundle<baz: uint<1>, qux: uint<1>>) {
  }
  // CHECK-LABEL: firrtl.module private @Foo3
  firrtl.module private @Foo3() {
    // CHECK: in a: !firrtl.uint<1> [{one}], out b_baz: !firrtl.uint<1> [{two}], out b_qux: !firrtl.uint<1>
    %bar_a, %bar_b = firrtl.instance bar @Bar3(
      in a: !firrtl.uint<1> [{one}],
      out b: !firrtl.bundle<baz: uint<1>, qux: uint<1>> [{circt.fieldID = 1, two}]
    )
  }


// Test MemOp with port annotations.
// circuit Foo: %[[{"a":null,"target":"~Foo|Foo>bar.r"},
//                 {"b":null,"target":"~Foo|Foo>bar.r.data"},
//                 {"c":null,"target":"~Foo|Foo>bar.w.en"},
//                 {"d":null,"target":"~Foo|Foo>bar.w.data.qux"},
//                 {"e":null,"target":"~Foo|Foo>bar.rw.wmode"}
//                 {"f":null,"target":"~Foo|Foo>bar.rw.wmask.baz"}]]

// CHECK-LABEL: firrtl.module private @Foo4
  firrtl.module private @Foo4() {
    // CHECK: firrtl.mem
    // CHECK-SAME: portAnnotations = [
    // CHECK-SAME: [{a}, {b, circt.fieldID = 4 : i32}],
    // CHECK-SAME: [{c, circt.fieldID = 2 : i32}]
    // CHECK-SAME: [{circt.fieldID = 4 : i32, e}, {circt.fieldID = 7 : i32, f}]

    // CHECK: firrtl.mem
    // CHECK-SAME: portAnnotations = [
    // CHECK-SAME: [{a}, {b, circt.fieldID = 4 : i32}],
    // CHECK-SAME: [{c, circt.fieldID = 2 : i32}, {circt.fieldID = 4 : i32, d}]
    // CHECK-SAME: [{circt.fieldID = 4 : i32, e}]

    %bar_r, %bar_w, %bar_rw = firrtl.mem Undefined  {depth = 16 : i64, name = "bar",
        portAnnotations = [
          [{a}, {circt.fieldID = 4 : i32, b}],
          [{circt.fieldID = 2 : i32, c}, {circt.fieldID = 6 : i32, d}],
          [{circt.fieldID = 4 : i32, e}, {circt.fieldID = 12 : i32, f}]
        ],
        portNames = ["r", "w", "rw"], readLatency = 0 : i32, writeLatency = 1 : i32} :
        !firrtl.bundle<addr: uint<4>, en: uint<1>, clk: clock, data flip: bundle<baz: uint<8>, qux: uint<8>>>,
        !firrtl.bundle<addr: uint<4>, en: uint<1>, clk: clock, data: bundle<baz: uint<8>, qux: uint<8>>, mask: bundle<baz: uint<1>, qux: uint<1>>>,
        !firrtl.bundle<addr: uint<4>, en: uint<1>, clk: clock, rdata flip: bundle<baz: uint<8>, qux: uint<8>>, wmode: uint<1>, wdata: bundle<baz: uint<8>, qux: uint<8>>, wmask: bundle<baz: uint<1>, qux: uint<1>>>
  }

// This simply has to not crash
// CHECK-LABEL: firrtl.module private @vecmem
firrtl.module private @vecmem(in %clock: !firrtl.clock, in %reset: !firrtl.uint<1>) {
  %vmem_MPORT, %vmem_rdwrPort = firrtl.mem Undefined  {depth = 32 : i64, name = "vmem", portNames = ["MPORT", "rdwrPort"], readLatency = 1 : i32, writeLatency = 1 : i32} : !firrtl.bundle<addr: uint<5>, en: uint<1>, clk: clock, data flip: vector<uint<17>, 8>>, !firrtl.bundle<addr: uint<5>, en: uint<1>, clk: clock, rdata flip: vector<uint<17>, 8>, wmode: uint<1>, wdata: vector<uint<17>, 8>, wmask: vector<uint<1>, 8>>
}

// Issue 1436
firrtl.extmodule @is1436_BAR(out io: !firrtl.bundle<llWakeup flip: vector<uint<1>, 1>>)
// CHECK-LABEL: firrtl.module private @is1436_FOO
firrtl.module private @is1436_FOO() {
  %thing_io = firrtl.instance thing @is1436_BAR(out io: !firrtl.bundle<llWakeup flip: vector<uint<1>, 1>>)
  %0 = firrtl.subfield %thing_io[llWakeup] : !firrtl.bundle<llWakeup flip: vector<uint<1>, 1>>
  %c0_ui2 = firrtl.constant 0 : !firrtl.uint<2>
  %1 = firrtl.subaccess %0[%c0_ui2] : !firrtl.vector<uint<1>, 1>, !firrtl.uint<2>
  %c0_ui1 = firrtl.constant 0 : !firrtl.uint<1>
  firrtl.connect %1, %c0_ui1 : !firrtl.uint<1>, !firrtl.uint<1>
  }
  // CHECK-LABEL: firrtl.module private @BitCast1
  firrtl.module private @BitCast1(out %o_0: !firrtl.uint<1>, out %o_1: !firrtl.uint<1>) {
    %a1 = firrtl.wire : !firrtl.uint<4>
    %b = firrtl.bitcast %a1 : (!firrtl.uint<4>) -> (!firrtl.vector<uint<2>, 2>)
    // CHECK:  %[[v0:.+]] = firrtl.bits %a1 1 to 0 : (!firrtl.uint<4>) -> !firrtl.uint<2>
    // CHECK-NEXT:  %[[v1:.+]] = firrtl.bits %a1 3 to 2 : (!firrtl.uint<4>) -> !firrtl.uint<2>
    // CHECK-NEXT:  %[[v2:.+]] = firrtl.cat %[[v1]], %[[v0]] : (!firrtl.uint<2>, !firrtl.uint<2>) -> !firrtl.uint<4>
    %c = firrtl.bitcast %b : (!firrtl.vector<uint<2>, 2>) -> (!firrtl.bundle<valid: uint<1>, ready: uint<1>, data: uint<2>>)
    // CHECK-NEXT:  %[[v3:.+]] = firrtl.bits %[[v2]] 3 to 3 : (!firrtl.uint<4>) -> !firrtl.uint<1>
    // CHECK-NEXT:  %[[v4:.+]] = firrtl.bits %[[v2]] 2 to 2 : (!firrtl.uint<4>) -> !firrtl.uint<1>
    // CHECK-NEXT:  %[[v5:.+]] = firrtl.bits %[[v2]] 1 to 0 : (!firrtl.uint<4>) -> !firrtl.uint<2>
    %d = firrtl.wire : !firrtl.bundle<valid: uint<1>, ready: uint<1>, data: uint<2>>
    // CHECK-NEXT:  %d_valid = firrtl.wire  : !firrtl.uint<1>
    // CHECK-NEXT:  %d_ready = firrtl.wire  : !firrtl.uint<1>
    // CHECK-NEXT:  %d_data = firrtl.wire  : !firrtl.uint<2>
    firrtl.connect %d , %c: !firrtl.bundle<valid: uint<1>, ready: uint<1>, data: uint<2>>, !firrtl.bundle<valid: uint<1>, ready: uint<1>, data: uint<2>>
    // CHECK-NEXT:  firrtl.matchingconnect %d_valid, %[[v3]] : !firrtl.uint<1>
    // CHECK-NEXT:  firrtl.matchingconnect %d_ready, %[[v4]] : !firrtl.uint<1>
    // CHECK-NEXT:  firrtl.matchingconnect %d_data, %[[v5]] : !firrtl.uint<2>
    %e = firrtl.bitcast %d : (!firrtl.bundle<valid: uint<1>, ready: uint<1>, data: uint<2>>) -> (!firrtl.bundle<addr: uint<2>, data : vector<uint<1>, 2>>)
    // CHECK-NEXT:  %[[v6:.+]] = firrtl.cat %d_valid, %d_ready : (!firrtl.uint<1>, !firrtl.uint<1>) -> !firrtl.uint<2>
    // CHECK-NEXT:  %[[v7:.+]] = firrtl.cat %[[v6]], %d_data : (!firrtl.uint<2>, !firrtl.uint<2>) -> !firrtl.uint<4>
    // CHECK-NEXT:  %[[v8:.+]] = firrtl.bits %[[v7]] 3 to 2 : (!firrtl.uint<4>) -> !firrtl.uint<2>
    // CHECK-NEXT:  %[[v9:.+]] = firrtl.bits %[[v7]] 1 to 0 : (!firrtl.uint<4>) -> !firrtl.uint<2>
  %o1 = firrtl.subfield %e[data] : !firrtl.bundle<addr: uint<2>, data : vector<uint<1>, 2>>
   %c2 = firrtl.bitcast %a1 : (!firrtl.uint<4>) -> (!firrtl.bundle<valid: bundle<re: bundle<a: uint<1>>, aa: uint<1>>, ready: uint<1>, data: uint<1>>)
    %d2 = firrtl.wire : !firrtl.bundle<valid: bundle<re: bundle<a: uint<1>>, aa: uint<1>>, ready: uint<1>, data: uint<1>>
    firrtl.connect %d2 , %c2: !firrtl.bundle<valid: bundle<re: bundle<a: uint<1>>, aa: uint<1>>, ready: uint<1>, data:
    uint<1>>, !firrtl.bundle<valid: bundle<re: bundle<a: uint<1>>, aa: uint<1>>, ready: uint<1>, data: uint<1>>
   //CHECK: %[[v10:.+]] = firrtl.bits %[[v9]] 0 to 0 : (!firrtl.uint<2>) -> !firrtl.uint<1>
   //CHECK: %[[v11:.+]] = firrtl.bits %[[v9]] 1 to 1 : (!firrtl.uint<2>) -> !firrtl.uint<1>
   //CHECK: %[[v12:.+]] = firrtl.bits %a1 3 to 2 : (!firrtl.uint<4>) -> !firrtl.uint<2>
   //CHECK: %[[v13:.+]] = firrtl.bits %[[v12]] 1 to 1 : (!firrtl.uint<2>) -> !firrtl.uint<1>
   //CHECK: %[[v14:.+]] = firrtl.bits %[[v13]] 0 to 0 : (!firrtl.uint<1>) -> !firrtl.uint<1>
   //CHECK: %[[v15:.+]] = firrtl.bits %[[v12]] 0 to 0 : (!firrtl.uint<2>) -> !firrtl.uint<1>
   //CHECK: %[[v16:.+]] = firrtl.bits %a1 1 to 1 : (!firrtl.uint<4>) -> !firrtl.uint<1>
   //CHECK: %[[v17:.+]] = firrtl.bits %a1 0 to 0 : (!firrtl.uint<4>) -> !firrtl.uint<1>
   //CHECK: %[[d2_valid_re_a:.+]] = firrtl.wire  : !firrtl.uint<1>
   //CHECK: %[[d2_valid_aa:.+]] = firrtl.wire  : !firrtl.uint<1>
   //CHECK: %[[d2_ready:.+]] = firrtl.wire  : !firrtl.uint<1>
   //CHECK: %[[d2_data:.+]] = firrtl.wire  : !firrtl.uint<1>
   //CHECK: firrtl.matchingconnect %[[d2_valid_re_a]], %[[v14]] : !firrtl.uint<1>
   //CHECK: firrtl.matchingconnect %[[d2_valid_aa]], %[[v15]] : !firrtl.uint<1>
   //CHECK: firrtl.matchingconnect %[[d2_ready]], %[[v16]] : !firrtl.uint<1>
   //CHECK: firrtl.matchingconnect %[[d2_data]], %[[v17]] : !firrtl.uint<1>

  }

  // Issue #2315: Narrow index constants overflow when subaccessing long vectors.
  // https://github.com/llvm/circt/issues/2315
  // CHECK-LABEL: firrtl.module private @Issue2315
  firrtl.module private @Issue2315(in %x: !firrtl.vector<uint<10>, 5>, in %source: !firrtl.uint<2>, out %z: !firrtl.uint<10>) {
    %0 = firrtl.subaccess %x[%source] : !firrtl.vector<uint<10>, 5>, !firrtl.uint<2>
    firrtl.connect %z, %0 : !firrtl.uint<10>, !firrtl.uint<10>
    // The width of multibit mux index will be converted at LowerToHW,
    // so it is ok that the type of `%source` is uint<2> here.
    // CHECK:      %0 = firrtl.multibit_mux %source, %x_4, %x_3, %x_2, %x_1, %x_0 : !firrtl.uint<2>, !firrtl.uint<10>
    // CHECK-NEXT: firrtl.connect %z, %0 : !firrtl.uint<10>
  }

  firrtl.module private @SendRefTypeBundles1(in %source: !firrtl.bundle<valid: uint<1>, ready: uint<1>, data: uint<64>>, out %sink: !firrtl.probe<bundle<valid: uint<1>, ready: uint<1>, data: uint<64>>>) {
    // CHECK:  firrtl.module private @SendRefTypeBundles1(
    // CHECK-SAME:  in %source_valid: !firrtl.uint<1>,
    // CHECK-SAME:  in %source_ready: !firrtl.uint<1>,
    // CHECK-SAME:  in %source_data: !firrtl.uint<64>,
    // CHECK-SAME:  out %sink_valid: !firrtl.probe<uint<1>>,
    // CHECK-SAME:  out %sink_ready: !firrtl.probe<uint<1>>,
    // CHECK-SAME:  out %sink_data: !firrtl.probe<uint<64>>) {
    %0 = firrtl.ref.send %source : !firrtl.bundle<valid: uint<1>, ready: uint<1>, data: uint<64>>
    // CHECK:  %0 = firrtl.ref.send %source_valid : !firrtl.uint<1>
    // CHECK:  %1 = firrtl.ref.send %source_ready : !firrtl.uint<1>
    // CHECK:  %2 = firrtl.ref.send %source_data : !firrtl.uint<64>
    firrtl.ref.define %sink, %0 : !firrtl.probe<bundle<valid: uint<1>, ready: uint<1>, data: uint<64>>>
    // CHECK:  firrtl.ref.define %sink_valid, %0 : !firrtl.probe<uint<1>>
    // CHECK:  firrtl.ref.define %sink_ready, %1 : !firrtl.probe<uint<1>>
    // CHECK:  firrtl.ref.define %sink_data, %2 : !firrtl.probe<uint<64>>
  }
  firrtl.module private @SendRefTypeVectors1(in %a: !firrtl.vector<uint<1>, 2>, out %b: !firrtl.probe<vector<uint<1>, 2>>) {
    // CHECK-LABEL: firrtl.module private @SendRefTypeVectors1
    // CHECK-SAME: in %a_0: !firrtl.uint<1>, in %a_1: !firrtl.uint<1>, out %b_0: !firrtl.probe<uint<1>>, out %b_1: !firrtl.probe<uint<1>>)
    %0 = firrtl.ref.send %a : !firrtl.vector<uint<1>, 2>
    // CHECK:  %0 = firrtl.ref.send %a_0 : !firrtl.uint<1>
    // CHECK:  %1 = firrtl.ref.send %a_1 : !firrtl.uint<1>
    firrtl.ref.define %b, %0 : !firrtl.probe<vector<uint<1>, 2>>
    // CHECK:  firrtl.ref.define %b_0, %0 : !firrtl.probe<uint<1>>
    // CHECK:  firrtl.ref.define %b_1, %1 : !firrtl.probe<uint<1>>
  }
  firrtl.module private @RefTypeBundles2() {
    %x = firrtl.wire   : !firrtl.bundle<a: uint<1>, b: uint<2>>
    %0 = firrtl.ref.send %x : !firrtl.bundle<a: uint<1>, b: uint<2>>
    // CHECK:   %0 = firrtl.ref.send %x_a : !firrtl.uint<1>
    // CHECK:   %1 = firrtl.ref.send %x_b : !firrtl.uint<2>
    %1 = firrtl.ref.resolve %0 : !firrtl.probe<bundle<a: uint<1>, b: uint<2>>>
    // CHECK:   %2 = firrtl.ref.resolve %0 : !firrtl.probe<uint<1>>
    // CHECK:   %3 = firrtl.ref.resolve %1 : !firrtl.probe<uint<2>>
  }
  firrtl.module private @RefTypeVectors(out %c: !firrtl.vector<uint<1>, 2>) {
    %x = firrtl.wire   : !firrtl.vector<uint<1>, 2>
    %0 = firrtl.ref.send %x : !firrtl.vector<uint<1>, 2>
    // CHECK:  %0 = firrtl.ref.send %x_0 : !firrtl.uint<1>
    // CHECK:  %1 = firrtl.ref.send %x_1 : !firrtl.uint<1>
    %1 = firrtl.ref.resolve %0 : !firrtl.probe<vector<uint<1>, 2>>
    // CHECK:  %2 = firrtl.ref.resolve %0 : !firrtl.probe<uint<1>>
    // CHECK:  %3 = firrtl.ref.resolve %1 : !firrtl.probe<uint<1>>
    firrtl.matchingconnect %c, %1 : !firrtl.vector<uint<1>, 2>
    // CHECK:  firrtl.matchingconnect %c_0, %2 : !firrtl.uint<1>
    // CHECK:  firrtl.matchingconnect %c_1, %3 : !firrtl.uint<1>
  }

  // CHECK-LABEL: firrtl.module private @RefTypeBV_RW
  firrtl.module private @RefTypeBV_RW(
    // CHECK-SAME: rwprobe<vector<uint<1>, 2>>
    out %vec_ref: !firrtl.rwprobe<vector<uint<1>, 2>>,
    // CHECK-NOT: firrtl.vector
    out %vec: !firrtl.vector<uint<1>, 2>,
    // CHECK-SAME: rwprobe<bundle
    out %bov_ref: !firrtl.rwprobe<bundle<a: vector<uint<1>, 2>, b: uint<2>>>,
    // CHECK-NOT: bundle
    out %bov: !firrtl.bundle<a: vector<uint<1>, 2>, b: uint<2>>,
    // CHECK: firrtl.probe
    out %probe: !firrtl.probe<uint<2>>
  ) {
    // Forceable declaration are never expanded into ground elements.
    // CHECK-NEXT: %{{.+}}, %[[X_REF:.+]] = firrtl.wire forceable : !firrtl.bundle<a: vector<uint<1>, 2>, b flip: uint<2>>, !firrtl.rwprobe<bundle<a: vector<uint<1>, 2>, b: uint<2>>>
    %x, %x_ref = firrtl.wire forceable : !firrtl.bundle<a: vector<uint<1>, 2>, b flip: uint<2>>, !firrtl.rwprobe<bundle<a: vector<uint<1>, 2>, b: uint<2>>>

    // Define using forceable ref preserved.
    // CHECK-NEXT: firrtl.ref.define %{{.+}}, %[[X_REF]] : !firrtl.rwprobe<bundle<a: vector<uint<1>, 2>, b: uint<2>>>
    firrtl.ref.define %bov_ref, %x_ref : !firrtl.rwprobe<bundle<a: vector<uint<1>, 2>, b: uint<2>>>

    // Preserve ref.sub uses.
    // CHECK-NEXT: %[[X_REF_A:.+]] = firrtl.ref.sub %[[X_REF]][0]
    // CHECK-NEXT: %[[X_A:.+]] = firrtl.ref.resolve %[[X_REF_A]]
    // CHECK-NEXT: %[[v_0:.+]] = firrtl.subindex %[[X_A]][0]
    // CHECK-NEXT: firrtl.matchingconnect %vec_0, %[[v_0]]
    // CHECK-NEXT: %[[v_1:.+]] = firrtl.subindex %[[X_A]][1]
    // CHECK-NEXT: firrtl.matchingconnect %vec_1, %[[v_1]]
    %x_ref_a = firrtl.ref.sub %x_ref[0] : !firrtl.rwprobe<bundle<a: vector<uint<1>, 2>, b: uint<2>>>
    %x_a = firrtl.ref.resolve %x_ref_a : !firrtl.rwprobe<vector<uint<1>, 2>>
    firrtl.matchingconnect %vec, %x_a : !firrtl.vector<uint<1>, 2>

    // Check chained ref.sub's work.
    // CHECK-NEXT: %[[X_A_1_REF:.+]] = firrtl.ref.sub %[[X_REF_A]][1]
    // CHECK-NEXT: firrtl.ref.resolve %[[X_A_1_REF]]
    %x_ref_a_1 = firrtl.ref.sub %x_ref_a[1] : !firrtl.rwprobe<vector<uint<1>, 2>>
    %x_a_1 = firrtl.ref.resolve %x_ref_a_1 : !firrtl.rwprobe<uint<1>>

    // Ref to flipped field.
    // CHECK-NEXT: %[[X_B_REF:.+]] = firrtl.ref.sub %[[X_REF]][1]
    // CHECK-NEXT: firrtl.ref.resolve %[[X_B_REF]]
    %x_ref_b = firrtl.ref.sub %x_ref[1] : !firrtl.rwprobe<bundle<a: vector<uint<1>, 2>, b: uint<2>>>
    %x_b = firrtl.ref.resolve %x_ref_b : !firrtl.rwprobe<uint<2>>

    // rwprobe -> probe demotion.
    // CHECK-NEXT: %[[X_B_REF_PROBE:.+]] = firrtl.ref.cast %[[X_B_REF]]
    // CHECK-NEXT: firrtl.ref.define %probe, %[[X_B_REF_PROBE]] : !firrtl.probe<uint<2>>
    %x_ref_b_probe = firrtl.ref.cast %x_ref_b : (!firrtl.rwprobe<uint<2>>) -> !firrtl.probe<uint<2>>
    firrtl.ref.define %probe, %x_ref_b_probe : !firrtl.probe<uint<2>>

    // Aggregate ref.cast, check split up properly.  Demote to probe, cast away some width information.
    // (Note: The variables here override values used above)
    // CHECK-NEXT: %[[X_REF_A:.+]] = firrtl.ref.sub %[[X_REF]][0]
    // CHECK-NEXT: %[[X_REF_A_0:.+]] = firrtl.ref.sub %[[X_REF_A]][0]
    // CHECK-NEXT: %[[X_REF_A_0_CAST:.+]] = firrtl.ref.cast %[[X_REF_A_0]] : (!firrtl.rwprobe<uint<1>>) -> !firrtl.probe<uint>
    // CHECK-NEXT: %[[X_REF_A_1:.+]] = firrtl.ref.sub %[[X_REF_A]][1]
    // CHECK-NEXT: %[[X_REF_A_1_CAST:.+]] = firrtl.ref.cast %[[X_REF_A_1]] : (!firrtl.rwprobe<uint<1>>) -> !firrtl.probe<uint>
    // CHECK-NEXT: %[[X_REF_B:.+]] = firrtl.ref.sub %[[X_REF]][1]
    // CHECK-NEXT: %[[X_REF_B_CAST:.+]] = firrtl.ref.cast %[[X_REF_B]] : (!firrtl.rwprobe<uint<2>>) -> !firrtl.probe<uint<2>>
    // CHECK-NEXT: %[[X_CAST_A_0:.+]] = firrtl.ref.resolve %[[X_REF_A_0_CAST]]
    // CHECK-NEXT: %[[X_CAST_A_1:.+]] = firrtl.ref.resolve %[[X_REF_A_1_CAST]]
    // CHECK-NEXT: %[[X_CAST_B:.+]] = firrtl.ref.resolve %[[X_REF_B_CAST]]
    // CHECK-NEXT: firrtl.node %[[X_CAST_A_0]] : !firrtl.uint
    // CHECK-NEXT: firrtl.node %[[X_CAST_A_1]] : !firrtl.uint
    // CHECK-NEXT: firrtl.node %[[X_CAST_B]] : !firrtl.uint<2>
    %x_ref_cast = firrtl.ref.cast %x_ref : (!firrtl.rwprobe<bundle<a: vector<uint<1>, 2>, b: uint<2>>>) -> !firrtl.probe<bundle<a: vector<uint, 2>, b: uint<2>>>
    %x_ref_cast_resolve = firrtl.ref.resolve %x_ref_cast : !firrtl.probe<bundle<a: vector<uint, 2>, b: uint<2>>>
    %x_ref_cast_node = firrtl.node %x_ref_cast_resolve : !firrtl.bundle<a: vector<uint, 2>, b: uint<2>>

    // Check resolve of rwprobe is preserved.
    // CHECK-NEXT: = firrtl.ref.resolve %[[X_REF]]
    // CHECK: firrtl.matchingconnect %bov_a_0,
    // CHECK: firrtl.matchingconnect %bov_a_1,
    // CHECK: firrtl.matchingconnect %bov_b,
    %x_read = firrtl.ref.resolve %x_ref : !firrtl.rwprobe<bundle<a: vector<uint<1>, 2>, b: uint<2>>>
    firrtl.matchingconnect %bov, %x_read : !firrtl.bundle<a: vector<uint<1>, 2>, b: uint<2>>
    // CHECK-NEXT: }
  }
  // Check how rwprobe's of aggregates in instances are handled.
  // COMMON-LABEL: firrtl.module private @InstWithRWProbeOfAgg
  firrtl.module private @InstWithRWProbeOfAgg(in %clock : !firrtl.clock, in %pred : !firrtl.uint<1>) {
    // CHECK: {{((%[^,]+, ){3})}}
    // CHECK-SAME: %[[BOV_REF:[^,]+]],
    // CHECK-SAME: %[[BOV_A_0:.+]],        %[[BOV_A_1:.+]],        %[[BOV_B:.+]],        %{{.+}} = firrtl.instance
    // CHECK-NOT: firrtl.probe
    // CHECK-SAME: probe: !firrtl.probe<uint<2>>)
    %inst_vec_ref, %inst_vec, %inst_bov_ref, %inst_bov, %inst_probe = firrtl.instance inst @RefTypeBV_RW(
      out vec_ref: !firrtl.rwprobe<vector<uint<1>, 2>>,
      out vec: !firrtl.vector<uint<1>, 2>,
      out bov_ref: !firrtl.rwprobe<bundle<a: vector<uint<1>, 2>, b: uint<2>>>,
      out bov: !firrtl.bundle<a: vector<uint<1>, 2>, b: uint<2>>,
      out probe: !firrtl.probe<uint<2>>)

    // Check lowering force and release operations.
    // Use self-assigns for simplicity.
    // Source operand may need to be materialized from its elements.
    // CHECK: vectorcreate
    // CHECK: bundlecreate
    // CHECK: firrtl.ref.force %clock, %pred, %[[BOV_REF]],
    firrtl.ref.force %clock, %pred, %inst_bov_ref, %inst_bov : !firrtl.clock, !firrtl.uint<1>, !firrtl.rwprobe<bundle<a: vector<uint<1>, 2>, b: uint<2>>>, !firrtl.bundle<a: vector<uint<1>, 2>, b: uint<2>>
    // CHECK: firrtl.ref.force_initial %pred, %[[BOV_REF]],
    firrtl.ref.force_initial %pred, %inst_bov_ref, %inst_bov : !firrtl.uint<1>, !firrtl.rwprobe<bundle<a: vector<uint<1>, 2>, b: uint<2>>>, !firrtl.bundle<a: vector<uint<1>, 2>, b: uint<2>>
    // CHECK: firrtl.ref.release %clock, %pred, %[[BOV_REF]] :
    firrtl.ref.release %clock, %pred, %inst_bov_ref : !firrtl.clock, !firrtl.uint<1>, !firrtl.rwprobe<bundle<a: vector<uint<1>, 2>, b: uint<2>>>
    // CHECK: firrtl.ref.release_initial %pred, %[[BOV_REF]] :
    firrtl.ref.release_initial %pred, %inst_bov_ref : !firrtl.uint<1>, !firrtl.rwprobe<bundle<a: vector<uint<1>, 2>, b: uint<2>>>
    // CHECK-NEXT: }
  }

  // COMMON-LABEL: firrtl.module private @ForeignTypes
  firrtl.module private @ForeignTypes() {
    // COMMON-NEXT: firrtl.wire : index
    %0 = firrtl.wire : index
  }

  // CHECK-LABEL: firrtl.module @MergeBundle
  firrtl.module @MergeBundle(out %o: !firrtl.bundle<valid: uint<1>, ready: uint<1>>, in %i: !firrtl.uint<1>)
  {
    %a = firrtl.wire   : !firrtl.bundle<valid: uint<1>, ready: uint<1>>
    firrtl.matchingconnect %o, %a : !firrtl.bundle<valid: uint<1>, ready: uint<1>>
    %0 = firrtl.bundlecreate %i, %i : (!firrtl.uint<1>, !firrtl.uint<1>) -> !firrtl.bundle<valid: uint<1>, ready: uint<1>>
    firrtl.matchingconnect %a, %0 : !firrtl.bundle<valid: uint<1>, ready: uint<1>>
    // CHECK:  %a_valid = firrtl.wire   : !firrtl.uint<1>
    // CHECK:  %a_ready = firrtl.wire   : !firrtl.uint<1>
    // CHECK:  firrtl.matchingconnect %o_valid, %a_valid : !firrtl.uint<1>
    // CHECK:  firrtl.matchingconnect %o_ready, %a_ready : !firrtl.uint<1>
    // CHECK:  firrtl.matchingconnect %a_valid, %i : !firrtl.uint<1>
    // CHECK:  firrtl.matchingconnect %a_ready, %i : !firrtl.uint<1>
    // AGGREGATE: firrtl.bundlecreate
    // SIG: firrtl.bundlecreate
  }

  // COMMON-LABEL: firrtl.module @MergeVector
  firrtl.module @MergeVector(out %o: !firrtl.vector<uint<1>, 3>, in %i: !firrtl.uint<1>) {
    %a = firrtl.wire   : !firrtl.vector<uint<1>, 3>
    firrtl.matchingconnect %o, %a : !firrtl.vector<uint<1>, 3>
    %0 = firrtl.vectorcreate %i, %i, %i : (!firrtl.uint<1>, !firrtl.uint<1>, !firrtl.uint<1>) -> !firrtl.vector<uint<1>, 3>
    firrtl.matchingconnect %a, %0 : !firrtl.vector<uint<1>, 3>
    // CHECK:  %a_0 = firrtl.wire   : !firrtl.uint<1>
    // CHECK:  %a_1 = firrtl.wire   : !firrtl.uint<1>
    // CHECK:  %a_2 = firrtl.wire   : !firrtl.uint<1>
    // CHECK:  firrtl.matchingconnect %o_0, %a_0 : !firrtl.uint<1>
    // CHECK:  firrtl.matchingconnect %o_1, %a_1 : !firrtl.uint<1>
    // CHECK:  firrtl.matchingconnect %o_2, %a_2 : !firrtl.uint<1>
    // CHECK:  firrtl.matchingconnect %a_0, %i : !firrtl.uint<1>
    // CHECK:  firrtl.matchingconnect %a_1, %i : !firrtl.uint<1>
    // CHECK:  firrtl.matchingconnect %a_2, %i : !firrtl.uint<1>
    // AGGREGATE: firrtl.vectorcreate
    // SIG: firrtl.vectorcreate
  }

  // Check that an instance with attributes known and unknown to FIRRTL Dialect
  // are copied to the lowered instance.
  firrtl.module @SubmoduleWithAggregate(out %a: !firrtl.vector<uint<1>, 1>) {}
  // COMMON-LABEL: firrtl.module @ModuleWithInstanceAttributes
  firrtl.module @ModuleWithInstanceAttributes() {
    // COMMON: firrtl.instance
    // COMMON-SAME:   hello = "world"
    // COMMON-SAME:   lowerToBind
    // COMMON-SAME:   output_file = #hw.output_file<"Foo.sv">
    %sub_a = firrtl.instance sub {
      hello = "world",
      lowerToBind,
      output_file = #hw.output_file<"Foo.sv">
    } @SubmoduleWithAggregate(out a: !firrtl.vector<uint<1>, 1>)
  }

  // COMMON-LABEL: firrtl.module @ElementWise
  firrtl.module @ElementWise(in %a: !firrtl.vector<uint<1>, 1>, in %b: !firrtl.vector<uint<1>, 1>, out %c_0: !firrtl.vector<uint<1>, 1>, out %c_1: !firrtl.vector<uint<1>, 1>, out %c_2: !firrtl.vector<uint<1>, 1>) {
    // CHECK-NEXT: %0 = firrtl.or %a_0, %b_0 : (!firrtl.uint<1>, !firrtl.uint<1>) -> !firrtl.uint<1>
    // CHECK-NEXT: firrtl.matchingconnect %c_0_0, %0 : !firrtl.uint<1>
    // CHECK-NEXT: %1 = firrtl.and %a_0, %b_0 : (!firrtl.uint<1>, !firrtl.uint<1>) -> !firrtl.uint<1>
    // CHECK-NEXT: firrtl.matchingconnect %c_1_0, %1 : !firrtl.uint<1>
    // CHECK-NEXT: %2 = firrtl.xor %a_0, %b_0 : (!firrtl.uint<1>, !firrtl.uint<1>) -> !firrtl.uint<1>
    // CHECK-NEXT: firrtl.matchingconnect %c_2_0, %2 : !firrtl.uint<1>
    // Check that elementwise_* are preserved.
    // AGGREGATE: firrtl.elementwise_or
    // AGGREGATE: firrtl.elementwise_and
    // AGGREGATE: firrtl.elementwise_xor
    // SIG: firrtl.elementwise_or
    // SIG: firrtl.elementwise_and
    // SIG: firrtl.elementwise_xor
    %0 = firrtl.elementwise_or %a, %b : (!firrtl.vector<uint<1>, 1>, !firrtl.vector<uint<1>, 1>) -> !firrtl.vector<uint<1>, 1>
    firrtl.matchingconnect %c_0, %0 : !firrtl.vector<uint<1>, 1>
    %1 = firrtl.elementwise_and %a, %b : (!firrtl.vector<uint<1>, 1>, !firrtl.vector<uint<1>, 1>) -> !firrtl.vector<uint<1>, 1>
    firrtl.matchingconnect %c_1, %1 : !firrtl.vector<uint<1>, 1>
    %2 = firrtl.elementwise_xor %a, %b : (!firrtl.vector<uint<1>, 1>, !firrtl.vector<uint<1>, 1>) -> !firrtl.vector<uint<1>, 1>
    firrtl.matchingconnect %c_2, %2 : !firrtl.vector<uint<1>, 1>
  }

  // COMMON-LABEL: firrtl.module @MuxInt
  firrtl.module @MuxInt(in %sel1: !firrtl.uint<1>, in %sel2: !firrtl.uint<2>, in %v1: !firrtl.bundle<a: uint<5>>, in %v0: !firrtl.bundle<a: uint<5>>, out %out1: !firrtl.bundle<a: uint<5>>, out %out2: !firrtl.bundle<a: uint<5>>) {
    // CHECK: firrtl.int.mux4cell(%sel2, %v1_a, %v0_a, %v1_a, %v0_a) : (!firrtl.uint<2>, !firrtl.uint<5>, !firrtl.uint<5>, !firrtl.uint<5>, !firrtl.uint<5>) -> !firrtl.uint<5>
    %0 = firrtl.int.mux4cell(%sel2, %v1, %v0, %v1, %v0) : (!firrtl.uint<2>, !firrtl.bundle<a: uint<5>>, !firrtl.bundle<a: uint<5>>, !firrtl.bundle<a: uint<5>>, !firrtl.bundle<a: uint<5>>) -> !firrtl.bundle<a: uint<5>>
    firrtl.matchingconnect %out1, %0 : !firrtl.bundle<a: uint<5>>
    // CHECK: firrtl.int.mux2cell(%sel1, %v1_a, %v0_a) : (!firrtl.uint<1>, !firrtl.uint<5>, !firrtl.uint<5>) -> !firrtl.uint<5>
    %1 = firrtl.int.mux2cell(%sel1, %v1, %v0) : (!firrtl.uint<1>, !firrtl.bundle<a: uint<5>>, !firrtl.bundle<a: uint<5>>) -> !firrtl.bundle<a: uint<5>>
    firrtl.matchingconnect %out2, %0 : !firrtl.bundle<a: uint<5>>
    // SIG: firrtl.int.mux4cell(%sel2, %v1, %v0, %v1, %v0) : (!firrtl.uint<2>, !firrtl.bundle<a: uint<5>>, !firrtl.bundle<a: uint<5>>, !firrtl.bundle<a: uint<5>>, !firrtl.bundle<a: uint<5>>) -> !firrtl.bundle<a: uint<5>>
    // SIG: firrtl.int.mux2cell(%sel1, %v1, %v0) : (!firrtl.uint<1>, !firrtl.bundle<a: uint<5>>, !firrtl.bundle<a: uint<5>>) -> !firrtl.bundle<a: uint<5>>
  }

  // COMMON-LABEL: firrtl.module @Groups
  firrtl.layer @GroupFoo bind {}
  firrtl.module @Groups() {
    // COMMON-NEXT: firrtl.layerblock @GroupFoo
    firrtl.layerblock @GroupFoo {
      // CHECK-NEXT: %a_b = firrtl.wire : !firrtl.uint<1>
      // SIG-NEXT: %a = firrtl.wire : !firrtl.bundle<b: uint<1>>
      %a = firrtl.wire : !firrtl.bundle<b: uint<1>>
    }
  }

  // CHECK-LABEL:  firrtl.module @Alias
  // CHECK-NOT: alias
  // AGGREGATE-LABEL: firrtl.module @Alias
  // AGGREGATE-SAME: alias<FooBundle, bundle<x: uint<32>, y: uint<32>>>
  // SIG-LABEL: firrtl.module @Alias
  // SIG-SAME: alias<FooBundle, bundle<x: uint<32>, y: uint<32>>>
  firrtl.module @Alias(in %clock: !firrtl.clock, in %reset: !firrtl.uint<1>, out %io: !firrtl.bundle<in flip: alias<FooBundle, bundle<x: uint<32>, y: uint<32>>>, out: alias<FooBundle, bundle<x: uint<32>, y: uint<32>>>>) {
  }
} // CIRCUIT

// Check that we don't lose the DontTouchAnnotation when it is not the last
// annotation in the list of annotations.
// https://github.com/llvm/circt/issues/3504
// CHECK-LABEL: firrtl.circuit "DontTouch"
firrtl.circuit "DontTouch" {
  // CHECK: in %port_field: !firrtl.uint<1> [{class = "firrtl.transforms.DontTouchAnnotation"}, {class = "Test"}]
  // SIG:  in %port: !firrtl.bundle<field: uint<1>> [{circt.fieldID = 1 : i32, class = "firrtl.transforms.DontTouchAnnotation"}, {circt.fieldID = 1 : i32, class = "Test"}]
  firrtl.module @DontTouch (in %port: !firrtl.bundle<field: uint<1>> [
    {circt.fieldID = 1 : i32, class = "firrtl.transforms.DontTouchAnnotation"},
    {circt.fieldID = 1 : i32, class = "Test"}
  ]) {
 }
}

// Check that we don't create symbols for non-local annotations.
firrtl.circuit "Foo"  {
  hw.hierpath private @nla [@Foo::@bar, @Bar]
  // CHECK:       firrtl.module private @Bar(in %a_b:
  // CHECK-SAME:    !firrtl.uint<1> [{circt.nonlocal = @nla, class = "circt.test"}])
  firrtl.module private @Bar(in %a: !firrtl.bundle<b: uint<1>>
      [{circt.fieldID = 1 : i32, circt.nonlocal = @nla, class = "circt.test"}]) {
  }
  firrtl.module @Foo() {
    %bar_a = firrtl.instance bar sym @bar @Bar(in a: !firrtl.bundle<b: uint<1>>)
    %invalid = firrtl.invalidvalue : !firrtl.bundle<b: uint<1>>
    firrtl.matchingconnect %bar_a, %invalid : !firrtl.bundle<b: uint<1>>
  }
}

// Check handling of inner symbols.
// COMMON-LABEL: circuit "InnerSym"
firrtl.circuit "InnerSym" {
  // COMMON-LABEL: module @InnerSym(
  // CHECK-SAME:  in %x_a: !firrtl.uint<5>, in %x_b: !firrtl.uint<3> sym @x)
  // AGGREGATE-SAME: in %x: !firrtl.bundle<a: uint<5>, b: uint<3>> sym [<@x,2,public>])
  // SIG-SAME: in %x: !firrtl.bundle<a: uint<5>, b: uint<3>> sym [<@x,2,public>])
  firrtl.module @InnerSym(in %x: !firrtl.bundle<a: uint<5>, b: uint<3>> sym [<@x,2,public>]) { }

  // COMMON-LABEL: module @InnerSymMore(
  // CHECK-SAME: in %x_a_x_1: !firrtl.uint<3> sym @x_1
  // CHECK-SAME: in %x_a_y: !firrtl.uint<2> sym @y
  firrtl.module @InnerSymMore(in %x: !firrtl.bundle<a: bundle<x: vector<uint<3>, 2>, y: uint<2>>, b: uint<3>> sym [<@y,5, public>,<@x_1,4,public>]) { }
}

// Check handling of wire of probe-aggregate.
// COMMON-LABEL: "WireProbe"
firrtl.circuit "WireProbe" {
  // (Read-only probes are unconditionally split as workaround for 4479)
  // COMMON-LABEL: module public @WireProbe
  // LT-SAME: out %out_a: !firrtl.probe<uint<5>>
  // LT-SAME: out %out_b: !firrtl.probe<uint<5>>
  firrtl.module public @WireProbe(out %out: !firrtl.probe<bundle<a: uint<5>, b: uint<5>>>,
                                  out %y: !firrtl.probe<uint<5>>,
                                  out %z: !firrtl.probe<uint<5>>) {
    // LT-NEXT: %w_a = firrtl.wire
    // LT-NEXT: %w_b = firrtl.wire
    // LT-NOT: firrtl.ref.sub
    // COMMON: }
    %w = firrtl.wire : !firrtl.probe<bundle<a: uint<5>, b: uint<5>>>
    %0 = firrtl.ref.sub %w[1] : !firrtl.probe<bundle<a: uint<5>, b: uint<5>>>
    %1 = firrtl.ref.sub %w[0] : !firrtl.probe<bundle<a: uint<5>, b: uint<5>>>
    firrtl.ref.define %y, %1 : !firrtl.probe<uint<5>>
    firrtl.ref.define %z, %0 : !firrtl.probe<uint<5>>
    firrtl.ref.define %out, %w : !firrtl.probe<bundle<a: uint<5>, b: uint<5>>>
  }
}

firrtl.circuit "UnrealizedConversion" {
  // COMMON-LABEL: @UnrealizedConversion
  firrtl.module @UnrealizedConversion( ){
    // CHECK: %[[a:.+]] = "d.w"() : () -> !hw.struct<data: i64, tag: i1>
    // CHECK: = builtin.unrealized_conversion_cast %[[a]] : !hw.struct<data: i64, tag: i1> to !firrtl.bundle<data: uint<64>, tag: uint<1>>
    %a = "d.w"() : () -> (!hw.struct<data: i64, tag: i1>)
    %b = builtin.unrealized_conversion_cast %a : !hw.struct<data: i64, tag: i1> to !firrtl.bundle<data: uint<64>, tag: uint<1>>
    %w = firrtl.wire : !firrtl.bundle<data: uint<64>, tag: uint<1>>
    firrtl.matchingconnect %w, %b : !firrtl.bundle<data: uint<64>, tag: uint<1>>
  }
}

<<<<<<< HEAD
firrtl.circuit "Conventions1" {
  // COMMON-LABEL: @Conventions1
  // AGGREGATE-SAME: %input_0
  // AGGREGATE-NEXT: firrtl.reg
  // AGGREGATE-SAME: !firrtl.vector<uint<8>, 1>
  firrtl.module public @Conventions1(in %input: !firrtl.vector<uint<8>, 1>, in %clk: !firrtl.clock, out %port: !firrtl.vector<uint<8>, 1>) attributes {convention = #firrtl<convention scalarized>, body_type_lowering = #firrtl<convention internal>}{
    %r = firrtl.reg interesting_name %clk : !firrtl.clock, !firrtl.vector<uint<8>, 1>
    firrtl.matchingconnect %r, %input : !firrtl.vector<uint<8>, 1>
    firrtl.matchingconnect %port, %r : !firrtl.vector<uint<8>, 1>
  }
  // COMMON-LABEL: @Conventions2
  // AGGREGATE-SAME: %input_0: !firrtl.uint<8>
  // AGGREGATE-NEXT: firrtl.reg
  // AGGREGATE-SAME: !firrtl.uint<8>
  firrtl.module private @Conventions2(in %input: !firrtl.vector<uint<8>, 1>, in %clk: !firrtl.clock, out %port: !firrtl.vector<uint<8>, 1>) attributes {convention = #firrtl<convention scalarized>, body_type_lowering = #firrtl<convention scalarized>}{
    %r = firrtl.reg interesting_name %clk : !firrtl.clock, !firrtl.vector<uint<8>, 1>
    firrtl.matchingconnect %r, %input : !firrtl.vector<uint<8>, 1>
    firrtl.matchingconnect %port, %r : !firrtl.vector<uint<8>, 1>
  }
  // COMMON-LABEL: @Conventions3
  // AGGREGATE-SAME: %input: !firrtl.vector<uint<8>, 1>
  // AGGREGATE-NEXT: firrtl.reg
  // AGGREGATE-SAME: !firrtl.vector<uint<8>, 1>
  firrtl.module private @Conventions3(in %input: !firrtl.vector<uint<8>, 1>, in %clk: !firrtl.clock, out %port: !firrtl.vector<uint<8>, 1>) attributes {convention = #firrtl<convention internal>, body_type_lowering = #firrtl<convention internal>}{
    %r = firrtl.reg interesting_name %clk : !firrtl.clock, !firrtl.vector<uint<8>, 1>
    firrtl.matchingconnect %r, %input : !firrtl.vector<uint<8>, 1>
    firrtl.matchingconnect %port, %r : !firrtl.vector<uint<8>, 1>
  }
  // COMMON-LABEL: @Conventions4
  // AGGREGATE-SAME: %input: !firrtl.vector<uint<8>, 1>
  // AGGREGATE-NEXT: firrtl.reg
  // AGGREGATE-SAME: !firrtl.uint<8>
  firrtl.module private @Conventions4(in %input: !firrtl.vector<uint<8>, 1>, in %clk: !firrtl.clock, out %port: !firrtl.vector<uint<8>, 1>) attributes {convention = #firrtl<convention internal>, body_type_lowering = #firrtl<convention scalarized>}{
    %r = firrtl.reg interesting_name %clk : !firrtl.clock, !firrtl.vector<uint<8>, 1>
    firrtl.matchingconnect %r, %input : !firrtl.vector<uint<8>, 1>
    firrtl.matchingconnect %port, %r : !firrtl.vector<uint<8>, 1>
=======
// Test that memories have their prefixes copied when lowering.
// See: https://github.com/llvm/circt/issues/7835
firrtl.circuit "MemoryPrefixCopying" {
  // COMMON-LABEL: firrtl.module @MemoryPrefixCopying
  firrtl.module @MemoryPrefixCopying() {
    // COMMON:      firrtl.mem
    // COMMON-SAME:   prefix = "Foo_"
    %mem_r = firrtl.mem Undefined {
      depth = 64 : i64,
      name = "ram",
      portNames = ["r"],
      prefix = "Foo_",
      readLatency = 1 : i32,
      writeLatency = 1 : i32
    } : !firrtl.bundle<addr: uint<6>, en: uint<1>, clk: clock, data flip: vector<uint<8>, 1>>
>>>>>>> 885208b8
  }
}<|MERGE_RESOLUTION|>--- conflicted
+++ resolved
@@ -1405,7 +1405,6 @@
   }
 }
 
-<<<<<<< HEAD
 firrtl.circuit "Conventions1" {
   // COMMON-LABEL: @Conventions1
   // AGGREGATE-SAME: %input_0
@@ -1442,7 +1441,8 @@
     %r = firrtl.reg interesting_name %clk : !firrtl.clock, !firrtl.vector<uint<8>, 1>
     firrtl.matchingconnect %r, %input : !firrtl.vector<uint<8>, 1>
     firrtl.matchingconnect %port, %r : !firrtl.vector<uint<8>, 1>
-=======
+  }
+
 // Test that memories have their prefixes copied when lowering.
 // See: https://github.com/llvm/circt/issues/7835
 firrtl.circuit "MemoryPrefixCopying" {
@@ -1458,6 +1458,5 @@
       readLatency = 1 : i32,
       writeLatency = 1 : i32
     } : !firrtl.bundle<addr: uint<6>, en: uint<1>, clk: clock, data flip: vector<uint<8>, 1>>
->>>>>>> 885208b8
   }
 }