// RUN: circt-opt %s | FileCheck %s

// CHECK: systemc.module @adder (%summand_a: !systemc.in<i32>, %summand_b: !systemc.in<i32>, %sum: !systemc.out<i32>) {
systemc.module @adder (%summand_a: !systemc.in<i32>, %summand_b: !systemc.in<i32>, %sum: !systemc.out<i32>) {
  //CHECK-NEXT: systemc.ctor {
  systemc.ctor {
    // CHECK-NEXT: systemc.method %addFunc
    systemc.method %addFunc
    // CHECK-NEXT: systemc.thread %addFunc
    systemc.thread %addFunc
  //CHECK-NEXT: }
  }
  // CHECK-NEXT: %addFunc = systemc.func {
  %addFunc = systemc.func {
    // CHECK-NEXT: [[SA:%.+]] = systemc.signal.read %summand_a : !systemc.in<i32>
    %0 = systemc.signal.read %summand_a : !systemc.in<i32>
    // CHECK-NEXT: [[SB:%.+]] = systemc.signal.read %summand_b : !systemc.in<i32>
    %1 = systemc.signal.read %summand_b : !systemc.in<i32>
    // CHECK-NEXT: [[RES:%.*]] = comb.add [[SA]], [[SB]] : i32
    %res = comb.add %0, %1 : i32
    // CHECK-NEXT: systemc.signal.write %sum, [[RES]] : !systemc.out<i32>
    systemc.signal.write %sum, %res : !systemc.out<i32>
  // CHECK-NEXT: }
  }
  // CHECK-NEXT: systemc.cpp.destructor {
  systemc.cpp.destructor { }
  // CHECK-NEXT: }
// CHECK-NEXT: }
}

// CHECK: systemc.module @mixedPorts (%port0: !systemc.out<i4>, %port1: !systemc.in<i32>, %port2: !systemc.out<i4>, %port3: !systemc.inout<i8>) {
systemc.module @mixedPorts (%port0: !systemc.out<i4>, %port1: !systemc.in<i32>, %port2: !systemc.out<i4>, %port3: !systemc.inout<i8>) {}

// CHECK-LABEL: systemc.module @signals
systemc.module @signals () {
  // CHECK-NEXT: %signal0 = systemc.signal : !systemc.signal<i32>
  %signal0 = systemc.signal : !systemc.signal<i32>
  // CHECK-NEXT: %signal1 = systemc.signal : !systemc.signal<i1>
  %signal1 = systemc.signal : !systemc.signal<i1>

  // CHECK-NEXT: systemc.func
  %funchandle = systemc.func {
    // CHECK-NEXT: [[READ:%.*]] = systemc.signal.read %signal0 : !systemc.signal<i32>
    %0 = systemc.signal.read %signal0 : !systemc.signal<i32>
    // CHECK-NEXT: systemc.signal.write %signal0, [[READ:%.*]] : !systemc.signal<i32>
    systemc.signal.write %signal0, %0 : !systemc.signal<i32>
  }
}

// CHECK-LABEL: systemc.module @readWriteInOutPorts
systemc.module @readWriteInOutPorts (%port0 : !systemc.inout<i32>, %port1 : !systemc.inout<i32>) {
  // CHECK-NEXT: systemc.func
  %funchandle = systemc.func {
    // CHECK-NEXT: [[READ:%.*]] = systemc.signal.read %port0 : !systemc.inout<i32>
    %0 = systemc.signal.read %port0 : !systemc.inout<i32>
    // CHECK-NEXT: systemc.signal.write %port1, [[READ:%.*]] : !systemc.inout<i32>
    systemc.signal.write %port1, %0 : !systemc.inout<i32>
  }
}

// CHECK-LABEL: systemc.module private @moduleVisibility
systemc.module private @moduleVisibility () {}

// CHECK-LABEL: systemc.module @argAttrs (%port0: !systemc.in<i32> {hw.attrname = "sometext"}, %port1: !systemc.in<i32>, %out0: !systemc.out<i32>)
systemc.module @argAttrs (%port0: !systemc.in<i32> {hw.attrname = "sometext"}, %port1: !systemc.in<i32>, %out0: !systemc.out<i32>) {}

// CHECK-LABEL: systemc.module @resultAttrs (%port0: !systemc.in<i32>, %out0: !systemc.out<i32> {hw.attrname = "sometext"})
systemc.module @resultAttrs (%port0: !systemc.in<i32>, %out0: !systemc.out<i32> {hw.attrname = "sometext"}) {}

<<<<<<< HEAD
// CHECK-LABEL: systemc.module @attributes
systemc.module @attributes () {
  // CHECK-NEXT: systemc.ctor attributes {systemc.someattr = 0 : i64} {
  systemc.ctor attributes {systemc.someattr = 0 : i64} {}
  // CHECK-NEXT: }
  // CHECK-NEXT: %func = systemc.func attributes {systemc.someattr = 0 : i64} {
  %func = systemc.func attributes {systemc.someattr = 0 : i64} {}
  // CHECK-NEXT: }
  // CHECK-NEXT: systemc.cpp.destructor attributes {systemc.someattr = 0 : i64} {
  systemc.cpp.destructor attributes {systemc.someattr = 0 : i64} {}
  // CHECK-NEXT: }
=======
// CHECK-LABEL: systemc.module @instanceDecl
systemc.module @instanceDecl () {
  // CHECK-NEXT: %moduleInstance0 = systemc.instance.decl @adder : !systemc.module<adder(summand_a: !systemc.in<i32>, summand_b: !systemc.in<i32>, sum: !systemc.out<i32>)>
  %moduleInstance0 = systemc.instance.decl @adder : !systemc.module<adder(summand_a: !systemc.in<i32>, summand_b: !systemc.in<i32>, sum: !systemc.out<i32>)>
  // CHECK-NEXT: %moduleInstance1 = systemc.instance.decl @moduleVisibility : !systemc.module<moduleVisibility()>
  %moduleInstance1 = systemc.instance.decl @moduleVisibility : !systemc.module<moduleVisibility()>
>>>>>>> 8c70fc32
}<|MERGE_RESOLUTION|>--- conflicted
+++ resolved
@@ -67,7 +67,14 @@
 // CHECK-LABEL: systemc.module @resultAttrs (%port0: !systemc.in<i32>, %out0: !systemc.out<i32> {hw.attrname = "sometext"})
 systemc.module @resultAttrs (%port0: !systemc.in<i32>, %out0: !systemc.out<i32> {hw.attrname = "sometext"}) {}
 
-<<<<<<< HEAD
+// CHECK-LABEL: systemc.module @instanceDecl
+systemc.module @instanceDecl () {
+  // CHECK-NEXT: %moduleInstance0 = systemc.instance.decl @adder : !systemc.module<adder(summand_a: !systemc.in<i32>, summand_b: !systemc.in<i32>, sum: !systemc.out<i32>)>
+  %moduleInstance0 = systemc.instance.decl @adder : !systemc.module<adder(summand_a: !systemc.in<i32>, summand_b: !systemc.in<i32>, sum: !systemc.out<i32>)>
+  // CHECK-NEXT: %moduleInstance1 = systemc.instance.decl @moduleVisibility : !systemc.module<moduleVisibility()>
+  %moduleInstance1 = systemc.instance.decl @moduleVisibility : !systemc.module<moduleVisibility()>
+}
+
 // CHECK-LABEL: systemc.module @attributes
 systemc.module @attributes () {
   // CHECK-NEXT: systemc.ctor attributes {systemc.someattr = 0 : i64} {
@@ -79,12 +86,4 @@
   // CHECK-NEXT: systemc.cpp.destructor attributes {systemc.someattr = 0 : i64} {
   systemc.cpp.destructor attributes {systemc.someattr = 0 : i64} {}
   // CHECK-NEXT: }
-=======
-// CHECK-LABEL: systemc.module @instanceDecl
-systemc.module @instanceDecl () {
-  // CHECK-NEXT: %moduleInstance0 = systemc.instance.decl @adder : !systemc.module<adder(summand_a: !systemc.in<i32>, summand_b: !systemc.in<i32>, sum: !systemc.out<i32>)>
-  %moduleInstance0 = systemc.instance.decl @adder : !systemc.module<adder(summand_a: !systemc.in<i32>, summand_b: !systemc.in<i32>, sum: !systemc.out<i32>)>
-  // CHECK-NEXT: %moduleInstance1 = systemc.instance.decl @moduleVisibility : !systemc.module<moduleVisibility()>
-  %moduleInstance1 = systemc.instance.decl @moduleVisibility : !systemc.module<moduleVisibility()>
->>>>>>> 8c70fc32
 }