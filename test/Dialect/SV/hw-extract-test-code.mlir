// RUN:  circt-opt --sv-extract-test-code --split-input-file %s | FileCheck %s
// CHECK-LABEL: module attributes {firrtl.extract.assert = #hw.output_file<"dir3/"
// CHECK-NEXT: hw.module.extern @foo_cover
// CHECK-NOT: attributes
// CHECK-NEXT: hw.module.extern @foo_assume
// CHECK-NOT: attributes
// CHECK-NEXT: hw.module.extern @foo_assert
// CHECK-NOT: attributes
// CHECK: hw.module @issue1246_assert(%clock: i1) attributes {comment = "VCS coverage exclude_file", output_file = #hw.output_file<"dir3/", excludeFromFileList, includeReplicatedOps>}
// CHECK: sv.assert
// CHECK: sv.error "Assertion failed"
// CHECK: sv.error "assert:"
// CHECK: sv.error "assertNotX:"
// CHECK: sv.error "check [verif-library-assert] is included"
// CHECK: sv.fatal 1
// CHECK: foo_assert
// CHECK: hw.module @issue1246_assume(%clock: i1)
// CHECK-SAME: attributes {comment = "VCS coverage exclude_file"}
// CHECK: sv.assume
// CHECK: foo_assume
// CHECK: hw.module @issue1246_cover(%clock: i1)
// CHECK-SAME: attributes {comment = "VCS coverage exclude_file"}
// CHECK: sv.cover
// CHECK: foo_cover
// CHECK: hw.module @issue1246
// CHECK-NOT: sv.assert
// CHECK-NOT: sv.assume
// CHECK-NOT: sv.cover
// CHECK-NOT: foo_assert
// CHECK-NOT: foo_assume
// CHECK-NOT: foo_cover
// CHECK: sv.bind <@issue1246::@__ETC_issue1246_assert>
// CHECK: sv.bind <@issue1246::@__ETC_issue1246_assume> {output_file = #hw.output_file<"file4", excludeFromFileList>}
// CHECK: sv.bind <@issue1246::@__ETC_issue1246_cover>
module attributes {firrtl.extract.assert =  #hw.output_file<"dir3/", excludeFromFileList, includeReplicatedOps>, firrtl.extract.assume.bindfile = #hw.output_file<"file4", excludeFromFileList>} {
  hw.module.extern @foo_cover(%a : i1) attributes {"firrtl.extract.cover.extra"}
  hw.module.extern @foo_assume(%a : i1) attributes {"firrtl.extract.assume.extra"}
  hw.module.extern @foo_assert(%a : i1) attributes {"firrtl.extract.assert.extra"}
  hw.module @issue1246(%clock: i1) -> () {
    sv.always posedge %clock  {
      sv.ifdef.procedural "SYNTHESIS"  {
      } else  {
        sv.if %2937  {
          sv.assert %clock, immediate
          sv.error "Assertion failed"
          sv.error "assert:"
          sv.error "assertNotX:"
          sv.error "check [verif-library-assert] is included"
          sv.fatal 1
          sv.assume %clock, immediate
          sv.cover %clock, immediate
        }
      }
    }
    %2937 = hw.constant 0 : i1
    hw.instance "bar_cover" @foo_cover(a: %clock : i1) -> ()
    hw.instance "bar_assume" @foo_assume(a: %clock : i1) -> ()
    hw.instance "bar_assert" @foo_assert(a: %clock : i1) -> ()
    hw.output
  }
}

// -----

// Check that a module that is already going to be extracted does not have its
// asserts also extracted.  This avoids a problem where certain simulators do
// not like to bind instances into bound instances.  See:
//   - https://github.com/llvm/circt/issues/2910
//
// CHECK-LABEL: @AlreadyExtracted
// CHECK-COUNT-1: doNotPrint
// CHECK-NOT:     doNotPrint
module attributes {firrtl.extract.assert =  #hw.output_file<"dir3/", excludeFromFileList, includeReplicatedOps>} {
  hw.module @AlreadyExtracted(%clock: i1) -> () {
    sv.always posedge %clock  {
      sv.assert %clock, immediate
    }
  }
  hw.module @Top(%clock: i1) -> () {
    hw.instance "submodule" @AlreadyExtracted(clock: %clock: i1) -> () {doNotPrint = true}
  }
}

// -----

// Check that we don't extract assertions from a module with "firrtl.extract.do_not_extract" attribute.
//
// CHECK-NOT:  hw.module @ModuleInTestHarness_assert
// CHECK-NOT:  firrtl.extract.do_not_extract
module attributes {firrtl.extract.assert =  #hw.output_file<"dir3/", excludeFromFileList, includeReplicatedOps>} {
  hw.module @ModuleInTestHarness(%clock: i1) -> () attributes {"firrtl.extract.do_not_extract"} {
    sv.always posedge %clock  {
      sv.assert %clock, immediate
    }
  }
}

// -----
// Check extracted modules and their instantiations use same name

// CHECK-LABEL: @InstanceName(
// CHECK:      hw.instance "[[name:.+]]_assert" sym @{{[^ ]+}} @[[name]]_assert
// CHECK-NEXT: hw.instance "[[name:.+]]_assume" sym @{{[^ ]+}} @[[name]]_assume
// CHECK-NEXT: hw.instance "[[name:.+]]_cover"  sym @{{[^ ]+}} @[[name]]_cover
module attributes {firrtl.extract.assert =  #hw.output_file<"dir3/", excludeFromFileList, includeReplicatedOps>} {
  hw.module @InstanceName(%clock: i1, %cond: i1, %cond2: i1) -> () {
    sv.always posedge %clock  {
      sv.assert %cond, immediate
      sv.assume %cond, immediate
      sv.cover %cond, immediate
    }
  }
}


// -----
// Check wires are extracted once

// CHECK-LABEL: @MultiRead(
// CHECK: hw.instance "[[name:.+]]_cover"  sym @{{[^ ]+}} @[[name]]_cover(foo: %0: i1, clock: %clock: i1)
module attributes {firrtl.extract.assert =  #hw.output_file<"dir3/", excludeFromFileList, includeReplicatedOps>} {
  hw.module @MultiRead(%clock: i1, %cond: i1) -> () {
    %foo = sv.wire : !hw.inout<i1>
    sv.assign %foo, %cond : i1
    %cond1 = sv.read_inout %foo : !hw.inout<i1>
    %cond2 = sv.read_inout %foo : !hw.inout<i1>
    %cond3 = sv.read_inout %foo : !hw.inout<i1>
    sv.always posedge %clock  {
      sv.cover %cond1, immediate
      sv.cover %cond2, immediate
      sv.cover %cond3, immediate
    }
  }
}

// -----
// Check "empty" modules are inlined

// CHECK-NOT: @InputOnly(
// CHECK-DAG: @InputOnly_assert(
// CHECK-DAG: @InputOnly_cover(
// CHECK-DAG: @InputOnlySym_cover(
// CHECK-LABEL: @InputOnlySym(
// CHECK: hw.instance "{{[^ ]+}}" sym @[[input_only_sym_cover:[^ ]+]] @InputOnlySym_cover
// CHECK-LABEL: @Top
// CHECK: hw.instance "{{[^ ]+}}" sym @[[input_only_assert:[^ ]+]] @InputOnly_assert
// CHECK: hw.instance "{{[^ ]+}}" sym @[[input_only_cover:[^ ]+]] @InputOnly_cover
// CHECK: hw.instance "{{[^ ]+}}" {{.+}} @InputOnlySym
<<<<<<< HEAD
// CHECK-NOT: hw.instance {{.+}} @Top{{.*}}
=======
// CHECK: %0 = comb.and %1
// CHECK: %1 = comb.and %0
// CHECK: hw.instance "{{[^ ]+}}" {{.+}} @InputOnlyCycle_cover
>>>>>>> 74dadaef
// CHECK-NOT: sv.bind <@InputOnly::
// CHECK-DAG: sv.bind <@Top::@[[input_only_assert]]>
// CHECK-DAG: sv.bind <@Top::@[[input_only_cover]]>
// CHECK-DAG: sv.bind <@InputOnlySym::@[[input_only_sym_cover]]>
module {
  hw.module private @InputOnly(%clock: i1, %cond: i1) -> () {
    sv.always posedge %clock  {
      sv.cover %cond, immediate
      sv.assert %cond, immediate
    }
  }

  hw.module private @InputOnlySym(%clock: i1, %cond: i1) -> () {
    sv.always posedge %clock  {
      sv.cover %cond, immediate
    }
  }

  hw.module private @InputOnlyCycle(%clock: i1, %cond: i1) -> () {
    // Arbitrary code that won't be extracted, should be inlined, and has a cycle.
    %0 = comb.and %1 : i1
    %1 = comb.and %0 : i1

    sv.always posedge %clock  {
      sv.cover %cond, immediate
    }
  }

  hw.module @Top(%clock: i1, %cond: i1) -> (foo: i1) {
    hw.instance "input_only" @InputOnly(clock: %clock: i1, cond: %cond: i1) -> ()
    hw.instance "input_only_sym" sym @foo @InputOnlySym(clock: %clock: i1, cond: %cond: i1) -> ()
    hw.instance "input_only_cycle" @InputOnlyCycle(clock: %clock: i1, cond: %cond: i1) -> ()
    hw.output %cond : i1
  }
}

// -----
// Check instance extraction

// All instances of Baz are extracted, so it should be output to the testbench.
// CHECK-LABEL: @Baz
// CHECK-SAME: output_file = #hw.output_file<"testbench/", excludeFromFileList, includeReplicatedOps>

// In AllExtracted, instances foo, bar, and baz should be extracted.
// CHECK-LABEL: @AllExtracted_cover
// CHECK: hw.instance "foo"
// CHECK: hw.instance "bar"
// CHECK: hw.instance "baz"

// In SomeExtracted, only instance baz should be extracted.
// CHECK-LABEL: @SomeExtracted_cover
// CHECK-NOT: hw.instance "foo"
// CHECK-NOT: hw.instance "bar"
// CHECK: hw.instance "baz"

// In CycleExtracted, instance foo should be extracted despite combinational cycle.
// CHECK-LABEL: @CycleExtracted_cover
// CHECK: hw.instance "foo"

// In ChildShouldInline, instance child should be inlined while it's instance foo is still extracted.
// CHECK-NOT: hw.module @ShouldBeInlined(
// CHECK-LABEL: @ShouldBeInlined_cover
// CHECK: hw.instance "foo"
// CHECK-LABEL: @ChildShouldInline
// CHECK-NOT: hw.instance "child"
// CHECK: hw.instance {{.+}} @ShouldBeInlined_cover

// In MultiResultExtracted, instance qux should be extracted without leaving null operands to the extracted instance
// CHECK-LABEL: @MultiResultExtracted_cover
// CHECK: hw.instance "qux"
// CHECK-LABEL: @MultiResultExtracted
// CHECK-SAME: (%[[clock:.+]]: i1, %[[in:.+]]: i1)
// CHECK: hw.instance {{.+}} @MultiResultExtracted_cover([[clock]]: %[[clock]]: i1, [[in]]: %[[in]]: i1)

module attributes {
  firrtl.extract.testbench = #hw.output_file<"testbench/", excludeFromFileList, includeReplicatedOps>
} {
  hw.module private @Foo(%a: i1) -> (b: i1) {
    hw.output %a : i1
  }

  hw.module.extern private @Bar(%a: i1) -> (b: i1)

  hw.module.extern private @Baz(%a: i1) -> (b: i1)

  hw.module.extern private @Qux(%a: i1) -> (b: i1, c: i1)

  hw.module @AllExtracted(%clock: i1, %in: i1) {
    %foo.b = hw.instance "foo" @Foo(a: %in: i1) -> (b: i1)
    %bar.b = hw.instance "bar" @Bar(a: %in: i1) -> (b: i1)
    %baz.b = hw.instance "baz" @Baz(a: %in: i1) -> (b: i1)
    sv.always posedge %clock {
      sv.if %foo.b {
        sv.if %bar.b {
          sv.cover %foo.b, immediate
        }
      }
      sv.cover %bar.b, immediate
      sv.cover %baz.b, immediate
    }
  }

  hw.module @SomeExtracted(%clock: i1, %in: i1) -> (out0: i1, out1: i1) {
    %foo.b = hw.instance "foo" @Foo(a: %in: i1) -> (b: i1)
    %bar.b = hw.instance "bar" @Bar(a: %in: i1) -> (b: i1)
    %baz.b = hw.instance "baz" @Baz(a: %in: i1) -> (b: i1)
    sv.always posedge %clock {
      sv.cover %foo.b, immediate
      sv.cover %bar.b, immediate
      sv.cover %baz.b, immediate
    }
    hw.output %foo.b, %bar.b : i1, i1
  }

  hw.module @CycleExtracted(%clock: i1, %in: i1) {
    %foo.b = hw.instance "foo" @Foo(a: %in: i1) -> (b: i1)
    %0 = comb.or %0, %foo.b : i1
    sv.always posedge %clock {
      sv.cover %0, immediate
    }
  }

  hw.module private @ShouldBeInlined(%clock: i1, %in: i1) {
    %foo.b = hw.instance "foo" @Foo(a: %in: i1) -> (b: i1)
    sv.always posedge %clock {
      sv.cover %foo.b, immediate
    }
  }

  hw.module @ChildShouldInline(%clock: i1, %in: i1) {
    hw.instance "child" @ShouldBeInlined(clock: %clock: i1, in: %in: i1) -> ()
  }

  hw.module @MultiResultExtracted(%clock: i1, %in: i1) {
    %qux.b, %qux.c = hw.instance "qux" @Qux(a: %in: i1) -> (b: i1, c: i1)
    sv.always posedge %clock {
      sv.cover %qux.b, immediate
      sv.cover %qux.c, immediate
    }
  }
}<|MERGE_RESOLUTION|>--- conflicted
+++ resolved
@@ -143,16 +143,13 @@
 // CHECK-LABEL: @InputOnlySym(
 // CHECK: hw.instance "{{[^ ]+}}" sym @[[input_only_sym_cover:[^ ]+]] @InputOnlySym_cover
 // CHECK-LABEL: @Top
+// CHECK-NOT: hw.instance {{.+}} @Top{{.*}}
 // CHECK: hw.instance "{{[^ ]+}}" sym @[[input_only_assert:[^ ]+]] @InputOnly_assert
 // CHECK: hw.instance "{{[^ ]+}}" sym @[[input_only_cover:[^ ]+]] @InputOnly_cover
 // CHECK: hw.instance "{{[^ ]+}}" {{.+}} @InputOnlySym
-<<<<<<< HEAD
-// CHECK-NOT: hw.instance {{.+}} @Top{{.*}}
-=======
 // CHECK: %0 = comb.and %1
 // CHECK: %1 = comb.and %0
 // CHECK: hw.instance "{{[^ ]+}}" {{.+}} @InputOnlyCycle_cover
->>>>>>> 74dadaef
 // CHECK-NOT: sv.bind <@InputOnly::
 // CHECK-DAG: sv.bind <@Top::@[[input_only_assert]]>
 // CHECK-DAG: sv.bind <@Top::@[[input_only_cover]]>
