--- conflicted
+++ resolved
@@ -5,32 +5,8 @@
     calyx.wires {}
     calyx.control {}
   }
-<<<<<<< HEAD
-<<<<<<< HEAD
   calyx.component @main(%go: i1, %clk: i1, %reset: i1) -> (%done: i1) {
-    // CHECK: %0 = calyx.undef : i1
-    %in1, %go1, %clk1, %reset1, %out1, %done1 = calyx.cell "c0" @A : i8, i1, i1, i1, i8, i1
-
-    calyx.wires {
-      // CHECK-LABEL: calyx.group @Group1
-      // CHECK-NEXT:  %Group1.go = calyx.group_go %0 : i1
-      // CHECK-NEXT:  %1 = comb.and %c0.done, %Group1.go : i1
-      // CHECK-NEXT:  calyx.assign %c0.in = %c0.out, %Group1.go ? : i8
-      // CHECK-NEXT:  calyx.assign %c0.in = %c0.out, %1 ? : i8
-      // CHECK-NEXT:  calyx.group_done %c0.done : i1
-      // CHECK-NEXT:  }
-      calyx.group @Group1 {
-        calyx.assign %in1 = %out1 : i8
-        calyx.assign %in1 = %out1, %done1 ? : i8
-        calyx.group_done %done1 : i1
-=======
-  calyx.component @main() -> () {
-    %in, %out, %flag = calyx.cell "c0" @A : i8, i8, i1
-=======
-  calyx.component @main(%go: i1, %clk: i1, %reset: i1) -> (%done: i1) {
-
     %c0.in, %c0.go, %c0.clk, %c0.reset, %c0.out, %c0.done = calyx.cell "c0" @A : i8, i1, i1, i1, i8, i1
->>>>>>> 46ae6df8
     calyx.wires {
       // CHECK: %0 = calyx.undef : i1
       // CHECK-LABEL: calyx.group @Group1 {
@@ -41,16 +17,9 @@
       // CHECK-NEXT:    calyx.group_done %c0.done : i1
       // CHECK-NEXT:  }
       calyx.group @Group1 {
-<<<<<<< HEAD
-        calyx.assign %in = %out : i8
-        calyx.assign %in = %out, %flag ? : i8
-        calyx.group_done %flag : i1
->>>>>>> origin/main
-=======
         calyx.assign %c0.in = %c0.out : i8
         calyx.assign %c0.in = %c0.out, %c0.done ? : i8
         calyx.group_done %c0.done : i1
->>>>>>> 46ae6df8
       }
     }
     calyx.control {
