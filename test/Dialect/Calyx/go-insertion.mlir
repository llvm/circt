--- conflicted
+++ resolved
@@ -8,22 +8,12 @@
   calyx.component @main() -> () {
     %in, %out, %flag = calyx.cell "c0" @A : i8, i8, i1
     calyx.wires {
-<<<<<<< HEAD
-      // CHECK-LABEL: calyx.group @Group1
-      // CHECK-NEXT:  %Group1.go = calyx.group_go %0 : i1
-      // CHECK-NEXT:  %1 = comb.and %c0.flag, %Group1.go : i1
-      // CHECK-NEXT:  calyx.assign %c0.in = %c0.out, %Group1.go ? : i8
-      // CHECK-NEXT:  calyx.assign %c0.in = %c0.out, %1 ? : i8
-      // CHECK-NEXT:  %2 = calyx.group_done %c0.flag : i1
-=======
-      // CHECK:       %1 = calyx.undef : i1
-      // CHECK-NEXT:  calyx.group @Group1 {
-      // CHECK-NEXT:    %2 = calyx.group_go %1 : i1
-      // CHECK-NEXT:    %3 = comb.and %0#2, %2 : i1
-      // CHECK-NEXT:    calyx.assign %0#0 = %0#1, %2 ? : i8
-      // CHECK-NEXT:    calyx.assign %0#0 = %0#1, %3 ? : i8
-      // CHECK-NEXT:    calyx.group_done %0#2 : i1
->>>>>>> 121ff0b0
+      // CHECK-LABEL: calyx.group @Group1 {
+      // CHECK-NEXT:    %Group1.go = calyx.group_go %0 : i1
+      // CHECK-NEXT:    %1 = comb.and %c0.flag, %Group1.go : i1
+      // CHECK-NEXT:    calyx.assign %c0.in = %c0.out, %Group1.go ? : i8
+      // CHECK-NEXT:    calyx.assign %c0.in = %c0.out, %1 ? : i8
+      // CHECK-NEXT:    calyx.group_done %c0.flag : i1
       // CHECK-NEXT:  }
       calyx.group @Group1 {
         calyx.assign %in = %out : i8
