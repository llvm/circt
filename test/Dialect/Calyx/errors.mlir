--- conflicted
+++ resolved
@@ -46,21 +46,9 @@
     calyx.wires {}
     calyx.control {}
   }
-<<<<<<< HEAD
-<<<<<<< HEAD
   calyx.component @main(%go: i1, %clk: i1, %reset: i1) -> (%done: i1) {
     // expected-error @+1 {{'calyx.cell' op result type for "in" must be 'i16', but got 'i1'}}
     %b0.in, %b0.go, %b0.clk, %b0.reset, %b0.done = calyx.cell "b0" @B : i1, i1, i1, i1, i1
-=======
-  calyx.component @main() -> () {
-    // expected-error @+1 {{'calyx.cell' op result type for "in" must be 'i16', but got 'i1'}}
-    %0 = calyx.cell "b0" @B : i1
->>>>>>> origin/main
-=======
-  calyx.component @main(%go: i1, %clk: i1, %reset: i1) -> (%done: i1) {
-    // expected-error @+1 {{'calyx.cell' op result type for "in" must be 'i16', but got 'i1'}}
-    %b0.in, %b0.go, %b0.clk, %b0.reset, %b0.done = calyx.cell "b0" @B : i1, i1, i1, i1, i1
->>>>>>> 46ae6df8
 
     calyx.wires {}
     calyx.control {}
