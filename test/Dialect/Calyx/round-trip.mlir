--- conflicted
+++ resolved
@@ -340,15 +340,48 @@
   }
 }
 
-<<<<<<< HEAD
-
-=======
->>>>>>> f60854bb
 // -----
 module attributes {calyx.entrypoint = "main"} {
   // CHECK-LABEL: calyx.component @main(%go: i1 {go}, %clk: i1 {clk}, %reset: i1 {reset}) -> (%done: i1 {done}) {
   calyx.component @main(%go: i1 {go}, %clk: i1 {clk}, %reset: i1 {reset}) -> (%done: i1 {done}) {
-<<<<<<< HEAD
+    %a.in, %a.write_en, %a.clk, %a.reset, %a.out, %a.done = calyx.register @a : i2, i1, i1, i1, i2, i1
+    %b.in, %b.write_en, %b.clk, %b.reset, %b.out, %b.done = calyx.register @b : i2, i1, i1, i1, i2, i1
+
+    %c0_2 = hw.constant 0 : i2
+    %c2_2 = hw.constant 0 : i2
+    %c1_1 = hw.constant 1 : i1
+
+    calyx.wires {
+      // CHECK: calyx.static_group latency<1> @A {
+      calyx.static_group latency<1> @A {
+        calyx.assign %a.in =%c0_2  : i2
+        // CHECK: %0 = calyx.cycle 0
+        %0 = calyx.cycle 0
+        calyx.assign %a.write_en = %0 ? %c1_1 : i1
+      }
+      // CHECK: calyx.static_group latency<1> @B {
+      calyx.static_group latency<1> @B {
+        calyx.assign %b.in =%c2_2  : i2
+        // CHECK: %0 = calyx.cycle 0
+        %0 = calyx.cycle 0
+        calyx.assign %b.write_en = %0 ? %c1_1 : i1
+      }
+    }
+    calyx.control {
+      // CHECK: calyx.static_seq {
+      calyx.static_seq { 
+        calyx.enable @A
+        calyx.enable @B
+      }
+    }
+  }
+}
+
+
+// -----
+module attributes {calyx.entrypoint = "main"} {
+  // CHECK-LABEL: calyx.component @main(%go: i1 {go}, %clk: i1 {clk}, %reset: i1 {reset}) -> (%done: i1 {done}) {
+  calyx.component @main(%go: i1 {go}, %clk: i1 {clk}, %reset: i1 {reset}) -> (%done: i1 {done}) {
     %d.in, %d.write_en, %d.clk, %d.reset, %d.out, %d.done = calyx.register @d : i2, i1, i1, i1, i2, i1
     %r1.in, %r1.write_en, %r1.clk, %r1.reset, %r1.out, %r1.done = calyx.register @r1 : i1, i1, i1, i1, i1, i1
     %c.in, %c.write_en, %c.clk, %c.reset, %c.out, %c.done = calyx.register @c : i2, i1, i1, i1, i2, i1
@@ -382,37 +415,7 @@
         calyx.enable @C
       } else {
           calyx.enable @D
-=======
-    %a.in, %a.write_en, %a.clk, %a.reset, %a.out, %a.done = calyx.register @a : i2, i1, i1, i1, i2, i1
-    %b.in, %b.write_en, %b.clk, %b.reset, %b.out, %b.done = calyx.register @b : i2, i1, i1, i1, i2, i1
-
-    %c0_2 = hw.constant 0 : i2
-    %c2_2 = hw.constant 0 : i2
-    %c1_1 = hw.constant 1 : i1
-
-    calyx.wires {
-      // CHECK: calyx.static_group latency<1> @A {
-      calyx.static_group latency<1> @A {
-        calyx.assign %a.in =%c0_2  : i2
-        // CHECK: %0 = calyx.cycle 0
-        %0 = calyx.cycle 0
-        calyx.assign %a.write_en = %0 ? %c1_1 : i1
-      }
-      // CHECK: calyx.static_group latency<1> @B {
-      calyx.static_group latency<1> @B {
-        calyx.assign %b.in =%c2_2  : i2
-        // CHECK: %0 = calyx.cycle 0
-        %0 = calyx.cycle 0
-        calyx.assign %b.write_en = %0 ? %c1_1 : i1
-      }
-    }
-    calyx.control {
-      // CHECK: calyx.static_seq {
-      calyx.static_seq { 
-        calyx.enable @A
-        calyx.enable @B
->>>>>>> f60854bb
-      }
-    }
-  }
-}+      }
+    }
+  }
+}       