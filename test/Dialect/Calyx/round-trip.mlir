--- conflicted
+++ resolved
@@ -53,25 +53,15 @@
     calyx.wires {
       // CHECK: calyx.group @Group1 {
       calyx.group @Group1 {
-<<<<<<< HEAD
         // CHECK: calyx.assign %c1.in = %c0.out : i8
-        // CHECK-NEXT: %0 = calyx.group_done %true : i1
-=======
-        // CHECK: calyx.assign %1#0 = %0#1 : i8
         // CHECK-NEXT: calyx.group_done %true : i1
->>>>>>> 121ff0b0
         calyx.assign %in2 = %out1 : i8
         calyx.group_done %c1_i1 : i1
       }
       calyx.group @Group2 {
         // CHECK:  calyx.assign %c1.in = %c0.out, %c2.out ? : i8
         calyx.assign %in2 = %out1, %out3 ?  : i8
-
-<<<<<<< HEAD
-        // CHECK: %1 = calyx.group_done %true, %0 ? : i1
-=======
-        // CHECK: calyx.group_done %true, %3 ? : i1
->>>>>>> 121ff0b0
+        // CHECK: calyx.group_done %true, %0 ? : i1
         %guard = comb.and %c1_i1, %out3 : i1
         calyx.group_done %c1_i1, %guard ? : i1
       }
