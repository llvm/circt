// RUN: circt-opt %s --msft-partition --msft-wire-cleanup -verify-diagnostics -split-input-file | FileCheck --check-prefix=CLEANUP %s

hw.globalRef @ref1 [#hw.innerNameRef<@top::@b>, #hw.innerNameRef<@B::@unit1>] {
  "loc" = #msft.physloc<M20K, 0, 0, 0>
}

hw.globalRef @ref2 [#hw.innerNameRef<@top::@b>, #hw.innerNameRef<@B::@c>, #hw.innerNameRef<@C::@unit3>] {
  "loc" = #msft.physloc<M20K, 0, 0, 1>
}

msft.module @top {} (%clk : i1) -> (out1: i2, out2: i2) {
  msft.partition @part1, "dp"

  %res1 = msft.instance @b @B(%clk) { circt.globalRef = [#hw.globalNameRef<@ref1>, #hw.globalNameRef<@ref2>], inner_sym = "b" } : (i1) -> (i2)

  %c0 = hw.constant 0 : i2
  %res2 = msft.instance @unit1 @Extern(%c0) { targetDesignPartition = @top::@part1 }: (i2) -> (i2)

  msft.output %res1, %res2 : i2, i2
}

msft.module.extern @Extern (%foo_a: i2) -> (foo_x: i2)

msft.module @B {} (%clk : i1) -> (x: i2, y: i2)  {
  %c1 = hw.constant 1 : i2
  %0 = msft.instance @unit1 @Extern(%c1) { targetDesignPartition = @top::@part1, circt.globalRef = [#hw.globalNameRef<@ref1>], inner_sym = "unit1" }: (i2) -> (i2)
  %1 = seq.compreg %0, %clk { targetDesignPartition = @top::@part1 } : i2

  %2 = msft.instance @unit2 @Extern(%1) { targetDesignPartition = @top::@part1 }: (i2) -> (i2)

  %3 = msft.instance @c @C(%2) { targetDesignPartition = @top::@part1, circt.globalRef = [#hw.globalNameRef<@ref2>], inner_sym = "c" }: (i2) -> (i2)

  msft.output %2, %3: i2, i2
}

msft.module @C {} (%in : i2) -> (out: i2)  {
  %0 = msft.instance @unit3 @Extern(%in) { targetDesignPartition = @top::@part1, circt.globalRef = [#hw.globalNameRef<@ref2>], inner_sym = "unit3" } : (i2) -> (i2)
  msft.output %0 : i2
}

<<<<<<< HEAD
// CHECK: hw.globalRef @ref1 [#hw.innerNameRef<@top::@part1>, #hw.innerNameRef<@dp::@b.unit1>]
// CHECK: hw.globalRef @ref2 [#hw.innerNameRef<@top::@part1>, #hw.innerNameRef<@dp::@b.c.unit3>]

// CHECK-LABEL: msft.module @top {} (%clk: i1) -> (out1: i2, out2: i2) {
// CHECK:    %part1.b.unit1.foo_x, %part1.b.seq.compreg.b.seq.compreg, %part1.b.unit2.foo_x, %part1.b.c.unit3.foo_x, %part1.b.c.out, %part1.b.c.unit3.foo_a, %part1.unit1.foo_x = msft.instance @part1 @dp(%b.unit1.foo_a, %b.seq.compreg.in0, %b.seq.compreg.in1, %b.unit2.foo_a, %b.c.unit3.foo_a, %b.c.in, %b.c.unit3.foo_x, %c0_i2)  {circt.globalRef = [#hw.globalNameRef<@ref2>, #hw.globalNameRef<@ref1>], inner_sym = "part1"} : (i2, i2, i1, i2, i2, i2, i2, i2) -> (i2, i2, i2, i2, i2, i2, i2)
// CHECK:    %b.x, %b.y, %b.unit1.foo_a, %b.seq.compreg.in0, %b.seq.compreg.in1, %b.unit2.foo_a, %b.c.unit3.foo_a, %b.c.in, %b.c.unit3.foo_x = msft.instance @b @B(%clk, %part1.b.unit1.foo_x, %part1.b.seq.compreg.b.seq.compreg, %part1.b.unit2.foo_x, %part1.b.c.unit3.foo_x, %part1.b.c.out, %part1.b.c.unit3.foo_a)  {circt.globalRef = [#hw.globalNameRef<@ref1>, #hw.globalNameRef<@ref2>], inner_sym = "b"} : (i1, i2, i2, i2, i2, i2, i2) -> (i2, i2, i2, i2, i1, i2, i2, i2, i2)
// CHECK:    %c0_i2 = hw.constant 0 : i2
// CHECK:    msft.output %b.x, %part1.unit1.foo_x : i2, i2
// CHECK-LABEL: msft.module.extern @Extern(%foo_a: i2) -> (foo_x: i2)
// CHECK-LABEL: msft.module @B {} (%clk: i1, %unit1.foo_x: i2, %seq.compreg.out0: i2, %unit2.foo_x: i2, %c.unit3.foo_x: i2, %c.out: i2, %c.unit3.foo_a: i2) -> (x: i2, y: i2, unit1.foo_a: i2, seq.compreg.in0: i2, seq.compreg.in1: i1, unit2.foo_a: i2, c.unit3.foo_a: i2, c.in: i2, c.unit3.foo_x: i2) {
// CHECK:    %c1_i2 = hw.constant 1 : i2
// CHECK:    msft.output %unit2.foo_x, %c.out, %c1_i2, %unit1.foo_x, %clk, %seq.compreg.out0, %c.unit3.foo_a, %unit2.foo_x, %c.unit3.foo_x : i2, i2, i2, i2, i1, i2, i2, i2, i2
// CHECK-LABEL: msft.module @dp {} (%b.unit1.foo_a: i2, %b.seq.compreg.in0: i2, %b.seq.compreg.in1: i1, %b.unit2.foo_a: i2, %b.c.unit3.foo_a: i2, %b.c.in: i2, %b.c.unit3.foo_x: i2, %unit1.foo_a: i2) -> (b.unit1.foo_x: i2, b.seq.compreg.b.seq.compreg: i2, b.unit2.foo_x: i2, b.c.unit3.foo_x: i2, b.c.out: i2, b.c.unit3.foo_a: i2, unit1.foo_x: i2) {
// CHECK:    %b.unit1.foo_x = msft.instance @b.unit1 @Extern(%b.unit1.foo_a) {circt.globalRef = [#hw.globalNameRef<@ref1>], inner_sym = "b.unit1"} : (i2) -> i2
// CHECK:    %b.seq.compreg = seq.compreg %b.seq.compreg.in0, %b.seq.compreg.in1 : i2
// CHECK:    %b.unit2.foo_x = msft.instance @b.unit2 @Extern(%b.unit2.foo_a)  : (i2) -> i2
// CHECK:    %b.c.unit3.foo_x_0 = msft.instance @b.c.unit3 @Extern(%b.c.unit3.foo_a)  {circt.globalRef = [#hw.globalNameRef<@ref2>], inner_sym = "b.c.unit3"} : (i2) -> i2
// CHECK:    %unit1.foo_x = msft.instance @unit1 @Extern(%unit1.foo_a)  : (i2) -> i2
// CHECK:    msft.output %b.unit1.foo_x, %b.seq.compreg, %b.unit2.foo_x, %b.c.unit3.foo_x_0, %b.c.out, %b.c.unit3.foo_a_1, %unit1.foo_x : i2, i2, i2, i2, i2, i2, i2

// CLEANUP-LABEL: msft.module @top {} (%clk: i1) -> (out1: i2, out2: i2) {
// CLEANUP:    %part1.b.unit2.foo_x, %part1.unit1.foo_x = msft.instance @part1 @dp(%b.unit1.foo_a, %clk, %c0_i2) {circt.globalRef = [#hw.globalNameRef<@ref2>, #hw.globalNameRef<@ref1>], inner_sym = "part1"} : (i2, i1, i2) -> (i2, i2)
// CLEANUP:    %b.unit1.foo_a = msft.instance @b @B() {circt.globalRef = [#hw.globalNameRef<@ref1>, #hw.globalNameRef<@ref2>], inner_sym = "b"} : () -> i2
// CLEANUP:    %c0_i2 = hw.constant 0 : i2
// CLEANUP:    msft.output %part1.b.unit2.foo_x, %part1.unit1.foo_x : i2, i2
// CLEANUP-LABEL: msft.module.extern @Extern(%foo_a: i2) -> (foo_x: i2)
// CLEANUP-LABEL: msft.module @B {} () -> (unit1.foo_a: i2) {
// CLEANUP:    %c1_i2 = hw.constant 1 : i2
// CLEANUP:    msft.output %c1_i2 : i2
// CLEANUP-LABEL: msft.module @dp {} (%b.unit1.foo_a: i2, %b.seq.compreg.in1: i1, %unit1.foo_a: i2) -> (b.unit2.foo_x: i2, unit1.foo_x: i2) {
// CLEANUP:    %b.unit1.foo_x = msft.instance @b.unit1 @Extern(%b.unit1.foo_a) {circt.globalRef = [#hw.globalNameRef<@ref1>], inner_sym = "b.unit1"} : (i2) -> i2
// CLEANUP:    %b.seq.compreg = seq.compreg %b.unit1.foo_x, %b.seq.compreg.in1 : i2
// CLEANUP:    %b.unit2.foo_x = msft.instance @b.unit2 @Extern(%b.seq.compreg)  : (i2) -> i2
// CLEANUP:    %unit1.foo_x = msft.instance @unit1 @Extern(%unit1.foo_a)  : (i2) -> i2
// CLEANUP:    msft.output %b.unit2.foo_x, %unit1.foo_x : i2, i2
=======
msft.module @TopComplex {} (%clk : i1, %arr_in: !hw.array<4xi5>) -> (out2: i5) {
  msft.partition @part2, "dp_complex"

  %mut_arr = msft.instance @b @Array(%arr_in) : (!hw.array<4xi5>) -> (!hw.array<4xi5>)
  %c0 = hw.constant 0 : i2
  %a0 = hw.array_get %mut_arr[%c0] : !hw.array<4xi5>
  %c1 = hw.constant 1 : i2
  %a1 = hw.array_get %mut_arr[%c1] : !hw.array<4xi5>
  %c2 = hw.constant 2 : i2
  %a2 = hw.array_get %mut_arr[%c2] : !hw.array<4xi5>
  %c3 = hw.constant 3 : i2
  %a3 = hw.array_get %mut_arr[%c3] : !hw.array<4xi5>

  %res1 = comb.add %a0, %a1, %a2, %a3 { targetDesignPartition = @TopComplex::@part2 } : i5

  msft.output %res1 : i5
}

msft.module.extern @ExternI5 (%foo_a: i5) -> (foo_x: i5)

msft.module @Array {} (%arr_in: !hw.array<4xi5>) -> (arr_out: !hw.array<4xi5>) {
  %c0 = hw.constant 0 : i2
  %in0 = hw.array_get %arr_in[%c0] : !hw.array<4xi5>
  %out0 = msft.instance @unit2 @ExternI5(%in0) { targetDesignPartition = @TopComplex::@part2 }: (i5) -> (i5)
  %c1 = hw.constant 1 : i2
  %in1 = hw.array_get %arr_in[%c1] : !hw.array<4xi5>
  %out1 = msft.instance @unit2 @ExternI5(%in1) { targetDesignPartition = @TopComplex::@part2 }: (i5) -> (i5)
  %c2 = hw.constant 2 : i2
  %in2 = hw.array_get %arr_in[%c2] : !hw.array<4xi5>
  %out2 = msft.instance @unit2 @ExternI5(%in2) { targetDesignPartition = @TopComplex::@part2 }: (i5) -> (i5)
  %c3 = hw.constant 3 : i2
  %in3 = hw.array_get %arr_in[%c3] : !hw.array<4xi5>
  %out3 = msft.instance @unit2 @ExternI5(%in3) { targetDesignPartition = @TopComplex::@part2 }: (i5) -> (i5)
  %arr_out = hw.array_create %out0, %out1, %out2, %out3 : i5
  msft.output %arr_out : !hw.array<4xi5>
}

// CLEANUP-LABEL:  msft.module @top {} (%clk: i1) -> (out1: i2, out2: i2) {
// CLEANUP:          %part1.b.unit2.foo_x, %part1.unit1.foo_x = msft.instance @part1 @dp(%clk)  : (i1) -> (i2, i2)
// CLEANUP:          msft.instance @b @B()  : () -> ()
// CLEANUP:          msft.output %part1.b.unit2.foo_x, %part1.unit1.foo_x : i2, i2
// CLEANUP-LABEL:  msft.module.extern @Extern(%foo_a: i2) -> (foo_x: i2)
// CLEANUP-LABEL:  msft.module @B {} ()
// CLEANUP:          msft.output

// CLEANUP-LABEL:  msft.module @TopComplex {} (%arr_in: !hw.array<4xi5>) -> (out2: i5)
// CLEANUP:          %part2.comb.add = msft.instance @part2 @dp_complex(%arr_in, %arr_in, %arr_in, %arr_in)  : (!hw.array<4xi5>, !hw.array<4xi5>, !hw.array<4xi5>, !hw.array<4xi5>) -> i5
// CLEANUP:          msft.instance @b @Array()  : () -> ()
// CLEANUP:          msft.output %part2.comb.add : i5
// CLEANUP-LABEL:  msft.module.extern @ExternI5(%foo_a: i5) -> (foo_x: i5)
// CLEANUP-LABEL:  msft.module @Array {} ()
// CLEANUP:          msft.output

// CLEANUP-LABEL:  msft.module @dp {} (%b.seq.compreg.in1: i1) -> (b.unit2.foo_x: i2, unit1.foo_x: i2) {
// CLEANUP:          %c1_i2 = hw.constant 1 : i2
// CLEANUP:          %b.unit1.foo_x = msft.instance @b.unit1 @Extern(%c1_i2)  : (i2) -> i2
// CLEANUP:          %b.seq.compreg = seq.compreg %b.unit1.foo_x, %b.seq.compreg.in1 : i2
// CLEANUP:          %b.unit2.foo_x = msft.instance @b.unit2 @Extern(%b.seq.compreg)  : (i2) -> i2
// CLEANUP:          %c0_i2 = hw.constant 0 : i2
// CLEANUP:          %unit1.foo_x = msft.instance @unit1 @Extern(%c0_i2)  : (i2) -> i2
// CLEANUP:          msft.output %b.unit2.foo_x, %unit1.foo_x : i2, i2

// CLEANUP-LABEL:  msft.module @dp_complex {} (%hw.array_get.in0: !hw.array<4xi5>, %hw.array_get.in0_0: !hw.array<4xi5>, %hw.array_get.in0_1: !hw.array<4xi5>, %hw.array_get.in0_2: !hw.array<4xi5>) -> (comb.add: i5) attributes {argNames = ["hw.array_get.in0", "hw.array_get.in0", "hw.array_get.in0", "hw.array_get.in0"]} {
// CLEANUP:          %c0_i2 = hw.constant 0 : i2
// CLEANUP:          %0 = hw.array_get %hw.array_get.in0[%c0_i2] : !hw.array<4xi5>
// CLEANUP:          %b.unit2.foo_x = msft.instance @b.unit2 @ExternI5(%0)  : (i5) -> i5
// CLEANUP:          %c1_i2 = hw.constant 1 : i2
// CLEANUP:          %1 = hw.array_get %hw.array_get.in0_0[%c1_i2] : !hw.array<4xi5>
// CLEANUP:          %b.unit2.foo_x_3 = msft.instance @b.unit2 @ExternI5(%1)  : (i5) -> i5
// CLEANUP:          %c-2_i2 = hw.constant -2 : i2
// CLEANUP:          %2 = hw.array_get %hw.array_get.in0_1[%c-2_i2] : !hw.array<4xi5>
// CLEANUP:          %b.unit2.foo_x_4 = msft.instance @b.unit2 @ExternI5(%2)  : (i5) -> i5
// CLEANUP:          %c-1_i2 = hw.constant -1 : i2
// CLEANUP:          %3 = hw.array_get %hw.array_get.in0_2[%c-1_i2] : !hw.array<4xi5>
// CLEANUP:          %b.unit2.foo_x_5 = msft.instance @b.unit2 @ExternI5(%3)  : (i5) -> i5
// CLEANUP:          %4 = hw.array_create %b.unit2.foo_x, %b.unit2.foo_x_3, %b.unit2.foo_x_4, %b.unit2.foo_x_5 : i5
// CLEANUP:          %c0_i2_6 = hw.constant 0 : i2
// CLEANUP:          %5 = hw.array_get %4[%c0_i2_6] : !hw.array<4xi5>
// CLEANUP:          %c1_i2_7 = hw.constant 1 : i2
// CLEANUP:          %6 = hw.array_get %4[%c1_i2_7] : !hw.array<4xi5>
// CLEANUP:          %c-2_i2_8 = hw.constant -2 : i2
// CLEANUP:          %7 = hw.array_get %4[%c-2_i2_8] : !hw.array<4xi5>
// CLEANUP:          %c-1_i2_9 = hw.constant -1 : i2
// CLEANUP:          %8 = hw.array_get %4[%c-1_i2_9] : !hw.array<4xi5>
// CLEANUP:          %9 = comb.add %5, %6, %7, %8 : i5
// CLEANUP:          msft.output %9 : i5
>>>>>>> 111e0662
<|MERGE_RESOLUTION|>--- conflicted
+++ resolved
@@ -38,43 +38,6 @@
   msft.output %0 : i2
 }
 
-<<<<<<< HEAD
-// CHECK: hw.globalRef @ref1 [#hw.innerNameRef<@top::@part1>, #hw.innerNameRef<@dp::@b.unit1>]
-// CHECK: hw.globalRef @ref2 [#hw.innerNameRef<@top::@part1>, #hw.innerNameRef<@dp::@b.c.unit3>]
-
-// CHECK-LABEL: msft.module @top {} (%clk: i1) -> (out1: i2, out2: i2) {
-// CHECK:    %part1.b.unit1.foo_x, %part1.b.seq.compreg.b.seq.compreg, %part1.b.unit2.foo_x, %part1.b.c.unit3.foo_x, %part1.b.c.out, %part1.b.c.unit3.foo_a, %part1.unit1.foo_x = msft.instance @part1 @dp(%b.unit1.foo_a, %b.seq.compreg.in0, %b.seq.compreg.in1, %b.unit2.foo_a, %b.c.unit3.foo_a, %b.c.in, %b.c.unit3.foo_x, %c0_i2)  {circt.globalRef = [#hw.globalNameRef<@ref2>, #hw.globalNameRef<@ref1>], inner_sym = "part1"} : (i2, i2, i1, i2, i2, i2, i2, i2) -> (i2, i2, i2, i2, i2, i2, i2)
-// CHECK:    %b.x, %b.y, %b.unit1.foo_a, %b.seq.compreg.in0, %b.seq.compreg.in1, %b.unit2.foo_a, %b.c.unit3.foo_a, %b.c.in, %b.c.unit3.foo_x = msft.instance @b @B(%clk, %part1.b.unit1.foo_x, %part1.b.seq.compreg.b.seq.compreg, %part1.b.unit2.foo_x, %part1.b.c.unit3.foo_x, %part1.b.c.out, %part1.b.c.unit3.foo_a)  {circt.globalRef = [#hw.globalNameRef<@ref1>, #hw.globalNameRef<@ref2>], inner_sym = "b"} : (i1, i2, i2, i2, i2, i2, i2) -> (i2, i2, i2, i2, i1, i2, i2, i2, i2)
-// CHECK:    %c0_i2 = hw.constant 0 : i2
-// CHECK:    msft.output %b.x, %part1.unit1.foo_x : i2, i2
-// CHECK-LABEL: msft.module.extern @Extern(%foo_a: i2) -> (foo_x: i2)
-// CHECK-LABEL: msft.module @B {} (%clk: i1, %unit1.foo_x: i2, %seq.compreg.out0: i2, %unit2.foo_x: i2, %c.unit3.foo_x: i2, %c.out: i2, %c.unit3.foo_a: i2) -> (x: i2, y: i2, unit1.foo_a: i2, seq.compreg.in0: i2, seq.compreg.in1: i1, unit2.foo_a: i2, c.unit3.foo_a: i2, c.in: i2, c.unit3.foo_x: i2) {
-// CHECK:    %c1_i2 = hw.constant 1 : i2
-// CHECK:    msft.output %unit2.foo_x, %c.out, %c1_i2, %unit1.foo_x, %clk, %seq.compreg.out0, %c.unit3.foo_a, %unit2.foo_x, %c.unit3.foo_x : i2, i2, i2, i2, i1, i2, i2, i2, i2
-// CHECK-LABEL: msft.module @dp {} (%b.unit1.foo_a: i2, %b.seq.compreg.in0: i2, %b.seq.compreg.in1: i1, %b.unit2.foo_a: i2, %b.c.unit3.foo_a: i2, %b.c.in: i2, %b.c.unit3.foo_x: i2, %unit1.foo_a: i2) -> (b.unit1.foo_x: i2, b.seq.compreg.b.seq.compreg: i2, b.unit2.foo_x: i2, b.c.unit3.foo_x: i2, b.c.out: i2, b.c.unit3.foo_a: i2, unit1.foo_x: i2) {
-// CHECK:    %b.unit1.foo_x = msft.instance @b.unit1 @Extern(%b.unit1.foo_a) {circt.globalRef = [#hw.globalNameRef<@ref1>], inner_sym = "b.unit1"} : (i2) -> i2
-// CHECK:    %b.seq.compreg = seq.compreg %b.seq.compreg.in0, %b.seq.compreg.in1 : i2
-// CHECK:    %b.unit2.foo_x = msft.instance @b.unit2 @Extern(%b.unit2.foo_a)  : (i2) -> i2
-// CHECK:    %b.c.unit3.foo_x_0 = msft.instance @b.c.unit3 @Extern(%b.c.unit3.foo_a)  {circt.globalRef = [#hw.globalNameRef<@ref2>], inner_sym = "b.c.unit3"} : (i2) -> i2
-// CHECK:    %unit1.foo_x = msft.instance @unit1 @Extern(%unit1.foo_a)  : (i2) -> i2
-// CHECK:    msft.output %b.unit1.foo_x, %b.seq.compreg, %b.unit2.foo_x, %b.c.unit3.foo_x_0, %b.c.out, %b.c.unit3.foo_a_1, %unit1.foo_x : i2, i2, i2, i2, i2, i2, i2
-
-// CLEANUP-LABEL: msft.module @top {} (%clk: i1) -> (out1: i2, out2: i2) {
-// CLEANUP:    %part1.b.unit2.foo_x, %part1.unit1.foo_x = msft.instance @part1 @dp(%b.unit1.foo_a, %clk, %c0_i2) {circt.globalRef = [#hw.globalNameRef<@ref2>, #hw.globalNameRef<@ref1>], inner_sym = "part1"} : (i2, i1, i2) -> (i2, i2)
-// CLEANUP:    %b.unit1.foo_a = msft.instance @b @B() {circt.globalRef = [#hw.globalNameRef<@ref1>, #hw.globalNameRef<@ref2>], inner_sym = "b"} : () -> i2
-// CLEANUP:    %c0_i2 = hw.constant 0 : i2
-// CLEANUP:    msft.output %part1.b.unit2.foo_x, %part1.unit1.foo_x : i2, i2
-// CLEANUP-LABEL: msft.module.extern @Extern(%foo_a: i2) -> (foo_x: i2)
-// CLEANUP-LABEL: msft.module @B {} () -> (unit1.foo_a: i2) {
-// CLEANUP:    %c1_i2 = hw.constant 1 : i2
-// CLEANUP:    msft.output %c1_i2 : i2
-// CLEANUP-LABEL: msft.module @dp {} (%b.unit1.foo_a: i2, %b.seq.compreg.in1: i1, %unit1.foo_a: i2) -> (b.unit2.foo_x: i2, unit1.foo_x: i2) {
-// CLEANUP:    %b.unit1.foo_x = msft.instance @b.unit1 @Extern(%b.unit1.foo_a) {circt.globalRef = [#hw.globalNameRef<@ref1>], inner_sym = "b.unit1"} : (i2) -> i2
-// CLEANUP:    %b.seq.compreg = seq.compreg %b.unit1.foo_x, %b.seq.compreg.in1 : i2
-// CLEANUP:    %b.unit2.foo_x = msft.instance @b.unit2 @Extern(%b.seq.compreg)  : (i2) -> i2
-// CLEANUP:    %unit1.foo_x = msft.instance @unit1 @Extern(%unit1.foo_a)  : (i2) -> i2
-// CLEANUP:    msft.output %b.unit2.foo_x, %unit1.foo_x : i2, i2
-=======
 msft.module @TopComplex {} (%clk : i1, %arr_in: !hw.array<4xi5>) -> (out2: i5) {
   msft.partition @part2, "dp_complex"
 
@@ -113,15 +76,15 @@
 }
 
 // CLEANUP-LABEL:  msft.module @top {} (%clk: i1) -> (out1: i2, out2: i2) {
-// CLEANUP:          %part1.b.unit2.foo_x, %part1.unit1.foo_x = msft.instance @part1 @dp(%clk)  : (i1) -> (i2, i2)
-// CLEANUP:          msft.instance @b @B()  : () -> ()
+// CLEANUP:          %part1.b.unit2.foo_x, %part1.unit1.foo_x = msft.instance @part1 @dp(%clk) {circt.globalRef = [#hw.globalNameRef<@ref2>, #hw.globalNameRef<@ref1>], inner_sym = "part1"} : (i1) -> (i2, i2)
+// CLEANUP:          msft.instance @b @B() {{.*}} : () -> ()
 // CLEANUP:          msft.output %part1.b.unit2.foo_x, %part1.unit1.foo_x : i2, i2
 // CLEANUP-LABEL:  msft.module.extern @Extern(%foo_a: i2) -> (foo_x: i2)
 // CLEANUP-LABEL:  msft.module @B {} ()
 // CLEANUP:          msft.output
 
 // CLEANUP-LABEL:  msft.module @TopComplex {} (%arr_in: !hw.array<4xi5>) -> (out2: i5)
-// CLEANUP:          %part2.comb.add = msft.instance @part2 @dp_complex(%arr_in, %arr_in, %arr_in, %arr_in)  : (!hw.array<4xi5>, !hw.array<4xi5>, !hw.array<4xi5>, !hw.array<4xi5>) -> i5
+// CLEANUP:          %part2.comb.add = msft.instance @part2 @dp_complex(%arr_in, %arr_in, %arr_in, %arr_in) {{.*}} : (!hw.array<4xi5>, !hw.array<4xi5>, !hw.array<4xi5>, !hw.array<4xi5>) -> i5
 // CLEANUP:          msft.instance @b @Array()  : () -> ()
 // CLEANUP:          msft.output %part2.comb.add : i5
 // CLEANUP-LABEL:  msft.module.extern @ExternI5(%foo_a: i5) -> (foo_x: i5)
@@ -130,7 +93,7 @@
 
 // CLEANUP-LABEL:  msft.module @dp {} (%b.seq.compreg.in1: i1) -> (b.unit2.foo_x: i2, unit1.foo_x: i2) {
 // CLEANUP:          %c1_i2 = hw.constant 1 : i2
-// CLEANUP:          %b.unit1.foo_x = msft.instance @b.unit1 @Extern(%c1_i2)  : (i2) -> i2
+// CLEANUP:          %b.unit1.foo_x = msft.instance @b.unit1 @Extern(%c1_i2) {circt.globalRef = [#hw.globalNameRef<@ref1>], inner_sym = "b.unit1"} : (i2) -> i2
 // CLEANUP:          %b.seq.compreg = seq.compreg %b.unit1.foo_x, %b.seq.compreg.in1 : i2
 // CLEANUP:          %b.unit2.foo_x = msft.instance @b.unit2 @Extern(%b.seq.compreg)  : (i2) -> i2
 // CLEANUP:          %c0_i2 = hw.constant 0 : i2
@@ -160,5 +123,4 @@
 // CLEANUP:          %c-1_i2_9 = hw.constant -1 : i2
 // CLEANUP:          %8 = hw.array_get %4[%c-1_i2_9] : !hw.array<4xi5>
 // CLEANUP:          %9 = comb.add %5, %6, %7, %8 : i5
-// CLEANUP:          msft.output %9 : i5
->>>>>>> 111e0662
+// CLEANUP:          msft.output %9 : i5