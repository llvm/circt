// REQUIRES: capnp
// RUN: circt-opt %s -verify-diagnostics | circt-opt -verify-diagnostics | FileCheck %s
// RUN: circt-opt %s --lower-esi-ports --lower-esi-to-rtl -verify-diagnostics | circt-opt -verify-diagnostics | FileCheck --check-prefix=COSIM %s
// RUN: circt-opt %s --lower-esi-ports --lower-esi-to-rtl | circt-translate --emit-verilog | FileCheck --check-prefix=SV %s
// RUN: circt-translate %s -emit-esi-capnp -verify-diagnostics | FileCheck --check-prefix=CAPNP %s

module {
  rtl.externmodule @Sender() -> ( !esi.channel<si14> { rtl.name = "x"})
  rtl.externmodule @Reciever(%a: !esi.channel<i32>)

  // CHECK-LABEL: rtl.externmodule @Sender() -> (%x: !esi.channel<si14>)
  // CHECK-LABEL: rtl.externmodule @Reciever(!esi.channel<i32> {rtl.name = "a"})

  rtl.module @top(%clk:i1, %rstn:i1) -> () {
    rtl.instance "recv" @Reciever (%cosimRecv) : (!esi.channel<i32>) -> ()
    // CHECK:  rtl.instance "recv" @Reciever(%0)  : (!esi.channel<i32>) -> ()

    %send.x = rtl.instance "send" @Sender () : () -> (!esi.channel<si14>)
    // CHECK:  %send.x = rtl.instance "send" @Sender() : () -> !esi.channel<si14>

    %cosimRecv = esi.cosim %clk, %rstn, %send.x, 1 {name="TestEP"} : !esi.channel<si14> -> !esi.channel<i32>
    // CHECK:  %0 = esi.cosim %clk, %rstn, %send.x, 1 {name = "TestEP"} : !esi.channel<si14> -> !esi.channel<i32>

    // Ensure that the file hash is deterministic.
    // CAPNP: @0xdc4810c19280c1d2;
    // CAPNP-LABEL: struct TYi32 @0xc24ad8e97bb0ff57
    // CAPNP:         i @0 :UInt32;
    // CAPNP-LABEL: struct TYsi14 @0x8ee0bd493e80e8a1
    // CAPNP:         i @0 :Int16;
    // Ensure the standard RPC interface is tacked on.
    // CAPNP: interface CosimDpiServer
    // CAPNP: list @0 () -> (ifaces :List(EsiDpiInterfaceDesc));
    // CAPNP: open @1 [S, T] (iface :EsiDpiInterfaceDesc) -> (iface :EsiDpiEndpoint(S, T));

<<<<<<< HEAD
    // COSIM: rtl.instance "TestEP" @Cosim_Endpoint(%clk, %rstn, %{{.*}}, %{{.*}}, %{{.*}}) {parameters = {ENDPOINT_ID = 1 : i32, RECV_TYPE_ID = 14000240888948784983 : ui64, RECV_TYPE_SIZE_BITS = 128 : i32, SEND_TYPE_ID = 10295436870447851681 : ui64, SEND_TYPE_SIZE_BITS = 128 : i32}} : (i1, i1, i1, i1, i128) -> (i1, !rtl.array<128xi1>, i1)

    // SV: Reciever recv (
    // SV:   .a ({{.*}}.source)
    // SV: );
    // SV: {{.*}}.ready = TestEP_DataInReady;
    // SV: Sender send (
    // SV:   .x ({{.*}}.sink)
=======
    // COSIM: rtl.instance "TestEP" @Cosim_Endpoint(%clk, %rstn, %{{.+}}, %{{.+}}, %{{.+}}) {parameters = {ENDPOINT_ID = 1 : i32, RECV_TYPE_ID = 14000240888948784983 : ui64, RECV_TYPE_SIZE_BITS = 128 : i32, SEND_TYPE_ID = 10295436870447851681 : ui64, SEND_TYPE_SIZE_BITS = 128 : i32}} : (i1, i1, i1, i1, i128) -> (i1, !rtl.array<128xi1>, i1)

    // SV: Reciever recv (
    // SV:   .a ({{.+}}.source)
    // SV: );
    // SV: {{.+}}.ready = TestEP_DataInReady;
    // SV: Sender send (
    // SV:   .x ({{.+}}.sink)
>>>>>>> fd3dd3f4
    // SV: );
    // SV: Cosim_Endpoint #(.ENDPOINT_ID(32'd1), .RECV_TYPE_ID(64'd14000240888948784983), .RECV_TYPE_SIZE_BITS(32'd128), .SEND_TYPE_ID(64'd10295436870447851681), .SEND_TYPE_SIZE_BITS(32'd128)) TestEP (        // <stdin>:42:66
    // SV:   .clk (clk),
    // SV:   .rstn (rstn),
<<<<<<< HEAD
    // SV:   .DataOutReady ({{.*}}.ready),
    // SV:   .DataInValid ({{.*}}.valid),
=======
    // SV:   .DataOutReady ({{.+}}.ready),
    // SV:   .DataInValid ({{.+}}.valid),
>>>>>>> fd3dd3f4
    // SV:   .DataIn ({{[{]}}{50'h0, _T_1}, {16'h0, 16'h1, 32'h0}}),
    // SV:   .DataOutValid (TestEP_DataOutValid),
    // SV:   .DataOut (TestEP_DataOut),
    // SV:   .DataInReady (TestEP_DataInReady)
    // SV: );
    // SV: rootPointer = TestEP_DataOut[_T_2+:64];
    // SV: dataSection = TestEP_DataOut[_T_3+:64];
    // SV: decodedValue = /*cast(bit[31:0])*/dataSection[_T_4+:32];
  }
}<|MERGE_RESOLUTION|>--- conflicted
+++ resolved
@@ -32,16 +32,6 @@
     // CAPNP: list @0 () -> (ifaces :List(EsiDpiInterfaceDesc));
     // CAPNP: open @1 [S, T] (iface :EsiDpiInterfaceDesc) -> (iface :EsiDpiEndpoint(S, T));
 
-<<<<<<< HEAD
-    // COSIM: rtl.instance "TestEP" @Cosim_Endpoint(%clk, %rstn, %{{.*}}, %{{.*}}, %{{.*}}) {parameters = {ENDPOINT_ID = 1 : i32, RECV_TYPE_ID = 14000240888948784983 : ui64, RECV_TYPE_SIZE_BITS = 128 : i32, SEND_TYPE_ID = 10295436870447851681 : ui64, SEND_TYPE_SIZE_BITS = 128 : i32}} : (i1, i1, i1, i1, i128) -> (i1, !rtl.array<128xi1>, i1)
-
-    // SV: Reciever recv (
-    // SV:   .a ({{.*}}.source)
-    // SV: );
-    // SV: {{.*}}.ready = TestEP_DataInReady;
-    // SV: Sender send (
-    // SV:   .x ({{.*}}.sink)
-=======
     // COSIM: rtl.instance "TestEP" @Cosim_Endpoint(%clk, %rstn, %{{.+}}, %{{.+}}, %{{.+}}) {parameters = {ENDPOINT_ID = 1 : i32, RECV_TYPE_ID = 14000240888948784983 : ui64, RECV_TYPE_SIZE_BITS = 128 : i32, SEND_TYPE_ID = 10295436870447851681 : ui64, SEND_TYPE_SIZE_BITS = 128 : i32}} : (i1, i1, i1, i1, i128) -> (i1, !rtl.array<128xi1>, i1)
 
     // SV: Reciever recv (
@@ -50,18 +40,12 @@
     // SV: {{.+}}.ready = TestEP_DataInReady;
     // SV: Sender send (
     // SV:   .x ({{.+}}.sink)
->>>>>>> fd3dd3f4
     // SV: );
     // SV: Cosim_Endpoint #(.ENDPOINT_ID(32'd1), .RECV_TYPE_ID(64'd14000240888948784983), .RECV_TYPE_SIZE_BITS(32'd128), .SEND_TYPE_ID(64'd10295436870447851681), .SEND_TYPE_SIZE_BITS(32'd128)) TestEP (        // <stdin>:42:66
     // SV:   .clk (clk),
     // SV:   .rstn (rstn),
-<<<<<<< HEAD
-    // SV:   .DataOutReady ({{.*}}.ready),
-    // SV:   .DataInValid ({{.*}}.valid),
-=======
     // SV:   .DataOutReady ({{.+}}.ready),
     // SV:   .DataInValid ({{.+}}.valid),
->>>>>>> fd3dd3f4
     // SV:   .DataIn ({{[{]}}{50'h0, _T_1}, {16'h0, 16'h1, 32'h0}}),
     // SV:   .DataOutValid (TestEP_DataOutValid),
     // SV:   .DataOut (TestEP_DataOut),
