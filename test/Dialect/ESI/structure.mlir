// RUN: circt-opt %s  | circt-opt | FileCheck %s
// RUN: circt-opt %s --lower-esi-to-physical | circt-opt | FileCheck %s --check-prefix=PHY

msft.module @Foo {} (%clk: i1, %in0 : !esi.channel<i1>) -> (out: !esi.channel<i1>, a: i3)

// CHECK-LABEL:  esi.pure_module @top attributes {esi.port_flatten_structs} {
// CHECK-NEXT:     [[r0:%.+]] = esi.pure_module.input "clk" : i1
// CHECK-NEXT:     %foo.out, %foo.a = msft.instance @foo @Foo([[r0]], %foo.out)  : (i1, !esi.channel<i1>) -> (!esi.channel<i1>, i3)
// CHECK-NEXT:     esi.pure_module.output "a", %foo.a : i3

<<<<<<< HEAD
// PHY-LABEL:    hw.module @top(%clk: i1) -> (a: i3) attributes {esi.port_flatten_structs} 
=======
// PHY-LABEL:    hw.module @top<FOO: i8, STR: none>(%clk: i1) -> (a: i3)
>>>>>>> 0928ce9d
// PHY-NEXT:       %foo.out, %foo.a = msft.instance @foo @Foo(%clk, %foo.out)  : (i1, !esi.channel<i1>) -> (!esi.channel<i1>, i3)
// PHY-NEXT:       hw.output %foo.a : i3

esi.pure_module @top attributes { esi.port_flatten_structs } {
  %clk = esi.pure_module.input "clk" : i1
  %loopback, %a = msft.instance @foo @Foo(%clk, %loopback) : (i1, !esi.channel<i1>) -> (!esi.channel<i1>, i3)
  esi.pure_module.output "a", %a : i3
  esi.pure_module.param "FOO" : i8
  esi.pure_module.param "STR" : none
}<|MERGE_RESOLUTION|>--- conflicted
+++ resolved
@@ -8,11 +8,7 @@
 // CHECK-NEXT:     %foo.out, %foo.a = msft.instance @foo @Foo([[r0]], %foo.out)  : (i1, !esi.channel<i1>) -> (!esi.channel<i1>, i3)
 // CHECK-NEXT:     esi.pure_module.output "a", %foo.a : i3
 
-<<<<<<< HEAD
-// PHY-LABEL:    hw.module @top(%clk: i1) -> (a: i3) attributes {esi.port_flatten_structs} 
-=======
-// PHY-LABEL:    hw.module @top<FOO: i8, STR: none>(%clk: i1) -> (a: i3)
->>>>>>> 0928ce9d
+// PHY-LABEL:    hw.module @top<FOO: i8, STR: none>(%clk: i1) -> (a: i3) attributes {esi.port_flatten_structs}
 // PHY-NEXT:       %foo.out, %foo.a = msft.instance @foo @Foo(%clk, %foo.out)  : (i1, !esi.channel<i1>) -> (!esi.channel<i1>, i3)
 // PHY-NEXT:       hw.output %foo.a : i3
 
