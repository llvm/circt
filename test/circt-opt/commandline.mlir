--- conflicted
+++ resolved
@@ -14,11 +14,7 @@
 // DIALECT-NEXT: llvm
 // DIALECT-NEXT: memref
 // DIALECT-NEXT: msft
-<<<<<<< HEAD
-// DIALECT-NEXT: rtl
 // DIALECT-NEXT: sched
-=======
->>>>>>> f2fd7fbd
 // DIALECT-NEXT: seq
 // DIALECT-NEXT: staticlogic
 // DIALECT-NEXT: std
