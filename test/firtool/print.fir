--- conflicted
+++ resolved
@@ -2,50 +2,6 @@
 
 FIRRTL version 5.0.0
 circuit PrintTest:
-<<<<<<< HEAD
-  ; CHECK-LABEL: sv.func private @"__circt_lib_logging::FileDescriptor::get"
-  ; CHECK-SAME: (in %name : !hw.string, out fd : i32 {sv.func.explicitly_returned}) attributes {verilogName = "__circt_lib_logging::FileDescriptor::get"}
-  ; CHECK-LABEL: @PrintTest
-  public module PrintTest :
-    input clock : Clock
-    input cond : UInt<1>
-    input var : UInt<32>
-    printf(clock, cond, "test %d\n", var)
-    fprintf(clock, cond, "test.txt", "test %d\n", var)
-    fprintf(clock, cond, "test.txt", "hello")
-    fprintf(clock, cond, "%m.txt", "test %d\n", var)
-
-
-    ; CHECK:      sv.ifdef  @SYNTHESIS {
-    ; CHECK-NEXT: } else {
-    ; CHECK-NEXT:   %fd_test.txt = sv.reg : !hw.inout<i32>
-    ; CHECK-NEXT:   [[FD_M:%.+]] = sv.reg name "fd_%m.txt" : !hw.inout<i32>
-    ; CHECK-NEXT:   sv.initial {
-    ; CHECK-NEXT:     [[STR1:%.+]] = sv.constantStr "test.txt"
-    ; CHECK-NEXT:     [[FMT1:%.+]] = sv.system "sformatf"([[STR1]]) : (!hw.string) -> !hw.string
-    ; CHECK-NEXT:     [[FD1:%.+]] = sv.func.call.procedural @"__circt_lib_logging::FileDescriptor::get"([[FMT1]]) : (!hw.string) -> i32
-    ; CHECK-NEXT:     sv.bpassign %fd_test.txt, [[FD1]] : i32
-    ; CHECK-NEXT:     [[STR2:%.+]] = sv.constantStr "%m.txt"
-    ; CHECK-NEXT:     [[FMT2:%.+]] = sv.system "sformatf"([[STR2]]) : (!hw.string) -> !hw.string
-    ; CHECK-NEXT:     [[FD2:%.+]] = sv.func.call.procedural @"__circt_lib_logging::FileDescriptor::get"([[FMT2]]) : (!hw.string) -> i32
-    ; CHECK-NEXT:     sv.bpassign [[FD_M]], [[FD2]] : i32
-    ; CHECK-NEXT:   }
-    ; CHECK-NEXT:   sv.always posedge %clock {
-    ; CHECK-NEXT:     [[PRINTF_COND:%.+]] = sv.macro.ref.expr @PRINTF_COND_() : () -> i1
-    ; CHECK-NEXT:     [[COND:%.+]] = comb.and bin [[PRINTF_COND]], %cond : i1
-    ; CHECK-NEXT:     sv.if [[COND]] {
-    ; CHECK-NEXT:       [[PRINTF_FD:%.+]] = sv.macro.ref.expr @PRINTF_FD_() : () -> i32
-    ; CHECK-NEXT:       sv.fwrite [[PRINTF_FD]], "test %d\0A"(%var) : i32
-    ; CHECK-NEXT:       [[FD3:%.+]] = sv.read_inout %fd_test.txt : !hw.inout<i32>
-    ; CHECK-NEXT:       sv.fwrite [[FD3]], "test %d\0A"(%var) : i32
-    ; CHECK-NEXT:       [[FD4:%.+]] = sv.read_inout %fd_test.txt : !hw.inout<i32>
-    ; CHECK-NEXT:       sv.fwrite [[FD4]], "hello"
-    ; CHECK-NEXT:       [[FD5:%.+]] = sv.read_inout [[FD_M]] : !hw.inout<i32>
-    ; CHECK-NEXT:       sv.fwrite [[FD5]], "test %d\0A"(%var) : i32
-    ; CHECK-NEXT:     }
-    ; CHECK-NEXT:   }
-    ; CHECK-NEXT: }
-=======
   ; CHECK-LABEL: module PrintTest
   public module PrintTest :
     input clock : Clock
@@ -70,4 +26,8 @@
 
     ; CHECK-NEXT: $fwrite(`PRINTF_FD_, "[%0t]: %m\n", $time);
     printf(clock, cond, "[{{SimulationTime}}]: {{HierarchicalModuleName}}\n")
->>>>>>> bfdda701
+    
+    fprintf(clock, cond, "test.txt", "test %m %d\n", var)
+    fprintf(clock, cond, "test.txt", "hello")
+    fprintf(clock, cond, "%m.txt", "test %d\n", var)
+
