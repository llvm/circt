<<<<<<< HEAD
; RUN: firtool %s --format=fir -mlir    --disable-annotation-classless | circt-opt | FileCheck %s --check-prefix=MLIR
; RUN: firtool %s --format=fir -mlir    --disable-annotation-classless --annotation-file %s.anno.json | circt-opt | FileCheck %s --check-prefix=ANNOTATIONS
; RUN: firtool %s --format=fir -mlir    --disable-annotation-classless -lower-to-hw | circt-opt | FileCheck %s --check-prefix=MLIRLOWER
; RUN: firtool %s --format=fir -verilog --disable-annotation-classless |             FileCheck %s --check-prefix=VERILOG
=======
; RUN: firtool %s --format=fir -mlir    | circt-opt | FileCheck %s --check-prefix=MLIR
; RUN: firtool %s --format=fir -mlir --annotation-file %s.anno.json | circt-opt | FileCheck %s --check-prefix=ANNOTATIONS
; RUN: firtool %s --format=fir -mlir -lower-to-hw | circt-opt | FileCheck %s --check-prefix=MLIRLOWER
; RUN: firtool %s --format=fir -verilog |             FileCheck %s --check-prefix=VERILOG
; RUN: firtool %s --annotation-file %s.anno.json --mlir --parse-only | FileCheck %s --check-prefix=ANNOTATIONS
>>>>>>> f6f7d498

circuit test_mod : %[[{"a": "a"}]]

; MLIR: firrtl.circuit "test_mod"

; ANNOTATIONS-LABEL: firrtl.circuit "test_mod"
; ANNOTATIONS-SAME: a = "a"
; ANNOTATIONS-SAME: info = "a NoTargetAnnotation"
; ANNOTATIONS-SAME: info = "a CircuitTarget Annotation"
; ANNOTATIONS-SAME: info = "a CircuitName Annotation"

  module test_mod :
    input clock : Clock
    input a: UInt<1>
    input b: UInt<2>
    output c: UInt<1>

    inst cat of Cat
    cat.a <= b
    cat.b <= b
    cat.c <= b

    inst implicitTrunc of ImplicitTrunc
    implicitTrunc.inp_1 <= a
    implicitTrunc.inp_2 <= asSInt(cat.d)

    inst prettifyExample of PrettifyExample
    prettifyExample.inp_1 <= cat.d
    prettifyExample.inp_2 <= cat.d
    prettifyExample.inp_3 <= cat.d

    inst flipFlop of FlipFlop
    flipFlop.clock <= clock
    flipFlop.a_d <= a

    c <= flipFlop.a_q

; MLIR-LABEL: firrtl.module @test_mod(in %clock: !firrtl.clock, in %a: !firrtl.uint<1>, in %b: !firrtl.uint<2>, out %c: !firrtl.uint<1>) {
; MLIR-NEXT:    %cat_a, %cat_b, %cat_c, %cat_d = firrtl.instance @Cat  {name = "cat"} : !firrtl.uint<2>, !firrtl.uint<2>, !firrtl.uint<2>, !firrtl.uint<6>
; MLIR-NEXT:    firrtl.connect %cat_a, %b : !firrtl.uint<2>, !firrtl.uint<2>
; MLIR-NEXT:    firrtl.connect %cat_b, %b : !firrtl.uint<2>, !firrtl.uint<2>
; MLIR-NEXT:    firrtl.connect %cat_c, %b : !firrtl.uint<2>, !firrtl.uint<2>
; MLIR-NEXT:    %implicitTrunc_inp_1, %implicitTrunc_inp_2, %implicitTrunc_out1, %implicitTrunc_out2 = firrtl.instance @ImplicitTrunc  {name = "implicitTrunc"} : !firrtl.uint<1>, !firrtl.sint<5>, !firrtl.sint<3>, !firrtl.sint<3>
; MLIR-NEXT:    firrtl.connect %implicitTrunc_inp_1, %a : !firrtl.uint<1>, !firrtl.uint<1>
; MLIR-NEXT:    %0 = firrtl.asSInt %cat_d : (!firrtl.uint<6>) -> !firrtl.sint<6>
; MLIR-NEXT:    %1 = firrtl.bits %0 4 to 0 : (!firrtl.sint<6>) -> !firrtl.uint<5>
; MLIR-NEXT:    %2 = firrtl.asSInt %1 : (!firrtl.uint<5>) -> !firrtl.sint<5>
; MLIR-NEXT:    firrtl.connect %implicitTrunc_inp_2, %2 : !firrtl.sint<5>, !firrtl.sint<5>
; MLIR-NEXT:    %prettifyExample_inp_1, %prettifyExample_inp_2, %prettifyExample_inp_3, %prettifyExample_out1, %prettifyExample_out2 = firrtl.instance @PrettifyExample  {name = "prettifyExample"} : !firrtl.uint<5>, !firrtl.uint<5>, !firrtl.uint<5>, !firrtl.uint<10>, !firrtl.uint<10>
; MLIR-NEXT:    %3 = firrtl.bits %cat_d 4 to 0 : (!firrtl.uint<6>) -> !firrtl.uint<5>
; MLIR-NEXT:    firrtl.connect %prettifyExample_inp_1, %3 : !firrtl.uint<5>, !firrtl.uint<5>
; MLIR-NEXT:    %4 = firrtl.bits %cat_d 4 to 0 : (!firrtl.uint<6>) -> !firrtl.uint<5>
; MLIR-NEXT:    firrtl.connect %prettifyExample_inp_2, %4 : !firrtl.uint<5>, !firrtl.uint<5>
; MLIR-NEXT:    %5 = firrtl.bits %cat_d 4 to 0 : (!firrtl.uint<6>) -> !firrtl.uint<5>
; MLIR-NEXT:    firrtl.connect %prettifyExample_inp_3, %5 : !firrtl.uint<5>, !firrtl.uint<5>
; MLIR-NEXT:    %flipFlop_clock, %flipFlop_a_d, %flipFlop_a_q = firrtl.instance @FlipFlop  {name = "flipFlop"} : !firrtl.clock, !firrtl.uint<1>, !firrtl.uint<1>
; MLIR-NEXT:    firrtl.connect %flipFlop_clock, %clock : !firrtl.clock, !firrtl.clock
; MLIR-NEXT:    firrtl.connect %flipFlop_a_d, %a : !firrtl.uint<1>, !firrtl.uint<1>
; MLIR-NEXT:    firrtl.connect %c, %flipFlop_a_q : !firrtl.uint<1>, !firrtl.uint<1>
; MLIR-NEXT:  }

; ANNOTATIONS-LABEL: firrtl.module @test_mod
; ANNOTATIONS-SAME: info = "a ModuleTarget Annotation"
; ANNOTATIONS-SAME: info = "a ModuleName Annotation"

; VERILOG-LABEL: module test_mod(
; VERILOG-NEXT:    input        clock, a,
; VERILOG-NEXT:    input  [1:0] b,
; VERILOG-NEXT:    output       c);
; VERILOG-EMPTY:
; VERILOG-NEXT:    wire [9:0] prettifyExample_out1;
; VERILOG-NEXT:    wire [9:0] prettifyExample_out2;
; VERILOG-NEXT:    wire [2:0] implicitTrunc_out1;
; VERILOG-NEXT:    wire [2:0] implicitTrunc_out2;
; VERILOG-NEXT:    wire [5:0] cat_d;
; VERILOG-EMPTY:
; VERILOG-NEXT:    wire [4:0] _T = cat_d[4:0];
; VERILOG-NEXT:    Cat cat (
; VERILOG-NEXT:      .a (b),
; VERILOG-NEXT:      .b (b),
; VERILOG-NEXT:      .c (b),
; VERILOG-NEXT:      .d (cat_d)
; VERILOG-NEXT:    );
; VERILOG-NEXT:    ImplicitTrunc implicitTrunc (
; VERILOG-NEXT:      .inp_1 (a),
; VERILOG-NEXT:      .inp_2 (_T),
; VERILOG-NEXT:      .out1  (implicitTrunc_out1),
; VERILOG-NEXT:      .out2  (implicitTrunc_out2)
; VERILOG-NEXT:    );
; VERILOG-NEXT:    PrettifyExample prettifyExample (
; VERILOG-NEXT:      .inp_1 (_T),
; VERILOG-NEXT:      .inp_2 (_T),
; VERILOG-NEXT:      .inp_3 (_T),
; VERILOG-NEXT:      .out1  (prettifyExample_out1),
; VERILOG-NEXT:      .out2  (prettifyExample_out2)
; VERILOG-NEXT:    );
; VERILOG-NEXT:    FlipFlop flipFlop (
; VERILOG-NEXT:      .clock (clock),
; VERILOG-NEXT:      .a_d   (a),
; VERILOG-NEXT:      .a_q   (c)
; VERILOG-NEXT:    );
; VERILOG-NEXT:  endmodule

; Check that we canonicalize the HW output of lowering.

  module Cat :
    input a: UInt<2>
    input b: UInt<2>
    input c: UInt<2>
    output d: UInt<6>
    d <= cat(cat(a, b), c)

; MLIRLOWER-LABEL: hw.module @Cat(%a: i2, %b: i2, %c: i2) -> (%d: i6) {
; MLIRLOWER-NEXT:    %0 = comb.concat %a, %b, %c : (i2, i2, i2) -> i6
; MLIRLOWER-NEXT:    hw.output %0 : i6
; MLIRLOWER-NEXT:  }


; Check that implicit truncation is working.

  module ImplicitTrunc :
    input inp_1: UInt<1>
    input inp_2: SInt<5>
    output out1: SInt<3>
    output out2: SInt<3>
    out1 <= dshl(inp_2, inp_1)
    out2 <= inp_2

; MLIRLOWER-LABEL: hw.module @ImplicitTrunc(%inp_1: i1, %inp_2: i5) -> (%out1: i3, %out2: i3) {
; MLIRLOWER-NEXT:    %c0_i5 = hw.constant 0 : i5
; MLIRLOWER-NEXT:    %0 = comb.sext %inp_2 : (i5) -> i6
; MLIRLOWER-NEXT:    %1 = comb.concat %c0_i5, %inp_1 : (i5, i1) -> i6
; MLIRLOWER-NEXT:    %2 = comb.shl %0, %1 : i6
; MLIRLOWER-NEXT:    %3 = comb.extract %2 from 0 : (i6) -> i3
; MLIRLOWER-NEXT:    %4 = comb.extract %inp_2 from 0 : (i5) -> i3
; MLIRLOWER-NEXT:    hw.output %3, %4 : i3, i3
; MLIRLOWER-NEXT:  }

; VERILOG-LABEL: module ImplicitTrunc(
; VERILOG-NEXT:   input        inp_1,
; VERILOG-NEXT:   input  [4:0] inp_2,
; VERILOG-NEXT:   output [2:0] out1, out2);
; VERILOG-EMPTY:
; VERILOG-NEXT:   wire [5:0] _T = {inp_2[4], inp_2} << inp_1;
; VERILOG-NEXT:   assign out1 = _T[2:0];
; VERILOG-NEXT:   assign out2 = inp_2[2:0];
; VERILOG-NEXT: endmodule


; Check that we prettify the IR before Verilog emission.

  module PrettifyExample :
    input inp_1: UInt<5>
    input inp_2: UInt<5>
    input inp_3: UInt<5>
    output out1: UInt<10>
    output out2: UInt<10>
    out1 <= cat(not(inp_1), inp_2)
    out2 <= cat(not(inp_1), inp_3)

; VERILOG-LABEL: module PrettifyExample(
; VERILOG:         assign out1 = {~inp_1, inp_2};
; VERILOG:         assign out2 = {~inp_1, inp_3};


; Check output of a simple flip-flop.

  module FlipFlop:
    input clock: Clock
    input a_d: UInt<1>
    output a_q: UInt<1>

    reg r: UInt<1>, clock

    r <= a_d
    a_q <= r

; VERILOG-LABEL: module FlipFlop(
; VERILOG-NEXT:    input clock, a_d,
; VERILOG-NEXT:    output a_q);
; VERILOG:         always @(posedge clock)
; VERILOG-NEXT:      r <= a_d;
; VERILOG-NEXT:    assign a_q = r;<|MERGE_RESOLUTION|>--- conflicted
+++ resolved
@@ -1,15 +1,7 @@
-<<<<<<< HEAD
 ; RUN: firtool %s --format=fir -mlir    --disable-annotation-classless | circt-opt | FileCheck %s --check-prefix=MLIR
 ; RUN: firtool %s --format=fir -mlir    --disable-annotation-classless --annotation-file %s.anno.json | circt-opt | FileCheck %s --check-prefix=ANNOTATIONS
 ; RUN: firtool %s --format=fir -mlir    --disable-annotation-classless -lower-to-hw | circt-opt | FileCheck %s --check-prefix=MLIRLOWER
 ; RUN: firtool %s --format=fir -verilog --disable-annotation-classless |             FileCheck %s --check-prefix=VERILOG
-=======
-; RUN: firtool %s --format=fir -mlir    | circt-opt | FileCheck %s --check-prefix=MLIR
-; RUN: firtool %s --format=fir -mlir --annotation-file %s.anno.json | circt-opt | FileCheck %s --check-prefix=ANNOTATIONS
-; RUN: firtool %s --format=fir -mlir -lower-to-hw | circt-opt | FileCheck %s --check-prefix=MLIRLOWER
-; RUN: firtool %s --format=fir -verilog |             FileCheck %s --check-prefix=VERILOG
-; RUN: firtool %s --annotation-file %s.anno.json --mlir --parse-only | FileCheck %s --check-prefix=ANNOTATIONS
->>>>>>> f6f7d498
 
 circuit test_mod : %[[{"a": "a"}]]
 
