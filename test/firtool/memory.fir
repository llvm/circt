--- conflicted
+++ resolved
@@ -69,11 +69,7 @@
 ; READ:    hw.output %[[v6]]
 
 ; CHECK:  hw.generator.schema @FIRRTLMem, "FIRRTL_Memory", ["depth", "numReadPorts", "numWritePorts", "numReadWritePorts", "readLatency", "writeLatency", "width", "maskGran", "readUnderWrite", "writeUnderWrite", "writeClockIDs"]
-<<<<<<< HEAD
-; CHECK:  hw.module @FIRRTLMem_1_1_1_8_16_1_1_1_0_1_a(%R0_addr: i4, %R0_en: i1, %R0_clk: i1, %RW0_addr: i4, %RW0_en: i1, %RW0_clk: i1, %RW0_wmode: i1, %RW0_wdata: i8, %W0_addr: i4, %W0_en: i1, %W0_clk: i1, %W0_data: i8) -> (R0_data: i8, RW0_rdata: i8) {
-=======
-; CHECK:  hw.module @memory_ext(%R0_addr: i4, %R0_en: i1, %R0_clk: i1, %RW0_addr: i4, %RW0_en: i1, %RW0_clk: i1, %RW0_wmode: i1, %RW0_wdata: i8, %RW0_wmask: i1, %W0_addr: i4, %W0_en: i1, %W0_clk: i1, %W0_data: i8, %W0_mask: i1) -> (R0_data: i8, RW0_rdata: i8) {
->>>>>>> 68cba219
+; CHECK:  hw.module @memory_ext(%R0_addr: i4, %R0_en: i1, %R0_clk: i1, %RW0_addr: i4, %RW0_en: i1, %RW0_clk: i1, %RW0_wmode: i1, %RW0_wdata: i8, %W0_addr: i4, %W0_en: i1, %W0_clk: i1, %W0_data: i8) -> (R0_data: i8, RW0_rdata: i8) {
 ; CHECK:    %[[vtrue:.+]] = hw.constant true
 ; CHECK-NEXT:    %[[vMemory:.+]] = sv.reg  : !hw.inout<uarray<16xi8>>
 ; CHECK-NEXT:    %[[v0:.+]] = sv.reg  : !hw.inout<i1>
@@ -108,13 +104,9 @@
 ; CHECK-NEXT:    hw.output %[[v6]], %[[v11]] : i8, i8
 ; CHECK-NEXT:  }
 ; CHECK-NEXT:  hw.module @Qux(%clock: i1, %rAddr: i4, %rEn: i1, %wAddr: i4, %wEn: i1, %wMask: i1, %wData: i8, %rwEn: i1, %rwMode: i1, %rwAddr: i4, %rwMask: i1, %rwDataIn: i8) -> (rData: i8, rwDataOut: i8) {
-<<<<<<< HEAD
 ; CHECK-NEXT:    %0 = comb.and %rwEn, %rwMask : i1
 ; CHECK-NEXT:    %1 = comb.and %wEn, %wMask : i1
-; CHECK-NEXT:    %memory.R0_data, %memory.RW0_rdata = hw.instance "memory" @FIRRTLMem_1_1_1_8_16_1_1_1_0_1_a(R0_addr: %rAddr: i4, R0_en: %rEn: i1, R0_clk: %clock: i1, RW0_addr: %rwAddr: i4, RW0_en: %0: i1, RW0_clk: %clock: i1, RW0_wmode: %rwMode: i1, RW0_wdata: %rwDataIn: i8, W0_addr: %wAddr: i4, W0_en: %1: i1, W0_clk: %clock: i1, W0_data: %wData: i8) -> (R0_data: i8, RW0_rdata: i8)
-=======
-; CHECK-NEXT:    %memory.R0_data, %memory.RW0_rdata = hw.instance "memory" @memory_ext(R0_addr: %rAddr: i4, R0_en: %rEn: i1, R0_clk: %clock: i1, RW0_addr: %rwAddr: i4, RW0_en: %rwEn: i1, RW0_clk: %clock: i1, RW0_wmode: %rwMode: i1, RW0_wdata: %rwDataIn: i8, RW0_wmask: %rwMask: i1, W0_addr: %wAddr: i4, W0_en: %wEn: i1, W0_clk: %clock: i1, W0_data: %wData: i8, W0_mask: %wMask: i1) -> (R0_data: i8, RW0_rdata: i8)
->>>>>>> 68cba219
+; CHECK-NEXT:    %memory.R0_data, %memory.RW0_rdata = hw.instance "memory" @memory_ext(R0_addr: %rAddr: i4, R0_en: %rEn: i1, R0_clk: %clock: i1, RW0_addr: %rwAddr: i4, RW0_en: %0: i1, RW0_clk: %clock: i1, RW0_wmode: %rwMode: i1, RW0_wdata: %rwDataIn: i8, W0_addr: %wAddr: i4, W0_en: %1: i1, W0_clk: %clock: i1, W0_data: %wData: i8) -> (R0_data: i8, RW0_rdata: i8)
 ; CHECK-NEXT:    hw.output %memory.R0_data, %memory.RW0_rdata : i8, i8
 ; CHECK-NEXT:  }
 ; CHECK-NEXT:}