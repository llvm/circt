--- conflicted
+++ resolved
@@ -104,10 +104,7 @@
   hw.instance "int_mem" @MemoryAccess1 (clk: %clk: !seq.clock, rst: %rst: i1) -> ()
   hw.instance "func1" @CallableFunc1() -> ()
   hw.instance "loopback_struct" @LoopbackStruct() -> ()
-<<<<<<< HEAD
   hw.instance "loopback_array" @LoopbackArray() -> ()
-}
-=======
 }
 
 // QUERY-HIER: ********************************
@@ -122,8 +119,11 @@
 // QUERY-HIER:       arg: !esi.channel<i16>
 // QUERY-HIER:       result: !esi.channel<i16>
 // QUERY-HIER:     structFunc:
-// QUERY-HIER:       arg: !esi.channel<!hw.struct<a: ui4, b: si8>>
-// QUERY-HIER:       result: !esi.channel<!hw.array<1xsi8>>
+// QUERY-HIER:       arg: !esi.channel<!hw.struct<a: ui16, b: si8>>
+// QUERY-HIER:       result: !esi.channel<!hw.struct<x: si8, y: si8>>
+// QUERY-HIER:     arrayFunc:
+// QUERY-HIER:       arg: !esi.channel<!hw.array<1xsi8>>
+// QUERY-HIER:       result: !esi.channel<!hw.array<2xsi8>>
 // QUERY-HIER: * Children:
 // QUERY-HIER:   * Instance:loopback_inst[0]
 // QUERY-HIER:   * Ports:
@@ -144,5 +144,4 @@
 // QUERY-HIER:       mysvc_recv:
 // QUERY-HIER:         recv: !esi.channel<i0>
 // QUERY-HIER:       mysvc_send:
-// QUERY-HIER:         send: !esi.channel<i0>
->>>>>>> d990880f
+// QUERY-HIER:         send: !esi.channel<i0>