// REQUIRES: verilator
// RUN: circt-translate %s -emit-verilog -verify-diagnostics > %t1.sv
<<<<<<< HEAD
// RUN: circt-rtl-sim.py verilator %t1.sv %S/../driver.cpp --simargs "--cycles 8" 2>&1 | FileCheck %s
=======
// RUN: circt-rtl-sim.py %t1.sv --cycles 8 2>&1 | FileCheck %s
>>>>>>> c9ccc4de

module {
  // The RTL dialect doesn't have any sequential constructs yet. So don't do
  // much.
  rtl.module @top(%clk: i1, %rstn: i1) {
    %c1 = rtl.instance "aaa" @AAA () : () -> (i1)
    %c1Shl = rtl.instance "shl" @shl (%c1) : (i1) -> (i1)
    sv.alwaysat_posedge %clk {
      sv.fwrite "tick\n"
    }
  }

  rtl.module @AAA() -> (i1 {rtl.name = "f"}) {
    %z = rtl.constant ( 1 : i1 ) : i1
    rtl.output %z : i1
  }

  rtl.module @shl(%a: i1) -> (i1 {rtl.name = "b"}) {
    %0 = rtl.shl %a, %a : i1
    rtl.output %0 : i1
  }
}

// CHECK:      [driver] Starting simulation
// CHECK-NEXT: tick
// CHECK-NEXT: tick
// CHECK-NEXT: tick
// CHECK-NEXT: tick
// CHECK-NEXT: tick
// CHECK-NEXT: tick
// CHECK-NEXT: tick
// CHECK-NEXT: tick
// CHECK-NEXT: tick
// CHECK-NEXT: tick
// CHECK-NEXT: tick
// CHECK-NEXT: tick
// CHECK-NEXT: [driver] Ending simulation at tick #25<|MERGE_RESOLUTION|>--- conflicted
+++ resolved
@@ -1,10 +1,6 @@
 // REQUIRES: verilator
 // RUN: circt-translate %s -emit-verilog -verify-diagnostics > %t1.sv
-<<<<<<< HEAD
-// RUN: circt-rtl-sim.py verilator %t1.sv %S/../driver.cpp --simargs "--cycles 8" 2>&1 | FileCheck %s
-=======
 // RUN: circt-rtl-sim.py %t1.sv --cycles 8 2>&1 | FileCheck %s
->>>>>>> c9ccc4de
 
 module {
   // The RTL dialect doesn't have any sequential constructs yet. So don't do
