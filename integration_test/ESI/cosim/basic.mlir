// REQUIRES: esi-cosim
// RUN: circt-opt %s --lower-esi-to-physical --lower-esi-ports --lower-esi-to-rtl | circt-translate --export-verilog > %t1.sv
// RUN: circt-translate %s -export-esi-capnp -verify-diagnostics > %t2.capnp
// RUN: esi-cosim-runner.py --schema %t2.capnp %s %t1.sv %S/../supplements/integers.sv
// PY: import basic
// PY: rpc = basic.BasicSystemTester(rpcschemapath, simhostport)
// PY: rpc.testIntAcc(25)
// PY: rpc.testVectorSum(25)

<<<<<<< HEAD
rtl.module.extern @IntAccNoBP(%clk: i1, %rstn: i1, %ints: !esi.channel<i32>) -> (%totalOut: !esi.channel<i32>)
rtl.module.extern @IntArrSum(%clk: i1, %rstn: i1, %arr: !esi.channel<!rtl.array<2xsi13>>) -> (%totalOut: !esi.channel<i32>)
=======
rtl.externmodule @IntAccNoBP(%clk: i1, %rstn: i1, %ints: !esi.channel<i32>) -> (%totalOut: !esi.channel<i32>)
rtl.externmodule @IntArrSum(%clk: i1, %rstn: i1, %arr: !esi.channel<!rtl.array<4 x si13>>) -> (%totalOut: !esi.channel<!rtl.array<2 x ui24>>)
>>>>>>> b03db32b

rtl.module @ints(%clk: i1, %rstn: i1) {
  %intsIn = esi.cosim %clk, %rstn, %intsTotalBuffered, 1 {name="TestEP"} : !esi.channel<i32> -> !esi.channel<i32>
  %intsInBuffered = esi.buffer %clk, %rstn, %intsIn {stages=2, name="intChan"} : i32
  %intsTotal = rtl.instance "acc" @IntAccNoBP(%clk, %rstn, %intsInBuffered) : (i1, i1, !esi.channel<i32>) -> (!esi.channel<i32>)
  %intsTotalBuffered = esi.buffer %clk, %rstn, %intsTotal {stages=2, name="totalChan"} : i32
}

rtl.module @array(%clk: i1, %rstn: i1) {
  %arrIn = esi.cosim %clk, %rstn, %arrTotalBuffered, 2 {name="TestEP"} : !esi.channel<!rtl.array<2 x ui24>> -> !esi.channel<!rtl.array<4 x si13>>
  %arrInBuffered = esi.buffer %clk, %rstn, %arrIn {stages=2, name="arrChan"} : !rtl.array<4 x si13>
  %arrTotal = rtl.instance "acc" @IntArrSum(%clk, %rstn, %arrInBuffered) : (i1, i1, !esi.channel<!rtl.array<4 x si13>>) -> (!esi.channel<!rtl.array<2 x ui24>>)
  %arrTotalBuffered = esi.buffer %clk, %rstn, %arrTotal {stages=2, name="totalChan"} : !rtl.array<2 x ui24>
}

rtl.module @top(%clk: i1, %rstn: i1) {
  rtl.instance "ints" @ints (%clk, %rstn) : (i1, i1) -> ()
  rtl.instance "array" @array(%clk, %rstn) : (i1, i1) -> ()
}<|MERGE_RESOLUTION|>--- conflicted
+++ resolved
@@ -7,13 +7,8 @@
 // PY: rpc.testIntAcc(25)
 // PY: rpc.testVectorSum(25)
 
-<<<<<<< HEAD
-rtl.module.extern @IntAccNoBP(%clk: i1, %rstn: i1, %ints: !esi.channel<i32>) -> (%totalOut: !esi.channel<i32>)
-rtl.module.extern @IntArrSum(%clk: i1, %rstn: i1, %arr: !esi.channel<!rtl.array<2xsi13>>) -> (%totalOut: !esi.channel<i32>)
-=======
 rtl.externmodule @IntAccNoBP(%clk: i1, %rstn: i1, %ints: !esi.channel<i32>) -> (%totalOut: !esi.channel<i32>)
 rtl.externmodule @IntArrSum(%clk: i1, %rstn: i1, %arr: !esi.channel<!rtl.array<4 x si13>>) -> (%totalOut: !esi.channel<!rtl.array<2 x ui24>>)
->>>>>>> b03db32b
 
 rtl.module @ints(%clk: i1, %rstn: i1) {
   %intsIn = esi.cosim %clk, %rstn, %intsTotalBuffered, 1 {name="TestEP"} : !esi.channel<i32> -> !esi.channel<i32>
