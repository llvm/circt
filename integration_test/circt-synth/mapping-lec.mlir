// REQUIRES: libz3
// REQUIRES: circt-lec-jit

<<<<<<< HEAD
// RUN: circt-synth %s -o %t1.mlir -convert-to-comb
=======
// RUN: circt-opt %s --convert-aig-to-comb -o %t.comb.mlir

// RUN: circt-synth %s -o %t1.mlir -convert-to-comb --top mul
>>>>>>> 5967d11a
// RUN: cat %t1.mlir | FileCheck %s
// RUN: circt-lec %t1.mlir %t.comb.mlir -c1=mul -c2=mul --shared-libs=%libz3 | FileCheck %s --check-prefix=COMB_MUL_TECHMAP

// COMB_MUL_TECHMAP: c1 == c2

// RUN: circt-synth %s -o %t.lut.mlir --top mul --lower-to-k-lut 6
// RUN: cat %t.lut.mlir | FileCheck %s --check-prefix=LUT
// RUN: circt-opt -convert-aig-to-comb -lower-comb %t.lut.mlir -o %t2.mlir
// RUN: circt-lec %t2.mlir %t.comb.mlir -c1=mul -c2=mul --shared-libs=%libz3 | FileCheck %s --check-prefix=COMB_MUL_LUT

// COMB_MUL_LUT: c1 == c2

// Set delay for binary and inv op to 5 so that others will be prioritized
hw.module @and_inv(in %a : i1, in %b : i1, out result : i1) attributes {hw.techlib.info = {area = 1.0 : f64, delay = [[5], [5]]}} {
    %0 = aig.and_inv %a, %b : i1
    hw.output %0 : i1
}

hw.module @and_inv_n(in %a : i1, in %b : i1, out result : i1) attributes {hw.techlib.info = {area = 1.0 : f64, delay = [[5], [5]]}} {
    %0 = aig.and_inv not %a, %b : i1
    hw.output %0 : i1
}

hw.module @and_inv_nn(in %a : i1, in %b : i1, out result : i1) attributes {hw.techlib.info = {area = 1.0 : f64, delay = [[5], [5]]}} {
    %0 = aig.and_inv not %a, not %b : i1
    hw.output %0 : i1
}

hw.module @nand_nand(in %a : i1, in %b : i1, in %c : i1, in %d: i1, out result : i1) attributes {hw.techlib.info = {area = 3.0 : f64, delay = [[1], [1], [1], [1]]}} {
    %0 = aig.and_inv %a, %b : i1
    %1 = aig.and_inv %c, %d : i1
    %2 = aig.and_inv not %0, not %1 : i1
    hw.output %2 : i1
}

hw.module @some(in %a : i1, in %b : i1, out result : i1) attributes {hw.techlib.info = {area = 1.0 : f64, delay = [[1], [1]]}} {
    %0 = aig.and_inv not %a, not %b : i1
    %1 = aig.and_inv %a, %b : i1
    %2 = aig.and_inv not %0, not %1 : i1
    hw.output %2 : i1
}

// Make sure @mul is mapped to modules above.
// CHECK-LABEL: hw.module @mul
// CHECK-NOT: aig.and_inv
// CHECK-NOT: comb.and
// CHECK-NOT: comb.xor
// CHECK-DAG: hw.instance {{".+"}} @and_inv
// CHECK-DAG: hw.instance {{".+"}} @some
// FIXME: To map @nand_nand it's necessary to implement supergate generation.
// CHECK-NOT: hw.instance {{".+"}} @nand_nand
// CHECK-DAG: hw.instance {{".+"}} @and_inv_n
// CHECK-DAG: hw.instance {{".+"}} @and_inv_nn
// LUT: hw.module @mul
// LUT: comb.truth_table
// LUT-NOT: aig.and_inv
// LUT-NOT: comb.and
// LUT-NOT: comb.xor
// LUT-NOT: hw.instance
hw.module @mul(in %arg0: i4, in %arg1: i4, out add: i4) {
  %0 = comb.mul %arg0, %arg1 : i4
  hw.output %0 : i4
}<|MERGE_RESOLUTION|>--- conflicted
+++ resolved
@@ -1,13 +1,9 @@
 // REQUIRES: libz3
 // REQUIRES: circt-lec-jit
 
-<<<<<<< HEAD
-// RUN: circt-synth %s -o %t1.mlir -convert-to-comb
-=======
 // RUN: circt-opt %s --convert-aig-to-comb -o %t.comb.mlir
 
-// RUN: circt-synth %s -o %t1.mlir -convert-to-comb --top mul
->>>>>>> 5967d11a
+// RUN: circt-synth %s -o %t1.mlir -convert-to-comb
 // RUN: cat %t1.mlir | FileCheck %s
 // RUN: circt-lec %t1.mlir %t.comb.mlir -c1=mul -c2=mul --shared-libs=%libz3 | FileCheck %s --check-prefix=COMB_MUL_TECHMAP
 
