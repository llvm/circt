--- conflicted
+++ resolved
@@ -39,13 +39,8 @@
 
       # CHECK: unknown port name b
       try:
-<<<<<<< HEAD
-        inst2 = one_input.create(module, "inst2", {"a": constant_value})
+        inst2 = one_input.create("inst2", {"a": constant_value})
         circt.connect(inst2.b, constant_value)
-=======
-        inst2 = one_input.create("inst2", {"a": constant_value})
-        inst2.set_input_port("b", None)
->>>>>>> 80a08ac9
       except AttributeError as e:
         print(e)
 
