# REQUIRES: bindings_python
# RUN: %PYTHON% %s | FileCheck %s

import circt
from circt.dialects import om
from circt.ir import Context, InsertionPoint, Location, Module, IntegerAttr, IntegerType, Type
from circt.support import var_to_attribute

from dataclasses import dataclass
from typing import Dict

with Context() as ctx, Location.unknown():
  circt.register_dialects(ctx)

  module = Module.parse("""
  module {
    om.class @node() {
      %0 = om.constant #om.list<!om.string,["MyThing" : !om.string]> : !om.list<!om.string>
      %1 = om.constant "Component.inst1.foo" : !om.string
      om.class.fields(
        @field2 %1 : !om.string
      )
    }
    
    om.class @comp(
        %inst1_propOut_bore: !om.class.type<@node>,
        %inst2_propOut_bore: !om.class.type<@node>) {
      om.class.fields(
        @field2 %inst1_propOut_bore : !om.class.type<@node>,
        @field3 %inst2_propOut_bore : !om.class.type<@node>
      )
    }
    
    om.class  @Client() {
      %0 = om.object @node() : () -> !om.class.type<@node>
      %2 = om.object @comp(%0, %0) : (!om.class.type<@node>, !om.class.type<@node>) -> !om.class.type<@comp>
    
      om.class.fields(
        @client_omnode_0_OMIROut %2 : !om.class.type<@comp>,
        @node0_OMIROut %0 : !om.class.type<@node>,
        @node1_OMIROut %0 : !om.class.type<@node>
      )
    }

    om.class @Test(%param: !om.integer) {
      %sym = om.constant #om.ref<<@Root::@x>> : !om.ref

      %c_14 = om.constant #om.integer<14> : !om.integer
      %0 = om.object @Child(%c_14) : (!om.integer) -> !om.class.type<@Child>


      %list = om.constant #om.list<!om.string, ["X" : !om.string, "Y" : !om.string]> : !om.list<!om.string>

      %tuple = om.tuple_create %list, %c_14: !om.list<!om.string>, !om.integer

      %c_15 = om.constant #om.integer<15> : !om.integer
      %1 = om.object @Child(%c_15) : (!om.integer) -> !om.class.type<@Child>
      %list_child = om.list_create %0, %1: !om.class.type<@Child>
      %2 = om.object @Nest(%list_child) : (!om.list<!om.class.type<@Child>>) -> !om.class.type<@Nest>

      %3 = om.constant #om.map<!om.integer, {a = #om.integer<42>, b = #om.integer<32>}> : !om.map<!om.string, !om.integer>

      %x = om.constant "X" : !om.string
      %y = om.constant "Y" : !om.string
      %entry1 = om.tuple_create %x, %c_14: !om.string, !om.integer
      %entry2 = om.tuple_create %y, %c_15: !om.string, !om.integer

      %map = om.map_create %entry1, %entry2: !om.string, !om.integer
<<<<<<< HEAD

      om.class.fields(
        @field %param : !om.integer,
        @child %0 : !om.class.type<@Child>,
        @reference %sym : !om.ref,
        @list %list : !om.list<!om.string>,
        @tuple %tuple : tuple<!om.list<!om.string>, !om.integer>,
        @nest %2 : !om.class.type<@Nest>,
        @map %3 : !om.map<!om.string, !om.integer>,
        @map_create %map : !om.map<!om.string, !om.integer>
      )
=======
      om.class.field @map_create, %map : !om.map<!om.string, !om.integer>

      %true = om.constant true
      om.class.field @true, %true : i1
      %false = om.constant false
      om.class.field @false, %false : i1
>>>>>>> 917c940b
    }

    om.class @Child(%0: !om.integer) {
      om.class.fields(
        @foo %0 : !om.integer
      )
    }

    om.class @Nest(%0: !om.list<!om.class.type<@Child>>) {
      om.class.fields(
        @list_child %0 : !om.list<!om.class.type<@Child>>
      )
    }

    hw.module @Root(in %clock: i1) {
      %0 = sv.wire sym @x : !hw.inout<i1>
    }
    
    om.class @Paths(%basepath: !om.frozenbasepath) {
      %0 = om.frozenbasepath_create %basepath "Foo/bar"
      %1 = om.frozenpath_create reference %0 "Bar/baz:Baz>w"

      %3 = om.frozenpath_empty
      om.class.fields(
        @path %1 : !om.frozenpath,
        @deleted %3 : !om.frozenpath
      )
    }

    om.class @Class1(%input: !om.integer) {
      %0 = om.constant #om.integer<1 : si3> : !om.integer
      om.class.fields(
        @value %0 : !om.integer,
        @input %input : !om.integer
      )
    }

    om.class @Class2() {
      %0 = om.constant #om.integer<2 : si3> : !om.integer
      om.class.fields(
        @value %0 : !om.integer
      )
    }

    om.class @IntegerBinaryArithmeticObjectsDelayed() {
      %0 = om.object @Class1(%5) : (!om.integer) -> !om.class.type<@Class1>
      %1 = om.object.field %0, [@value] : (!om.class.type<@Class1>) -> !om.integer

      %2 = om.object @Class2() : () -> !om.class.type<@Class2>
      %3 = om.object.field %2, [@value] : (!om.class.type<@Class2>) -> !om.integer

      %5 = om.integer.add %1, %3 : !om.integer
      om.class.fields(
        @result %5 : !om.integer
      )
    }
  }
  """)

  evaluator = om.Evaluator(module)

# Test instantiate failure.

try:
  obj = evaluator.instantiate("Test")
except ValueError as e:
  # CHECK: actual parameter list length (0) does not match
  # CHECK: actual parameters:
  # CHECK: formal parameters:
  # CHECK: unable to instantiate object, see previous error(s)
  print(e)

# Test get field failure.

try:
  obj = evaluator.instantiate("Test", 42)
  obj.foo
except ValueError as e:
  # CHECK: field "foo" does not exist
  # CHECK: see current operation:
  # CHECK: unable to get field, see previous error(s)
  print(e)

# Test instantiate success.

obj = evaluator.instantiate("Test", 42)

assert isinstance(obj.type, om.ClassType)

# CHECK: Test
print(obj.type.name)

# CHECK: 42
print(obj.field)

# location of the om.class.field @field
# CHECK: loc("-":31:20)
print("field:", obj.get_field_loc("field"))

# CHECK: 14
print(obj.child.foo)
<<<<<<< HEAD
# CHECK: loc("-":68:21)
print("foo", obj.child.get_field_loc("foo"))
=======
# CHECK: loc("-":65:7)
print(obj.child.get_field_loc("foo"))
>>>>>>> 917c940b
# CHECK: ('Root', 'x')
print(obj.reference)
(fst, snd) = obj.tuple
# CHECK: 14
print(snd)

# CHECK: loc("-":40:16)
print("tuple", obj.get_field_loc("tuple"))

# CHECK: loc("-":31:5)
print(obj.loc)

try:
  print(obj.tuple[3])
except IndexError as e:
  # CHECK: tuple index out of range
  print(e)

for (name, field) in obj:
  # location from om.class.field @child, %0 : !om.class.type<@Child>
  # CHECK: name: child, field: <circt.dialects.om.Object object
  # CHECK-SAME: loc: loc("-":35:12)
  # location from om.class.field @field, %param : !om.integer
  # CHECK: name: field, field: 42
  # CHECK-SAME: loc: loc("-":31:20)
  # location from om.class.field @reference, %sym : !om.ref
  # CHECK: name: reference, field: ('Root', 'x')
  # CHECK-SAME: loc: loc("-":32:14)
  loc = obj.get_field_loc(name)
  print(f"name: {name}, field: {field}, loc: {loc}")

# CHECK: ['X', 'Y']
print(obj.list)
for child in obj.nest.list_child:
  # CHECK: 14
  # CHECK-NEXT: 15
  print(child.foo)

# CHECK: 2
print(len(obj.map))
# CHECK: {'a': 42, 'b': 32}
print(obj.map)
for k, v in obj.map.items():
  # CHECK-NEXT: a 42
  # CHECK-NEXT: b 32
  print(k, v)

try:
  print(obj.map_create[1])
except KeyError as e:
  # CHECK-NEXT: 'key is not integer'
  print(e)
try:
  print(obj.map_create["INVALID"])
except KeyError as e:
  # CHECK-NEXT: 'key not found'
  print(e)
# CHECK-NEXT: 14
print(obj.map_create["X"])

for k, v in obj.map_create.items():
  # CHECK-NEXT: X 14
  # CHECK-NEXT: Y 15
  print(k, v)

# CHECK: True
print(obj.true)
# CHECK: False
print(obj.false)

obj = evaluator.instantiate("Client")
object_dict: Dict[om.Object, str] = {}
for field_name, data in obj:
  if isinstance(data, om.Object):
    object_dict[data] = field_name
assert len(object_dict) == 2

obj = evaluator.instantiate("Test", 41)
# CHECK: 41
print(obj.field)

path = om.BasePath.get_empty(evaluator.module.context)
obj = evaluator.instantiate("Paths", path)
print(obj.path)
# CHECK: OMReferenceTarget:~Foo|Foo/bar:Bar/baz:Baz>w

print(obj.deleted)
# CHECK: OMDeleted

paths_class = [
    cls for cls in module.body
    if hasattr(cls, "sym_name") and cls.sym_name.value == "Paths"
][0]
base_path_type = paths_class.regions[0].blocks[0].arguments[0].type
assert isinstance(base_path_type, om.BasePathType)

paths_fields = [
    op for op in paths_class.regions[0].blocks[0]
    if isinstance(op, om.ClassFieldOp)
]
for paths_field in paths_fields:
  assert isinstance(paths_field.value.type, om.PathType)

delayed = evaluator.instantiate("IntegerBinaryArithmeticObjectsDelayed")

# CHECK: 3
print(delayed.result)

with Context() as ctx:
  circt.register_dialects(ctx)

  # Signless
  int_attr1 = om.OMIntegerAttr.get(
      IntegerAttr.get(IntegerType.get_signless(64), 42))
  # CHECK: 42
  print(str(int_attr1))

  int_attr2 = om.OMIntegerAttr.get(
      IntegerAttr.get(IntegerType.get_signless(64), -42))
  # CHECK: 18446744073709551574
  print(str(int_attr2))

  # Signed
  int_attr3 = om.OMIntegerAttr.get(
      IntegerAttr.get(IntegerType.get_signed(64), 42))
  # CHECK: 42
  print(str(int_attr3))

  int_attr4 = om.OMIntegerAttr.get(
      IntegerAttr.get(IntegerType.get_signed(64), -42))
  # CHECK: -42
  print(str(int_attr4))

  # Unsigned
  int_attr5 = om.OMIntegerAttr.get(
      IntegerAttr.get(IntegerType.get_unsigned(64), 42))
  # CHECK: 42
  print(str(int_attr5))

  int_attr6 = om.OMIntegerAttr.get(
      IntegerAttr.get(IntegerType.get_unsigned(64), -42))
  # CHECK: 18446744073709551574
  print(str(int_attr6))

  # Test AnyType
  any_type = Type.parse("!om.any")
  assert isinstance(any_type, om.AnyType)

  # Test ListType
  list_type = Type.parse("!om.list<!om.any>")
  assert isinstance(list_type, om.ListType)
  assert isinstance(list_type.element_type, om.AnyType)<|MERGE_RESOLUTION|>--- conflicted
+++ resolved
@@ -66,7 +66,9 @@
       %entry2 = om.tuple_create %y, %c_15: !om.string, !om.integer
 
       %map = om.map_create %entry1, %entry2: !om.string, !om.integer
-<<<<<<< HEAD
+
+      %true = om.constant true
+      %false = om.constant false
 
       om.class.fields(
         @field %param : !om.integer,
@@ -76,16 +78,10 @@
         @tuple %tuple : tuple<!om.list<!om.string>, !om.integer>,
         @nest %2 : !om.class.type<@Nest>,
         @map %3 : !om.map<!om.string, !om.integer>,
-        @map_create %map : !om.map<!om.string, !om.integer>
-      )
-=======
-      om.class.field @map_create, %map : !om.map<!om.string, !om.integer>
-
-      %true = om.constant true
-      om.class.field @true, %true : i1
-      %false = om.constant false
-      om.class.field @false, %false : i1
->>>>>>> 917c940b
+        @map_create %map : !om.map<!om.string, !om.integer>,
+        @true %true : i1,
+        @false %false : i1
+      )
     }
 
     om.class @Child(%0: !om.integer) {
@@ -187,13 +183,8 @@
 
 # CHECK: 14
 print(obj.child.foo)
-<<<<<<< HEAD
 # CHECK: loc("-":68:21)
-print("foo", obj.child.get_field_loc("foo"))
-=======
-# CHECK: loc("-":65:7)
 print(obj.child.get_field_loc("foo"))
->>>>>>> 917c940b
 # CHECK: ('Root', 'x')
 print(obj.reference)
 (fst, snd) = obj.tuple
