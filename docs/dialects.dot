digraph G {
  // Note: Remember to run the circt/utils/update-docs-dialects.sh script after
  // modifying this file to regenerate the .svg and .png renders of the graph.
  rankdir = TB
  splines=spline
  node [shape=box style=filled fillcolor="white"]
  nodesep=0.2 // horizontal compression
  ranksep=0.5 // vertical compression
  compound=true

  // MLIR frontends
  subgraph cluster_mlir_frontends {
    label = "Upstream frontends (selection)"
    PyTorch
    Polygeist
  }

  // MLIR dialects
  subgraph cluster_mlir {
    label = "Upstream MLIR";
    node [fillcolor="#beaed4"]
    SCF Affine
    subgraph cluster_std_arith_dialect {
      label = ""
      CF
      Arith
    }
  }
  PyTorch -> CF [lhead=cluster_mlir]
  Polygeist -> Affine [lhead=cluster_mlir]

  subgraph cluster_circt {
    label = "CIRCT"
    // Internal frontend tools
    subgraph frontend_internal_tools{
      node [fillcolor="#fdc086"]
      FIRRTLParser
      PyCDE [URL="https://circt.llvm.org/docs/PyCDE/"]
      Scheduling [URL="https://circt.llvm.org/docs/Scheduling/"]
    }

    // CIRCT dialects
    Handshake [URL="https://circt.llvm.org/docs/Dialects/Handshake/"]
    Calyx [URL="https://circt.llvm.org/docs/Dialects/Calyx/"]
    FIRRTL [URL="https://circt.llvm.org/docs/Dialects/FIRRTL/"]
    Pipeline [URL="https://circt.llvm.org/docs/Dialects/Pipeline/"]
    SSP [URL="https://circt.llvm.org/docs/Dialects/SSP/"]
    MSFT [URL="https://circt.llvm.org/docs/Dialects/MSFT/"]
    ESI [URL="https://circt.llvm.org/docs/Dialects/ESI/"]
    FSM [URL="https://circt.llvm.org/docs/Dialects/FSM/"]
    HWArith [URL="https://circt.llvm.org/docs/Dialects/HWArith/"]
    MooreMIR [URL="https://circt.llvm.org/docs/Dialects/Moore/", label="Moore MIR"]

    // Intermediate node to target when lowering to both SV and Core dialects
    lower_to_sv_and_core [shape=point label="" fillcolor=black]

    // Invisible node to make space for RTL cluster's incoming edges.
    space_above_RTL [style = invis, label=""]

    // Core dialects
    subgraph cluster_RTL {
      label = "Core dialects"
      Seq [URL="https://circt.llvm.org/docs/Dialects/Seq/"]
      HW [URL="https://circt.llvm.org/docs/Dialects/HW/"]
      Comb [URL="https://circt.llvm.org/docs/Dialects/Comb/"]
      Interop [URL="https://circt.llvm.org/docs/Dialects/Interop/"]
    }
    LLHD [URL="https://circt.llvm.org/docs/Dialects/LLHD/"]

    // Backend dialects
    SV [URL="https://circt.llvm.org/docs/Dialects/SV/"]
    SystemC [URL="https://circt.llvm.org/docs/Dialects/SystemC/"]

    subgraph backend_internal_tools{
      node [fillcolor="#fdc086"]
      llhd_sim [label="llhd-sim"]
      ExportSystemC
      ExportVerilog [URL="https://circt.llvm.org/docs/VerilogGeneration/"]
    }
  }

  // External tools
  subgraph external_tools {
    node [shape=octagon fillcolor="#ffff99"]
    Moore 
    Calyx_native [label="Calyx native"]
  }

  FIRFile [label=".fir" fillcolor="#7fc97f" shape="note"]

  subgraph cluster_input_langs {
    label = "Input languages"
    node [shape=octagon fillcolor="#ffff99"]
    Chisel
    SVVHDL [label="SV/VHDL"]
    PyFile [label="Python"]
  }

  // Output file formats
  subgraph output_file_formats {
    node [fillcolor="#7fc97f" shape="note"]
    VCDTrace [label="Trace (vcd)"]
    SystemCFile [label="SystemC (c++)"]
    SVFile [label="SystemVerilog"]
    ServiceDesc [label="ESI system description\n(JSON/Capnp)"]
    SoftwareAPI [label="Software API\n(e.g. py/c++/c#)" style=dashed]
    TCL [label="Placements (tcl)"]
  }

  // ===== Connections =====
  // Dialect conversions
  SCF -> Calyx
  Affine -> Pipeline
  Pipeline -> Calyx
  Arith -> {Handshake Calyx} [ltail=cluster_std_arith_dialect]

  Handshake -> FIRRTL
  Calyx -> FSM

  // Things that lower into a subset of the RTL-like dialects. Cluster these
  // together to avoid a massive clutter.
  {MSFT HWArith MooreMIR} -> HW [lhead=cluster_RTL]
  {ESI FIRRTL FSM} -> lower_to_sv_and_core [arrowhead=none]
  lower_to_sv_and_core -> SV
  lower_to_sv_and_core -> Seq [lhead=cluster_RTL]
  Seq -> SV
  {HW MooreMIR} -> LLHD
  Comb -> SystemC [ltail=cluster_RTL]
  ExportVerilog -> SVFile

  // Tool flows
  Scheduling -> Pipeline [dir=both]
  Chisel -> FIRFile
  FIRFile -> FIRRTLParser
  FIRRTLParser -> FIRRTL
  SystemC -> ExportSystemC
  ExportSystemC -> SystemCFile
  SV -> ExportVerilog
  Seq -> ExportVerilog [ltail=cluster_RTL]
  HW -> llhd_sim [ltail=cluster_RTL]
  SVVHDL -> Moore [weight=999]
  Moore -> MooreMIR
  Calyx -> Calyx_native
  Calyx_native -> lower_to_sv_and_core [arrowhead=none]
  LLHD -> llhd_sim
  llhd_sim -> VCDTrace
  //ESI -> CapNProto
  ESI -> ServiceDesc
  MSFT -> TCL
  PyFile -> PyCDE
<<<<<<< HEAD
  PyCDE -> {ESI MSFT HWArith FSM}
=======
  PyCDE -> ESI
  PyCDE -> MSFT
  PyCDE -> HWArith
  PyCDE -> FSM
  Scheduling -> SSP [dir=both]
>>>>>>> 5f17c595
  Scheduling -> MSFT [dir=both, style=dashed]
  ServiceDesc -> SoftwareAPI [style=dashed]

  // ====== Some fake edges to coerce a good layout ======
  // Note: Modify these if you make changes to the above diagram, and things
  // start looking weird.

  // Leave one rank free above the RTL cluster to improve routing of incoming
  // edges.
  {FIRRTL FSM ESI MSFT HWArith MooreMIR} -> space_above_RTL [weight=999, style=invis]
  space_above_RTL -> {Seq HW Comb} [lhead=cluster_RTL, weight=999, style=invis]

  // Fix the following sink nodes below the CIRCT cluster
  SystemCFile -> {TCL ServiceDesc} [weight=999 style=invis]

  // Better organize the top.
  {PyTorch Polygeist Chisel} -> CF [weight=999 style=invis]
  FIRFile -> Scheduling [weight=999 style=invis]
}<|MERGE_RESOLUTION|>--- conflicted
+++ resolved
@@ -148,15 +148,8 @@
   ESI -> ServiceDesc
   MSFT -> TCL
   PyFile -> PyCDE
-<<<<<<< HEAD
   PyCDE -> {ESI MSFT HWArith FSM}
-=======
-  PyCDE -> ESI
-  PyCDE -> MSFT
-  PyCDE -> HWArith
-  PyCDE -> FSM
   Scheduling -> SSP [dir=both]
->>>>>>> 5f17c595
   Scheduling -> MSFT [dir=both, style=dashed]
   ServiceDesc -> SoftwareAPI [style=dashed]
 
