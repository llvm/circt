//===- AffineToStaticlogic.cpp --------------------------------------------===//
//
// Part of the LLVM Project, under the Apache License v2.0 with LLVM Exceptions.
// See https://llvm.org/LICENSE.txt for license information.
// SPDX-License-Identifier: Apache-2.0 WITH LLVM-exception
//
//===----------------------------------------------------------------------===//

#include "circt/Conversion/AffineToStaticLogic.h"
#include "../PassDetail.h"
#include "circt/Analysis/DependenceAnalysis.h"
#include "circt/Analysis/SchedulingAnalysis.h"
#include "circt/Dialect/StaticLogic/StaticLogic.h"
#include "circt/Scheduling/Algorithms.h"
#include "circt/Scheduling/Problems.h"
#include "mlir/Analysis/AffineAnalysis.h"
#include "mlir/Conversion/AffineToStandard/AffineToStandard.h"
#include "mlir/Dialect/Affine/IR/AffineMemoryOpInterfaces.h"
#include "mlir/Dialect/Affine/IR/AffineOps.h"
#include "mlir/Dialect/Arithmetic/IR/Arithmetic.h"
#include "mlir/Dialect/MemRef/IR/MemRef.h"
#include "mlir/Dialect/SCF/SCF.h"
#include "mlir/Dialect/StandardOps/IR/Ops.h"
#include "mlir/IR/BlockAndValueMapping.h"
#include "mlir/IR/Dominance.h"
#include "mlir/IR/ImplicitLocOpBuilder.h"
#include "mlir/Transforms/DialectConversion.h"
#include "mlir/Transforms/LoopUtils.h"
#include "llvm/ADT/STLExtras.h"
#include "llvm/ADT/TypeSwitch.h"
#include "llvm/Support/Debug.h"
#include <mlir/IR/BuiltinDialect.h>

#define DEBUG_TYPE "affine-to-staticlogic"

using namespace mlir;
using namespace mlir::arith;
using namespace mlir::memref;
using namespace mlir::scf;
using namespace circt;
using namespace circt::analysis;
using namespace circt::scheduling;
using namespace circt::staticlogic;

namespace {

struct AffineToStaticLogic
    : public AffineToStaticLogicBase<AffineToStaticLogic> {
  void runOnFunction() override;

private:
  LogicalResult
  lowerAffineStructures(MemoryDependenceAnalysis &dependenceAnalysis);
  LogicalResult populateOperatorTypes(SmallVectorImpl<AffineForOp> &loopNest);
  LogicalResult solveSchedulingProblem(SmallVectorImpl<AffineForOp> &loopNest);
  LogicalResult
  createStaticLogicPipeline(SmallVectorImpl<AffineForOp> &loopNest);

  CyclicSchedulingAnalysis *schedulingAnalysis;
};

} // namespace

void AffineToStaticLogic::runOnFunction() {
  // Get dependence analysis for the whole function.
  auto dependenceAnalysis = getAnalysis<MemoryDependenceAnalysis>();

  // After dependence analysis, materialize affine structures.
  if (failed(lowerAffineStructures(dependenceAnalysis)))
    return signalPassFailure();

  // Get scheduling analysis for the whole function.
  schedulingAnalysis = &getAnalysis<CyclicSchedulingAnalysis>();

  // Collect perfectly nested loops and work on them.
  auto outerLoops = getOperation().getOps<AffineForOp>();
  for (auto root : llvm::make_early_inc_range(outerLoops)) {
    SmallVector<AffineForOp> nestedLoops;
    getPerfectlyNestedLoops(nestedLoops, root);

    // Restrict to single loops to simplify things for now.
    if (nestedLoops.size() != 1)
      continue;

    // Populate the target operator types.
    if (failed(populateOperatorTypes(nestedLoops)))
      return signalPassFailure();

    // Solve the scheduling problem computed by the analysis.
    if (failed(solveSchedulingProblem(nestedLoops)))
      return signalPassFailure();

    // Convert the IR.
    if (failed(createStaticLogicPipeline(nestedLoops)))
      return signalPassFailure();
  }
}

/// Apply the affine map from an 'affine.load' operation to its operands, and
/// feed the results to a newly created 'memref.load' operation (which replaces
/// the original 'affine.load').
/// Also replaces the affine load with the memref load in dependenceAnalysis.
/// TODO(mikeurbach): this is copied from AffineToStandard, see if we can reuse.
class AffineLoadLowering : public OpConversionPattern<AffineLoadOp> {
public:
  AffineLoadLowering(MLIRContext *context,
                     MemoryDependenceAnalysis &dependenceAnalysis)
      : OpConversionPattern(context), dependenceAnalysis(dependenceAnalysis) {}

  LogicalResult
  matchAndRewrite(AffineLoadOp op, OpAdaptor adaptor,
                  ConversionPatternRewriter &rewriter) const override {
    // Expand affine map from 'affineLoadOp'.
    SmallVector<Value, 8> indices(op.getMapOperands());
    auto resultOperands =
        expandAffineMap(rewriter, op.getLoc(), op.getAffineMap(), indices);
    if (!resultOperands)
      return failure();

    // Build memref.load memref[expandedMap.results].
    auto memrefLoad = rewriter.replaceOpWithNewOp<memref::LoadOp>(
        op, op.getMemRef(), *resultOperands);

    dependenceAnalysis.replaceOp(op, memrefLoad);

    return success();
  }

private:
  MemoryDependenceAnalysis &dependenceAnalysis;
};

/// Apply the affine map from an 'affine.store' operation to its operands, and
/// feed the results to a newly created 'memref.store' operation (which replaces
/// the original 'affine.store').
/// Also replaces the affine store with the memref store in dependenceAnalysis.
/// TODO(mikeurbach): this is copied from AffineToStandard, see if we can reuse.
class AffineStoreLowering : public OpConversionPattern<AffineStoreOp> {
public:
  AffineStoreLowering(MLIRContext *context,
                      MemoryDependenceAnalysis &dependenceAnalysis)
      : OpConversionPattern(context), dependenceAnalysis(dependenceAnalysis) {}

  LogicalResult
  matchAndRewrite(AffineStoreOp op, OpAdaptor adaptor,
                  ConversionPatternRewriter &rewriter) const override {
    // Expand affine map from 'affineStoreOp'.
    SmallVector<Value, 8> indices(op.getMapOperands());
    auto maybeExpandedMap =
        expandAffineMap(rewriter, op.getLoc(), op.getAffineMap(), indices);
    if (!maybeExpandedMap)
      return failure();

    // Build memref.store valueToStore, memref[expandedMap.results].
    auto memrefStore = rewriter.replaceOpWithNewOp<memref::StoreOp>(
        op, op.getValueToStore(), op.getMemRef(), *maybeExpandedMap);

    dependenceAnalysis.replaceOp(op, memrefStore);

    return success();
  }

private:
  MemoryDependenceAnalysis &dependenceAnalysis;
};

/// Helper to hoist computation out of scf::IfOp branches, turning it into a
/// mux-like operation, and exposing potentially concurrent execution of its
/// branches.
struct IfOpHoisting : OpConversionPattern<IfOp> {
  using OpConversionPattern<IfOp>::OpConversionPattern;

  LogicalResult
  matchAndRewrite(IfOp op, OpAdaptor adaptor,
                  ConversionPatternRewriter &rewriter) const override {
    rewriter.updateRootInPlace(op, [&]() {
      if (!op.thenBlock()->without_terminator().empty()) {
        rewriter.splitBlock(op.thenBlock(), --op.thenBlock()->end());
        rewriter.mergeBlockBefore(&op.getThenRegion().front(), op);
      }
      if (op.elseBlock() && !op.elseBlock()->without_terminator().empty()) {
        rewriter.splitBlock(op.elseBlock(), --op.elseBlock()->end());
        rewriter.mergeBlockBefore(&op.getElseRegion().front(), op);
      }
    });

    return success();
  }
};

/// Helper to determine if an scf::IfOp is in mux-like form.
static bool ifOpLegalityCallback(IfOp op) {
  return op.thenBlock()->without_terminator().empty() &&
         (!op.elseBlock() || op.elseBlock()->without_terminator().empty());
}

/// Helper to mark AffineYieldOp legal, unless it is inside a partially
/// converted scf::IfOp.
static bool yieldOpLegalityCallback(AffineYieldOp op) {
  return !op->getParentOfType<IfOp>();
}

/// After analyzing memory dependences, and before creating the schedule, we
/// want to materialize affine operations with arithmetic, scf, and memref
/// operations, which make the condition computation of addresses, etc.
/// explicit. This is important so the schedule can consider potentially complex
/// computations in the condition of ifs, or the addresses of loads and stores.
/// The dependence analysis will be updated so the dependences from the affine
/// loads and stores are now on the memref loads and stores.
LogicalResult AffineToStaticLogic::lowerAffineStructures(
    MemoryDependenceAnalysis &dependenceAnalysis) {
  auto *context = &getContext();
  auto op = getOperation();

  ConversionTarget target(*context);
  target.addLegalDialect<AffineDialect, ArithmeticDialect, MemRefDialect,
                         SCFDialect>();
  target.addIllegalOp<AffineIfOp, AffineLoadOp, AffineStoreOp>();
  target.addDynamicallyLegalOp<IfOp>(ifOpLegalityCallback);
  target.addDynamicallyLegalOp<AffineYieldOp>(yieldOpLegalityCallback);

  RewritePatternSet patterns(context);
  populateAffineToStdConversionPatterns(patterns);
  patterns.add<AffineLoadLowering>(context, dependenceAnalysis);
  patterns.add<AffineStoreLowering>(context, dependenceAnalysis);
  patterns.add<IfOpHoisting>(context);

  if (failed(applyPartialConversion(op, target, std::move(patterns))))
    return failure();

  return success();
}

/// Populate the schedling problem operator types for the dialect we are
/// targetting. Right now, we assume Calyx, which has a standard library with
/// well-defined operator latencies. Ultimately, we should move this to a
/// dialect interface in the Scheduling dialect.
LogicalResult AffineToStaticLogic::populateOperatorTypes(
    SmallVectorImpl<AffineForOp> &loopNest) {
  // Scheduling analyis only considers the innermost loop nest for now.
  auto forOp = loopNest.back();

  // Retrieve the cyclic scheduling problem for this loop.
  CyclicProblem &problem = schedulingAnalysis->getProblem(forOp);

  // Load the Calyx operator library into the problem. This is a very minimal
  // set of arithmetic and memory operators for now. This should ultimately be
  // pulled out into some sort of dialect interface.
  Problem::OperatorType combOpr = problem.getOrInsertOperatorType("comb");
  problem.setLatency(combOpr, 0);
  Problem::OperatorType seqOpr = problem.getOrInsertOperatorType("seq");
  problem.setLatency(seqOpr, 1);
  Problem::OperatorType mcOpr = problem.getOrInsertOperatorType("multicycle");
  problem.setLatency(mcOpr, 3);

  Operation *unsupported;
  WalkResult result = forOp.getBody()->walk([&](Operation *op) {
    return TypeSwitch<Operation *, WalkResult>(op)
        .Case<AddIOp, IfOp, AffineYieldOp, arith::ConstantOp, CmpIOp,
              IndexCastOp, memref::AllocaOp, YieldOp>([&](Operation *combOp) {
          // Some known combinational ops.
          problem.setLinkedOperatorType(combOp, combOpr);
          return WalkResult::advance();
        })
        .Case<AffineLoadOp, AffineStoreOp, memref::LoadOp, memref::StoreOp>(
            [&](Operation *seqOp) {
              // Some known sequential ops. In certain cases, reads may be
              // combinational in Calyx, but taking advantage of that is left as
              // a future enhancement.
              problem.setLinkedOperatorType(seqOp, seqOpr);
              return WalkResult::advance();
            })
        .Case<MulIOp>([&](Operation *mcOp) {
          // Some known multi-cycle ops.
          problem.setLinkedOperatorType(mcOp, mcOpr);
          return WalkResult::advance();
        })
        .Default([&](Operation *badOp) {
          unsupported = op;
          return WalkResult::interrupt();
        });
  });

  if (result.wasInterrupted())
    return forOp.emitError("unsupported operation ") << *unsupported;

  return success();
}

/// Solve the pre-computed scheduling problem.
LogicalResult AffineToStaticLogic::solveSchedulingProblem(
    SmallVectorImpl<AffineForOp> &loopNest) {
  // Scheduling analyis only considers the innermost loop nest for now.
  auto forOp = loopNest.back();

  // Retrieve the cyclic scheduling problem for this loop.
  CyclicProblem &problem = schedulingAnalysis->getProblem(forOp);

  // Optionally debug problem inputs.
  LLVM_DEBUG(forOp.getBody()->walk<WalkOrder::PreOrder>([&](Operation *op) {
    llvm::dbgs() << "Scheduling inputs for " << *op;
    auto opr = problem.getLinkedOperatorType(op);
    llvm::dbgs() << "\n  opr = " << opr;
    llvm::dbgs() << "\n  latency = " << problem.getLatency(*opr);
    for (auto dep : problem.getDependences(op))
      if (dep.isAuxiliary())
        llvm::dbgs() << "\n  dep = { distance = " << problem.getDistance(dep)
                     << ", source = " << *dep.getSource() << " }";
    llvm::dbgs() << "\n\n";
  }));

  // Verify and solve the problem.
  if (failed(problem.check()))
    return failure();

  auto *anchor = forOp.getBody()->getTerminator();
  if (failed(scheduleSimplex(problem, anchor)))
    return failure();

  // Verify the solution.
  if (failed(problem.verify()))
    return failure();

  // Optionally debug problem outputs.
  LLVM_DEBUG({
    llvm::dbgs() << "Scheduled initiation interval = "
                 << problem.getInitiationInterval() << "\n\n";
    forOp.getBody()->walk<WalkOrder::PreOrder>([&](Operation *op) {
      llvm::dbgs() << "Scheduling outputs for " << *op;
      llvm::dbgs() << "\n  start = " << problem.getStartTime(op);
      llvm::dbgs() << "\n\n";
    });
  });

  return success();
}

/// Create the pipeline op for a loop nest.
LogicalResult AffineToStaticLogic::createStaticLogicPipeline(
    SmallVectorImpl<AffineForOp> &loopNest) {
  // Scheduling analyis only considers the innermost loop nest for now.
  auto forOp = loopNest.back();

  // Retrieve the cyclic scheduling problem for this loop.
  CyclicProblem &problem = schedulingAnalysis->getProblem(forOp);

  auto outerLoop = loopNest.front();
  auto innerLoop = loopNest.back();
  ImplicitLocOpBuilder builder(outerLoop.getLoc(), outerLoop);

  // Create constants for the loop's lower and upper bounds.
  int64_t lbValue = innerLoop.getConstantLowerBound();
  auto lowerBound = builder.create<arith::ConstantOp>(
      IntegerAttr::get(builder.getIndexType(), lbValue));
  int64_t ubValue = innerLoop.getConstantUpperBound();
  auto upperBound = builder.create<arith::ConstantOp>(
      IntegerAttr::get(builder.getIndexType(), ubValue));
  int64_t stepValue = innerLoop.getStep();
  auto step = builder.create<arith::ConstantOp>(
      IntegerAttr::get(builder.getIndexType(), stepValue));

  // Create the pipeline op, with the same result types as the inner loop. An
  // iter arg is created for the induction variable.
  TypeRange resultTypes = innerLoop.getResultTypes();

  auto ii =
      builder.getI64IntegerAttr(problem.getInitiationInterval().getValue());

  SmallVector<Value> iterArgs;
  iterArgs.push_back(lowerBound);
  iterArgs.append(innerLoop.getIterOperands().begin(),
                  innerLoop.getIterOperands().end());

  auto pipeline = builder.create<PipelineWhileOp>(resultTypes, ii, iterArgs);

  // Create the condition, which currently just compares the induction variable
  // to the upper bound.
  Block &condBlock = pipeline.getCondBlock();
  builder.setInsertionPointToStart(&condBlock);
  auto cmpResult = builder.create<arith::CmpIOp>(
      builder.getI1Type(), arith::CmpIPredicate::ult, condBlock.getArgument(0),
      upperBound);
  condBlock.getTerminator()->insertOperands(0, {cmpResult});

  // Add the non-yield operations to their start time groups.
  DenseMap<unsigned, SmallVector<Operation *>> startGroups;
  for (auto *op : problem.getOperations()) {
    if (isa<AffineYieldOp, YieldOp>(op))
      continue;
    auto startTime = problem.getStartTime(op);
    startGroups[*startTime].push_back(op);
  }

  // Maintain mappings of values in the loop body and results of stages,
  // initially populated with the iter args.
  BlockAndValueMapping valueMap;
  for (size_t i = 0; i < iterArgs.size(); ++i)
    valueMap.map(forOp.getBody()->getArgument(i),
                 pipeline.getStagesBlock().getArgument(i));

  // Create the stages.
  Block &stagesBlock = pipeline.getStagesBlock();
  builder.setInsertionPointToStart(&stagesBlock);

  // Iterate in order of the start times.
  SmallVector<unsigned> startTimes;
  for (auto group : startGroups)
    startTimes.push_back(group.first);
  llvm::sort(startTimes);

  DominanceInfo dom(getOperation());
  for (auto startTime : startTimes) {
    auto group = startGroups[startTime];
    OpBuilder::InsertionGuard g(builder);

    // Collect the return types for this stage. Operations whose results are not
    // used within this stage are returned.
    auto isLoopTerminator = [forOp](Operation *op) {
      return isa<AffineYieldOp>(op) && op->getParentOp() == forOp;
    };
    SmallVector<Type> stageTypes;
    DenseSet<Operation *> opsWithReturns;
    for (auto *op : group) {
      for (auto *user : op->getUsers()) {
        if (*problem.getStartTime(user) > startTime || isLoopTerminator(user)) {
          opsWithReturns.insert(op);
          stageTypes.append(op->getResultTypes().begin(),
                            op->getResultTypes().end());
        }
      }
    }

    // Add the induction variable increment in the first stage.
    if (startTime == 0)
      stageTypes.push_back(lowerBound.getType());

    // Create the stage itself.
<<<<<<< HEAD
    auto startTimeAttr =
        builder.getIntegerAttr(builder.getI64Type(), startTime);
=======
    auto startTimeAttr = builder.getIntegerAttr(
        builder.getIntegerType(64, /*isSigned=*/true), startTime);
>>>>>>> 9aa7f877
    auto stage = builder.create<PipelineStageOp>(stageTypes, startTimeAttr);
    auto &stageBlock = stage.getBodyBlock();
    auto *stageTerminator = stageBlock.getTerminator();
    builder.setInsertionPointToStart(&stageBlock);

    // Sort the group according to original dominance.
    llvm::sort(group,
               [&](Operation *a, Operation *b) { return dom.dominates(a, b); });

    // Move over the operations and add their results to the terminator.
    SmallVector<std::tuple<Operation *, Operation *, unsigned>> movedOps;
    for (auto *op : group) {
      unsigned resultIndex = stageTerminator->getNumOperands();
      auto *newOp = builder.clone(*op, valueMap);
      if (opsWithReturns.contains(op)) {
        stageTerminator->insertOperands(resultIndex, newOp->getResults());
        movedOps.emplace_back(op, newOp, resultIndex);
      }
    }

    // Add the stage results to the value map for the original op.
    for (auto tuple : movedOps) {
      Operation *op = std::get<0>(tuple);
      Operation *newOp = std::get<1>(tuple);
      unsigned resultIndex = std::get<2>(tuple);
      for (size_t i = 0; i < newOp->getNumResults(); ++i) {
        auto newValue = stage->getResult(resultIndex + i);
        auto oldValue = op->getResult(i);
        valueMap.map(oldValue, newValue);
      }
    }

    // Add the induction variable increment to the first stage.
    if (startTime == 0) {
      auto incResult =
          builder.create<arith::AddIOp>(stagesBlock.getArgument(0), step);
      stageTerminator->insertOperands(stageTerminator->getNumOperands(),
                                      incResult->getResults());
    }
  }

  // Add the iter args and results to the terminator.
  auto stagesTerminator =
      cast<PipelineTerminatorOp>(stagesBlock.getTerminator());

  // Collect iter args and results from the induction variable increment and any
  // mapped values that were originally yielded.
  SmallVector<Value> termIterArgs;
  SmallVector<Value> termResults;
  termIterArgs.push_back(
      stagesBlock.front().getResult(stagesBlock.front().getNumResults() - 1));
  for (auto value : forOp.getBody()->getTerminator()->getOperands()) {
    termIterArgs.push_back(valueMap.lookup(value));
    termResults.push_back(valueMap.lookup(value));
  }

  stagesTerminator.iter_argsMutable().append(termIterArgs);
  stagesTerminator.resultsMutable().append(termResults);

  // Replace loop results with pipeline results.
  for (size_t i = 0; i < forOp.getNumResults(); ++i)
    forOp.getResult(i).replaceAllUsesWith(pipeline.getResult(i));

  // Remove the loop nest from the IR.
  loopNest.front().walk([](Operation *op) {
    op->dropAllUses();
    op->dropAllDefinedValueUses();
    op->dropAllReferences();
    op->erase();
  });

  return success();
}

std::unique_ptr<mlir::Pass> circt::createAffineToStaticLogic() {
  return std::make_unique<AffineToStaticLogic>();
}<|MERGE_RESOLUTION|>--- conflicted
+++ resolved
@@ -435,13 +435,8 @@
       stageTypes.push_back(lowerBound.getType());
 
     // Create the stage itself.
-<<<<<<< HEAD
-    auto startTimeAttr =
-        builder.getIntegerAttr(builder.getI64Type(), startTime);
-=======
     auto startTimeAttr = builder.getIntegerAttr(
         builder.getIntegerType(64, /*isSigned=*/true), startTime);
->>>>>>> 9aa7f877
     auto stage = builder.create<PipelineStageOp>(stageTypes, startTimeAttr);
     auto &stageBlock = stage.getBodyBlock();
     auto *stageTerminator = stageBlock.getTerminator();
