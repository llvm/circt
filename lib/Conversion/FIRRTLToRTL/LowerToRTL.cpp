//===- LowerToRTL.cpp - FIRRTL to RTL Lowering Pass -----------------------===//
//
// Part of the LLVM Project, under the Apache License v2.0 with LLVM Exceptions.
// See https://llvm.org/LICENSE.txt for license information.
// SPDX-License-Identifier: Apache-2.0 WITH LLVM-exception
//
//===----------------------------------------------------------------------===//
//
// This is the main FIRRTL to RTL Lowering Pass Implementation.
//
//===----------------------------------------------------------------------===//

#include "../PassDetail.h"
#include "circt/Conversion/FIRRTLToRTL/FIRRTLToRTL.h"
#include "circt/Dialect/Comb/CombOps.h"
#include "circt/Dialect/FIRRTL/FIRRTLOps.h"
#include "circt/Dialect/FIRRTL/FIRRTLVisitors.h"
#include "circt/Dialect/RTL/RTLOps.h"
#include "circt/Dialect/RTL/RTLTypes.h"
#include "circt/Dialect/SV/SVOps.h"
#include "circt/Dialect/SV/SVVisitors.h"
#include "circt/Support/ImplicitLocOpBuilder.h"
#include "mlir/IR/BuiltinTypes.h"
#include "mlir/Pass/Pass.h"
#include "llvm/ADT/StringSet.h"
#include "llvm/ADT/TinyPtrVector.h"
#include "llvm/Support/FormatVariadic.h"
#include "llvm/Support/Parallel.h"

using namespace circt;
using namespace firrtl;

/// Given a FIRRTL type, return the corresponding type for the RTL dialect.
/// This returns a null type if it cannot be lowered.
static Type lowerType(Type type) {
  auto firType = type.dyn_cast<FIRRTLType>();
  if (!firType)
    return {};

  // Ignore flip types.
  firType = firType.getPassiveType();

  if (BundleType bundle = firType.dyn_cast<BundleType>()) {
    mlir::SmallVector<rtl::StructType::FieldInfo, 8> rtlfields;
    for (auto element : bundle.getElements()) {
      Type etype = lowerType(element.type);
      if (!etype)
        return {};
      // TODO: make rtl::StructType contain StringAttrs.
      auto name = Identifier::get(element.name.getValue(), type.getContext());
      rtlfields.push_back(rtl::StructType::FieldInfo{name, etype});
    }
    return rtl::StructType::get(type.getContext(), rtlfields);
  }

  auto width = firType.getBitWidthOrSentinel();
  if (width >= 0) // IntType, analog with known width, clock, etc.
    return IntegerType::get(type.getContext(), width);

  return {};
}

/// Given two FIRRTL integer types, return the widest one.
static IntType getWidestIntType(Type t1, Type t2) {
  auto t1c = t1.cast<IntType>(), t2c = t2.cast<IntType>();
  return t2c.getWidth() > t1c.getWidth() ? t2c : t1c;
}

/// Cast from a standard type to a FIRRTL type, potentially with a flip.
static Value castToFIRRTLType(Value val, Type type,
                              ImplicitLocOpBuilder &builder) {
  auto firType = type.cast<FIRRTLType>();

  // If this was an Analog type, it will be converted to an InOut type.
  if (type.isa<AnalogType>())
    return builder.createOrFold<AnalogInOutCastOp>(firType, val);

  if (BundleType bundle = type.dyn_cast<BundleType>()) {
    val = builder.createOrFold<RTLStructCastOp>(firType.getPassiveType(), val);
  } else {
    val = builder.createOrFold<StdIntCastOp>(firType.getPassiveType(), val);
  }

  // Handle the flip type if needed.
  if (type != val.getType())
    val = builder.createOrFold<AsNonPassivePrimOp>(firType, val);
  return val;
}

/// Cast from a FIRRTL type (potentially with a flip) to a standard type.
static Value castFromFIRRTLType(Value val, Type type,
                                ImplicitLocOpBuilder &builder) {
  if (type.isa<rtl::InOutType>() && val.getType().isa<AnalogType>())
    return builder.createOrFold<AnalogInOutCastOp>(type, val);

  // Strip off Flip type if needed.
  val = builder.createOrFold<AsPassivePrimOp>(val);
  if (rtl::StructType structTy = type.dyn_cast<rtl::StructType>())
    return builder.createOrFold<RTLStructCastOp>(type, val);
  return builder.createOrFold<StdIntCastOp>(type, val);
}

/// Return true if the specified FIRRTL type is a sized type (Int or Analog)
/// with zero bits.
static bool isZeroBitFIRRTLType(Type type) {
  return type.cast<FIRRTLType>().getPassiveType().getBitWidthOrSentinel() == 0;
}

namespace {
struct FirMemory {
  size_t numReadPorts;
  size_t numWritePorts;
  size_t numReadWritePorts;
  size_t dataWidth;
  size_t depth;
  size_t readLatency;
  size_t writeLatency;
  size_t readUnderWrite;
  bool operator<(const FirMemory &rhs) const {
#define cmp3way(name)                                                          \
  if (name < rhs.name)                                                         \
    return true;                                                               \
  if (name > rhs.name)                                                         \
    return false;
    cmp3way(numReadPorts);
    cmp3way(numWritePorts);
    cmp3way(numReadWritePorts);
    cmp3way(dataWidth);
    cmp3way(depth);
    cmp3way(readLatency);
    cmp3way(writeLatency);
    cmp3way(readUnderWrite);
    return false;
#undef cmp3way
  }
  bool operator==(const FirMemory &rhs) const {
    return numReadPorts == rhs.numReadPorts &&
           numWritePorts == rhs.numWritePorts &&
           numReadWritePorts == rhs.numReadWritePorts &&
           dataWidth == rhs.dataWidth && depth == rhs.depth &&
           readLatency == rhs.readLatency && writeLatency == rhs.writeLatency &&
           readUnderWrite == rhs.readUnderWrite;
  }
};
} // namespace

static std::string getFirMemoryName(const FirMemory &mem) {
  return llvm::formatv("FIRRTLMem_{0}_{1}_{2}_{3}_{4}_{5}_{6}_{7}",
                       mem.numReadPorts, mem.numWritePorts,
                       mem.numReadWritePorts, mem.dataWidth, mem.depth,
                       mem.readLatency, mem.writeLatency, mem.readUnderWrite);
}

static FirMemory analyzeMemOp(MemOp op) {
  size_t numReadPorts = 0;
  size_t numWritePorts = 0;
  size_t numReadWritePorts = 0;

  for (size_t i = 0, e = op.getNumResults(); i != e; ++i) {
    auto portKind = op.getPortKind(i);
    if (portKind == MemOp::PortKind::Read)
      ++numReadPorts;
    else if (portKind == MemOp::PortKind::Write)
      ++numWritePorts;
    else
      ++numReadWritePorts;
  }
  auto width = op.getDataType().getBitWidthOrSentinel();
  if (width <= 0) {
    op.emitError("'firrtl.mem' should have simple type and known width");
    width = 0;
  }

  return {numReadPorts, numWritePorts,    numReadWritePorts, (size_t)width,
          op.depth(),   op.readLatency(), op.writeLatency(), (size_t)op.ruw()};
}

static SmallVector<FirMemory> collectFIRRTLMemories(Operation *op) {
  auto module = cast<FModuleOp>(op);
  SmallVector<FirMemory> retval;
  for (auto op : module.getBody().getOps<MemOp>())
    retval.push_back(analyzeMemOp(op));
  return retval;
}

static SmallVector<FirMemory>
mergeFIRRTLMemories(const SmallVector<FirMemory> &lhs,
                    SmallVector<FirMemory> rhs) {
  if (rhs.empty())
    return lhs;
  // lhs is always sorted and uniqued
  llvm::sort(rhs);
  rhs.erase(std::unique(rhs.begin(), rhs.end()), rhs.end());
  SmallVector<FirMemory> retval;
  std::set_union(lhs.begin(), lhs.end(), rhs.begin(), rhs.end(),
                 std::back_inserter(retval));
  return retval;
}

//===----------------------------------------------------------------------===//
// firrtl.module Lowering Pass
//===----------------------------------------------------------------------===//
namespace {

struct FIRRTLModuleLowering;

/// This is state shared across the parallel module lowering logic.
struct CircuitLoweringState {
  std::atomic<bool> used_PRINTF_COND{false};
  std::atomic<bool> used_STOP_COND{false};

  std::atomic<bool> used_RANDOMIZE_REG_INIT{false},
      used_RANDOMIZE_MEM_INIT{false};
  std::atomic<bool> used_RANDOMIZE_GARBAGE_ASSIGN{false};

  CircuitLoweringState(CircuitOp circuitOp) : circuitOp(circuitOp) {}

  Operation *getNewModule(Operation *oldModule) {
    auto it = oldToNewModuleMap.find(oldModule);
    return it != oldToNewModuleMap.end() ? it->second : nullptr;
  }

  CircuitOp circuitOp;

private:
  friend struct FIRRTLModuleLowering;
  CircuitLoweringState(const CircuitLoweringState &) = delete;
  void operator=(const CircuitLoweringState &) = delete;

  DenseMap<Operation *, Operation *> oldToNewModuleMap;
};
} // end anonymous namespace

namespace {
struct FIRRTLModuleLowering
    : public LowerFIRRTLToRTLBase<FIRRTLModuleLowering> {

  void runOnOperation() override;

private:
  void lowerFileHeader(CircuitOp op, CircuitLoweringState &loweringState);
  LogicalResult lowerPorts(ArrayRef<ModulePortInfo> firrtlPorts,
                           SmallVectorImpl<rtl::ModulePortInfo> &ports,
                           Operation *moduleOp);
  rtl::RTLModuleOp lowerModule(FModuleOp oldModule, Block *topLevelModule);
  rtl::RTLModuleExternOp lowerExtModule(FExtModuleOp oldModule,
                                        Block *topLevelModule);

  void lowerModuleBody(FModuleOp oldModule,
                       CircuitLoweringState &loweringState);
  void lowerModuleOperations(rtl::RTLModuleOp module,
                             CircuitLoweringState &loweringState);

  void lowerMemoryDecls(const SmallVector<FirMemory> &mems, Block *top,
                        CircuitLoweringState &loweringState);
};

} // end anonymous namespace

/// This is the pass constructor.
std::unique_ptr<mlir::Pass> circt::createLowerFIRRTLToRTLPass() {
  return std::make_unique<FIRRTLModuleLowering>();
}

/// Run on the firrtl.circuit operation, lowering any firrtl.module operations
/// it contains.
void FIRRTLModuleLowering::runOnOperation() {
  // We run on the top level modules in the IR blob.  Start by finding the
  // firrtl.circuit within it.  If there is none, then there is nothing to do.
  auto *topLevelModule = getOperation().getBody();

  // Find the single firrtl.circuit in the module.
  CircuitOp circuit;
  for (auto &op : *topLevelModule) {
    if ((circuit = dyn_cast<CircuitOp>(&op)))
      break;
  }

  if (!circuit)
    return;

  auto *circuitBody = circuit.getBody();

  // Keep track of the mapping from old to new modules.  The result may be null
  // if lowering failed.
  CircuitLoweringState state(circuit);

  SmallVector<FModuleOp, 32> modulesToProcess;

  // Iterate through each operation in the circuit body, transforming any
  // FModule's we come across.
  for (auto &op : circuitBody->getOperations()) {
    if (auto module = dyn_cast<FModuleOp>(op)) {
      state.oldToNewModuleMap[&op] = lowerModule(module, topLevelModule);
      modulesToProcess.push_back(module);
      continue;
    }

    if (auto extModule = dyn_cast<FExtModuleOp>(op)) {
      state.oldToNewModuleMap[&op] = lowerExtModule(extModule, topLevelModule);
      continue;
    }

    // Otherwise we don't know what this is.  We are just going to drop it,
    // but emit an error so the client has some chance to know that this is
    // going to happen.
    op.emitError("unexpected operation '")
        << op.getName() << "' in a firrtl.circuit";
  }

  SmallVector<FirMemory> memories;
  if (getContext().isMultithreadingEnabled()) {
    memories = llvm::parallelTransformReduce(
        modulesToProcess.begin(), modulesToProcess.end(),
        SmallVector<FirMemory>(), mergeFIRRTLMemories, collectFIRRTLMemories);
  } else {
    for (auto m : modulesToProcess)
      memories = mergeFIRRTLMemories(memories, collectFIRRTLMemories(m));
  }
  if (!memories.empty())
    lowerMemoryDecls(memories, topLevelModule, state);

  // Now that we've lowered all of the modules, move the bodies over and update
  // any instances that refer to the old modules.
  if (getContext().isMultithreadingEnabled()) {
    mlir::ParallelDiagnosticHandler diagHandler(&getContext());
    llvm::parallelForEachN(0, modulesToProcess.size(), [&](auto index) {
      lowerModuleBody(modulesToProcess[index], state);
    });
  } else {
    for (auto module : modulesToProcess)
      lowerModuleBody(module, state);
  }

  // Finally delete all the old modules.
  for (auto oldNew : state.oldToNewModuleMap)
    oldNew.first->erase();

  // Now that the modules are moved over, remove the Circuit.  We pop the 'main
  // module' specified in the Circuit into an attribute on the top level module.
  getOperation()->setAttr(
      "firrtl.mainModule",
      StringAttr::get(circuit.getContext(), circuit.name()));

  // Emit all the macros and preprocessor gunk at the start of the file.
  lowerFileHeader(circuit, state);

  circuit.erase();
}

void FIRRTLModuleLowering::lowerMemoryDecls(const SmallVector<FirMemory> &mems,
                                            Block *top,
                                            CircuitLoweringState &state) {
  auto b =
      ImplicitLocOpBuilder::atBlockBegin(UnknownLoc::get(&getContext()), top);
  std::array<StringRef, 8> schemaFields = {
      "depth",       "numReadPorts", "numWritePorts", "numReadWritePorts",
      "readLatency", "writeLatency", "width",         "readUnderWrite"};
  auto schemaFieldsAttr = b.getStrArrayAttr(schemaFields);
  auto schema = b.create<rtl::RTLGeneratorSchemaOp>(
      "FIRRTLMem", "FIRRTL_Memory", schemaFieldsAttr);
  auto memorySchema = b.getSymbolRefAttr(schema);

  Type b1Type = IntegerType::get(&getContext(), 1);

  for (auto &mem : mems) {
    SmallVector<rtl::ModulePortInfo> ports;
    size_t inputPin = 0;
    size_t outputPin = 0;

    auto makePortCommon = [&](StringRef prefix, Twine i, Type bAddrType) {
      ports.push_back({b.getStringAttr((prefix + "_clock_" + i).str()),
                       rtl::INPUT, b1Type, inputPin++});
      ports.push_back({b.getStringAttr((prefix + "_en_" + i).str()), rtl::INPUT,
                       b1Type, inputPin++});
      ports.push_back({b.getStringAttr((prefix + "_addr_" + i).str()),
                       rtl::INPUT, bAddrType, inputPin++});
    };

    Type bDataType =
        IntegerType::get(&getContext(), std::max((size_t)1, mem.dataWidth));

    Type bAddrType = IntegerType::get(
        &getContext(), std::max(1U, llvm::Log2_64_Ceil(mem.depth)));

    for (size_t i = 0; i < mem.numReadPorts; ++i) {
      makePortCommon("ro", Twine(i), bAddrType);
      ports.push_back({b.getStringAttr(("ro_data_" + Twine(i)).str()),
                       rtl::OUTPUT, bDataType, outputPin++});
    }
    for (size_t i = 0; i < mem.numReadWritePorts; ++i) {
      makePortCommon("rw", Twine(i), bAddrType);
      ports.push_back({b.getStringAttr(("rw_wmode_" + Twine(i)).str()),
                       rtl::INPUT, b1Type, inputPin++});
      ports.push_back({b.getStringAttr(("rw_wmask_" + Twine(i)).str()),
                       rtl::INPUT, b1Type, inputPin++});
      ports.push_back({b.getStringAttr(("rw_wdata_" + Twine(i)).str()),
                       rtl::INPUT, bDataType, inputPin++});
      ports.push_back({b.getStringAttr(("rw_rdata_" + Twine(i)).str()),
                       rtl::OUTPUT, bDataType, outputPin++});
    }

    for (size_t i = 0; i < mem.numWritePorts; ++i) {
      makePortCommon("wo", Twine(i), bAddrType);
      ports.push_back({b.getStringAttr(("wo_mask_" + Twine(i)).str()),
                       rtl::INPUT, b1Type, inputPin++});
      ports.push_back({b.getStringAttr(("wo_data_" + Twine(i)).str()),
                       rtl::INPUT, bDataType, inputPin++});
    }
    std::array<NamedAttribute, 8> genAttrs = {
        b.getNamedAttr("depth", b.getI64IntegerAttr(mem.depth)),
        b.getNamedAttr("numReadPorts", b.getUI32IntegerAttr(mem.numReadPorts)),
        b.getNamedAttr("numWritePorts",
                       b.getUI32IntegerAttr(mem.numWritePorts)),
        b.getNamedAttr("numReadWritePorts",
                       b.getUI32IntegerAttr(mem.numReadWritePorts)),
        b.getNamedAttr("readLatency", b.getUI32IntegerAttr(mem.readLatency)),
        b.getNamedAttr("writeLatency", b.getUI32IntegerAttr(mem.writeLatency)),
        b.getNamedAttr("width", b.getUI32IntegerAttr(mem.dataWidth)),
        b.getNamedAttr("readUnderWrite",
                       b.getUI32IntegerAttr(mem.readUnderWrite))};

    // Make the global module for the memory
    auto memoryName = b.getStringAttr(getFirMemoryName(mem));
    b.create<rtl::RTLModuleGeneratedOp>(memorySchema, memoryName, ports,
                                        StringRef(), genAttrs);
  }
}

/// Emit the file header that defines a bunch of macros.
void FIRRTLModuleLowering::lowerFileHeader(CircuitOp op,
                                           CircuitLoweringState &state) {
  // Intentionally pass an UnknownLoc here so we don't get line number comments
  // on the output of this boilerplate in generated Verilog.
  ImplicitLocOpBuilder b(UnknownLoc::get(&getContext()), op);

  // TODO: We could have an operation for macros and uses of them, and
  // even turn them into symbols so we can DCE unused macro definitions.
  auto emitString = [&](StringRef verilogString) {
    b.create<sv::VerbatimOp>(verilogString);
  };

  // Helper function to emit a "#ifdef guard" with a `define in the then and
  // optionally in the else branch.
  auto emitGuardedDefine = [&](const char *guard, const char *defineTrue,
                               const char *defineFalse = nullptr) {
    std::string define = "`define ";
    if (!defineFalse) {
      assert(defineTrue && "didn't define anything");
      b.create<sv::IfDefProceduralOp>(
          guard, [&]() { emitString(define + defineTrue); });
    } else {
      b.create<sv::IfDefProceduralOp>(
          guard,
          [&]() {
            if (defineTrue)
              emitString(define + defineTrue);
          },
          [&]() { emitString(define + defineFalse); });
    }
  };

  emitString("// Standard header to adapt well known macros to our needs.");

  bool needRandom = false;
  if (state.used_RANDOMIZE_GARBAGE_ASSIGN) {
    emitGuardedDefine("RANDOMIZE_GARBAGE_ASSIGN", "RANDOMIZE");
    needRandom = true;
  }
  if (state.used_RANDOMIZE_REG_INIT) {
    emitGuardedDefine("RANDOMIZE_REG_INIT", "RANDOMIZE");
    needRandom = true;
  }
  if (state.used_RANDOMIZE_MEM_INIT) {
    emitGuardedDefine("RANDOMIZE_MEM_INIT", "RANDOMIZE");
    needRandom = true;
  }

  if (needRandom)
    emitGuardedDefine("RANDOM", nullptr, "RANDOM $random");

  if (state.used_PRINTF_COND) {
    emitString(
        "\n// Users can define 'PRINTF_COND' to add an extra gate to prints.");
    emitGuardedDefine("PRINTF_COND", "PRINTF_COND_ (`PRINTF_COND)",
                      "PRINTF_COND_ 1");
  }

  if (state.used_STOP_COND) {
    emitString("\n// Users can define 'STOP_COND' to add an extra gate "
               "to stop conditions.");
    emitGuardedDefine("STOP_COND", "STOP_COND_ (`STOP_COND)", "STOP_COND_ 1");
  }

  if (needRandom) {
    emitString(
        "\n// Users can define INIT_RANDOM as general code that gets injected "
        "into the\n// initializer block for modules with registers.");
    emitGuardedDefine("INIT_RANDOM", nullptr, "INIT_RANDOM");

    emitString(
        "\n// If using random initialization, you can also define "
        "RANDOMIZE_DELAY to\n// customize the delay used, otherwise 0.002 "
        "is used.");
    emitGuardedDefine("RANDOMIZE_DELAY", nullptr, "RANDOMIZE_DELAY 0.002");

    emitString("\n// Define INIT_RANDOM_PROLOG_ for use in our modules below.");
    b.create<sv::IfDefProceduralOp>(
        "RANDOMIZE",
        [&]() {
          emitGuardedDefine(
              "VERILATOR", "INIT_RANDOM_PROLOG_ `INIT_RANDOM",
              "INIT_RANDOM_PROLOG_ `INIT_RANDOM #`RANDOMIZE_DELAY begin end");
        },
        [&]() { emitString("`define INIT_RANDOM_PROLOG_"); });
  }

  if (state.used_RANDOMIZE_GARBAGE_ASSIGN) {
    emitString("\n// RANDOMIZE_GARBAGE_ASSIGN enable range checks for mem "
               "assignments.");
    b.create<sv::IfDefProceduralOp>(
        "RANDOMIZE_GARBAGE_ASSIGN",
        [&]() {
          emitString(
              "`define RANDOMIZE_GARBAGE_ASSIGN_BOUND_CHECK(INDEX, VALUE, "
              "SIZE) \\");
          emitString("  ((INDEX) < (SIZE) ? (VALUE) : `RANDOM)");
        },
        [&]() {
          emitString("`define RANDOMIZE_GARBAGE_ASSIGN_BOUND_CHECK(INDEX, "
                     "VALUE, SIZE) (VALUE)");
        });
  }

  // Blank line to separate the header from the modules.
  emitString("");
}

LogicalResult
FIRRTLModuleLowering::lowerPorts(ArrayRef<ModulePortInfo> firrtlPorts,
                                 SmallVectorImpl<rtl::ModulePortInfo> &ports,
                                 Operation *moduleOp) {
  ports.reserve(firrtlPorts.size());
  size_t numArgs = 0;
  size_t numResults = 0;
  for (auto firrtlPort : firrtlPorts) {
    rtl::ModulePortInfo rtlPort;
    rtlPort.name = firrtlPort.name;
    rtlPort.type = lowerType(firrtlPort.type);

    // We can't lower all types, so make sure to cleanly reject them.
    if (!rtlPort.type) {
      moduleOp->emitError("cannot lower this port type to RTL");
      return failure();
    }

    // If this is a zero bit port, just drop it.  It doesn't matter if it is
    // input, output, or inout.  We don't want these at the RTL level.
    if (rtlPort.type.isInteger(0))
      continue;

    // Figure out the direction of the port.
    if (firrtlPort.isOutput()) {
      rtlPort.direction = rtl::PortDirection::OUTPUT;
      rtlPort.argNum = numResults++;
    } else if (firrtlPort.isInput()) {
      rtlPort.direction = rtl::PortDirection::INPUT;
      rtlPort.argNum = numArgs++;
    } else {
      // If the port is an inout bundle or contains an analog type, then it is
      // implicitly inout.
      rtlPort.type = rtl::InOutType::get(rtlPort.type);
      rtlPort.direction = rtl::PortDirection::INOUT;
      rtlPort.argNum = numArgs++;
    }
    ports.push_back(rtlPort);
  }
  return success();
}

rtl::RTLModuleExternOp
FIRRTLModuleLowering::lowerExtModule(FExtModuleOp oldModule,
                                     Block *topLevelModule) {
  // Map the ports over, lowering their types as we go.
  SmallVector<ModulePortInfo> firrtlPorts = oldModule.getPorts();
  SmallVector<rtl::ModulePortInfo, 8> ports;
  if (failed(lowerPorts(firrtlPorts, ports, oldModule)))
    return {};

  StringRef verilogName;
  if (auto defName = oldModule.defname())
    verilogName = defName.getValue();

  // Build the new rtl.module op.
  OpBuilder builder(topLevelModule->getParent()->getContext());
  builder.setInsertionPointToEnd(topLevelModule);
  auto nameAttr = builder.getStringAttr(oldModule.getName());
  return builder.create<rtl::RTLModuleExternOp>(oldModule.getLoc(), nameAttr,
                                                ports, verilogName);
}

/// Run on each firrtl.module, transforming it from an firrtl.module into an
/// rtl.module, then deleting the old one.
rtl::RTLModuleOp FIRRTLModuleLowering::lowerModule(FModuleOp oldModule,
                                                   Block *topLevelModule) {
  // Map the ports over, lowering their types as we go.
  SmallVector<ModulePortInfo> firrtlPorts = oldModule.getPorts();
  SmallVector<rtl::ModulePortInfo, 8> ports;
  if (failed(lowerPorts(firrtlPorts, ports, oldModule)))
    return {};

  // Build the new rtl.module op.
  OpBuilder builder(topLevelModule->getParent()->getContext());
  builder.setInsertionPointToEnd(topLevelModule);
  auto nameAttr = builder.getStringAttr(oldModule.getName());
  return builder.create<rtl::RTLModuleOp>(oldModule.getLoc(), nameAttr, ports);
}

/// Given a value of analog type, check to see the only use of it is an attach.
/// If so, remove the attach and return the value being attached to it,
/// converted to an RTL inout type.  If this isn't a situation we can handle,
/// just return null.
static Value tryEliminatingAttachesToAnalogValue(Value value,
                                                 Operation *insertPoint) {
  if (!value.hasOneUse())
    return {};

  auto attach = dyn_cast<AttachOp>(*value.user_begin());
  if (!attach || attach.getNumOperands() != 2)
    return {};

  // Don't optimize zero bit analogs.
  auto loweredType = lowerType(value.getType());
  if (loweredType.isInteger(0))
    return {};

  // Check to see if the attached value dominates the insertion point.  If
  // not, just fail.
  auto attachedValue = attach.getOperand(attach.getOperand(0) == value);
  auto *op = attachedValue.getDefiningOp();
  if (op && op->getBlock() == insertPoint->getBlock() &&
      !op->isBeforeInBlock(insertPoint))
    return {};

  attach.erase();

  ImplicitLocOpBuilder builder(insertPoint->getLoc(), insertPoint);
  return castFromFIRRTLType(attachedValue, rtl::InOutType::get(loweredType),
                            builder);
}

/// Given a value of flip type, check to see if all of the uses of it are
/// connects.  If so, remove the connects and return the value being connected
/// to it, converted to an RTL type.  If this isn't a situation we can handle,
/// just return null.
///
/// This can happen when there are no connects to the value.  The 'mergePoint'
/// location is where a 'rtl.merge' operation should be inserted if needed.
static Value tryEliminatingConnectsToValue(Value flipValue,
                                           Operation *insertPoint) {
  // Handle analog's separately.
  if (flipValue.getType().isa<AnalogType>())
    return tryEliminatingAttachesToAnalogValue(flipValue, insertPoint);

  SmallVector<ConnectOp, 2> connects;
  for (auto *use : flipValue.getUsers()) {
    // We only know about 'connect' uses, where this is the destination.
    auto connect = dyn_cast<ConnectOp>(use);
    if (!connect || connect.src() == flipValue)
      return {};

    connects.push_back(connect);
  }

  // We don't have an RTL equivalent of "poison" so just don't special case
  // the case where there are no connects other uses of an output.
  if (connects.empty())
    return {}; // TODO: Emit an sv.constantz here since it is unconnected.

  // Don't special case zero-bit results.
  auto loweredType = lowerType(flipValue.getType());
  if (loweredType.isInteger(0))
    return {};

  // Convert each connect into an extended version of its operand being
  // output.
  SmallVector<Value, 2> results;
  ImplicitLocOpBuilder builder(insertPoint->getLoc(), insertPoint);

  for (auto connect : connects) {
    auto connectSrc = connect.src();

    // Convert fliped sources to passive sources.
    if (!connectSrc.getType().cast<FIRRTLType>().isPassive())
      connectSrc = builder.createOrFold<AsPassivePrimOp>(connectSrc);

    // We know it must be the destination operand due to the types, but the
    // source may not match the destination width.
    auto destTy = flipValue.getType().cast<FIRRTLType>().getPassiveType();
    if (destTy != connectSrc.getType()) {
      // The only type mismatch we can have is due to integer width
      // differences.
      auto destWidth = destTy.getBitWidthOrSentinel();
      assert(destWidth != -1 && "must know integer widths");
      connectSrc =
          builder.createOrFold<PadPrimOp>(destTy, connectSrc, destWidth);
    }

    // Remove the connect and use its source as the value for the output.
    connect.erase();
    results.push_back(connectSrc);
  }

  // Convert from FIRRTL type to builtin type to do the merge.
  for (auto &result : results)
    result = castFromFIRRTLType(result, loweredType, builder);

  // Folding merge of one value just returns the value.
  return builder.createOrFold<comb::MergeOp>(results);
}

static SmallVector<SubfieldOp> getAllFieldAccesses(Value structValue,
                                                   StringRef field) {
  SmallVector<SubfieldOp> accesses;
  for (auto op : structValue.getUsers()) {
    assert(isa<SubfieldOp>(op));
    auto fieldAccess = cast<SubfieldOp>(op);
    if (fieldAccess.fieldname() == field) {
      accesses.push_back(fieldAccess);
    }
  }
  return accesses;
}

/// Now that we have the operations for the rtl.module's corresponding to the
/// firrtl.module's, we can go through and move the bodies over, updating the
/// ports and instances.
void FIRRTLModuleLowering::lowerModuleBody(
    FModuleOp oldModule, CircuitLoweringState &loweringState) {
  auto newModule =
      dyn_cast_or_null<rtl::RTLModuleOp>(loweringState.getNewModule(oldModule));
  // Don't touch modules if we failed to lower ports.
  if (!newModule)
    return;

  ImplicitLocOpBuilder bodyBuilder(oldModule.getLoc(), newModule.body());

  // Use a placeholder instruction be a cursor that indicates where we want to
  // move the new function body to.  This is important because we insert some
  // ops at the start of the function and some at the end, and the body is
  // currently empty to avoid iterator invalidation.
  auto cursor = bodyBuilder.create<rtl::ConstantOp>(APInt(1, 1));
  bodyBuilder.setInsertionPoint(cursor);

  // Insert argument casts, and re-vector users in the old body to use them.
  SmallVector<ModulePortInfo> ports = oldModule.getPorts();
  assert(oldModule.body().getNumArguments() == ports.size() &&
         "port count mismatch");

  size_t nextNewArg = 0;
  size_t firrtlArg = 0;
  SmallVector<Value, 4> outputs;

  // This is the terminator in the new module.
  auto outputOp = newModule.getBodyBlock()->getTerminator();
  ImplicitLocOpBuilder outputBuilder(oldModule.getLoc(), outputOp);

  for (auto &port : ports) {
    // Inputs and outputs are both modeled as arguments in the FIRRTL level.
    auto oldArg = oldModule.body().getArgument(firrtlArg++);

    bool isZeroWidth =
        port.type.cast<FIRRTLType>().getBitWidthOrSentinel() == 0;

    if (!port.isOutput() && !isZeroWidth) {
      // Inputs and InOuts are modeled as arguments in the result, so we can
      // just map them over.  We model zero bit outputs as inouts.
      Value newArg = newModule.body().getArgument(nextNewArg++);

      // Cast the argument to the old type, reintroducing sign information in
      // the rtl.module body.
      newArg = castToFIRRTLType(newArg, oldArg.getType(), bodyBuilder);
      // Switch all uses of the old operands to the new ones.
      oldArg.replaceAllUsesWith(newArg);
      continue;
    }

    // We lower zero width inout and outputs to a wire that isn't connected to
    // anything outside the module.  Inputs are lowered to zero.
    if (isZeroWidth && port.isInput()) {
<<<<<<< HEAD
      auto newArg = bodyBuilder.create<WireOp>(FlipType::get(port.type),
                                               "." + port.getName().str() +
                                                   ".0width_input");
      newArg->setAttr(SymbolTable::getVisibilityAttrName(),
                      bodyBuilder.getStringAttr("private"));

      auto newArgTmp = bodyBuilder.create<AsPassivePrimOp>(newArg);
      oldArg.replaceAllUsesWith(newArgTmp);
=======
      Value newArg = bodyBuilder.create<WireOp>(
          port.type, "." + port.getName().str() + ".0width_input");
      oldArg.replaceAllUsesWith(newArg);
>>>>>>> 57503353
      continue;
    }

    if (auto value = tryEliminatingConnectsToValue(oldArg, outputOp)) {
      // If we were able to find the value being connected to the output,
      // directly use it!
      outputs.push_back(value);
      assert(oldArg.use_empty() && "should have removed all uses of oldArg");
      continue;
    }

    // Outputs need a temporary wire so they can be connect'd to, which we
    // then return.
<<<<<<< HEAD
    auto newArg = bodyBuilder.create<WireOp>(
        port.type, "." + port.getName().str() + ".output");
    newArg->setAttr(SymbolTable::getVisibilityAttrName(),
                    bodyBuilder.getStringAttr("private"));
=======
    Value newArg = bodyBuilder.create<WireOp>(
        FlipType::get(port.type), "." + port.getName().str() + ".output");
>>>>>>> 57503353
    // Switch all uses of the old operands to the new ones.
    oldArg.replaceAllUsesWith(newArg);

    // Don't output zero bit results or inouts.
    auto resultRTLType = lowerType(port.type);
    if (!resultRTLType.isInteger(0)) {
      auto output = castFromFIRRTLType(newArg, resultRTLType, outputBuilder);
      outputs.push_back(output);
    }
  }

  // Update the rtl.output terminator with the list of outputs we have.
  outputOp->setOperands(outputs);

  // Finally splice the body over, don't move the old terminator over though.
  auto &oldBlockInstList = oldModule.getBodyBlock()->getOperations();
  auto &newBlockInstList = newModule.getBodyBlock()->getOperations();
  newBlockInstList.splice(Block::iterator(cursor), oldBlockInstList,
                          oldBlockInstList.begin(), oldBlockInstList.end());

  // We are done with our cursor op.
  cursor.erase();

  // Lower all of the other operations.
  lowerModuleOperations(newModule, loweringState);
}

//===----------------------------------------------------------------------===//
// Module Body Lowering Pass
//===----------------------------------------------------------------------===//

namespace {
struct WireCleanup {

  WireCleanup(rtl::RTLModuleOp op) { run(op); }
  void visitWire(sv::WireOp op);
  void run(rtl::RTLModuleOp op);
};
void WireCleanup::run(rtl::RTLModuleOp op) {
  SmallVector<sv::WireOp> toRemove;
  // for (auto &o : make_early_inc_range(op.body().getOps())) {
  for (auto &o : op.body().getOps()) {
    if (auto wire = dyn_cast<sv::WireOp>(o))
      if (wire->getAttrOfType<StringAttr>(SymbolTable::getVisibilityAttrName()))
        toRemove.push_back(wire);
  }
  for (auto w : toRemove)
    visitWire(w);
}
void WireCleanup::visitWire(sv::WireOp wire) {

  SmallVector<sv::ReadInOutOp> reads;
  sv::ConnectOp write;

  for (auto *user : wire->getUsers()) {
    if (auto read = dyn_cast<sv::ReadInOutOp>(user)) {
      reads.push_back(read);
      continue;
    }

    // Otherwise must be a connect, and we must not have seen a write yet.
    auto connect = dyn_cast<sv::ConnectOp>(user);
    if (!connect || write)
      return;
    write = connect;
  }

  // Must have found the write!
  if (!write)
    return;

  // If the write is happening at the model level then we don't have any
  // use-before-def checking to do, so we only handle that for now.
  if (!isa<rtl::RTLModuleOp>(write->getParentOp()))
    return;

  auto connected = write.src();

  // Ok, we can do this.  Replace all the reads with the connected value.
  for (auto read : reads) {
    read.replaceAllUsesWith(connected);
    read.erase();
  }
  // And remove the write and wire itself.
  write.erase();
  wire.erase();
}

struct FIRRTLLowering : public FIRRTLVisitor<FIRRTLLowering, LogicalResult> {

  FIRRTLLowering(rtl::RTLModuleOp module, CircuitLoweringState &circuitState)
      : theModule(module), circuitState(circuitState),
        builder(module.getLoc(), module.getContext()) {}

  void run();

  void optimizeTemporaryWire(sv::WireOp wire);

  // Helpers.
  Value getOrCreateIntConstant(const APInt &value);
  Value getOrCreateIntConstant(unsigned numBits, uint64_t val,
                               bool isSigned = false) {
    return getOrCreateIntConstant(APInt(numBits, val, isSigned));
  }
  Value getPossiblyInoutLoweredValue(Value value);
  Value getLoweredValue(Value value);
  Value getLoweredAndExtendedValue(Value value, Type destType);
  Value getLoweredAndExtOrTruncValue(Value value, Type destType);
  LogicalResult setLowering(Value orig, Value result);
  LogicalResult setPossiblyFoldedLowering(Value orig, Value result);
  template <typename ResultOpType, typename... CtorArgTypes>
  LogicalResult setLoweringTo(Operation *orig, CtorArgTypes... args);
  void emitRandomizePrologIfNeeded();
  void initializeRegister(Value reg, Value resetSignal);

  void runWithInsertionPointAtEndOfBlock(std::function<void(void)> fn,
                                         Region &region);
  void addToAlwaysBlock(Value clock, std::function<void(void)> fn);
  void addToAlwaysFFBlock(sv::EventControl clockEdge, Value clock,
                          ::ResetType resetStyle, sv::EventControl resetEdge,
                          Value reset, std::function<void(void)> body = {},
                          std::function<void(void)> resetBody = {});
  void addToAlwaysFFBlock(sv::EventControl clockEdge, Value clock,
                          std::function<void(void)> body = {}) {
    addToAlwaysFFBlock(clockEdge, clock, ::ResetType(), sv::EventControl(),
                       Value(), body, std::function<void(void)>());
  }
  void addToIfDefBlock(StringRef cond, std::function<void(void)> thenCtor,
                       std::function<void(void)> elseCtor = {});
  void addToInitialBlock(std::function<void(void)> body);
  void addToIfDefProceduralBlock(StringRef cond,
                                 std::function<void(void)> thenCtor,
                                 std::function<void(void)> elseCtor = {});
  void addIfProceduralBlock(Value cond, std::function<void(void)> thenCtor,
                            std::function<void(void)> elseCtor = {});

  // Create a temporary wire at the current insertion point, and try to
  // eliminate it later as part of lowering post processing.
  sv::WireOp createTmpWireOp(Type type, StringRef name) {
    auto result = builder.create<sv::WireOp>(type, name);
    result->setAttr(SymbolTable::getVisibilityAttrName(),
                    builder.getStringAttr("private"));

    tmpWiresToOptimize.push_back(result);
    return result;
  }

  using FIRRTLVisitor<FIRRTLLowering, LogicalResult>::visitExpr;
  using FIRRTLVisitor<FIRRTLLowering, LogicalResult>::visitDecl;
  using FIRRTLVisitor<FIRRTLLowering, LogicalResult>::visitStmt;

  // Lowering hooks.
  enum UnloweredOpResult { AlreadyLowered, NowLowered, LoweringFailure };
  UnloweredOpResult handleUnloweredOp(Operation *op);
  LogicalResult visitExpr(ConstantOp op);
  LogicalResult visitExpr(SubfieldOp op);
  LogicalResult visitUnhandledOp(Operation *op) { return failure(); }
  LogicalResult visitInvalidOp(Operation *op) { return failure(); }

  // Declarations.
  LogicalResult visitDecl(WireOp op);
  LogicalResult visitDecl(NodeOp op);
  LogicalResult visitDecl(RegOp op);
  LogicalResult visitDecl(RegResetOp op);
  LogicalResult visitDecl(MemOp op);
  LogicalResult visitDecl(InstanceOp op);

  // Unary Ops.
  LogicalResult lowerNoopCast(Operation *op);
  LogicalResult visitExpr(AsSIntPrimOp op) { return lowerNoopCast(op); }
  LogicalResult visitExpr(AsUIntPrimOp op) { return lowerNoopCast(op); }
  LogicalResult visitExpr(AsPassivePrimOp op) { return lowerNoopCast(op); }
  LogicalResult visitExpr(AsNonPassivePrimOp op) { return lowerNoopCast(op); }
  LogicalResult visitExpr(AsClockPrimOp op) { return lowerNoopCast(op); }
  LogicalResult visitExpr(AsAsyncResetPrimOp op) { return lowerNoopCast(op); }

  LogicalResult visitExpr(StdIntCastOp op);
  LogicalResult visitExpr(RTLStructCastOp op);
  LogicalResult visitExpr(AnalogInOutCastOp op);
  LogicalResult visitExpr(CvtPrimOp op);
  LogicalResult visitExpr(NotPrimOp op);
  LogicalResult visitExpr(NegPrimOp op);
  LogicalResult visitExpr(PadPrimOp op);
  LogicalResult visitExpr(XorRPrimOp op);
  LogicalResult visitExpr(AndRPrimOp op);
  LogicalResult visitExpr(OrRPrimOp op);

  // Binary Ops.
  template <typename ResultUnsignedOpType,
            typename ResultSignedOpType = ResultUnsignedOpType>
  LogicalResult lowerBinOp(Operation *op);
  template <typename ResultOpType>
  LogicalResult lowerBinOpToVariadic(Operation *op);
  LogicalResult lowerCmpOp(Operation *op, ICmpPredicate signedOp,
                           ICmpPredicate unsignedOp);
  template <typename SignedOp, typename UnsignedOp>
  LogicalResult lowerDivLikeOp(Operation *op);
  template <typename AOpTy, typename BOpTy>
  LogicalResult lowerVerificationStatement(AOpTy op);

  LogicalResult visitExpr(CatPrimOp op);

  LogicalResult visitExpr(AndPrimOp op) {
    return lowerBinOpToVariadic<comb::AndOp>(op);
  }
  LogicalResult visitExpr(OrPrimOp op) {
    return lowerBinOpToVariadic<comb::OrOp>(op);
  }
  LogicalResult visitExpr(XorPrimOp op) {
    return lowerBinOpToVariadic<comb::XorOp>(op);
  }
  LogicalResult visitExpr(AddPrimOp op) {
    return lowerBinOpToVariadic<comb::AddOp>(op);
  }
  LogicalResult visitExpr(EQPrimOp op) {
    return lowerCmpOp(op, ICmpPredicate::eq, ICmpPredicate::eq);
  }
  LogicalResult visitExpr(NEQPrimOp op) {
    return lowerCmpOp(op, ICmpPredicate::ne, ICmpPredicate::ne);
  }
  LogicalResult visitExpr(LTPrimOp op) {
    return lowerCmpOp(op, ICmpPredicate::slt, ICmpPredicate::ult);
  }
  LogicalResult visitExpr(LEQPrimOp op) {
    return lowerCmpOp(op, ICmpPredicate::sle, ICmpPredicate::ule);
  }
  LogicalResult visitExpr(GTPrimOp op) {
    return lowerCmpOp(op, ICmpPredicate::sgt, ICmpPredicate::ugt);
  }
  LogicalResult visitExpr(GEQPrimOp op) {
    return lowerCmpOp(op, ICmpPredicate::sge, ICmpPredicate::uge);
  }

  LogicalResult visitExpr(SubPrimOp op) { return lowerBinOp<comb::SubOp>(op); }
  LogicalResult visitExpr(MulPrimOp op) {
    return lowerBinOpToVariadic<comb::MulOp>(op);
  }
  LogicalResult visitExpr(DivPrimOp op) {
    return lowerDivLikeOp<comb::DivSOp, comb::DivUOp>(op);
  }
  LogicalResult visitExpr(RemPrimOp op);

  // Other Operations
  LogicalResult visitExpr(BitsPrimOp op);
  LogicalResult visitExpr(InvalidValuePrimOp op);
  LogicalResult visitExpr(HeadPrimOp op);
  LogicalResult visitExpr(ShlPrimOp op);
  LogicalResult visitExpr(ShrPrimOp op);
  LogicalResult visitExpr(DShlPrimOp op) {
    return lowerDivLikeOp<comb::ShlOp, comb::ShlOp>(op);
  }
  LogicalResult visitExpr(DShrPrimOp op) {
    return lowerDivLikeOp<comb::ShrSOp, comb::ShrUOp>(op);
  }
  LogicalResult visitExpr(DShlwPrimOp op) {
    return lowerDivLikeOp<comb::ShrSOp, comb::ShrUOp>(op);
  }
  LogicalResult visitExpr(TailPrimOp op);
  LogicalResult visitExpr(MuxPrimOp op);

  // Statements
  LogicalResult visitStmt(SkipOp op);
  LogicalResult visitStmt(ConnectOp op);
  LogicalResult visitStmt(PartialConnectOp op);
  LogicalResult visitStmt(PrintFOp op);
  LogicalResult visitStmt(StopOp op);
  LogicalResult visitStmt(AssertOp op);
  LogicalResult visitStmt(AssumeOp op);
  LogicalResult visitStmt(CoverOp op);
  LogicalResult visitStmt(AttachOp op);

private:
  /// The module we're lowering into.
  rtl::RTLModuleOp theModule;

  /// Global state.
  CircuitLoweringState &circuitState;

  /// This builder is set to the right location for each visit call.
  ImplicitLocOpBuilder builder;

  /// Each value lowered (e.g. operation result) is kept track in this map.
  /// The key should have a FIRRTL type, the result will have an RTL dialect
  /// type.
  DenseMap<Value, Value> valueMapping;

  /// This keeps track of constants that we have created so we can reuse them.
  /// This is populated by the getOrCreateIntConstant method.
  DenseMap<Attribute, Value> rtlConstantMap;

  // We auto-unique graph-level blocks to reduce the amount of generated
  // code and ensure that side effects are properly ordered in FIRRTL.
  llvm::SmallDenseMap<Value, sv::AlwaysOp> alwaysBlocks;

  using AlwaysFFKeyType = std::tuple<Block *, sv::EventControl, Value,
                                     ::ResetType, sv::EventControl, Value>;
  llvm::SmallDenseMap<AlwaysFFKeyType, sv::AlwaysFFOp> alwaysFFBlocks;
  llvm::SmallDenseMap<std::pair<Block *, Attribute>, sv::IfDefOp> ifdefBlocks;
  llvm::SmallDenseMap<Block *, sv::InitialOp> initialBlocks;

  /// This is a set of wires that get inserted as an artifact of the
  /// lowering process.  LowerToRTL should attempt to clean these up after
  /// lowering.
  SmallVector<sv::WireOp> tmpWiresToOptimize;

  /// This is true if we've emitted `INIT_RANDOM_PROLOG_ into an initial
  /// block in this module already.
  bool randomizePrologEmitted;
};
} // end anonymous namespace

void FIRRTLModuleLowering::lowerModuleOperations(
    rtl::RTLModuleOp module, CircuitLoweringState &loweringState) {
  FIRRTLLowering(module, loweringState).run();
}

// This is the main entrypoint for the lowering pass.
void FIRRTLLowering::run() {
  // FIRRTL FModule is a single block because FIRRTL ops are a DAG.  Walk
  // through each operation, lowering each in turn if we can, introducing
  // casts if we cannot.
  auto *body = theModule.getBodyBlock();
  randomizePrologEmitted = false;

  SmallVector<Operation *, 16> opsToRemove;

  // Iterate through each operation in the module body, attempting to lower
  // each of them.  We maintain 'builder' for each invocation.
  for (auto &op : body->getOperations()) {
    builder.setInsertionPoint(&op);
    builder.setLoc(op.getLoc());
    if (succeeded(dispatchVisitor(&op))) {
      opsToRemove.push_back(&op);
    } else {
      switch (handleUnloweredOp(&op)) {
      case AlreadyLowered:
        break;         // Something like rtl.output, which is already lowered.
      case NowLowered: // Something handleUnloweredOp removed.
        opsToRemove.push_back(&op);
        break;
      case LoweringFailure:
        // If lowering failed, don't remove *anything* we've lowered so far,
        // there may be uses, and the pass will fail anyway.
        opsToRemove.clear();
      }
    }
  }

  // Now that all of the operations that can be lowered are, remove the
  // original values.  We know that any lowered operations will be dead (if
  // removed in reverse order) at this point - any users of them from
  // unremapped operations will be changed to use the newly lowered ops.
  while (!opsToRemove.empty()) {
    assert(opsToRemove.back()->use_empty() &&
           "Should remove ops in reverse order of visitation");
    opsToRemove.pop_back_val()->erase();
  }

  WireCleanup cleanup(theModule);
  // Now that the IR is in a stable form, try to eliminate temporary wires
  // inserted by MemOp insertions.
  // for (auto wire : tmpWiresToOptimize)
  //  optimizeTemporaryWire(wire);
}

// Try to optimize out temporary wires introduced during lowering.
void FIRRTLLowering::optimizeTemporaryWire(sv::WireOp wire) {
  // Wires have inout type, so they'll have connects and read_inout operations
  // that work on them.  If anything unexpected is found then leave it alone.
  SmallVector<sv::ReadInOutOp> reads;
  sv::ConnectOp write;

  for (auto *user : wire->getUsers()) {
    if (auto read = dyn_cast<sv::ReadInOutOp>(user)) {
      reads.push_back(read);
      continue;
    }

    // Otherwise must be a connect, and we must not have seen a write yet.
    auto connect = dyn_cast<sv::ConnectOp>(user);
    if (!connect || write)
      return;
    write = connect;
  }

  // Must have found the write!
  if (!write)
    return;

  // If the write is happening at the model level then we don't have any
  // use-before-def checking to do, so we only handle that for now.
  if (!isa<rtl::RTLModuleOp>(write->getParentOp()))
    return;

  auto connected = write.src();

  // Ok, we can do this.  Replace all the reads with the connected value.
  for (auto read : reads) {
    read.replaceAllUsesWith(connected);
    read.erase();
  }
  // And remove the write and wire itself.
  write.erase();
  wire.erase();
}

//===----------------------------------------------------------------------===//
// Helpers
//===----------------------------------------------------------------------===//

/// Check to see if we've already lowered the specified constant.  If so, return
/// it.  Otherwise create it and put it in the entry block for reuse.
Value FIRRTLLowering::getOrCreateIntConstant(const APInt &value) {
  auto attr = builder.getIntegerAttr(
      builder.getIntegerType(value.getBitWidth()), value);

  auto &entry = rtlConstantMap[attr];
  if (entry)
    return entry;

  OpBuilder entryBuilder(&theModule.getBodyBlock()->front());
  entry = entryBuilder.create<rtl::ConstantOp>(builder.getLoc(), attr);
  return entry;
}

/// Zero bit operands end up looking like failures from getLoweredValue.  This
/// helper function invokes the closure specified if the operand was actually
/// zero bit, or returns failure() if it was some other kind of failure.
static LogicalResult handleZeroBit(Value failedOperand,
                                   std::function<LogicalResult()> fn) {
  assert(failedOperand && failedOperand.getType().isa<FIRRTLType>() &&
         "Should be called on the failed FIRRTL operand");
  if (!isZeroBitFIRRTLType(failedOperand.getType()))
    return failure();
  return fn();
}

/// Return the lowered RTL value corresponding to the specified original value.
/// This returns a null value for FIRRTL values that haven't be lowered, e.g.
/// unknown width integers.  This returns rtl::inout type values if present, it
/// does not implicitly read from them.
Value FIRRTLLowering::getPossiblyInoutLoweredValue(Value value) {
  assert(value.getType().isa<FIRRTLType>() &&
         "Should only lower FIRRTL operands");
  // If we lowered this value, then return the lowered value, otherwise fail.
  auto it = valueMapping.find(value);
  return it != valueMapping.end() ? it->second : Value();
}

/// Return the lowered value corresponding to the specified original value.
/// This returns a null value for FIRRTL values that cannot be lowered, e.g.
/// unknown width integers.
Value FIRRTLLowering::getLoweredValue(Value value) {
  auto result = getPossiblyInoutLoweredValue(value);
  if (!result)
    return result;

  // If we got an inout value, implicitly read it.  FIRRTL allows direct use
  // of wires and other things that lower to inout type.
  if (result.getType().isa<rtl::InOutType>())
    return builder.createOrFold<sv::ReadInOutOp>(result);

  return result;
}

/// Return the lowered value corresponding to the specified original value and
/// then extend it to match the width of destType if needed.
///
/// This returns a null value for FIRRTL values that cannot be lowered, e.g.
/// unknown width integers.
Value FIRRTLLowering::getLoweredAndExtendedValue(Value value, Type destType) {
  assert(value.getType().isa<FIRRTLType>() && destType.isa<FIRRTLType>() &&
         "input/output value should be FIRRTL");

  // We only know how to extend integer types with known width.
  auto destWidth = destType.cast<FIRRTLType>().getBitWidthOrSentinel();
  if (destWidth == -1)
    return {};

  auto result = getLoweredValue(value);
  if (!result) {
    // If this was a zero bit operand being extended, then produce a zero of
    // the right result type.  If it is just a failure, fail.
    if (!isZeroBitFIRRTLType(value.getType()))
      return {};
    // Zero bit results have to be returned as null.  The caller can handle
    // this if they want to.
    if (destWidth == 0)
      return {};
    // Otherwise, FIRRTL semantics is that an extension from a zero bit value
    // always produces a zero value in the destination width.
    return getOrCreateIntConstant(destWidth, 0);
  }

  auto srcWidth = result.getType().cast<IntegerType>().getWidth();
  if (srcWidth == unsigned(destWidth))
    return result;

  if (srcWidth > unsigned(destWidth)) {
    builder.emitError("operand should not be a truncation");
    return {};
  }

  auto resultType = builder.getIntegerType(destWidth);

  // Extension follows the sign of the source value, not the destination.
  auto valueFIRType = value.getType().cast<FIRRTLType>().getPassiveType();
  if (valueFIRType.cast<IntType>().isSigned())
    return builder.createOrFold<comb::SExtOp>(resultType, result);

  auto zero = getOrCreateIntConstant(destWidth - srcWidth, 0);
  return builder.createOrFold<comb::ConcatOp>(zero, result);
}

/// Return the lowered value corresponding to the specified original value and
/// then extended or truncated to match the width of destType if needed.
///
/// This returns a null value for FIRRTL values that cannot be lowered, e.g.
/// unknown width integers.
Value FIRRTLLowering::getLoweredAndExtOrTruncValue(Value value, Type destType) {
  assert(value.getType().isa<FIRRTLType>() && destType.isa<FIRRTLType>() &&
         "input/output value should be FIRRTL");

  // We only know how to adjust integer types with known width.
  auto destWidth = destType.cast<FIRRTLType>().getBitWidthOrSentinel();
  if (destWidth == -1)
    return {};

  auto result = getLoweredValue(value);
  if (!result) {
    // If this was a zero bit operand being extended, then produce a zero of
    // the right result type.  If it is just a failure, fail.
    if (!isZeroBitFIRRTLType(value.getType()))
      return {};
    // Zero bit results have to be returned as null.  The caller can handle
    // this if they want to.
    if (destWidth == 0)
      return {};
    // Otherwise, FIRRTL semantics is that an extension from a zero bit value
    // always produces a zero value in the destination width.
    return getOrCreateIntConstant(destWidth, 0);
  }

  auto srcWidth = result.getType().cast<IntegerType>().getWidth();
  if (srcWidth == unsigned(destWidth))
    return result;

  if (destWidth == 0)
    return {};

  if (srcWidth > unsigned(destWidth)) {
    auto resultType = builder.getIntegerType(destWidth);
    return builder.createOrFold<comb::ExtractOp>(resultType, result, 0);
  }

  auto resultType = builder.getIntegerType(destWidth);

  // Extension follows the sign of the source value, not the destination.
  auto valueFIRType = value.getType().cast<FIRRTLType>().getPassiveType();
  if (valueFIRType.cast<IntType>().isSigned())
    return builder.createOrFold<comb::SExtOp>(resultType, result);

  auto zero = getOrCreateIntConstant(destWidth - srcWidth, 0);
  return builder.createOrFold<comb::ConcatOp>(zero, result);
}

/// Set the lowered value of 'orig' to 'result', remembering this in a map.
/// This always returns success() to make it more convenient in lowering code.
///
/// Note that result may be null here if we're lowering orig to a zero-bit
/// value.
///
LogicalResult FIRRTLLowering::setLowering(Value orig, Value result) {
  assert(orig.getType().isa<FIRRTLType>() &&
         (!result || !result.getType().isa<FIRRTLType>()) &&
         "Lowering didn't turn a FIRRTL value into a non-FIRRTL value");

#ifndef NDEBUG
  auto srcWidth = orig.getType()
                      .cast<FIRRTLType>()
                      .getPassiveType()
                      .getBitWidthOrSentinel();

  // Caller should pass null value iff this was a zero bit value.
  if (srcWidth != -1) {
    if (result)
      assert((srcWidth != 0) &&
             "Lowering produced value for zero width source");
    else
      assert((srcWidth == 0) &&
             "Lowering produced null value but source wasn't zero width");
  }
#endif

  assert(!valueMapping.count(orig) && "value lowered multiple times");
  valueMapping[orig] = result;
  return success();
}

/// Set the lowering for a value to the specified result.  This came from a
/// possible folding, so check to see if we need to handle a constant.
LogicalResult FIRRTLLowering::setPossiblyFoldedLowering(Value orig,
                                                        Value result) {
  // If this is a constant, check to see if we have it in our unique mapping:
  // it could have come from folding an operation.
  if (auto cst = dyn_cast_or_null<rtl::ConstantOp>(result.getDefiningOp())) {
    auto &entry = rtlConstantMap[cst.valueAttr()];
    if (entry == cst) {
      // We're already using an entry in the constant map, nothing to do.
    } else if (entry) {
      // We already had this constant, reuse the one we have instead of the
      // one we just folded.
      result = entry;
      cst->erase();
    } else {
      // This is a new constant.  Remember it!
      entry = cst;
      cst->moveBefore(&theModule.getBodyBlock()->front());
    }
  }

  return setLowering(orig, result);
}

/// Create a new operation with type ResultOpType and arguments CtorArgTypes,
/// then call setLowering with its result.
template <typename ResultOpType, typename... CtorArgTypes>
LogicalResult FIRRTLLowering::setLoweringTo(Operation *orig,
                                            CtorArgTypes... args) {
  auto result = builder.createOrFold<ResultOpType>(args...);
  return setPossiblyFoldedLowering(orig->getResult(0), result);
}

/// Switch the insertion point of the current builder to the end of the
/// specified block and run the closure.  This correctly handles the case where
/// the closure is null, but the caller needs to make sure the block exists.
void FIRRTLLowering::runWithInsertionPointAtEndOfBlock(
    std::function<void(void)> fn, Region &region) {
  if (!fn)
    return;

  auto oldIP = builder.saveInsertionPoint();

  builder.setInsertionPointToEnd(&region.front());
  fn();
  builder.restoreInsertionPoint(oldIP);
}

void FIRRTLLowering::addToAlwaysBlock(Value clock,
                                      std::function<void(void)> fn) {
  // This isn't uniquing the parent region in.  This can be added as a key to
  // the alwaysBlocks set if needed.
  assert(isa<rtl::RTLModuleOp>(builder.getBlock()->getParentOp()) &&
         "only support inserting into the top level of a module so far");

  auto &op = alwaysBlocks[clock];
  if (op) {
    runWithInsertionPointAtEndOfBlock(fn, op.body());
  } else {
    op = builder.create<sv::AlwaysOp>(sv::EventControl::AtPosEdge, clock, fn);
  }
}

void FIRRTLLowering::addToAlwaysFFBlock(sv::EventControl clockEdge, Value clock,
                                        ::ResetType resetStyle,
                                        sv::EventControl resetEdge, Value reset,
                                        std::function<void(void)> body,
                                        std::function<void(void)> resetBody) {
  auto &op = alwaysFFBlocks[std::make_tuple(
      builder.getBlock(), clockEdge, clock, resetStyle, resetEdge, reset)];
  if (op) {
    runWithInsertionPointAtEndOfBlock(body, op.bodyBlk());
    runWithInsertionPointAtEndOfBlock(resetBody, op.resetBlk());
  } else {
    if (reset) {
      op = builder.create<sv::AlwaysFFOp>(clockEdge, clock, resetStyle,
                                          resetEdge, reset, body, resetBody);
    } else {
      assert(!resetBody);
      op = builder.create<sv::AlwaysFFOp>(clockEdge, clock, body);
    }
  }
}

void FIRRTLLowering::addToIfDefBlock(StringRef cond,
                                     std::function<void(void)> thenCtor,
                                     std::function<void(void)> elseCtor) {
  auto condAttr = builder.getStringAttr(cond);
  auto &op = ifdefBlocks[{builder.getBlock(), condAttr}];
  if (op) {
    runWithInsertionPointAtEndOfBlock(thenCtor, op.thenRegion());
    runWithInsertionPointAtEndOfBlock(elseCtor, op.elseRegion());
  } else {
    op = builder.create<sv::IfDefOp>(condAttr, thenCtor, elseCtor);
  }
}

void FIRRTLLowering::addToInitialBlock(std::function<void(void)> body) {
  auto &op = initialBlocks[builder.getBlock()];
  if (op) {
    runWithInsertionPointAtEndOfBlock(body, op.body());
  } else {
    op = builder.create<sv::InitialOp>(body);
  }
}

void FIRRTLLowering::addToIfDefProceduralBlock(
    StringRef cond, std::function<void(void)> thenCtor,
    std::function<void(void)> elseCtor) {
  // Check to see if we already have an ifdef on this condition immediately
  // before the insertion point.  If so, extend it.
  auto insertIt = builder.getInsertionPoint();
  if (insertIt != builder.getBlock()->begin())
    if (auto ifdef = dyn_cast<sv::IfDefProceduralOp>(*--insertIt)) {
      if (ifdef.cond() == cond) {
        runWithInsertionPointAtEndOfBlock(thenCtor, ifdef.thenRegion());
        runWithInsertionPointAtEndOfBlock(elseCtor, ifdef.elseRegion());
        return;
      }
    }

  builder.create<sv::IfDefProceduralOp>(cond, thenCtor, elseCtor);
}

void FIRRTLLowering::addIfProceduralBlock(Value cond,
                                          std::function<void(void)> thenCtor,
                                          std::function<void(void)> elseCtor) {
  // Check to see if we already have an if on this condition immediately
  // before the insertion point.  If so, extend it.
  auto insertIt = builder.getInsertionPoint();
  if (insertIt != builder.getBlock()->begin())
    if (auto ifOp = dyn_cast<sv::IfOp>(*--insertIt)) {
      if (ifOp.cond() == cond) {
        runWithInsertionPointAtEndOfBlock(thenCtor, ifOp.thenRegion());
        runWithInsertionPointAtEndOfBlock(elseCtor, ifOp.elseRegion());
        return;
      }
    }

  builder.create<sv::IfOp>(cond, thenCtor, elseCtor);
}

//===----------------------------------------------------------------------===//
// Special Operations
//===----------------------------------------------------------------------===//

/// Handle the case where an operation wasn't lowered.  When this happens, the
/// operands should just be unlowered non-FIRRTL values.  If the operand was
/// not lowered then leave it alone, otherwise we have a problem with lowering.
///
FIRRTLLowering::UnloweredOpResult
FIRRTLLowering::handleUnloweredOp(Operation *op) {
  // Scan the operand list for the operation to see if none were lowered.  In
  // that case the operation must be something lowered to RTL already, e.g.
  // the rtl.output operation.  This is success for us because it is already
  // lowered.
  if (llvm::all_of(op->getOpOperands(), [&](auto &operand) -> bool {
        return !valueMapping.count(operand.get());
      })) {
    return AlreadyLowered;
  }

  // Ok, at least one operand got lowered, so this operation is using a FIRRTL
  // value, but wasn't itself lowered.  This is because the lowering is
  // incomplete. This is either a bug or incomplete implementation.
  //
  // There is one aspect of incompleteness we intentionally expect: we allow
  // primitive operations that produce a zero bit result to be ignored by the
  // lowering logic.  They don't have side effects, and handling this corner
  // case just complicates each of the lowering hooks. Instead, we just handle
  // them all right here.
  if (op->getNumResults() == 1) {
    auto resultType = op->getResult(0).getType();
    if (resultType.isa<FIRRTLType>() && isZeroBitFIRRTLType(resultType) &&
        (isExpression(op) || isa<AsPassivePrimOp>(op) ||
         isa<AsNonPassivePrimOp>(op))) {
      // Zero bit values lower to the null Value.
      (void)setLowering(op->getResult(0), Value());
      return NowLowered;
    }
  }
  op->emitOpError("LowerToRTL couldn't handle this operation");
  return LoweringFailure;
}

LogicalResult FIRRTLLowering::visitExpr(ConstantOp op) {
  return setLowering(op, getOrCreateIntConstant(op.value()));
}

LogicalResult FIRRTLLowering::visitExpr(SubfieldOp op) {
  // firrtl.mem lowering lowers some SubfieldOps.  Zero-width can leave invalid
  // subfield accesses
  if (getLoweredValue(op) || !op.input())
    return success();

  // Extracting a zero bit value from a struct is defined but doesn't do
  // anything.
  if (isZeroBitFIRRTLType(op->getResult(0).getType()))
    return setLowering(op, Value());

  auto resultType = lowerType(op->getResult(0).getType());
  Value value = getLoweredValue(op.input());
  assert(resultType && value && "subfield type lowering failed");

  return setLoweringTo<rtl::StructExtractOp>(op, resultType, value,
                                             op.fieldname());
}

//===----------------------------------------------------------------------===//
// Declarations
//===----------------------------------------------------------------------===//

LogicalResult FIRRTLLowering::visitDecl(WireOp op) {
  auto resultType = lowerType(op.result().getType());
  if (!resultType)
    return failure();

  if (resultType.isInteger(0))
    return setLowering(op, Value());

  // Name attr is required on sv.wire but optional on firrtl.wire.
  auto nameAttr = op.nameAttr() ? op.nameAttr() : builder.getStringAttr("");
  return setLoweringTo<sv::WireOp>(op, resultType, nameAttr);
}

LogicalResult FIRRTLLowering::visitDecl(NodeOp op) {
  auto operand = getLoweredValue(op.input());
  if (!operand)
    return handleZeroBit(op.input(),
                         [&]() { return setLowering(op, Value()); });

  // Node operations are logical noops, but can carry a name.  If a name is
  // present then we lower this into a wire and a connect, otherwise we just
  // drop it.
  if (auto name = op->getAttrOfType<StringAttr>("name")) {
    if (!name.getValue().empty()) {
      auto wire = builder.create<sv::WireOp>(operand.getType(), name);
      builder.create<sv::ConnectOp>(wire, operand);
    }
  }

  // TODO(clattner): This is dropping the location information from unnamed
  // node ops.  I suspect that this falls below the fold in terms of things we
  // care about given how Chisel works, but we should reevaluate with more
  // information.
  return setLowering(op, operand);
}

/// Emit a `INIT_RANDOM_PROLOG_ statement into the current block.  This should
/// already be within an `ifndef SYNTHESIS + initial block.
void FIRRTLLowering::emitRandomizePrologIfNeeded() {
  if (randomizePrologEmitted)
    return;

  builder.create<sv::VerbatimOp>("`INIT_RANDOM_PROLOG_");
  randomizePrologEmitted = true;
}

void FIRRTLLowering::initializeRegister(Value reg, Value resetSignal) {
  // Construct and return a new reference to `RANDOM.
  auto randomVal = [&](Type type) {
    return builder.create<sv::VerbatimExprOp>(type, "`RANDOM");
  };

  // Randomly initialize everything in the register. If the register
  // is an aggregate type, then assign random values to all its
  // constituent ground types.
  // TODO: Extend this so it recursively initializes everything.
  auto randomInit = [&]() {
    auto type = reg.getType().dyn_cast<rtl::InOutType>().getElementType();
    TypeSwitch<Type>(type)
        .Case<rtl::UnpackedArrayType>([&](auto a) {
          for (size_t i = 0, e = a.getSize(); i != e; ++i) {
            auto iIdx = getOrCreateIntConstant(log2(e + 1), i);
            auto arrayIndex = builder.create<sv::ArrayIndexInOutOp>(reg, iIdx);
            builder.create<sv::BPAssignOp>(arrayIndex,
                                           randomVal(a.getElementType()));
          }
        })
        .Default(
            [&](auto a) { builder.create<sv::BPAssignOp>(reg, randomVal(a)); });
  };

  // Emit the initializer expression for simulation that fills it with random
  // value.
  addToIfDefBlock("SYNTHESIS", std::function<void()>(), [&]() {
    addToInitialBlock([&]() {
      emitRandomizePrologIfNeeded();
      circuitState.used_RANDOMIZE_REG_INIT = 1;
      addToIfDefProceduralBlock("RANDOMIZE_REG_INIT", [&]() {
        if (resetSignal) {
          addIfProceduralBlock(resetSignal, {}, [&]() { randomInit(); });
        } else {
          randomInit();
        }
      });
    });
  });
}

LogicalResult FIRRTLLowering::visitDecl(RegOp op) {
  auto resultType = lowerType(op.result().getType());
  if (!resultType)
    return failure();
  if (resultType.isInteger(0))
    return setLowering(op, Value());

  auto regResult = builder.create<sv::RegOp>(resultType, op.nameAttr());
  (void)setLowering(op, regResult);

  initializeRegister(regResult, Value());

  return success();
}

LogicalResult FIRRTLLowering::visitDecl(RegResetOp op) {
  auto resultType = lowerType(op.result().getType());
  if (!resultType)
    return failure();
  if (resultType.isInteger(0))
    return setLowering(op, Value());

  Value clockVal = getLoweredValue(op.clockVal());
  Value resetSignal = getLoweredValue(op.resetSignal());
  // Reset values may be narrower than the register.  Extend appropriately.
  Value resetValue = getLoweredAndExtOrTruncValue(
      op.resetValue(), op.getType().cast<FIRRTLType>());

  if (!clockVal || !resetSignal || !resetValue)
    return failure();

  auto regResult = builder.create<sv::RegOp>(resultType, op.nameAttr());
  (void)setLowering(op, regResult);

  auto resetFn = [&]() {
    builder.create<sv::PAssignOp>(regResult, resetValue);
  };

  if (op.resetSignal().getType().isa<AsyncResetType>()) {
    addToAlwaysFFBlock(sv::EventControl::AtPosEdge, clockVal,
                       ::ResetType::AsyncReset, sv::EventControl::AtPosEdge,
                       resetSignal, std::function<void()>(), resetFn);
  } else { // sync reset
    addToAlwaysFFBlock(sv::EventControl::AtPosEdge, clockVal,
                       ::ResetType::SyncReset, sv::EventControl::AtPosEdge,
                       resetSignal, std::function<void()>(), resetFn);
  }

  initializeRegister(regResult, resetSignal);
  return success();
}

LogicalResult FIRRTLLowering::visitDecl(MemOp op) {
  auto memName = op.name();
  if (memName.empty())
    memName = "mem";

  // TODO: Remove this restriction and preserve aggregates in
  // memories.
  if (op.getDataType().cast<FIRRTLType>().getPassiveType().isa<BundleType>())
    return op.emitOpError(
        "should have already been lowered from a ground type to an aggregate "
        "type using the LowerTypes pass. Use "
        "'firtool --lower-types' or 'circt-opt "
        "--pass-pipeline='firrtl.circuit(firrtl-lower-types)' "
        "to run this.");

  FirMemory memSummary = analyzeMemOp(op);

  // Process each port in turn.
  SmallVector<Type, 8> resultTypes;
  SmallVector<Value, 8> readOperands;
  SmallVector<Value, 8> rwOperands;
  SmallVector<Value, 8> writeOperands;
  DenseMap<Operation *, size_t> returnHolder;

  size_t readCount = 0;
  size_t writeCount = 0;
  size_t readwriteCount = 0;

  // Memories return multiple structs, one for each port, which means we have
  // two layers of type to split appart.
  for (size_t i = 0, e = op.getNumResults(); i != e; ++i) {
    auto portName = op.getPortName(i).getValue();
    auto portKind = op.getPortKind(i);

    auto &portKindNum =
        portKind == MemOp::PortKind::Read
            ? readCount
            : portKind == MemOp::PortKind::Write ? writeCount : readwriteCount;

    auto addInput = [&](SmallVectorImpl<Value> &operands, StringRef field,
                        size_t width) {
      auto portType =
          IntegerType::get(op.getContext(), std::max((size_t)1, width));
      auto accesses = getAllFieldAccesses(op.getResult(i), field);

      Value wire = createTmpWireOp(
          portType, ("." + portName + "." + field + ".wire").str());

      for (auto a : accesses) {
        if (a.getType()
                .cast<FIRRTLType>()
                .getPassiveType()
                .getBitWidthOrSentinel() > 0)
          (void)setLowering(a, wire);
        else
          a->eraseOperand(0);
      }

      wire = builder.create<sv::ReadInOutOp>(wire);
      operands.push_back(wire);
    };
    auto addOutput = [&](StringRef field, size_t width) {
      auto portType =
          IntegerType::get(op.getContext(), std::max((size_t)1, width));
      resultTypes.push_back(portType);

      // Now collect the data for the instance.  A op produces multiple
      // structures, so we need to look through SubfieldOps to see the true
      // inputs and outputs.
      auto accesses = getAllFieldAccesses(op.getResult(i), field);
      // Read data ports are tracked to be updated later
      for (auto &a : accesses)
        if (width)
          returnHolder[a] = resultTypes.size() - 1;
        else
          a->eraseOperand(0);
    };

    if (portKind == MemOp::PortKind::Read) {
      addInput(readOperands, "clk", 1);
      addInput(readOperands, "en", 1);
      addInput(readOperands, "addr", llvm::Log2_64_Ceil(memSummary.depth));
      addOutput("data", memSummary.dataWidth);
    } else if (portKind == MemOp::PortKind::ReadWrite) {
      addInput(readOperands, "clk", 1);
      addInput(readOperands, "en", 1);
      addInput(readOperands, "addr", llvm::Log2_64_Ceil(memSummary.depth));
      addInput(readOperands, "wmode", 1);
      addInput(writeOperands, "wmask", 1);
      addInput(writeOperands, "wdata", memSummary.dataWidth);
      addOutput("rdata", memSummary.dataWidth);
    } else {
      addInput(writeOperands, "clk", 1);
      addInput(writeOperands, "en", 1);
      addInput(writeOperands, "addr", llvm::Log2_64_Ceil(memSummary.depth));
      addInput(writeOperands, "mask", 1);
      addInput(writeOperands, "data", memSummary.dataWidth);
    }
    ++portKindNum;
  }

  auto memModuleAttr = builder.getSymbolRefAttr(getFirMemoryName(memSummary));

  // FIRRTL ports are arbitrary in order, ours are not
  readOperands.append(writeOperands.begin(), writeOperands.end());
  // Create the instance to replace the memop
  auto inst = builder.create<rtl::InstanceOp>(
      resultTypes, builder.getStringAttr(memName), memModuleAttr, readOperands,
      DictionaryAttr());

  // Update all users of the result of read ports
  for (auto &ret : returnHolder)
    (void)setLowering(ret.first->getResult(0), inst.getResult(ret.second));
  return success();
}

LogicalResult FIRRTLLowering::visitDecl(InstanceOp oldInstance) {
  auto *oldModule =
      circuitState.circuitOp.lookupSymbol(oldInstance.moduleName());
  auto newModule = circuitState.getNewModule(oldModule);
  if (!newModule) {
    oldInstance->emitOpError("could not find module referenced by instance");
    return failure();
  }

  // If this is a referenced to a parameterized extmodule, then bring the
  // parameters over to this instance.
  DictionaryAttr parameters;
  if (auto oldExtModule = dyn_cast<FExtModuleOp>(oldModule))
    if (auto paramsOptional = oldExtModule.parameters())
      parameters = paramsOptional.getValue();

  // Decode information about the input and output ports on the referenced
  // module.
  SmallVector<ModulePortInfo, 8> portInfo = getModulePortInfo(oldModule);

  // Build an index from the name attribute to an index into portInfo, so we
  // can do efficient lookups.
  llvm::SmallDenseMap<Attribute, unsigned> portIndicesByName;
  for (unsigned portIdx = 0, e = portInfo.size(); portIdx != e; ++portIdx)
    portIndicesByName[portInfo[portIdx].name] = portIdx;

  // Ok, get ready to create the new instance operation.  We need to prepare
  // input operands and results.
  SmallVector<Type, 8> resultTypes;
  SmallVector<Value, 8> operands;
  for (size_t portIndex = 0, e = portInfo.size(); portIndex != e; ++portIndex) {
    auto &port = portInfo[portIndex];
    auto portType = lowerType(port.type);
    if (!portType) {
      oldInstance->emitOpError("could not lower type of port ") << port.name;
      return failure();
    }

    // Drop zero bit input/inout ports.
    if (portType.isInteger(0))
      continue;

    // Just remember outputs, we'll wire them up after creating the instance.
    if (port.isOutput()) {
      resultTypes.push_back(portType);
      continue;
    }

    // If we can find the connects to this port, then we can directly
    // materialize it.
    auto portResult = oldInstance.getResult(portIndicesByName[port.name]);
    assert(portResult && "invalid IR, couldn't find port");

    // Create a wire for each input/inout operand, so there is
    // something to connect to.
    Value wire =
        createTmpWireOp(portType, "." + port.getName().str() + ".wire");

    // Know that the argument FIRRTL value is equal to this wire, allowing
    // connects to it to be lowered.
    (void)setLowering(portResult, wire);

    // inout ports directly use the wire, but normal inputs read it.
    if (!port.isInOut())
      wire = builder.create<sv::ReadInOutOp>(wire);

    operands.push_back(wire);
  }

  // Use the symbol from the module we are referencing.
  FlatSymbolRefAttr symbolAttr = builder.getSymbolRefAttr(newModule);

  // Create the new rtl.instance operation.
  auto newInstance = builder.create<rtl::InstanceOp>(
      resultTypes, oldInstance.nameAttr(), symbolAttr, operands, parameters);

  // Now that we have the new rtl.instance, we need to remap all of the users
  // of the outputs/results to the values returned by the instance.
  unsigned resultNo = 0;
  for (size_t portIndex = 0, e = portInfo.size(); portIndex != e; ++portIndex) {
    auto &port = portInfo[portIndex];
    if (!port.isOutput() || isZeroBitFIRRTLType(port.type))
      continue;

    Value resultVal = newInstance.getResult(resultNo);

    auto oldPortResult = oldInstance.getResult(portIndicesByName[port.name]);
    (void)setLowering(oldPortResult, resultVal);
    ++resultNo;
  }
  return success();
}

//===----------------------------------------------------------------------===//
// Unary Operations
//===----------------------------------------------------------------------===//

// Lower a cast that is a noop at the RTL level.
LogicalResult FIRRTLLowering::lowerNoopCast(Operation *op) {
  auto operand = getPossiblyInoutLoweredValue(op->getOperand(0));
  if (!operand)
    return failure();

  // Noop cast.
  return setLowering(op->getResult(0), operand);
}

LogicalResult FIRRTLLowering::visitExpr(StdIntCastOp op) {
  // Conversions from standard integer types to FIRRTL types are lowered as
  // the input operand.
  if (auto opIntType = op.getOperand().getType().dyn_cast<IntegerType>()) {
    if (opIntType.getWidth() != 0)
      return setLowering(op, op.getOperand());
    else
      return setLowering(op, Value());
  }

  // Otherwise must be a conversion from FIRRTL type to standard int type.
  auto result = getLoweredValue(op.getOperand());
  if (!result) {
    // If this is a conversion from a zero bit RTL type to firrtl value, then
    // we want to successfully lower this to a null Value.
    if (op.getOperand().getType().isSignlessInteger(0)) {
      return setLowering(op, Value());
    }
    return failure();
  }

  // We lower firrtl.stdIntCast converting from a firrtl type to a standard
  // type into the lowered operand.
  op.replaceAllUsesWith(result);
  return success();
}

LogicalResult FIRRTLLowering::visitExpr(RTLStructCastOp op) {
  // Conversions from rtl struct types to FIRRTL types are lowered as the
  // input operand.
  if (auto opStructType = op.getOperand().getType().dyn_cast<rtl::StructType>())
    return setLowering(op, op.getOperand());

  // Otherwise must be a conversion from FIRRTL bundle type to rtl struct
  // type.
  auto result = getLoweredValue(op.getOperand());
  if (!result)
    return failure();

  // We lower firrtl.stdStructCast converting from a firrtl bundle to an rtl
  // struct type into the lowered operand.
  op.replaceAllUsesWith(result);
  return success();
}

LogicalResult FIRRTLLowering::visitExpr(AnalogInOutCastOp op) {
  // Standard -> FIRRTL.
  if (!op.getOperand().getType().isa<FIRRTLType>())
    return setLowering(op, op.getOperand());

  // FIRRTL -> Standard.
  auto result = getPossiblyInoutLoweredValue(op.getOperand());
  if (!result)
    return failure();

  if (!result.getType().isa<rtl::InOutType>())
    return op.emitOpError("operand didn't lower to inout type correctly");

  op.replaceAllUsesWith(result);
  return success();
}

LogicalResult FIRRTLLowering::visitExpr(CvtPrimOp op) {
  auto operand = getLoweredValue(op.getOperand());
  if (!operand) {
    return handleZeroBit(op.getOperand(), [&]() {
      // Unsigned zero bit to Signed is 1b0.
      if (op.getOperand().getType().cast<IntType>().isUnsigned())
        return setLowering(op, getOrCreateIntConstant(1, 0));
      // Signed->Signed is a zero bit value.
      return setLowering(op, Value());
    });
  }

  // Signed to signed is a noop.
  if (op.getOperand().getType().cast<IntType>().isSigned())
    return setLowering(op, operand);

  // Otherwise prepend a zero bit.
  auto zero = getOrCreateIntConstant(1, 0);
  return setLoweringTo<comb::ConcatOp>(op, zero, operand);
}

LogicalResult FIRRTLLowering::visitExpr(NotPrimOp op) {
  auto operand = getLoweredValue(op.input());
  if (!operand)
    return failure();
  // ~x  ---> x ^ 0xFF
  auto allOnes = getOrCreateIntConstant(
      APInt::getAllOnesValue(operand.getType().getIntOrFloatBitWidth()));
  return setLoweringTo<comb::XorOp>(op, operand, allOnes);
}

LogicalResult FIRRTLLowering::visitExpr(NegPrimOp op) {
  // FIRRTL negate always adds a bit.
  // -x ---> 0-sext(x) or 0-zext(x)
  auto operand = getLoweredAndExtendedValue(op.input(), op.getType());
  if (!operand)
    return failure();

  auto resultType = lowerType(op.getType());

  auto zero = getOrCreateIntConstant(resultType.getIntOrFloatBitWidth(), 0);
  return setLoweringTo<comb::SubOp>(op, zero, operand);
}

// Pad is a noop or extension operation.
LogicalResult FIRRTLLowering::visitExpr(PadPrimOp op) {
  auto operand = getLoweredAndExtendedValue(op.input(), op.getType());
  if (!operand)
    return failure();
  return setLowering(op, operand);
}

LogicalResult FIRRTLLowering::visitExpr(XorRPrimOp op) {
  auto operand = getLoweredValue(op.input());
  if (!operand) {
    return handleZeroBit(op.input(), [&]() {
      return setLowering(op, getOrCreateIntConstant(1, 0));
    });
    return failure();
  }

  return setLoweringTo<comb::ParityOp>(op, builder.getIntegerType(1), operand);
}

LogicalResult FIRRTLLowering::visitExpr(AndRPrimOp op) {
  auto operand = getLoweredValue(op.input());
  if (!operand) {
    return handleZeroBit(op.input(), [&]() {
      return setLowering(op, getOrCreateIntConstant(1, 1));
    });
  }

  // Lower AndR to == -1
  return setLoweringTo<comb::ICmpOp>(
      op, ICmpPredicate::eq, operand,
      getOrCreateIntConstant(
          APInt::getAllOnesValue(operand.getType().getIntOrFloatBitWidth())));
}

LogicalResult FIRRTLLowering::visitExpr(OrRPrimOp op) {
  auto operand = getLoweredValue(op.input());
  if (!operand) {
    return handleZeroBit(op.input(), [&]() {
      return setLowering(op, getOrCreateIntConstant(1, 0));
    });
    return failure();
  }

  // Lower OrR to != 0
  return setLoweringTo<comb::ICmpOp>(
      op, ICmpPredicate::ne, operand,
      getOrCreateIntConstant(operand.getType().getIntOrFloatBitWidth(), 0));
}

//===----------------------------------------------------------------------===//
// Binary Operations
//===----------------------------------------------------------------------===//

template <typename ResultOpType>
LogicalResult FIRRTLLowering::lowerBinOpToVariadic(Operation *op) {
  auto resultType = op->getResult(0).getType();
  auto lhs = getLoweredAndExtendedValue(op->getOperand(0), resultType);
  auto rhs = getLoweredAndExtendedValue(op->getOperand(1), resultType);
  if (!lhs || !rhs)
    return failure();

  return setLoweringTo<ResultOpType>(op, lhs, rhs);
}

/// lowerBinOp extends each operand to the destination type, then performs the
/// specified binary operator.
template <typename ResultUnsignedOpType, typename ResultSignedOpType>
LogicalResult FIRRTLLowering::lowerBinOp(Operation *op) {
  // Extend the two operands to match the destination type.
  auto resultType = op->getResult(0).getType();
  auto lhs = getLoweredAndExtendedValue(op->getOperand(0), resultType);
  auto rhs = getLoweredAndExtendedValue(op->getOperand(1), resultType);
  if (!lhs || !rhs)
    return failure();

  // Emit the result operation.
  if (resultType.cast<IntType>().isSigned())
    return setLoweringTo<ResultSignedOpType>(op, lhs, rhs);
  return setLoweringTo<ResultUnsignedOpType>(op, lhs, rhs);
}

/// lowerCmpOp extends each operand to the longest type, then performs the
/// specified binary operator.
LogicalResult FIRRTLLowering::lowerCmpOp(Operation *op, ICmpPredicate signedOp,
                                         ICmpPredicate unsignedOp) {
  // Extend the two operands to match the longest type.
  auto lhsIntType = op->getOperand(0).getType().cast<IntType>();
  auto rhsIntType = op->getOperand(1).getType().cast<IntType>();
  if (!lhsIntType.hasWidth() || !rhsIntType.hasWidth())
    return failure();

  auto cmpType = getWidestIntType(lhsIntType, rhsIntType);
  if (cmpType.getWidth() == 0) // Handle 0-width inputs by promoting to 1 bit.
    cmpType = UIntType::get(builder.getContext(), 1);
  auto lhs = getLoweredAndExtendedValue(op->getOperand(0), cmpType);
  auto rhs = getLoweredAndExtendedValue(op->getOperand(1), cmpType);
  if (!lhs || !rhs)
    return failure();

  // Emit the result operation.
  Type resultType = builder.getIntegerType(1);
  return setLoweringTo<comb::ICmpOp>(
      op, resultType, lhsIntType.isSigned() ? signedOp : unsignedOp, lhs, rhs);
}

/// Lower a divide or dynamic shift, where the operation has to be performed in
/// the widest type of the result and two inputs then truncated down.
template <typename SignedOp, typename UnsignedOp>
LogicalResult FIRRTLLowering::lowerDivLikeOp(Operation *op) {
  // rtl has equal types for these, firrtl doesn't.  The type of the firrtl
  // RHS may be wider than the LHS, and we cannot truncate off the high bits
  // (because an overlarge amount is supposed to shift in sign or zero bits).
  auto opType = op->getResult(0).getType().cast<IntType>();
  if (opType.getWidth() == 0)
    return setLowering(op->getResult(0), Value());

  auto resultType = getWidestIntType(opType, op->getOperand(1).getType());
  resultType = getWidestIntType(resultType, op->getOperand(0).getType());
  auto lhs = getLoweredAndExtendedValue(op->getOperand(0), resultType);
  auto rhs = getLoweredAndExtendedValue(op->getOperand(1), resultType);
  if (!lhs || !rhs)
    return failure();

  Value result;
  if (opType.isSigned())
    result = builder.createOrFold<SignedOp>(lhs, rhs);
  else
    result = builder.createOrFold<UnsignedOp>(lhs, rhs);

  if (resultType == opType)
    return setLowering(op->getResult(0), result);
  return setLoweringTo<comb::ExtractOp>(op, lowerType(opType), result, 0);
}

LogicalResult FIRRTLLowering::visitExpr(CatPrimOp op) {
  auto lhs = getLoweredValue(op.lhs());
  auto rhs = getLoweredValue(op.rhs());
  if (!lhs) {
    return handleZeroBit(op.lhs(), [&]() {
      if (rhs) // cat(0bit, x) --> x
        return setLowering(op, rhs);
      // cat(0bit, 0bit) --> 0bit
      return handleZeroBit(op.rhs(),
                           [&]() { return setLowering(op, Value()); });
    });
  }

  if (!rhs) // cat(x, 0bit) --> x
    return handleZeroBit(op.rhs(), [&]() { return setLowering(op, lhs); });

  return setLoweringTo<comb::ConcatOp>(op, lhs, rhs);
}

LogicalResult FIRRTLLowering::visitExpr(RemPrimOp op) {
  // FIRRTL has the width of (a % b) = Min(W(a), W(b)), but the operation is
  // done at max(W(a), W(b))) so we need to extend one operand, then truncate
  // the result.
  auto lhsFirTy = op.lhs().getType().dyn_cast<IntType>();
  auto rhsFirTy = op.rhs().getType().dyn_cast<IntType>();
  if (!lhsFirTy || !rhsFirTy || !lhsFirTy.hasWidth() || !rhsFirTy.hasWidth())
    return failure();
  auto opType = getWidestIntType(lhsFirTy, rhsFirTy);
  auto lhs = getLoweredAndExtendedValue(op.lhs(), opType);
  auto rhs = getLoweredAndExtendedValue(op.rhs(), opType);
  if (!lhs || !rhs)
    return failure();

  auto resultFirType = op.getType().cast<IntType>();
  if (!resultFirType.hasWidth())
    return failure();
  auto destWidth = unsigned(resultFirType.getWidthOrSentinel());
  if (destWidth == 0)
    return setLowering(op, Value());

  Value modInst;
  if (resultFirType.isUnsigned()) {
    modInst = builder.createOrFold<comb::ModUOp>(lhs, rhs);
  } else {
    modInst = builder.createOrFold<comb::ModSOp>(lhs, rhs);
  }

  auto resultType = builder.getIntegerType(destWidth);
  return setLoweringTo<comb::ExtractOp>(op, resultType, modInst, 0);
}

//===----------------------------------------------------------------------===//
// Other Operations
//===----------------------------------------------------------------------===//

LogicalResult FIRRTLLowering::visitExpr(BitsPrimOp op) {
  auto input = getLoweredValue(op.input());
  if (!input)
    return failure();

  Type resultType = builder.getIntegerType(op.hi() - op.lo() + 1);
  return setLoweringTo<comb::ExtractOp>(op, resultType, input, op.lo());
}

LogicalResult FIRRTLLowering::visitExpr(InvalidValuePrimOp op) {
  auto resultTy = lowerType(op.getType());
  if (!resultTy)
    return failure();

  // Values of analog type always need to be lowered to something with inout
  // type.  We do that by lowering to a wire and return that.  As with the
  // SFC, we do not connect anything to this, because it is bidirectional.
  if (op.getType().isa<AnalogType>())
    return setLoweringTo<sv::WireOp>(op, resultTy, ".invalid_analog");

  // We lower invalid to 0.  TODO: the FIRRTL spec mentions something about
  // lowering it to a random value, we should see if this is what we need to
  // do.
  if (auto intType = resultTy.dyn_cast<IntegerType>()) {
    if (intType.getWidth() == 0) // Let the caller handle zero width values.
      return failure();
    return setLowering(
        op, getOrCreateIntConstant(resultTy.getIntOrFloatBitWidth(), 0));
  }

  // Invalid for bundles isn't supported.
  op.emitOpError("unsupported type");
  return failure();
}

LogicalResult FIRRTLLowering::visitExpr(HeadPrimOp op) {
  auto input = getLoweredValue(op.input());
  if (!input)
    return failure();
  auto inWidth = input.getType().cast<IntegerType>().getWidth();
  if (op.amount() == 0)
    return setLowering(op, Value());
  Type resultType = builder.getIntegerType(op.amount());
  return setLoweringTo<comb::ExtractOp>(op, resultType, input,
                                        inWidth - op.amount());
}

LogicalResult FIRRTLLowering::visitExpr(ShlPrimOp op) {
  auto input = getLoweredValue(op.input());
  if (!input) {
    return handleZeroBit(op.input(), [&]() {
      if (op.amount() == 0)
        return failure();
      return setLowering(op, getOrCreateIntConstant(op.amount(), 0));
    });
  }

  // Handle the degenerate case.
  if (op.amount() == 0)
    return setLowering(op, input);

  auto zero = getOrCreateIntConstant(op.amount(), 0);
  return setLoweringTo<comb::ConcatOp>(op, input, zero);
}

LogicalResult FIRRTLLowering::visitExpr(ShrPrimOp op) {
  auto input = getLoweredValue(op.input());
  if (!input)
    return failure();

  // Handle the special degenerate cases.
  auto inWidth = input.getType().cast<IntegerType>().getWidth();
  auto shiftAmount = op.amount();
  if (shiftAmount == inWidth) {
    // Unsigned shift by full width returns a single-bit zero.
    if (op.input().getType().cast<IntType>().isUnsigned())
      return setLowering(op, getOrCreateIntConstant(1, 0));

    // Signed shift by full width is equivalent to extracting the sign bit.
    --shiftAmount;
  }

  Type resultType = builder.getIntegerType(inWidth - shiftAmount);
  return setLoweringTo<comb::ExtractOp>(op, resultType, input, shiftAmount);
}

LogicalResult FIRRTLLowering::visitExpr(TailPrimOp op) {
  auto input = getLoweredValue(op.input());
  if (!input)
    return failure();

  auto inWidth = input.getType().cast<IntegerType>().getWidth();
  if (inWidth == op.amount())
    return setLowering(op, Value());
  Type resultType = builder.getIntegerType(inWidth - op.amount());
  return setLoweringTo<comb::ExtractOp>(op, resultType, input, 0);
}

LogicalResult FIRRTLLowering::visitExpr(MuxPrimOp op) {
  auto cond = getLoweredValue(op.sel());
  auto ifTrue = getLoweredAndExtendedValue(op.high(), op.getType());
  auto ifFalse = getLoweredAndExtendedValue(op.low(), op.getType());
  if (!cond || !ifTrue || !ifFalse)
    return failure();

  return setLoweringTo<comb::MuxOp>(op, ifTrue.getType(), cond, ifTrue,
                                    ifFalse);
}

//===----------------------------------------------------------------------===//
// Statements
//===----------------------------------------------------------------------===//

LogicalResult FIRRTLLowering::visitStmt(SkipOp op) {
  // Nothing!  We could emit an comment as a verbatim op if there were a
  // reason to.
  return success();
}

LogicalResult FIRRTLLowering::visitStmt(ConnectOp op) {
  auto dest = op.dest();
  // The source can be a smaller integer, extend it as appropriate if so.
  auto destType = dest.getType().cast<FIRRTLType>().getPassiveType();
  auto srcVal = getLoweredAndExtendedValue(op.src(), destType);
  if (!srcVal)
    return handleZeroBit(op.src(), []() { return success(); });

  auto destVal = getPossiblyInoutLoweredValue(dest);
  if (!destVal)
    return failure();

  if (!destVal.getType().isa<rtl::InOutType>())
    return op.emitError("destination isn't an inout type");

  // If this is an assignment to a register, then the connect implicitly
  // happens under the clock that gates the register.
  if (auto regOp = dyn_cast_or_null<RegOp>(dest.getDefiningOp())) {
    Value clockVal = getLoweredValue(regOp.clockVal());
    if (!clockVal)
      return failure();

    addToAlwaysFFBlock(sv::EventControl::AtPosEdge, clockVal, [&]() {
      builder.create<sv::PAssignOp>(destVal, srcVal);
    });
    return success();
  }

  // If this is an assignment to a RegReset, then the connect implicitly
  // happens under the clock and reset that gate the register.
  if (auto regResetOp = dyn_cast_or_null<RegResetOp>(dest.getDefiningOp())) {
    Value clockVal = getLoweredValue(regResetOp.clockVal());
    Value resetSignal = getLoweredValue(regResetOp.resetSignal());
    if (!clockVal || !resetSignal)
      return failure();

    addToAlwaysFFBlock(sv::EventControl::AtPosEdge, clockVal,
                       regResetOp.resetSignal().getType().isa<AsyncResetType>()
                           ? ::ResetType::AsyncReset
                           : ::ResetType::SyncReset,
                       sv::EventControl::AtPosEdge, resetSignal, [&]() {
                         builder.create<sv::PAssignOp>(destVal, srcVal);
                       });
    return success();
  }

  builder.create<sv::ConnectOp>(destVal, srcVal);
  return success();
}

// This will have to handle struct connects at some point.
LogicalResult FIRRTLLowering::visitStmt(PartialConnectOp op) {
  auto dest = op.dest();
  // The source can be a different size integer, adjust it as appropriate if
  // so.
  auto destType = dest.getType().cast<FIRRTLType>().getPassiveType();
  auto srcVal = getLoweredAndExtOrTruncValue(op.src(), destType);
  if (!srcVal)
    return success(isZeroBitFIRRTLType(op.src().getType()) ||
                   isZeroBitFIRRTLType(destType));

  auto destVal = getPossiblyInoutLoweredValue(dest);
  if (!destVal)
    return failure();

  if (!destVal.getType().isa<rtl::InOutType>())
    return op.emitError("destination isn't an inout type");

  // If this is an assignment to a register, then the connect implicitly
  // happens under the clock that gates the register.
  if (auto regOp = dyn_cast_or_null<RegOp>(dest.getDefiningOp())) {
    Value clockVal = getLoweredValue(regOp.clockVal());
    if (!clockVal)
      return failure();

    addToAlwaysFFBlock(sv::EventControl::AtPosEdge, clockVal, [&]() {
      builder.create<sv::PAssignOp>(destVal, srcVal);
    });
    return success();
  }

  // If this is an assignment to a RegReset, then the connect implicitly
  // happens under the clock and reset that gate the register.
  if (auto regResetOp = dyn_cast_or_null<RegResetOp>(dest.getDefiningOp())) {
    Value clockVal = getLoweredValue(regResetOp.clockVal());
    Value resetSignal = getLoweredValue(regResetOp.resetSignal());
    if (!clockVal || !resetSignal)
      return failure();

    auto resetStyle = regResetOp.resetSignal().getType().isa<AsyncResetType>()
                          ? ::ResetType::AsyncReset
                          : ::ResetType::SyncReset;
    addToAlwaysFFBlock(sv::EventControl::AtPosEdge, clockVal, resetStyle,
                       sv::EventControl::AtPosEdge, resetSignal, [&]() {
                         builder.create<sv::PAssignOp>(destVal, srcVal);
                       });
    return success();
  }

  builder.create<sv::ConnectOp>(destVal, srcVal);
  return success();
}

// Printf is a macro op that lowers to an sv.ifdef.procedural, an sv.if,
// and an sv.fwrite all nested together.
LogicalResult FIRRTLLowering::visitStmt(PrintFOp op) {
  auto clock = getLoweredValue(op.clock());
  auto cond = getLoweredValue(op.cond());
  if (!clock || !cond)
    return failure();

  SmallVector<Value, 4> operands;
  operands.reserve(op.operands().size());
  for (auto operand : op.operands()) {
    operands.push_back(getLoweredValue(operand));
    if (!operands.back()) {
      // If this is a zero bit operand, just pass a one bit zero.
      if (!isZeroBitFIRRTLType(operand.getType()))
        return failure();
      operands.back() = getOrCreateIntConstant(1, 0);
    }
  }

  addToAlwaysBlock(clock, [&]() {
    // Emit an "#ifndef SYNTHESIS" guard into the always block.
    addToIfDefProceduralBlock("SYNTHESIS", std::function<void()>(), [&]() {
      circuitState.used_PRINTF_COND = true;

      // Emit an "sv.if '`PRINTF_COND_ & cond' into the #ifndef.
      Value ifCond =
          builder.create<sv::VerbatimExprOp>(cond.getType(), "`PRINTF_COND_");
      ifCond = builder.createOrFold<comb::AndOp>(ifCond, cond);

      addIfProceduralBlock(ifCond, [&]() {
        // Emit the sv.fwrite.
        builder.create<sv::FWriteOp>(op.formatString(), operands);
      });
    });
  });

  return success();
}

// Stop lowers into a nested series of behavioral statements plus $fatal or
// $finish.
LogicalResult FIRRTLLowering::visitStmt(StopOp op) {
  auto clock = getLoweredValue(op.clock());
  auto cond = getLoweredValue(op.cond());
  if (!clock || !cond)
    return failure();

  // Emit this into an "sv.always posedge" body.
  addToAlwaysBlock(clock, [&]() {
    // Emit an "#ifndef SYNTHESIS" guard into the always block.
    addToIfDefProceduralBlock("SYNTHESIS", std::function<void()>(), [&]() {
      circuitState.used_STOP_COND = true;

      // Emit an "sv.if '`STOP_COND_ & cond' into the #ifndef.
      Value ifCond =
          builder.create<sv::VerbatimExprOp>(cond.getType(), "`STOP_COND_");
      ifCond = builder.createOrFold<comb::AndOp>(ifCond, cond);
      addIfProceduralBlock(ifCond, [&]() {
        // Emit the sv.fatal or sv.finish.
        if (op.exitCode())
          builder.create<sv::FatalOp>();
        else
          builder.create<sv::FinishOp>();
      });
    });
  });

  return success();
}

/// Template for lowering verification statements from type A to
/// type B.
///
/// For example, lowering the "foo" op to the "bar" op would start
/// with:
///
///     foo(clock, condition, enable, "message")
///
/// This becomes a Verilog clocking block with the "bar" op guarded
/// by an if enable:
///
///     always @(posedge clock) begin
///       if (enable) begin
///         bar(condition);
///       end
///     end
template <typename AOpTy, typename BOpTy>
LogicalResult FIRRTLLowering::lowerVerificationStatement(AOpTy op) {
  auto clock = getLoweredValue(op.clock());
  auto enable = getLoweredValue(op.enable());
  auto predicate = getLoweredValue(op.predicate());
  if (!clock || !enable || !predicate)
    return failure();

  addToAlwaysBlock(clock, [&]() {
    addIfProceduralBlock(enable, [&]() {
      // Create BOpTy inside the always/if.
      builder.create<BOpTy>(predicate);
    });
  });

  return success();
}

// Lower an assert to SystemVerilog.
LogicalResult FIRRTLLowering::visitStmt(AssertOp op) {
  return lowerVerificationStatement<AssertOp, sv::AssertOp>(op);
}

// Lower an assume to SystemVerilog.
LogicalResult FIRRTLLowering::visitStmt(AssumeOp op) {
  return lowerVerificationStatement<AssumeOp, sv::AssumeOp>(op);
}

// Lower a cover to SystemVerilog.
LogicalResult FIRRTLLowering::visitStmt(CoverOp op) {
  return lowerVerificationStatement<CoverOp, sv::CoverOp>(op);
}

LogicalResult FIRRTLLowering::visitStmt(AttachOp op) {
  // Don't emit anything for a zero or one operand attach.
  if (op.operands().size() < 2)
    return success();

  SmallVector<Value, 4> inoutValues;
  for (auto v : op.operands()) {
    inoutValues.push_back(getPossiblyInoutLoweredValue(v));
    if (!inoutValues.back()) {
      // Ignore zero bit values.
      if (!isZeroBitFIRRTLType(v.getType()))
        return failure();
      inoutValues.pop_back();
      continue;
    }

    if (!inoutValues.back().getType().isa<rtl::InOutType>())
      return op.emitError("operand isn't an inout type");
  }

  if (inoutValues.size() < 2)
    return success();

  addToIfDefBlock(
      "SYNTHESIS",
      // If we're doing synthesis, we emit an all-pairs assign complex.
      [&]() {
        SmallVector<Value, 4> values;
        for (size_t i = 0, e = inoutValues.size(); i != e; ++i)
          values.push_back(
              builder.createOrFold<sv::ReadInOutOp>(inoutValues[i]));

        for (size_t i1 = 0, e = inoutValues.size(); i1 != e; ++i1) {
          for (size_t i2 = 0; i2 != e; ++i2)
            if (i1 != i2)
              builder.create<sv::ConnectOp>(inoutValues[i1], values[i2]);
        }
      },
      // In the non-synthesis case, we emit a SystemVerilog alias statement.
      [&]() {
        builder.create<sv::IfDefOp>(
            "verilator",
            [&]() {
              builder.create<sv::VerbatimOp>(
                  "`error \"Verilator does not support alias and thus cannot "
                  "arbitrarily connect bidirectional wires and ports\"");
            },
            [&]() { builder.create<sv::AliasOp>(inoutValues); });
      });

  return success();
}<|MERGE_RESOLUTION|>--- conflicted
+++ resolved
@@ -788,20 +788,13 @@
     // We lower zero width inout and outputs to a wire that isn't connected to
     // anything outside the module.  Inputs are lowered to zero.
     if (isZeroWidth && port.isInput()) {
-<<<<<<< HEAD
-      auto newArg = bodyBuilder.create<WireOp>(FlipType::get(port.type),
+      auto newArg = bodyBuilder.create<WireOp>(port.type,
                                                "." + port.getName().str() +
                                                    ".0width_input");
       newArg->setAttr(SymbolTable::getVisibilityAttrName(),
                       bodyBuilder.getStringAttr("private"));
 
-      auto newArgTmp = bodyBuilder.create<AsPassivePrimOp>(newArg);
-      oldArg.replaceAllUsesWith(newArgTmp);
-=======
-      Value newArg = bodyBuilder.create<WireOp>(
-          port.type, "." + port.getName().str() + ".0width_input");
       oldArg.replaceAllUsesWith(newArg);
->>>>>>> 57503353
       continue;
     }
 
@@ -815,15 +808,10 @@
 
     // Outputs need a temporary wire so they can be connect'd to, which we
     // then return.
-<<<<<<< HEAD
     auto newArg = bodyBuilder.create<WireOp>(
-        port.type, "." + port.getName().str() + ".output");
+        FlipType::get(port.type), "." + port.getName().str() + ".output");
     newArg->setAttr(SymbolTable::getVisibilityAttrName(),
                     bodyBuilder.getStringAttr("private"));
-=======
-    Value newArg = bodyBuilder.create<WireOp>(
-        FlipType::get(port.type), "." + port.getName().str() + ".output");
->>>>>>> 57503353
     // Switch all uses of the old operands to the new ones.
     oldArg.replaceAllUsesWith(newArg);
 
