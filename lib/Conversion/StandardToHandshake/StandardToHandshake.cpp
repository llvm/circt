//===- StandardToHandshake.cpp - Convert standard MLIR into dataflow IR ---===//
//
// Copyright 2019 The CIRCT Authors.
//
// Part of the LLVM Project, under the Apache License v2.0 with LLVM Exceptions.
// See https://llvm.org/LICENSE.txt for license information.
// SPDX-License-Identifier: Apache-2.0 WITH LLVM-exception
// =============================================================================

#include "circt/Conversion/StandardToHandshake/StandardToHandshake.h"
#include "circt/Dialect/Handshake/HandshakeOps.h"
#include "circt/Dialect/StaticLogic/StaticLogic.h"
<<<<<<< HEAD
#include "mlir/Analysis/AffineAnalysis.h"
#include "mlir/Analysis/AffineStructures.h"
#include "mlir/Dialect/Affine/IR/AffineOps.h"
=======
>>>>>>> 3842d113
#include "mlir/Dialect/StandardOps/IR/Ops.h"
#include "mlir/IR/Builders.h"
#include "mlir/IR/Function.h"
#include "mlir/IR/OpImplementation.h"
#include "mlir/IR/PatternMatch.h"
#include "mlir/IR/Types.h"
#include "mlir/IR/Value.h"
#include "mlir/Pass/Pass.h"
#include "mlir/Transforms/DialectConversion.h"
#include "mlir/Transforms/Passes.h"
#include "mlir/Transforms/Utils.h"
#include <fstream>
#include <iostream>
#include <map>

using namespace mlir;
using namespace circt;
using namespace circt::handshake;
using namespace std;

typedef DenseMap<Block *, vector<Value>> BlockValues;
typedef DenseMap<Block *, vector<Operation *>> BlockOps;

/// Remove basic blocks inside the given FuncOp. This allows the result to be
/// a valid graph region, since multi-basic block regions are not allowed to
/// be graph regions currently.
void removeBasicBlocks(handshake::FuncOp funcOp) {
  auto &entryBlock = funcOp.getBody().front().getOperations();

  // Erase all TerminatorOp, and move ReturnOp to the end of entry block.
  for (auto &block : funcOp) {
    Operation &termOp = block.back();
    if (isa<handshake::TerminatorOp>(termOp))
      termOp.erase();
    else if (isa<handshake::ReturnOp>(termOp))
      entryBlock.splice(entryBlock.end(), block.getOperations(), termOp);
  }

  // Move all operations to entry block and erase other blocks.
  for (auto &block : llvm::make_early_inc_range(llvm::drop_begin(funcOp, 1))) {
    entryBlock.splice(--entryBlock.end(), block.getOperations());
  }
  for (auto &block : llvm::make_early_inc_range(llvm::drop_begin(funcOp, 1))) {
    block.clear();
    block.dropAllDefinedValueUses();
    for (int i = 0; i < block.getNumArguments(); i++) {
      block.eraseArgument(i);
    }
    block.erase();
  }
}

template <typename FuncOp>
void dotPrint(FuncOp f, string name) {
  // Prints DOT representation of the dataflow graph, used for debugging
  DenseMap<Block *, unsigned> blockIDs;
  DenseMap<Operation *, unsigned> opIDs;
  unsigned i = 0;
  unsigned j = 0;

  for (Block &block : f) {
    blockIDs[&block] = i++;
    for (Operation &op : block)
      opIDs[&op] = j++;
  }

  std::ofstream outfile;

  outfile.open(name + ".dot");

  outfile << "Digraph G {\n\tsplines=spline;\n";

  for (Block &block : f) {
    outfile << "\tsubgraph cluster_" + to_string(blockIDs[&block]) + " {\n";
    outfile << "\tcolor = \"darkgreen\";\n";
    outfile << "\t\tlabel = \" block " + to_string(blockIDs[&block]) + "\";\n";

    for (Operation &op : block) {
      outfile << "\t\t";
      outfile << "\"" + op.getName().getStringRef().str() + "_" +
                     to_string(opIDs[&op]) + "\"";
      outfile << "\n";
    }

    for (Operation &op : block) {
      if (op.getNumResults() > 0) {
        for (auto result : op.getResults()) {
          for (auto &u : result.getUses()) {
            Operation *useOp = u.getOwner();
            if (useOp->getBlock() == &block) {
              outfile << "\t\t";
              outfile << "\"" + op.getName().getStringRef().str() + "_" +
                             to_string(opIDs[&op]) + "\"";
              outfile << " -> ";
              outfile << "\"" + useOp->getName().getStringRef().str() + "_" +
                             to_string(opIDs[useOp]) + "\"";
              outfile << "\n";
            }
          }
        }
      }
    }

    outfile << "\t}\n";

    for (Operation &op : block) {
      if (op.getNumResults() > 0) {
        for (auto result : op.getResults()) {
          for (auto &u : result.getUses()) {
            Operation *useOp = u.getOwner();
            if (useOp->getBlock() != &block) {
              outfile << "\t\t";
              outfile << "\"" + op.getName().getStringRef().str() + "_" +
                             to_string(opIDs[&op]) + "\"";
              outfile << " -> ";
              outfile << "\"" + useOp->getName().getStringRef().str() + "_" +
                             to_string(opIDs[useOp]) + "\"";
              outfile << " [minlen = 3]\n";
            }
          }
        }
      }
    }
  }

  outfile << "\t}\n";
  outfile.close();
}

void setControlOnlyPath(handshake::FuncOp f,
                        ConversionPatternRewriter &rewriter) {
  // Creates start and end points of the control-only path

  // Temporary start node (removed in later steps) in entry block
  Block *entryBlock = &f.front();
  rewriter.setInsertionPointToStart(entryBlock);
  Operation *startOp = rewriter.create<StartOp>(entryBlock->front().getLoc());

  // Replace original return ops with new returns with additional control input
  for (Block &block : f) {
    Operation *termOp = block.getTerminator();
    if (isa<mlir::ReturnOp>(termOp)) {

      rewriter.setInsertionPoint(termOp);

      // Remove operands from old return op and add them to new op
      SmallVector<Value, 8> operands(termOp->getOperands());
      for (int i = 0, e = termOp->getNumOperands(); i < e; ++i)
        termOp->eraseOperand(0);
      assert(termOp->getNumOperands() == 0);
      operands.push_back(startOp->getResult(0));
      rewriter.replaceOpWithNewOp<handshake::ReturnOp>(termOp, operands);
    }
  }
}

BlockValues getBlockUses(handshake::FuncOp f) {
  // Returns map of values used in block but defined outside of block
  // For liveness analysis
  BlockValues uses;

  for (Block &block : f) {

    // Operands of operations in b which do not originate from operations or
    // arguments of b
    for (Operation &op : block) {
      for (int i = 0, e = op.getNumOperands(); i < e; ++i) {

        Block *operandBlock;

        if (op.getOperand(i).getKind() == Value::Kind::BlockArgument) {
          // Operand is block argument, get its owner block
          operandBlock = op.getOperand(i).cast<BlockArgument>().getOwner();
        } else {
          // Operand comes from operation, get the block of its defining op
          auto *operand = op.getOperand(i).getDefiningOp();
          assert(operand != NULL);
          operandBlock = operand->getBlock();
        }

        // If operand defined in some other block, add to uses
        if (operandBlock != &block)
          // Add only unique uses
          if (std::find(uses[&block].begin(), uses[&block].end(),
                        op.getOperand(i)) == uses[&block].end())
            uses[&block].push_back(op.getOperand(i));
      }
    }
  }
  return uses;
}

BlockValues getBlockDefs(handshake::FuncOp f) {
  // Returns map of values defined in each block
  // For liveness analysis
  BlockValues defs;

  for (Block &block : f) {

    // Values produced by operations in b
    for (Operation &op : block) {
      if (op.getNumResults() > 0) {
        for (auto result : op.getResults())
          defs[&block].push_back(result);
      }
    }

    // Argument values of b
    for (auto &arg : block.getArguments())
      defs[&block].push_back(arg);
  }

  return defs;
}

vector<Value> vectorUnion(vector<Value> v1, vector<Value> v2) {
  // Returns v1 U v2
  // Assumes unique values in v1

  for (int i = 0, e = v2.size(); i < e; ++i) {
    Value val = v2[i];
    if (std::find(v1.begin(), v1.end(), val) == v1.end())
      v1.push_back(val);
  }
  return v1;
}

vector<Value> vectorDiff(vector<Value> v1, vector<Value> v2) {
  // Returns v1 - v2
  vector<Value> d;

  for (int i = 0, e = v1.size(); i < e; ++i) {
    Value val = v1[i];
    if (std::find(v2.begin(), v2.end(), val) == v2.end())
      d.push_back(val);
  }
  return d;
}

BlockValues livenessAnalysis(handshake::FuncOp f) {
  // Liveness analysis algorithm adapted from:
  // https://suif.stanford.edu/~courses/cs243/lectures/l2.pdf
  // See slide 19 (Liveness: Iterative Algorithm)

  // blockUses: values used in block but not defined in block
  BlockValues blockUses = getBlockUses(f);

  // blockDefs: values defined in block
  BlockValues blockDefs = getBlockDefs(f);

  BlockValues blockLiveIns;

  bool change = true;
  // Iterate while there are any changes to any of the livein sets
  while (change) {
    change = false;

    // liveOuts(b): all liveins of all successors of b
    // liveOuts(b) = U (blockLiveIns(s)) forall successors s of b
    for (Block &block : f) {
      vector<Value> liveOuts;
      for (int i = 0, e = block.getNumSuccessors(); i < e; ++i) {
        Block *succ = block.getSuccessor(i);
        liveOuts = vectorUnion(liveOuts, blockLiveIns[succ]);
      }

      // diff(b):  liveouts of b which are not defined in b
      // diff(b) = liveOuts(b) - blockDefs(b)
      vector<Value> diff = vectorDiff(liveOuts, blockDefs[&block]);

      // liveIns(b) = blockUses(b) U diff(b)
      vector<Value> tmpLiveIns = vectorUnion(blockUses[&block], diff);

      // Update blockLiveIns if new liveins found
      if (tmpLiveIns.size() > blockLiveIns[&block].size()) {
        blockLiveIns[&block] = tmpLiveIns;
        change = true;
      }
    }
  }

  return blockLiveIns;
}

unsigned getBlockPredecessorCount(Block *block) {
  // Returns number of block predecessors
  auto predecessors = block->getPredecessors();
  return std::distance(predecessors.begin(), predecessors.end());
}

// Insert appropriate type of Merge CMerge for control-only path,
// Merge for single-successor blocks, Mux otherwise
Operation *insertMerge(Block *block, Value val,
                       ConversionPatternRewriter &rewriter) {
  unsigned numPredecessors = getBlockPredecessorCount(block);

  // Control-only path originates from StartOp
  if (val.getKind() != Value::Kind::BlockArgument) {
    if (isa<StartOp>(val.getDefiningOp())) {
      return rewriter.create<handshake::ControlMergeOp>(block->front().getLoc(),
                                                        val, numPredecessors);
    }
  }

  // If there are no block predecessors (i.e., entry block), function argument
  // is set as single operand
  if (numPredecessors <= 1)
    return rewriter.create<handshake::MergeOp>(block->front().getLoc(), val, 1);

  return rewriter.create<handshake::MuxOp>(block->front().getLoc(), val,
                                           numPredecessors);
}

// Adds Merge for every live-in and block argument
// Returns DenseMap of all inserted operations
BlockOps insertMergeOps(handshake::FuncOp f, BlockValues blockLiveIns,
                        ConversionPatternRewriter &rewriter) {
  BlockOps blockMerges;

  for (Block &block : f) {
    // Live-ins identified by liveness analysis
    rewriter.setInsertionPointToStart(&block);

    for (auto &val : blockLiveIns[&block]) {
      Operation *newOp = insertMerge(&block, val, rewriter);
      blockMerges[&block].push_back(newOp);
    }

    // Block arguments are not in livein list as they are defined inside the
    // block
    for (auto &arg : block.getArguments()) {
      Operation *newOp = insertMerge(&block, arg, rewriter);
      blockMerges[&block].push_back(newOp);
    }
  }

  return blockMerges;
}

// Check if block contains operation which produces val
bool blockHasSrcOp(Value val, Block *block) {
  // Arguments do not have an operation producer
  if (val.getKind() == Value::Kind::BlockArgument)
    return false;

  auto *op = val.getDefiningOp();
  assert(op != NULL);

  return (op->getBlock() == block);
}

// Get value from predBlock which will be set as operand of op (merge)
Value getMergeOperand(Operation *op, Block *predBlock, BlockOps blockMerges) {
  // Helper value (defining value of merge) to identify Merges which propagate
  // the same defining value
  Value srcVal = op->getOperand(0);

  Block *block = op->getBlock();

  // Value comes from predecessor block (i.e., not an argument of this block)
  if (std::find(block->getArguments().begin(), block->getArguments().end(),
                srcVal) == block->getArguments().end()) {
    // Value is not defined by operation in predBlock
    if (!blockHasSrcOp(srcVal, predBlock)) {
      // Find the corresponding Merge
      for (Operation *predOp : blockMerges[predBlock])
        if (predOp->getOperand(0) == srcVal)
          return predOp->getResult(0);
    } else
      return srcVal;
  }

  // Value is argument of this block
  // Operand of terminator in predecessor block should be input to Merge
  else {
    unsigned index = srcVal.cast<BlockArgument>().getArgNumber();
    Operation *termOp = predBlock->getTerminator();
    if (mlir::CondBranchOp br = dyn_cast<mlir::CondBranchOp>(termOp)) {
      if (block == br.getTrueDest())
        return br.getTrueOperand(index);
      else {
        assert(block == br.getFalseDest());
        return br.getFalseOperand(index);
      }
    } else if (isa<mlir::BranchOp>(termOp))
      return termOp->getOperand(index);
  }
  return nullptr;
}

void removeBlockOperands(handshake::FuncOp f) {
  // Remove all block arguments, they are no longer used
  // eraseArguments also removes corresponding branch operands
  for (Block &block : f) {
    if (!block.isEntryBlock()) {
      int x = block.getNumArguments() - 1;
      for (int i = x; i >= 0; --i)
        block.eraseArgument(i);
    }
  }
}

Operation *getControlMerge(Block *block) {
  // Returns CMerge of block
  for (Operation &op : *block) {
    if (isa<ControlMergeOp>(op)) {
      return &op;
    }
  }
  return nullptr;
}

Operation *getStartOp(Block *block) {
  // Returns CMerge of block
  for (Operation &op : *block) {
    if (isa<StartOp>(op)) {
      return &op;
    }
  }
  return nullptr;
}

void reconnectMergeOps(handshake::FuncOp f, BlockOps blockMerges) {
  // All merge operands are initially set to original (defining) value
  // We here replace defining value with appropriate value from predecessor
  // block The predecessor can either be a merge, the original defining value,
  // or a branch Operand Operand(0) is helper defining value for identifying
  // matching merges, it does not correspond to any predecessor block

  for (Block &block : f) {
    for (Operation *op : blockMerges[&block]) {

      int count = 1;

      // Set appropriate operand from predecessor block
      for (auto *predBlock : block.getPredecessors()) {
        Value mgOperand = getMergeOperand(op, predBlock, blockMerges);
        assert(mgOperand != nullptr);
        op->setOperand(count, mgOperand);
        count++;
      }
      // Reconnect all operands originating from livein defining value through
      // corresponding merge of that block
      for (Operation &opp : block)
        if (!isa<MergeLikeOpInterface>(opp))
          opp.replaceUsesOfWith(op->getOperand(0), op->getResult(0));
    }
  }

  // Disconnect original value (Operand(0), used as helper) from all merges
  // If the original value must be a merge operand, it is still set as some
  // subsequent operand
  // If block has multiple predecessors, connect Muxes to ControlMerge
  for (Block &block : f) {
    unsigned numPredecessors = getBlockPredecessorCount(&block);

    if (numPredecessors <= 1) {
      for (Operation *op : blockMerges[&block])
        op->eraseOperand(0);
    } else {
      Operation *cntrlMg = getControlMerge(&block);
      assert(cntrlMg != nullptr);
      cntrlMg->eraseOperand(0);

      for (Operation *op : blockMerges[&block])
        if (op != cntrlMg)
          op->setOperand(0, cntrlMg->getResult(1));
    }
  }

  removeBlockOperands(f);
}
void addMergeOps(handshake::FuncOp f, ConversionPatternRewriter &rewriter) {

  // blockLiveIns: live in variables of block
  BlockValues liveIns = livenessAnalysis(f);

  // Insert merge operations
  BlockOps mergeOps = insertMergeOps(f, liveIns, rewriter);

  // Set merge operands and uses
  reconnectMergeOps(f, mergeOps);
}

bool isLiveOut(Value val) {
  // Identifies liveout values after adding Merges
  for (auto &u : val.getUses())
    // Result is liveout if used by some Merge block
    if (isa<MergeLikeOpInterface>(u.getOwner()))
      return true;
  return false;
}

// A value can have multiple branches in a single successor block
// (for instance, there can be an SSA phi and a merge that we insert)
// This function determines the number of branches to insert based on the
// value uses in successor blocks
int getBranchCount(Value val, Block *block) {
  int uses = 0;
  for (int i = 0, e = block->getNumSuccessors(); i < e; ++i) {
    int curr = 0;
    Block *succ = block->getSuccessor(i);
    for (auto &u : val.getUses()) {
      if (u.getOwner()->getBlock() == succ)
        curr++;
    }
    uses = (curr > uses) ? curr : uses;
  }
  return uses;
}

// Return the appropriate branch result based on successor block which uses it
Value getSuccResult(Operation *termOp, Operation *newOp, Block *succBlock) {
  // For conditional block, check if result goes to true or to false successor
  if (auto condBranchOp = dyn_cast<mlir::CondBranchOp>(termOp)) {
    if (condBranchOp.getTrueDest() == succBlock)
      return dyn_cast<handshake::ConditionalBranchOp>(newOp).trueResult();
    else {
      assert(condBranchOp.getFalseDest() == succBlock);
      return dyn_cast<handshake::ConditionalBranchOp>(newOp).falseResult();
    }
  }
  // If the block is unconditional, newOp has only one result
  return newOp->getResult(0);
}

void addBranchOps(handshake::FuncOp f, ConversionPatternRewriter &rewriter) {

  BlockValues liveOuts;

  for (Block &block : f) {
    for (Operation &op : block) {
      for (auto result : op.getResults())
        if (isLiveOut(result))
          liveOuts[&block].push_back(result);
    }
  }

  for (Block &block : f) {
    Operation *termOp = block.getTerminator();
    rewriter.setInsertionPoint(termOp);

    for (Value val : liveOuts[&block]) {
      // Count the number of branches which the liveout needs
      int numBranches = getBranchCount(val, &block);

      // Instantiate branches and connect to Merges
      for (int i = 0, e = numBranches; i < e; ++i) {
        Operation *newOp = nullptr;

        if (auto condBranchOp = dyn_cast<mlir::CondBranchOp>(termOp))
          newOp = rewriter.create<handshake::ConditionalBranchOp>(
              termOp->getLoc(), condBranchOp.getCondition(), val);
        else if (isa<mlir::BranchOp>(termOp))
          newOp = rewriter.create<handshake::BranchOp>(termOp->getLoc(), val);

        if (newOp != nullptr) {
          for (int i = 0, e = block.getNumSuccessors(); i < e; ++i) {
            Block *succ = block.getSuccessor(i);
            Value res = getSuccResult(termOp, newOp, succ);

            for (auto &u : val.getUses()) {
              if (u.getOwner()->getBlock() == succ) {
                u.getOwner()->replaceUsesOfWith(val, res);
                break;
              }
            }
          }
        }
      }
    }
  }

  // Remove StandardOp branch terminators and place new terminator
  // Should be removed in some subsequent pass (we only need it to pass checks
  // in Verifier.cpp)
  for (Block &block : f) {
    Operation *termOp = block.getTerminator();
    if (isa<mlir::CondBranchOp>(termOp) || isa<mlir::BranchOp>(termOp)) {
      SmallVector<mlir::Block *, 8> results(block.getSuccessors());
      rewriter.setInsertionPointToEnd(&block);
      rewriter.create<handshake::TerminatorOp>(termOp->getLoc(), results);

      // Remove the Operands to keep the single-use rule.
      for (int i = 0, e = termOp->getNumOperands(); i < e; ++i)
        termOp->eraseOperand(0);
      assert(termOp->getNumOperands() == 0);
      rewriter.eraseOp(termOp);
    }
  }
}

// Create sink for every unused result
void addSinkOps(handshake::FuncOp f, OpBuilder &rewriter) {
  BlockValues liveOuts;

  for (Block &block : f) {
    for (Operation &op : block) {
      // Do not add sinks for unused MLIR operations which the rewriter will
      // later remove We have already replaced these ops with their handshake
      // equivalents
      // TODO: should we use other indicator for op that has been erased?
      if (!isa<mlir::CondBranchOp, mlir::BranchOp, mlir::LoadOp,
               mlir::AffineReadOpInterface>(op)) {

        if (op.getNumResults() > 0) {
          for (auto result : op.getResults())
            if (result.use_empty()) {
              rewriter.setInsertionPointAfter(&op);
              rewriter.create<SinkOp>(op.getLoc(), result);
            }
        }
      }
    }
  }
}

void connectConstantsToControl(handshake::FuncOp f,
                               ConversionPatternRewriter &rewriter) {
  // Create new constants which have a control-only input to trigger them
  // Connect input to ControlMerge (trigger const when its block is entered)

  for (Block &block : f) {
    Operation *cntrlMg =
        block.isEntryBlock() ? getStartOp(&block) : getControlMerge(&block);
    assert(cntrlMg != nullptr);
    vector<Operation *> cstOps;
    for (Operation &op : block) {
      if (auto constantOp = dyn_cast<mlir::ConstantOp>(op)) {
        rewriter.setInsertionPointAfter(&op);
        Operation *newOp = rewriter.create<handshake::ConstantOp>(
            op.getLoc(), constantOp.getValue(), cntrlMg->getResult(0));

        op.getResult(0).replaceAllUsesWith(newOp->getResult(0));
        cstOps.push_back(&op);
      }
    }

    // Erase StandardOp constants
    for (unsigned i = 0, e = cstOps.size(); i != e; ++i) {
      auto *op = cstOps[i];
      for (int i = 0, e = op->getNumOperands(); i < e; ++i)
        op->eraseOperand(0);
      assert(op->getNumOperands() == 0);
      rewriter.eraseOp(op);
    }
  }
}

void replaceFirstUse(Operation *op, Value oldVal, Value newVal) {
  for (int i = 0, e = op->getNumOperands(); i < e; ++i)
    if (op->getOperand(i) == oldVal) {
      op->setOperand(i, newVal);
      break;
    }
  return;
}

void insertFork(Operation *op, Value result, bool isLazy, OpBuilder &rewriter) {
  // Get successor operations
  vector<Operation *> opsToProcess;
  for (auto &u : result.getUses())
    opsToProcess.push_back(u.getOwner());

  // Insert fork after op
  rewriter.setInsertionPointAfter(op);
  Operation *newOp;
  if (isLazy)
    newOp =
        rewriter.create<LazyForkOp>(op->getLoc(), result, opsToProcess.size());
  else
    newOp = rewriter.create<ForkOp>(op->getLoc(), result, opsToProcess.size());

  // Modify operands of successor
  // opsToProcess may have multiple instances of same operand
  // Replace uses one by one to assign different fork outputs to them
  for (int i = 0, e = opsToProcess.size(); i < e; ++i)
    replaceFirstUse(opsToProcess[i], result, newOp->getResult(i));
}

// Insert Fork Operation for every operation with more than one successor
void addForkOps(handshake::FuncOp f, OpBuilder &rewriter) {
  for (Block &block : f) {
    for (Operation &op : block) {
      // Ignore terminators, and don't add Forks to Forks.
      if (op.getNumSuccessors() == 0 && !isa<ForkOp>(op)) {
        for (auto result : op.getResults()) {
          // If there is a result and it is used more than once
          if (!result.use_empty() && !result.hasOneUse())
            insertFork(&op, result, false, rewriter);
        }
      }
    }
  }
}

void checkUseCount(Operation *op, Value res) {
  // Checks if every result has single use
  if (!res.hasOneUse()) {
    int i = 0;
    for (auto *user : res.getUsers()) {
      user->emitWarning("user here");
      i++;
    }
    op->emitError("every result must have exactly one user, but had ") << i;
  }
  return;
}

// Checks if op successors are in appropriate blocks
void checkSuccessorBlocks(Operation *op, Value res) {
  for (auto &u : res.getUses()) {
    Operation *succOp = u.getOwner();
    // Non-branch ops: succesors must be in same block
    if (!(isa<handshake::ConditionalBranchOp>(op) ||
          isa<handshake::BranchOp>(op))) {
      if (op->getBlock() != succOp->getBlock())
        op->emitError("cannot be block live-out");
    } else {
      // Branch ops: must have successor per successor block
      if (op->getBlock()->getNumSuccessors() != op->getNumResults())
        op->emitError("incorrect successor count");
      bool found = false;
      for (int i = 0, e = op->getBlock()->getNumSuccessors(); i < e; ++i) {
        Block *succ = op->getBlock()->getSuccessor(i);
        if (succOp->getBlock() == succ || isa<SinkOp>(succOp))
          found = true;
      }
      if (!found)
        op->emitError("branch successor in incorrect block");
    }
  }
  return;
}

// Checks if merge predecessors are in appropriate block
void checkMergePredecessors(Operation *op) {
  auto mergeOp = dyn_cast<MergeLikeOpInterface>(op);
  Block *block = op->getBlock();
  unsigned operand_count = op->getNumOperands();

  // Merges in entry block have single predecessor (argument)
  if (block->isEntryBlock()) {
    if (operand_count != 1)
      op->emitError("merge operations in entry block must have a ")
          << "single predecessor";
  } else {
    int data_inputs = mergeOp.dataOperands().size();
    if (operand_count > getBlockPredecessorCount(block))
      op->emitError("merge operation has ")
          << operand_count << " data inputs, but only "
          << getBlockPredecessorCount(block) << " predecessor blocks";
  }

  // There must be a predecessor from each predecessor block
  for (auto *predBlock : block->getPredecessors()) {
    bool found = false;
    for (auto operand : mergeOp.dataOperands()) {
      auto *operandOp = operand.getDefiningOp();
      if (operandOp->getBlock() == predBlock) {
        found = true;
        break;
      }
    }
    if (!found)
      op->emitError("missing predecessor from predecessor block");
  }

  // Select operand must come from same block
  if (auto muxOp = dyn_cast<MuxOp>(op)) {
    auto *operand = muxOp.selectOperand().getDefiningOp();
    if (operand->getBlock() != block)
      op->emitError("mux select operand must be from same block");
  }
  return;
}

void checkDataflowConversion(handshake::FuncOp f) {
  for (Block &block : f) {
    for (Operation &op : block) {
      if (!isa<mlir::CondBranchOp, mlir::BranchOp, mlir::LoadOp,
<<<<<<< HEAD
               mlir::ConstantOp, mlir::AffineReadOpInterface>(op)) {
=======
               mlir::ConstantOp>(op)) {
>>>>>>> 3842d113
        if (op.getNumResults() > 0) {
          for (auto result : op.getResults()) {
            checkUseCount(&op, result);
            checkSuccessorBlocks(&op, result);
          }
        }
        if (isa<MergeLikeOpInterface>(op))
          checkMergePredecessors(&op);
      }
    }
  }
}

Value getBlockControlValue(Block *block) {
  // Get control-only value sent to the block terminator
  for (Operation &op : *block) {
    if (auto BranchOp = dyn_cast<handshake::BranchOp>(op))
      if (BranchOp.isControl())
        return BranchOp.dataOperand();
    if (auto BranchOp = dyn_cast<handshake::ConditionalBranchOp>(op))
      if (BranchOp.isControl())
        return BranchOp.dataOperand();
    if (auto endOp = dyn_cast<handshake::ReturnOp>(op))
      return endOp.control();
  }
  return nullptr;
}

Value getOpMemRef(Operation *op) {
  if (auto memOp = dyn_cast<mlir::LoadOp>(op))
    return memOp.getMemRef();
  if (auto memOp = dyn_cast<mlir::StoreOp>(op))
    return memOp.getMemRef();
  if (isa<mlir::AffineReadOpInterface, mlir::AffineWriteOpInterface>(op)) {
    MemRefAccess access(op);
    return access.memref;
  }
  op->emitError("Unknown Op type");
}

<<<<<<< HEAD
bool isMemoryOp(Operation *op) {
  return isa<mlir::LoadOp, mlir::StoreOp, mlir::AffineReadOpInterface,
             mlir::AffineWriteOpInterface>(op);
}
=======
bool isMemoryOp(Operation *op) { return isa<mlir::LoadOp, mlir::StoreOp>(op); }
>>>>>>> 3842d113

typedef llvm::MapVector<Value, vector<Operation *>> MemRefToMemoryAccessOp;

// Replaces standard memory ops with their handshake version (i.e.,
// ops which connect to memory/LSQ). Returns a map with an ordered
// list of new ops corresponding to each memref. Later, we instantiate
// a memory node for each memref and connect it to its load/store ops
MemRefToMemoryAccessOp replaceMemoryOps(handshake::FuncOp f,
                                        ConversionPatternRewriter &rewriter) {
  // Map from original memref to new load/store operations.
  MemRefToMemoryAccessOp MemRefOps;

  vector<Operation *> opsToErase;

  // Replace load and store ops with the corresponding handshake ops
  // Need to traverse ops in blocks to store them in MemRefOps in program order
  for (Block &block : f)
    for (Operation &op : block) {
      if (isMemoryOp(&op)) {
        rewriter.setInsertionPoint(&op);
        Value memref = getOpMemRef(&op);
        Operation *newOp = nullptr;

<<<<<<< HEAD
        if (isa<mlir::LoadOp>(op)) {
=======
        if (mlir::LoadOp loadOp = dyn_cast<mlir::LoadOp>(op)) {
>>>>>>> 3842d113
          // Get operands which correspond to address indices
          // This will add all operands except alloc
          SmallVector<Value, 8> operands(loadOp.getIndices());

          newOp =
              rewriter.create<handshake::LoadOp>(op.getLoc(), memref, operands);
          op.getResult(0).replaceAllUsesWith(newOp->getResult(0));
<<<<<<< HEAD
        } else if (isa<mlir::StoreOp>(op)) {
=======

        } else {
          assert(isa<mlir::StoreOp>(op));
>>>>>>> 3842d113
          // Get operands which correspond to address indices
          // This will add all operands except alloc and data
          mlir::StoreOp storeOp = dyn_cast<mlir::StoreOp>(op);
          SmallVector<Value, 8> operands(storeOp.getIndices());

          // Create new op where operands are store data and address indices
          newOp = rewriter.create<handshake::StoreOp>(
<<<<<<< HEAD
              op.getLoc(), dyn_cast<mlir::StoreOp>(op).getValueToStore(),
              operands);
        } else if (isa<mlir::AffineReadOpInterface,
                       mlir::AffineWriteOpInterface>(op)) {
          // Get essential memref access inforamtion.
          MemRefAccess access(&op);
          // Use access indices as the operands for handshake load/store
          // operands.
          SmallVector<mlir::Value, 4> operands(access.indices);

          if (isa<mlir::AffineLoadOp>(op)) {
            newOp = rewriter.create<handshake::LoadOp>(op.getLoc(),
                                                       access.memref, operands);
            op.getResult(0).replaceAllUsesWith(newOp->getResult(0));
          } else if (isa<mlir::AffineStoreOp>(op)) {
            newOp = rewriter.create<handshake::StoreOp>(
                op.getLoc(), op.getOperand(0), operands);
          } else {
            op.emitError("Affine read/write operation cannot be handled.");
          }
        } else {
          op.emitError("Load/store operation cannot be handled.");
=======
              op.getLoc(), storeOp.getValueToStore(), operands);
>>>>>>> 3842d113
        }

        MemRefOps[memref].push_back(newOp);

        opsToErase.push_back(&op);
      }
    }

  // Erase old memory ops
  for (unsigned i = 0, e = opsToErase.size(); i != e; ++i) {
    auto *op = opsToErase[i];
    for (int i = 0, e = op->getNumOperands(); i < e; ++i)
      op->eraseOperand(0);
    assert(op->getNumOperands() == 0);

    rewriter.eraseOp(op);
  }

  return MemRefOps;
}

vector<Block *> getOperationBlocks(vector<Operation *> ops) {
  // Get list of (unique) blocks which ops belong to
  // Used to connect control network to memory
  vector<Block *> blocks;

  for (Operation *op : ops) {
    Block *b = op->getBlock();
    if (std::find(blocks.begin(), blocks.end(), b) == blocks.end())
      blocks.push_back(b);
  }
  return blocks;
}

SmallVector<Value, 8> getResultsToMemory(Operation *op) {
  // Get load/store results which are given as inputs to MemoryOp

  if (handshake::LoadOp loadOp = dyn_cast<handshake::LoadOp>(op)) {
    // For load, get all address outputs/indices
    // (load also has one data output which goes to successor operation)
    SmallVector<Value, 8> results(loadOp.addressResults());
    return results;

  } else {
    // For store, all outputs (data and address indices) go to memory
    assert(dyn_cast<handshake::StoreOp>(op));
    handshake::StoreOp storeOp = dyn_cast<handshake::StoreOp>(op);
    SmallVector<Value, 8> results(storeOp.getResults());
    return results;
  }
}

void addLazyForks(handshake::FuncOp f, ConversionPatternRewriter &rewriter) {

  for (Block &block : f) {
    Value res = getBlockControlValue(&block);
    Operation *op = res.getDefiningOp();
    if (!res.hasOneUse())
      insertFork(op, res, true, rewriter);
  }
}

void addMemOpForks(handshake::FuncOp f, ConversionPatternRewriter &rewriter) {

  for (Block &block : f) {
    for (Operation &op : block) {
      if (isa<MemoryOp, StartOp, ControlMergeOp>(op)) {
        for (auto result : op.getResults()) {
          // If there is a result and it is used more than once
          if (!result.use_empty() && !result.hasOneUse())
            insertFork(&op, result, false, rewriter);
        }
      }
    }
  }
}

void removeAllocOps(handshake::FuncOp f, ConversionPatternRewriter &rewriter) {
  vector<Operation *> allocOps;

  for (Block &block : f)
    for (Operation &op : block) {
      if (isa<AllocOp>(op)) {
        assert(op.getResult(0).hasOneUse());
        for (auto &u : op.getResult(0).getUses()) {
          Operation *useOp = u.getOwner();
          if (auto mg = dyn_cast<SinkOp>(useOp))
            allocOps.push_back(&op);
        }
      }
    }
  for (unsigned i = 0, e = allocOps.size(); i != e; ++i) {
    auto *op = allocOps[i];
    rewriter.eraseOp(op);
  }
}

void removeRedundantSinks(handshake::FuncOp f,
                          ConversionPatternRewriter &rewriter) {
  vector<Operation *> redundantSinks;

  for (Block &block : f)
    for (Operation &op : block) {
      if (isa<SinkOp>(op))
        if (!op.getOperand(0).hasOneUse() ||
            isa<AllocOp>(op.getOperand(0).getDefiningOp()))
          redundantSinks.push_back(&op);
    }
  for (unsigned i = 0, e = redundantSinks.size(); i != e; ++i) {
    auto *op = redundantSinks[i];
    rewriter.eraseOp(op);
    // op->erase();
  }
}

Value getMemRefOperand(Value val) {
  assert(val != nullptr);
  // If memref is function argument, connect to memory through
  // its successor merge (all other arguments are connected like that)
  if (val.getKind() == Value::Kind::BlockArgument) {
    assert(val.hasOneUse());
    for (auto &u : val.getUses()) {
      Operation *useOp = u.getOwner();
      if (auto mg = dyn_cast<MergeOp>(useOp))
        return useOp->getResult(0);
    }
  }
  return val;
}

void addJoinOps(ConversionPatternRewriter &rewriter,
                vector<Value> controlVals) {
  for (auto val : controlVals) {
    assert(val.hasOneUse());
    auto srcOp = val.getDefiningOp();

    // Insert only single join per block
    if (!isa<JoinOp>(srcOp)) {
      rewriter.setInsertionPointAfter(srcOp);
      Operation *newOp = rewriter.create<JoinOp>(srcOp->getLoc(), val);
      for (auto &u : val.getUses())
        if (u.getOwner() != newOp)
          u.getOwner()->replaceUsesOfWith(val, newOp->getResult(0));
    }
  }
}

vector<Value> getControlValues(vector<Operation *> memOps) {
  vector<Value> vals;

  for (Operation *op : memOps) {
    // Get block from which the mem op originates
    Block *block = op->getBlock();
    // Add control signal from each block
    // Use result which goes to the branch
    Value res = getBlockControlValue(block);
    assert(res != nullptr);
    if (std::find(vals.begin(), vals.end(), res) == vals.end())
      vals.push_back(res);
  }
  return vals;
}

void addValueToOperands(Operation *op, Value val) {

  SmallVector<Value, 8> results(op->getOperands());
  results.push_back(val);
  op->setOperands(results);
}

void setLoadDataInputs(vector<Operation *> memOps, Operation *memOp) {
  // Set memory outputs as load input data
  int ld_count = 0;
  for (auto *op : memOps) {
    if (isa<handshake::LoadOp>(op))
      addValueToOperands(op, memOp->getResult(ld_count++));
  }
}

void setJoinControlInputs(vector<Operation *> memOps, Operation *memOp,
                          int offset, vector<int> cntrlInd) {
  // Connect all memory ops to the join of that block (ensures that all mem ops
  // terminate before a new block starts)
  for (int i = 0, e = memOps.size(); i < e; ++i) {
    auto *op = memOps[i];
    Value val = getBlockControlValue(op->getBlock());
    auto srcOp = val.getDefiningOp();
    if (!isa<JoinOp, StartOp>(srcOp)) {
      srcOp->emitError("Op expected to be a JoinOp or StartOp");
    }
    addValueToOperands(srcOp, memOp->getResult(offset + cntrlInd[i]));
  }
}

void setMemOpControlInputs(ConversionPatternRewriter &rewriter,
                           vector<Operation *> memOps, Operation *memOp,
                           int offset, vector<int> cntrlInd) {
  for (int i = 0, e = memOps.size(); i < e; ++i) {
    vector<Value> controlOperands;
    Operation *currOp = memOps[i];
    Block *currBlock = currOp->getBlock();

    // Set load/store control inputs from control merge
    Operation *cntrlMg = currBlock->isEntryBlock() ? getStartOp(currBlock)
                                                   : getControlMerge(currBlock);
    controlOperands.push_back(cntrlMg->getResult(0));

    // Set load/store control inputs from predecessors in block
    for (int j = 0, f = i; j < f; ++j) {
      Operation *predOp = memOps[j];
      Block *predBlock = predOp->getBlock();
      if (currBlock == predBlock)
        // Any dependency but RARs
        if (!(isa<handshake::LoadOp>(currOp) && isa<handshake::LoadOp>(predOp)))
          // cntrlInd maps memOps index to correct control output index
          controlOperands.push_back(memOp->getResult(offset + cntrlInd[j]));
    }

    // If there is only one control input, add directly to memory op
    if (controlOperands.size() == 1)
      addValueToOperands(currOp, controlOperands[0]);

    // If multiple, join them and connect join output to memory op
    else {
      rewriter.setInsertionPoint(currOp);
      Operation *joinOp =
          rewriter.create<JoinOp>(currOp->getLoc(), controlOperands);
      addValueToOperands(currOp, joinOp->getResult(0));
    }
  }
}

void connectToMemory(handshake::FuncOp f, MemRefToMemoryAccessOp MemRefOps,
                     bool lsq, ConversionPatternRewriter &rewriter) {
  // Add MemoryOps which represent the memory interface
  // Connect memory operations and control appropriately
  int mem_count = 0;
  for (auto memory : MemRefOps) {
    // First operand corresponds to memref (alloca or function argument)
    Value memrefOperand = getMemRefOperand(memory.first);

    vector<Value> operands;
    // operands.push_back(memrefOperand);

    // Get control values which need to connect to memory
    vector<Value> controlVals = getControlValues(memory.second);

    // In case of LSQ interface, set control values as inputs (used to trigger
    // allocation to LSQ)
    if (lsq)
      operands.insert(operands.end(), controlVals.begin(), controlVals.end());

    // Add load indices and store data+indices to memory operands
    // Count number of loads so that we can generate appropriate number of
    // memory outputs (data to load ops)

    // memory.second is in program order
    // Enforce MemoryOp port ordering as follows:
    // Operands: all stores then all loads (stdata1, staddr1, stdata2,...,
    // ldaddr1, ldaddr2,....) Outputs: all load outputs, ordered the same as
    // load addresses (lddata1, lddata2, ...), followed by all none outputs,
    // ordered as operands (stnone1, stnone2,...ldnone1, ldnone2,...)
    vector<int> newInd(memory.second.size(), 0);
    int ind = 0;
    for (int i = 0, e = memory.second.size(); i < e; ++i) {
      auto *op = memory.second[i];
      if (isa<handshake::StoreOp>(op)) {
        SmallVector<Value, 8> results = getResultsToMemory(op);
        operands.insert(operands.end(), results.begin(), results.end());
        newInd[i] = ind++;
      }
    }

    int ld_count = 0;

    for (int i = 0, e = memory.second.size(); i < e; ++i) {
      auto *op = memory.second[i];
      if (isa<handshake::LoadOp>(op)) {
        SmallVector<Value, 8> results = getResultsToMemory(op);
        operands.insert(operands.end(), results.begin(), results.end());

        ld_count++;
        newInd[i] = ind++;
      }
    }

    // control-only outputs for each access (indicate access completion)
    int cntrl_count = lsq ? 0 : memory.second.size();

    Block *entryBlock = &f.front();
    rewriter.setInsertionPointToStart(entryBlock);

    // Place memory op next to the alloc op
    Operation *newOp = rewriter.create<MemoryOp>(
        entryBlock->front().getLoc(), operands, ld_count, cntrl_count, lsq,
        mem_count++, memrefOperand);

    setLoadDataInputs(memory.second, newOp);

    if (!lsq) {
      // Create Joins which join done signals from memory with the control-only
      // network
      addJoinOps(rewriter, controlVals);

      // Connect all load/store done signals to the join of their block
      // Ensure that the block terminates only after all its accesses have
      // completed
      // True is default. When no sync needed, set to false (for now,
      // user-determined)
      bool control = true;

      if (control)
        setJoinControlInputs(memory.second, newOp, ld_count, newInd);
      else {
        for (int i = 0, e = cntrl_count; i < e; ++i) {
          rewriter.setInsertionPointAfter(newOp);
          rewriter.create<SinkOp>(newOp->getLoc(),
                                  newOp->getResult(ld_count + i));
        }
      }

      // Set control-only inputs to each memory op
      // Ensure that op starts only after prior blocks have completed
      // Ensure that op starts only after predecessor ops (with RAW, WAR, or
      // WAW) have completed
      setMemOpControlInputs(rewriter, memory.second, newOp, ld_count, newInd);
    }
  }

  if (lsq)
    addLazyForks(f, rewriter);
  else
    addMemOpForks(f, rewriter);

  removeAllocOps(f, rewriter);

  // Loads and stores have some sinks which are no longer needed now that they
  // connect to MemoryOp
  removeRedundantSinks(f, rewriter);
}

void replaceCallOps(handshake::FuncOp f, ConversionPatternRewriter &rewriter) {
  for (Block &block : f) {
    for (Operation &op : block) {
      if (auto callOp = dyn_cast<CallOp>(op)) {
        rewriter.setInsertionPointAfter(&op);
        rewriter.replaceOpWithNewOp<handshake::InstanceOp>(
            callOp, callOp.getCallee(), callOp.getResultTypes(),
            callOp.getOperands());
      }
    }
  }
}

struct HandshakeCanonicalizePattern : public ConversionPattern {
  using ConversionPattern::ConversionPattern;
  LogicalResult match(Operation *op) const override {
    // Ignore forks, ops without results, and branches (ops with succ blocks)
    op->emitWarning("checking...");
    return success();
    if (op->getNumSuccessors() == 0 && op->getNumResults() > 0 &&
        !isa<ForkOp>(op))
      return success();
    else
      return failure();
  }

  void rewrite(Operation *op, ArrayRef<Value> operands,
               ConversionPatternRewriter &rewriter) const override {
    op->emitWarning("skipping...");
    if (op->getNumSuccessors() == 0 && op->getNumResults() > 0 &&
        !isa<ForkOp>(op)) {
      op->emitWarning("skipping...");
    }
    for (auto result : op->getResults()) {
      // If there is a result and it is used more than once
      if (!result.use_empty() && !result.hasOneUse())
        insertFork(op, result, false, rewriter);
    }
  }
};

struct FuncOpLowering : public OpConversionPattern<mlir::FuncOp> {
  using OpConversionPattern<mlir::FuncOp>::OpConversionPattern;
  LogicalResult match(Operation *op) const override { return success(); }

  void rewrite(mlir::FuncOp funcOp, ArrayRef<Value> operands,
               ConversionPatternRewriter &rewriter) const override {

    // Only retain those attributes that are not constructed by build.
    SmallVector<NamedAttribute, 4> attributes;
    for (const auto &attr : funcOp.getAttrs()) {
      if (attr.first == SymbolTable::getSymbolAttrName() ||
          attr.first == impl::getTypeAttrName())
        continue;
      attributes.push_back(attr);
    }

    // Get function arguments
    llvm::SmallVector<mlir::Type, 8> argTypes;
    for (auto &arg : funcOp.getArguments()) {
      mlir::Type type = arg.getType();
      argTypes.push_back(type);
    }

    // Get function results
    llvm::SmallVector<mlir::Type, 8> resTypes;
    for (auto arg : funcOp.getType().getResults())
      resTypes.push_back(arg);

    // Add control input/output to function arguments/results
    auto noneType = rewriter.getNoneType();
    argTypes.push_back(noneType);
    resTypes.push_back(noneType);

    // Signature conversion (converts function arguments)
    int arg_count = funcOp.getNumArguments() + 1;
    TypeConverter::SignatureConversion result(arg_count);

    for (unsigned idx = 0, e = argTypes.size(); idx < e; ++idx)
      result.addInputs(idx, argTypes[idx]);

    // Create function of appropriate type
    auto func_type = rewriter.getFunctionType(argTypes, resTypes);
    auto newFuncOp = rewriter.create<handshake::FuncOp>(
        funcOp.getLoc(), funcOp.getName(), func_type, attributes);
    rewriter.inlineRegionBefore(funcOp.getBody(), newFuncOp.getBody(),
                                newFuncOp.end());

    // Perform dataflow conversion
    MemRefToMemoryAccessOp MemOps = replaceMemoryOps(newFuncOp, rewriter);

    replaceCallOps(newFuncOp, rewriter);

    setControlOnlyPath(newFuncOp, rewriter);

    addMergeOps(newFuncOp, rewriter);

    addBranchOps(newFuncOp, rewriter);

    addSinkOps(newFuncOp, rewriter);

    connectConstantsToControl(newFuncOp, rewriter);

    addForkOps(newFuncOp, rewriter);

    checkDataflowConversion(newFuncOp);

    bool lsq = false;
    connectToMemory(newFuncOp, MemOps, lsq, rewriter);

    // Apply signature conversion to set function arguments
    rewriter.applySignatureConversion(&newFuncOp.getBody(), result);

    // Remove redundant start op
    Block *entryBlock = &newFuncOp.front();
    // After signature conversion, control value is set as last entry block
    // argument
    Value val = entryBlock->getArguments().back();
    Operation *cntrlMg = getStartOp(entryBlock);
    cntrlMg->getResult(0).replaceAllUsesWith(val);
    rewriter.eraseOp(cntrlMg);

    rewriter.eraseOp(funcOp);
  }
};

namespace {
struct HandshakeInsertBufferPass
    : public PassWrapper<HandshakeInsertBufferPass,
                         OperationPass<handshake::FuncOp>> {

  DenseMap<Operation *, bool> opVisited;
  DenseMap<Operation *, bool> opOnStack;

  /// DFS-based graph cycle detection and naive buffer insertion. Exactly one
  /// 2-slot non-transparent buffer will be inserted into each graph cycle.
  void insertBufferOp(Operation *op, OpBuilder &builder) {
    // Mark operation as visited and push into the stack.
    opVisited[op] = true;
    opOnStack[op] = true;

    // Traverse all uses of the current operation.
    for (auto &operand : op->getUses()) {
      auto user = operand.getOwner();

      // If graph cycle detected, insert a BufferOp into the edge.
      if (opOnStack[user] && !isa<handshake::BufferOp>(op) &&
          !isa<handshake::BufferOp>(user)) {
        auto value = operand.get();

        builder.setInsertionPointAfter(op);
        auto bufferOp = builder.create<handshake::BufferOp>(
            op->getLoc(), value.getType(), value, /*sequential=*/true,
            /*control=*/value.getType().isa<NoneType>(),
            /*slots=*/APInt(32, 2));
        value.replaceUsesWithIf(
            bufferOp,
            function_ref<bool(OpOperand &)>([](OpOperand &operand) -> bool {
              return !isa<handshake::BufferOp>(operand.getOwner());
            }));
      }
      // For unvisited operations, recursively call insertBufferOp() method.
      else if (!opVisited[user])
        insertBufferOp(user, builder);
    }
    // Pop operation out of the stack.
    opOnStack[op] = false;
  }

  void runOnOperation() override {
    auto f = getOperation();
    for (auto &block : f) {
      for (auto &op : block) {
        opVisited[&op] = false;
        opOnStack[&op] = false;
      }
    }
    // Traverse each use of each argument of the entry block.
    auto builder = OpBuilder(f.getContext());
    for (auto &arg : f.getBody().front().getArguments()) {
      for (auto &operand : arg.getUses()) {
        if (!opVisited[operand.getOwner()])
          insertBufferOp(operand.getOwner(), builder);
      }
    }
  }
};

struct HandshakeRemoveBlockPass
    : public PassWrapper<HandshakeRemoveBlockPass,
                         OperationPass<handshake::FuncOp>> {
  void runOnOperation() override { removeBasicBlocks(getOperation()); }
};

struct HandshakePass
    : public PassWrapper<HandshakePass, OperationPass<ModuleOp>> {
  void runOnOperation() override {
    ModuleOp m = getOperation();

    ConversionTarget target(getContext());
    target.addLegalDialect<HandshakeOpsDialect, StandardOpsDialect>();

    OwningRewritePatternList patterns;
    patterns.insert<FuncOpLowering>(m.getContext());

    if (failed(applyPartialConversion(m, target, patterns)))
      signalPassFailure();

    // Legalize the resulting regions, which can have no basic blocks.
    for (auto func : m.getOps<handshake::FuncOp>())
      removeBasicBlocks(func);
  }
};

struct HandshakeCanonicalizePass
    : public PassWrapper<HandshakeCanonicalizePass,
                         OperationPass<handshake::FuncOp>> {
  void runOnOperation() override {
    auto Op = getOperation();
    OpBuilder builder(Op);
    addForkOps(Op, builder);
    addSinkOps(Op, builder);

    for (auto &block : Op)
      for (auto &nestedOp : block)
        for (mlir::Value out : nestedOp.getResults())
          if (!out.hasOneUse()) {
            nestedOp.emitError("does not have exactly one use");
            signalPassFailure();
          }
    // ConversionTarget target(getContext());
    // // "Legal" function ops should have no interface variable ABI attributes.
    // target.addDynamicallyLegalDialect<HandshakeOpsDialect,
    // StandardOpsDialect>(
    //         Optional<ConversionTarget::DynamicLegalityCallbackFn>(
    //            [](Operation *op) { return op->hasOneUse(); }));

    // OwningRewritePatternList patterns;
    // patterns.insert<HandshakeCanonicalizePattern>("std.muli", 1,
    // m.getContext()); applyPatternsAndFoldGreedily(

    // if (failed(applyPartialConversion(m, target, patterns)))
    //   signalPassFailure();
  }
};
} // namespace

// Temporary: print resources (operation counts)
namespace {

struct HandshakeAnalysisPass
    : public PassWrapper<HandshakeAnalysisPass, OperationPass<ModuleOp>> {
  void runOnOperation() override {
    ModuleOp m = getOperation();

    for (auto func : m.getOps<handshake::FuncOp>()) {
      dotPrint(func, "output");

      int count = 0;
      int fork_count = 0;
      int merge_count = 0;
      int branch_count = 0;
      int join_count = 0;

      for (Block &block : func)
        for (Operation &op : block) {

          if (isa<ForkOp>(op))
            fork_count++;
          else if (isa<MergeLikeOpInterface>(op))
            merge_count++;
          else if (isa<ConditionalBranchOp>(op))
            branch_count++;
          else if (isa<JoinOp>(op))
            join_count++;
          else if (!isa<handshake::BranchOp>(op) && !isa<SinkOp>(op) &&
                   !isa<TerminatorOp>(op))
            count++;
        }

      llvm::outs() << "// Fork count: " << fork_count << "\n";
      llvm::outs() << "// Merge count: " << merge_count << "\n";
      llvm::outs() << "// Branch count: " << branch_count << "\n";
      llvm::outs() << "// Join count: " << join_count << "\n";
      int total = count + fork_count + merge_count + branch_count;

      llvm::outs() << "// Total op count: " << total << "\n";
    }
  }
};
} // namespace

void handshake::registerStandardToHandshakePasses() {
  PassRegistration<HandshakeAnalysisPass>(
      "analyze-dataflow", "Print resource (operation) statistics");
  PassRegistration<HandshakePass>("create-dataflow",
                                  "Convert standard MLIR into dataflow IR");
  PassRegistration<HandshakeCanonicalizePass>("canonicalize-dataflow",
                                              "Canonicalize handshake IR");
  PassRegistration<HandshakeRemoveBlockPass>(
      "remove-block-structure", "Remove block structure in handshake IR");
  PassRegistration<HandshakeInsertBufferPass>(
      "handshake-insert-buffer", "Insert buffers to break graph cycles.");
}<|MERGE_RESOLUTION|>--- conflicted
+++ resolved
@@ -10,12 +10,9 @@
 #include "circt/Conversion/StandardToHandshake/StandardToHandshake.h"
 #include "circt/Dialect/Handshake/HandshakeOps.h"
 #include "circt/Dialect/StaticLogic/StaticLogic.h"
-<<<<<<< HEAD
 #include "mlir/Analysis/AffineAnalysis.h"
 #include "mlir/Analysis/AffineStructures.h"
 #include "mlir/Dialect/Affine/IR/AffineOps.h"
-=======
->>>>>>> 3842d113
 #include "mlir/Dialect/StandardOps/IR/Ops.h"
 #include "mlir/IR/Builders.h"
 #include "mlir/IR/Function.h"
@@ -797,11 +794,7 @@
   for (Block &block : f) {
     for (Operation &op : block) {
       if (!isa<mlir::CondBranchOp, mlir::BranchOp, mlir::LoadOp,
-<<<<<<< HEAD
                mlir::ConstantOp, mlir::AffineReadOpInterface>(op)) {
-=======
-               mlir::ConstantOp>(op)) {
->>>>>>> 3842d113
         if (op.getNumResults() > 0) {
           for (auto result : op.getResults()) {
             checkUseCount(&op, result);
@@ -842,14 +835,10 @@
   op->emitError("Unknown Op type");
 }
 
-<<<<<<< HEAD
 bool isMemoryOp(Operation *op) {
   return isa<mlir::LoadOp, mlir::StoreOp, mlir::AffineReadOpInterface,
              mlir::AffineWriteOpInterface>(op);
 }
-=======
-bool isMemoryOp(Operation *op) { return isa<mlir::LoadOp, mlir::StoreOp>(op); }
->>>>>>> 3842d113
 
 typedef llvm::MapVector<Value, vector<Operation *>> MemRefToMemoryAccessOp;
 
@@ -873,11 +862,7 @@
         Value memref = getOpMemRef(&op);
         Operation *newOp = nullptr;
 
-<<<<<<< HEAD
-        if (isa<mlir::LoadOp>(op)) {
-=======
         if (mlir::LoadOp loadOp = dyn_cast<mlir::LoadOp>(op)) {
->>>>>>> 3842d113
           // Get operands which correspond to address indices
           // This will add all operands except alloc
           SmallVector<Value, 8> operands(loadOp.getIndices());
@@ -885,23 +870,14 @@
           newOp =
               rewriter.create<handshake::LoadOp>(op.getLoc(), memref, operands);
           op.getResult(0).replaceAllUsesWith(newOp->getResult(0));
-<<<<<<< HEAD
-        } else if (isa<mlir::StoreOp>(op)) {
-=======
-
-        } else {
-          assert(isa<mlir::StoreOp>(op));
->>>>>>> 3842d113
+        } else if (mlir::StoreOp storeOp = dyn_cast<mlir::StoreOp>(op)) {
           // Get operands which correspond to address indices
           // This will add all operands except alloc and data
-          mlir::StoreOp storeOp = dyn_cast<mlir::StoreOp>(op);
           SmallVector<Value, 8> operands(storeOp.getIndices());
 
           // Create new op where operands are store data and address indices
           newOp = rewriter.create<handshake::StoreOp>(
-<<<<<<< HEAD
-              op.getLoc(), dyn_cast<mlir::StoreOp>(op).getValueToStore(),
-              operands);
+              op.getLoc(), storeOp.getValueToStore(), operands);
         } else if (isa<mlir::AffineReadOpInterface,
                        mlir::AffineWriteOpInterface>(op)) {
           // Get essential memref access inforamtion.
@@ -922,9 +898,6 @@
           }
         } else {
           op.emitError("Load/store operation cannot be handled.");
-=======
-              op.getLoc(), storeOp.getValueToStore(), operands);
->>>>>>> 3842d113
         }
 
         MemRefOps[memref].push_back(newOp);
