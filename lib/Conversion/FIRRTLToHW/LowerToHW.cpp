//===- LowerToHW.cpp - FIRRTL to HW/SV Lowering Pass ----------------------===//
//
// Part of the LLVM Project, under the Apache License v2.0 with LLVM Exceptions.
// See https://llvm.org/LICENSE.txt for license information.
// SPDX-License-Identifier: Apache-2.0 WITH LLVM-exception
//
//===----------------------------------------------------------------------===//
//
// This is the main FIRRTL to HW/SV Lowering Pass Implementation.
//
//===----------------------------------------------------------------------===//

#include "circt/Conversion/FIRRTLToHW.h"
#include "circt/Dialect/Comb/CombOps.h"
#include "circt/Dialect/Emit/EmitOps.h"
#include "circt/Dialect/FIRRTL/AnnotationDetails.h"
#include "circt/Dialect/FIRRTL/FIRRTLAnnotations.h"
#include "circt/Dialect/FIRRTL/FIRRTLInstanceGraph.h"
#include "circt/Dialect/FIRRTL/FIRRTLOps.h"
#include "circt/Dialect/FIRRTL/FIRRTLTypes.h"
#include "circt/Dialect/FIRRTL/FIRRTLUtils.h"
#include "circt/Dialect/FIRRTL/FIRRTLVisitors.h"
#include "circt/Dialect/FIRRTL/NLATable.h"
#include "circt/Dialect/HW/HWAttributes.h"
#include "circt/Dialect/HW/HWOps.h"
#include "circt/Dialect/HW/HWTypes.h"
#include "circt/Dialect/HW/InnerSymbolNamespace.h"
#include "circt/Dialect/LTL/LTLOps.h"
#include "circt/Dialect/SV/SVOps.h"
#include "circt/Dialect/Seq/SeqOps.h"
#include "circt/Dialect/Sim/SimOps.h"
#include "circt/Dialect/Verif/VerifOps.h"
#include "circt/Support/BackedgeBuilder.h"
#include "circt/Support/Namespace.h"
#include "mlir/IR/BuiltinOps.h"
#include "mlir/IR/BuiltinTypes.h"
#include "mlir/IR/ImplicitLocOpBuilder.h"
#include "mlir/IR/Threading.h"
#include "mlir/Pass/Pass.h"
#include "llvm/Support/Debug.h"
#include "llvm/Support/Mutex.h"

#define DEBUG_TYPE "lower-to-hw"

namespace circt {
#define GEN_PASS_DEF_LOWERFIRRTLTOHW
#include "circt/Conversion/Passes.h.inc"
} // namespace circt

using namespace circt;
using namespace firrtl;
using circt::comb::ICmpPredicate;

/// Attribute that indicates that the module hierarchy starting at the
/// annotated module should be dumped to a file.
static const char moduleHierarchyFileAttrName[] = "firrtl.moduleHierarchyFile";

/// Return true if the specified type is a sized FIRRTL type (Int or Analog)
/// with zero bits.
static bool isZeroBitFIRRTLType(Type type) {
  auto ftype = dyn_cast<FIRRTLBaseType>(type);
  return ftype && ftype.getPassiveType().getBitWidthOrSentinel() == 0;
}

// Return a single source value in the operands of the given attach op if
// exists.
static Value getSingleNonInstanceOperand(AttachOp op) {
  Value singleSource;
  for (auto operand : op.getAttached()) {
    if (isZeroBitFIRRTLType(operand.getType()) ||
        operand.getDefiningOp<InstanceOp>())
      continue;
    // If it is used by other than attach op or there is already a source
    // value, bail out.
    if (!operand.hasOneUse() || singleSource)
      return {};
    singleSource = operand;
  }
  return singleSource;
}

/// This verifies that the target operation has been lowered to a legal
/// operation.  This checks that the operation recursively has no FIRRTL
/// operations or types.
static LogicalResult verifyOpLegality(Operation *op) {
  auto checkTypes = [](Operation *op) -> WalkResult {
    // Check that this operation is not a FIRRTL op.
    if (isa_and_nonnull<FIRRTLDialect>(op->getDialect()))
      return op->emitError("Found unhandled FIRRTL operation '")
             << op->getName() << "'";

    // Helper to check a TypeRange for any FIRRTL types.
    auto checkTypeRange = [&](TypeRange types) -> LogicalResult {
      if (llvm::any_of(types, [](Type type) {
            return isa<FIRRTLDialect>(type.getDialect());
          }))
        return op->emitOpError("found unhandled FIRRTL type");
      return success();
    };

    // Check operand and result types.
    if (failed(checkTypeRange(op->getOperandTypes())) ||
        failed(checkTypeRange(op->getResultTypes())))
      return WalkResult::interrupt();

    // Check the block argument types.
    for (auto &region : op->getRegions())
      for (auto &block : region)
        if (failed(checkTypeRange(block.getArgumentTypes())))
          return WalkResult::interrupt();

    // Continue to the next operation.
    return WalkResult::advance();
  };

  if (checkTypes(op).wasInterrupted() || op->walk(checkTypes).wasInterrupted())
    return failure();
  return success();
}

/// Given two FIRRTL integer types, return the widest one.
static IntType getWidestIntType(Type t1, Type t2) {
  auto t1c = type_cast<IntType>(t1), t2c = type_cast<IntType>(t2);
  return t2c.getWidth() > t1c.getWidth() ? t2c : t1c;
}

/// Cast a value to a desired target type. This will insert struct casts and
/// unrealized conversion casts as necessary.
static Value castToFIRRTLType(Value val, Type type,
                              ImplicitLocOpBuilder &builder) {
  // Use HWStructCastOp for a bundle type.
  if (BundleType bundle = dyn_cast<BundleType>(type))
    val = builder.createOrFold<HWStructCastOp>(bundle.getPassiveType(), val);

  if (type != val.getType())
    val = builder.create<mlir::UnrealizedConversionCastOp>(type, val).getResult(
        0);

  return val;
}

/// Cast from a FIRRTL type (potentially with a flip) to a standard type.
static Value castFromFIRRTLType(Value val, Type type,
                                ImplicitLocOpBuilder &builder) {

  if (hw::StructType structTy = dyn_cast<hw::StructType>(type)) {
    // Strip off Flip type if needed.
    val =
        builder
            .create<mlir::UnrealizedConversionCastOp>(
                type_cast<FIRRTLBaseType>(val.getType()).getPassiveType(), val)
            .getResult(0);
    val = builder.createOrFold<HWStructCastOp>(type, val);
    return val;
  }

  val =
      builder.create<mlir::UnrealizedConversionCastOp>(type, val).getResult(0);

  return val;
}

/// Move a ExtractTestCode related annotation from annotations to an attribute.
static void moveVerifAnno(ModuleOp top, AnnotationSet &annos,
                          StringRef annoClass, StringRef attrBase) {
  auto anno = annos.getAnnotation(annoClass);
  auto *ctx = top.getContext();
  if (!anno)
    return;
  if (auto dir = anno.getMember<StringAttr>("directory")) {
    SmallVector<NamedAttribute> old;
    for (auto i : top->getAttrs())
      old.push_back(i);
    old.emplace_back(
        StringAttr::get(ctx, attrBase),
        hw::OutputFileAttr::getAsDirectory(ctx, dir.getValue(), true, true));
    top->setAttrs(old);
  }
  if (auto file = anno.getMember<StringAttr>("filename")) {
    SmallVector<NamedAttribute> old;
    for (auto i : top->getAttrs())
      old.push_back(i);
    old.emplace_back(StringAttr::get(ctx, attrBase + ".bindfile"),
                     hw::OutputFileAttr::getFromFilename(
                         ctx, file.getValue(), /*excludeFromFileList=*/true));
    top->setAttrs(old);
  }
}

static unsigned getBitWidthFromVectorSize(unsigned size) {
  return size == 1 ? 1 : llvm::Log2_64_Ceil(size);
}

// Try moving a name from an firrtl expression to a hw expression as a name
// hint.  Dont' overwrite an existing name.
static void tryCopyName(Operation *dst, Operation *src) {
  if (auto attr = src->getAttrOfType<StringAttr>("name"))
    if (!dst->hasAttr("sv.namehint") && !dst->hasAttr("name"))
      dst->setAttr("sv.namehint", attr);
}

//===----------------------------------------------------------------------===//
// firrtl.module Lowering Pass
//===----------------------------------------------------------------------===//
namespace {

struct FIRRTLModuleLowering;

/// This is state shared across the parallel module lowering logic.
struct CircuitLoweringState {
  // Flags indicating whether the circuit uses certain header fragments.
  std::atomic<bool> usedPrintf{false};
  std::atomic<bool> usedAssertVerboseCond{false};
  std::atomic<bool> usedStopCond{false};
  std::atomic<bool> usedFPrintf{false};

  CircuitLoweringState(CircuitOp circuitOp, bool enableAnnotationWarning,
                       firrtl::VerificationFlavor verificationFlavor,
                       InstanceGraph &instanceGraph, NLATable *nlaTable)
      : circuitOp(circuitOp), instanceGraph(instanceGraph),
        enableAnnotationWarning(enableAnnotationWarning),
        verificationFlavor(verificationFlavor), nlaTable(nlaTable) {
    auto *context = circuitOp.getContext();

    // Get the testbench output directory.
    if (auto tbAnno =
            AnnotationSet(circuitOp).getAnnotation(testBenchDirAnnoClass)) {
      auto dirName = tbAnno.getMember<StringAttr>("dirname");
      testBenchDirectory = hw::OutputFileAttr::getAsDirectory(
          context, dirName.getValue(), false, true);
    }

    for (auto &op : *circuitOp.getBodyBlock()) {
      if (auto module = dyn_cast<FModuleLike>(op))
        if (AnnotationSet::removeAnnotations(module, dutAnnoClass))
          dut = module;
    }

    // Figure out which module is the DUT and TestHarness.  If there is no
    // module marked as the DUT, the top module is the DUT. If the DUT and the
    // test harness are the same, then there is no test harness.
    testHarness = instanceGraph.getTopLevelModule();
    if (!dut) {
      dut = testHarness;
      testHarness = nullptr;
    } else if (dut == testHarness) {
      testHarness = nullptr;
    }

    // Pre-populate the dutModules member with a list of all modules that are
    // determined to be under the DUT.
    auto inDUT = [&](igraph::ModuleOpInterface child) {
      auto isBind = [](igraph::InstanceRecord *instRec) {
        auto inst = instRec->getInstance();
        if (auto *finst = dyn_cast<InstanceOp>(&inst))
          return finst->getLowerToBind();
        return false;
      };
      if (auto parent = dyn_cast<igraph::ModuleOpInterface>(*dut))
        return getInstanceGraph().isAncestor(child, parent, isBind);
      return dut == child;
    };
    circuitOp->walk([&](FModuleLike moduleOp) {
      if (inDUT(moduleOp))
        dutModules.insert(moduleOp);
    });
  }

  Operation *getNewModule(Operation *oldModule) {
    auto it = oldToNewModuleMap.find(oldModule);
    return it != oldToNewModuleMap.end() ? it->second : nullptr;
  }

  Operation *getOldModule(Operation *newModule) {
    auto it = newToOldModuleMap.find(newModule);
    return it != newToOldModuleMap.end() ? it->second : nullptr;
  }

  void recordModuleMapping(Operation *oldFMod, Operation *newHWMod) {
    oldToNewModuleMap[oldFMod] = newHWMod;
    newToOldModuleMap[newHWMod] = oldFMod;
  }

  // Process remaining annotations and emit warnings on unprocessed annotations
  // still remaining in the annoSet.
  void processRemainingAnnotations(Operation *op, const AnnotationSet &annoSet);

  CircuitOp circuitOp;

  // Safely add a BindOp to global mutable state.  This will acquire a lock to
  // do this safely.
  void addBind(sv::BindOp op) {
    std::lock_guard<std::mutex> lock(bindsMutex);
    binds.push_back(op);
  }

  /// For a given Type Alias, return the corresponding AliasType. Create and
  /// record the AliasType, if it doesn't exist.
  hw::TypeAliasType getTypeAlias(Type rawType, BaseTypeAliasType firAliasType,
                                 Location typeLoc) {

    auto hwAlias = typeAliases.getTypedecl(firAliasType);
    if (hwAlias)
      return hwAlias;
    assert(!typeAliases.isFrozen() &&
           "type aliases cannot be generated after its frozen");
    return typeAliases.addTypedecl(rawType, firAliasType, typeLoc);
  }

  FModuleLike getDut() { return dut; }
  FModuleLike getTestHarness() { return testHarness; }

  // Return true if this module is the DUT or is instantiated by the DUT.
  // Returns false if the module is not instantiated by the DUT or is
  // instantiated under a bind.  This will accept either an old FIRRTL module or
  // a new HW module.
  bool isInDUT(igraph::ModuleOpInterface child) {
    if (auto hwModule = dyn_cast<hw::HWModuleOp>(child.getOperation()))
      child = cast<igraph::ModuleOpInterface>(getOldModule(hwModule));
    return dutModules.contains(child);
  }

  hw::OutputFileAttr getTestBenchDirectory() { return testBenchDirectory; }

  // Return true if this module is instantiated by the Test Harness.  Returns
  // false if the module is not instantiated by the Test Harness or if the Test
  // Harness is not known.
  bool isInTestHarness(igraph::ModuleOpInterface mod) { return !isInDUT(mod); }

  InstanceGraph &getInstanceGraph() { return instanceGraph; }

  /// Given a type, return the corresponding lowered type for the HW dialect.
  ///  A wrapper to the FIRRTLUtils::lowerType, required to ensure safe addition
  ///  of TypeScopeOp for all the TypeDecls.
  Type lowerType(Type type, Location loc) {
    return ::lowerType(type, loc,
                       [&](Type rawType, BaseTypeAliasType firrtlType,
                           Location typeLoc) -> hw::TypeAliasType {
                         return getTypeAlias(rawType, firrtlType, typeLoc);
                       });
  }

private:
  friend struct FIRRTLModuleLowering;
  friend struct FIRRTLLowering;
  CircuitLoweringState(const CircuitLoweringState &) = delete;
  void operator=(const CircuitLoweringState &) = delete;

  /// Mapping of FModuleOp to HWModuleOp
  DenseMap<Operation *, Operation *> oldToNewModuleMap;

  /// Mapping of HWModuleOp to FModuleOp
  DenseMap<Operation *, Operation *> newToOldModuleMap;

  /// Cache of module symbols.  We need to test hirarchy-based properties to
  /// lower annotaitons.
  InstanceGraph &instanceGraph;

  /// The set of old FIRRTL modules that are instantiated under the DUT.  This
  /// is precomputed as a module being under the DUT may rely on knowledge of
  /// properties of the instance and is not suitable for querying in the
  /// parallel execution region of this pass when the backing instances may
  /// already be erased.
  DenseSet<igraph::ModuleOpInterface> dutModules;

  // Record the set of remaining annotation classes. This is used to warn only
  // once about any annotation class.
  StringSet<> pendingAnnotations;
  const bool enableAnnotationWarning;
  std::mutex annotationPrintingMtx;

  const firrtl::VerificationFlavor verificationFlavor;

  // Records any sv::BindOps that are found during the course of execution.
  // This is unsafe to access directly and should only be used through addBind.
  SmallVector<sv::BindOp> binds;

  // Control access to binds.
  std::mutex bindsMutex;

  // The design-under-test (DUT), if it is found.  This will be set if a
  // "sifive.enterprise.firrtl.MarkDUTAnnotation" exists.
  FModuleLike dut;

  // If there is a module marked as the DUT and it is not the top level module,
  // this will be set.
  FModuleLike testHarness;

  // If there is a testbench output directory, this will be set.
  hw::OutputFileAttr testBenchDirectory;

  /// A mapping of instances to their forced instantiation names (if
  /// applicable).
  DenseMap<std::pair<Attribute, Attribute>, Attribute> instanceForceNames;

  /// The set of guard macros to emit declarations for.
  SetVector<StringAttr> macroDeclNames;
  std::mutex macroDeclMutex;

  void addMacroDecl(StringAttr name) {
    std::unique_lock<std::mutex> lock(macroDeclMutex);
    macroDeclNames.insert(name);
  }

  /// The list of fragments on which the modules rely. Must be set outside the
  /// parallelized module lowering since module type reads access it.
  DenseMap<hw::HWModuleOp, SetVector<Attribute>> fragments;
  llvm::sys::SmartMutex<true> fragmentsMutex;

  void addFragment(hw::HWModuleOp module, StringRef fragment) {
    llvm::sys::SmartScopedLock<true> lock(fragmentsMutex);
    fragments[module].insert(
        FlatSymbolRefAttr::get(circuitOp.getContext(), fragment));
  }

  /// Cached nla table analysis.
  NLATable *nlaTable = nullptr;

  /// FIRRTL::BaseTypeAliasType is lowered to hw::TypeAliasType, which requires
  /// TypedeclOp inside a single global TypeScopeOp. This structure
  /// maintains a map of FIRRTL alias types to HW alias type, which is populated
  /// in the sequential phase and accessed during the read-only phase when its
  /// frozen.
  /// This structure ensures that
  /// all TypeAliases are lowered as a prepass, before lowering all the modules
  /// in parallel. Lowering of TypeAliases must be done sequentially to ensure
  /// deteministic TypeDecls inside the global TypeScopeOp.
  struct RecordTypeAlias {

    RecordTypeAlias(CircuitOp c) : circuitOp(c) {}

    hw::TypeAliasType getTypedecl(BaseTypeAliasType firAlias) const {
      auto iter = firrtlTypeToAliasTypeMap.find(firAlias);
      if (iter != firrtlTypeToAliasTypeMap.end())
        return iter->second;
      return {};
    }

    bool isFrozen() { return frozen; }

    void freeze() { frozen = true; }

    hw::TypeAliasType addTypedecl(Type rawType, BaseTypeAliasType firAlias,
                                  Location typeLoc) {
      assert(!frozen && "Record already frozen, cannot be updated");

      if (!typeScope) {
        auto b = ImplicitLocOpBuilder::atBlockBegin(
            circuitOp.getLoc(),
            &circuitOp->getParentRegion()->getBlocks().back());
        typeScope = b.create<hw::TypeScopeOp>(
            b.getStringAttr(circuitOp.getName() + "__TYPESCOPE_"));
        typeScope.getBodyRegion().push_back(new Block());
      }
      auto typeName = firAlias.getName();
      // Get a unique typedecl name.
      // The bundleName can conflict with other symbols, but must be unique
      // within the TypeScopeOp.
      typeName =
          StringAttr::get(typeName.getContext(),
                          typeDeclNamespace.newName(typeName.getValue()));

      auto typeScopeBuilder =
          ImplicitLocOpBuilder::atBlockEnd(typeLoc, typeScope.getBodyBlock());
      auto typeDecl = typeScopeBuilder.create<hw::TypedeclOp>(typeLoc, typeName,
                                                              rawType, nullptr);
      auto hwAlias = hw::TypeAliasType::get(
          SymbolRefAttr::get(typeScope.getSymNameAttr(),
                             {FlatSymbolRefAttr::get(typeDecl)}),
          rawType);
      auto insert = firrtlTypeToAliasTypeMap.try_emplace(firAlias, hwAlias);
      assert(insert.second && "Entry already exists, insert failed");
      return insert.first->second;
    }

  private:
    bool frozen = false;
    /// Global typescope for all the typedecls in this module.
    hw::TypeScopeOp typeScope;

    /// Map of FIRRTL type to the lowered AliasType.
    DenseMap<Type, hw::TypeAliasType> firrtlTypeToAliasTypeMap;

    /// Set to keep track of unique typedecl names.
    Namespace typeDeclNamespace;

    CircuitOp circuitOp;
  };

  RecordTypeAlias typeAliases = RecordTypeAlias(circuitOp);
};

void CircuitLoweringState::processRemainingAnnotations(
    Operation *op, const AnnotationSet &annoSet) {
  if (!enableAnnotationWarning || annoSet.empty())
    return;
  std::lock_guard<std::mutex> lock(annotationPrintingMtx);

  for (auto a : annoSet) {
    auto inserted = pendingAnnotations.insert(a.getClass());
    if (!inserted.second)
      continue;

    // The following annotations are okay to be silently dropped at this point.
    // This can occur for example if an annotation marks something in the IR as
    // not to be processed by a pass, but that pass hasn't run anyway.
    if (a.isClass(
            // If the class is `circt.nonlocal`, it's not really an annotation,
            // but part of a path specifier for another annotation which is
            // non-local.  We can ignore these path specifiers since there will
            // be a warning produced for the real annotation.
            "circt.nonlocal",
            // The following are either consumed by a pass running before
            // LowerToHW, or they have no effect if the pass doesn't run at all.
            // If the accompanying pass runs on the HW dialect, then LowerToHW
            // should have consumed and processed these into an attribute on the
            // output.
            dontObfuscateModuleAnnoClass, noDedupAnnoClass,
            // The following are inspected (but not consumed) by FIRRTL/GCT
            // passes that have all run by now. Since no one is responsible for
            // consuming these, they will linger around and can be ignored.
            dutAnnoClass, metadataDirectoryAttrName,
            elaborationArtefactsDirectoryAnnoClass, testBenchDirAnnoClass,
            // This annotation is used to mark which external modules are
            // imported blackboxes from the BlackBoxReader pass.
            blackBoxAnnoClass,
            // This annotation is used by several GrandCentral passes.
            extractGrandCentralClass,
            // The following will be handled while lowering the verification
            // ops.
            extractAssertAnnoClass, extractAssumeAnnoClass,
            extractCoverageAnnoClass,
            // The following will be handled after lowering FModule ops, since
            // they are still needed on the circuit until after lowering
            // FModules.
            moduleHierAnnoClass, testHarnessHierAnnoClass,
            blackBoxTargetDirAnnoClass))
      continue;

    mlir::emitWarning(op->getLoc(), "unprocessed annotation:'" + a.getClass() +
                                        "' still remaining after LowerToHW");
  }
}
} // end anonymous namespace

namespace {
struct FIRRTLModuleLowering
    : public circt::impl::LowerFIRRTLToHWBase<FIRRTLModuleLowering> {

  void runOnOperation() override;
  void setEnableAnnotationWarning() { enableAnnotationWarning = true; }

  using LowerFIRRTLToHWBase<FIRRTLModuleLowering>::verificationFlavor;

private:
  void lowerFileHeader(CircuitOp op, CircuitLoweringState &loweringState);
  LogicalResult lowerPorts(ArrayRef<PortInfo> firrtlPorts,
                           SmallVectorImpl<hw::PortInfo> &ports,
                           Operation *moduleOp, StringRef moduleName,
                           CircuitLoweringState &loweringState);
  bool handleForceNameAnnos(FModuleLike oldModule, AnnotationSet &annos,
                            CircuitLoweringState &loweringState);
  hw::HWModuleOp lowerModule(FModuleOp oldModule, Block *topLevelModule,
                             CircuitLoweringState &loweringState);
  hw::HWModuleExternOp lowerExtModule(FExtModuleOp oldModule,
                                      Block *topLevelModule,
                                      CircuitLoweringState &loweringState);
  hw::HWModuleExternOp lowerMemModule(FMemModuleOp oldModule,
                                      Block *topLevelModule,
                                      CircuitLoweringState &loweringState);

  LogicalResult
  lowerModulePortsAndMoveBody(FModuleOp oldModule, hw::HWModuleOp newModule,
                              CircuitLoweringState &loweringState);
  LogicalResult lowerModuleOperations(hw::HWModuleOp module,
                                      CircuitLoweringState &loweringState);
  LogicalResult lowerFormalBody(verif::FormalOp formalOp,
                                CircuitLoweringState &loweringState);
};

} // end anonymous namespace

/// This is the pass constructor.
std::unique_ptr<mlir::Pass> circt::createLowerFIRRTLToHWPass(
    bool enableAnnotationWarning,
    firrtl::VerificationFlavor verificationFlavor) {
  auto pass = std::make_unique<FIRRTLModuleLowering>();
  if (enableAnnotationWarning)
    pass->setEnableAnnotationWarning();
  pass->verificationFlavor = verificationFlavor;
  return pass;
}

/// Run on the firrtl.circuit operation, lowering any firrtl.module operations
/// it contains.
void FIRRTLModuleLowering::runOnOperation() {

  // We run on the top level modules in the IR blob.  Start by finding the
  // firrtl.circuit within it.  If there is none, then there is nothing to do.
  auto *topLevelModule = getOperation().getBody();

  // Find the single firrtl.circuit in the module.
  CircuitOp circuit;
  for (auto &op : *topLevelModule) {
    if ((circuit = dyn_cast<CircuitOp>(&op)))
      break;
  }

  if (!circuit)
    return;

  auto *circuitBody = circuit.getBodyBlock();

  // Keep track of the mapping from old to new modules.  The result may be null
  // if lowering failed.
  CircuitLoweringState state(circuit, enableAnnotationWarning,
                             verificationFlavor, getAnalysis<InstanceGraph>(),
                             &getAnalysis<NLATable>());

  SmallVector<hw::HWModuleOp, 32> modulesToProcess;
  SmallVector<verif::FormalOp> formalOpsToProcess;

  AnnotationSet circuitAnno(circuit);
  moveVerifAnno(getOperation(), circuitAnno, extractAssertAnnoClass,
                "firrtl.extract.assert");
  moveVerifAnno(getOperation(), circuitAnno, extractAssumeAnnoClass,
                "firrtl.extract.assume");
  moveVerifAnno(getOperation(), circuitAnno, extractCoverageAnnoClass,
                "firrtl.extract.cover");
  circuitAnno.removeAnnotationsWithClass(
      extractAssertAnnoClass, extractAssumeAnnoClass, extractCoverageAnnoClass);

  state.processRemainingAnnotations(circuit, circuitAnno);
  // Iterate through each operation in the circuit body, transforming any
  // FModule's we come across. If any module fails to lower, return early.
  for (auto &op : make_early_inc_range(circuitBody->getOperations())) {
    auto result =
        TypeSwitch<Operation *, LogicalResult>(&op)
            .Case<FModuleOp>([&](auto module) {
              auto loweredMod = lowerModule(module, topLevelModule, state);
              if (!loweredMod)
                return failure();

              state.recordModuleMapping(&op, loweredMod);
              modulesToProcess.push_back(loweredMod);
              // Lower all the alias types.
              module.walk([&](Operation *op) {
                for (auto res : op->getResults()) {
                  if (auto aliasType =
                          type_dyn_cast<BaseTypeAliasType>(res.getType()))
                    state.lowerType(aliasType, op->getLoc());
                }
              });
              return lowerModulePortsAndMoveBody(module, loweredMod, state);
            })
            .Case<FExtModuleOp>([&](auto extModule) {
              auto loweredMod =
                  lowerExtModule(extModule, topLevelModule, state);
              if (!loweredMod)
                return failure();
              state.recordModuleMapping(&op, loweredMod);
              return success();
            })
            .Case<FMemModuleOp>([&](auto memModule) {
              auto loweredMod =
                  lowerMemModule(memModule, topLevelModule, state);
              if (!loweredMod)
                return failure();
              state.recordModuleMapping(&op, loweredMod);
              return success();
            })
            .Case<FormalOp>([&](auto oldFormalOp) {
              auto builder = OpBuilder::atBlockEnd(topLevelModule);
              auto newFormalOp = builder.create<verif::FormalOp>(
                  oldFormalOp.getLoc(), oldFormalOp.getNameAttr(),
                  oldFormalOp.getParametersAttr());
              newFormalOp.getBody().emplaceBlock();
              state.recordModuleMapping(oldFormalOp, newFormalOp);
              formalOpsToProcess.push_back(newFormalOp);
              return success();
            })
            .Default([&](Operation *op) {
              // We don't know what this op is.  If it has no illegal FIRRTL
              // types, we can forward the operation.  Otherwise, we emit an
              // error and drop the operation from the circuit.
              if (succeeded(verifyOpLegality(op)))
                op->moveBefore(topLevelModule, topLevelModule->end());
              else
                return failure();
              return success();
            });
    if (failed(result))
      return signalPassFailure();
  }
  // Ensure no more TypeDecl can be added to the global TypeScope.
  state.typeAliases.freeze();
  // Handle the creation of the module hierarchy metadata.

  // Collect the two sets of hierarchy files from the circuit. Some of them will
  // be rooted at the test harness, the others will be rooted at the DUT.
  SmallVector<Attribute> dutHierarchyFiles;
  SmallVector<Attribute> testHarnessHierarchyFiles;
  circuitAnno.removeAnnotations([&](Annotation annotation) {
    if (annotation.isClass(moduleHierAnnoClass)) {
      auto file = hw::OutputFileAttr::getFromFilename(
          &getContext(),
          annotation.getMember<StringAttr>("filename").getValue(),
          /*excludeFromFileList=*/true);
      dutHierarchyFiles.push_back(file);
      return true;
    }
    if (annotation.isClass(testHarnessHierAnnoClass)) {
      auto file = hw::OutputFileAttr::getFromFilename(
          &getContext(),
          annotation.getMember<StringAttr>("filename").getValue(),
          /*excludeFromFileList=*/true);
      // If there is no testHarness, we print the hiearchy for this file
      // starting at the DUT.
      if (state.getTestHarness())
        testHarnessHierarchyFiles.push_back(file);
      else
        dutHierarchyFiles.push_back(file);
      return true;
    }
    return false;
  });
  // Attach the lowered form of these annotations.
  if (!dutHierarchyFiles.empty())
    state.getNewModule(state.getDut())
        ->setAttr(moduleHierarchyFileAttrName,
                  ArrayAttr::get(&getContext(), dutHierarchyFiles));
  if (!testHarnessHierarchyFiles.empty())
    state.getNewModule(state.getTestHarness())
        ->setAttr(moduleHierarchyFileAttrName,
                  ArrayAttr::get(&getContext(), testHarnessHierarchyFiles));

  // Lower all module bodies.
  auto result = mlir::failableParallelForEachN(
      &getContext(), 0, modulesToProcess.size(), [&](auto index) {
        return lowerModuleOperations(modulesToProcess[index], state);
      });
  if (failed(result))
    return signalPassFailure();

  // Lower all formal op bodies.
  result = mlir::failableParallelForEach(
      &getContext(), formalOpsToProcess,
      [&](auto op) { return lowerFormalBody(op, state); });
  if (failed(result))
    return signalPassFailure();

  // Move binds from inside modules to outside modules.
  for (auto bind : state.binds) {
    bind->moveBefore(bind->getParentOfType<hw::HWModuleOp>());
  }

  // Fix up fragment attributes.
  for (auto &[module, fragments] : state.fragments)
    module->setAttr(emit::getFragmentsAttrName(),
                    ArrayAttr::get(&getContext(), fragments.getArrayRef()));

  // Finally delete all the old modules.
  for (auto oldNew : state.oldToNewModuleMap)
    oldNew.first->erase();

  if (!state.macroDeclNames.empty()) {
    ImplicitLocOpBuilder b(UnknownLoc::get(&getContext()), circuit);
    for (auto name : state.macroDeclNames) {
      b.create<sv::MacroDeclOp>(name);
    }
  }

  // Emit all the macros and preprocessor gunk at the start of the file.
  lowerFileHeader(circuit, state);

  // Now that the modules are moved over, remove the Circuit.
  circuit.erase();
}

/// Emit the file header that defines a bunch of macros.
void FIRRTLModuleLowering::lowerFileHeader(CircuitOp op,
                                           CircuitLoweringState &state) {
  // Intentionally pass an UnknownLoc here so we don't get line number
  // comments on the output of this boilerplate in generated Verilog.
  ImplicitLocOpBuilder b(UnknownLoc::get(&getContext()), op);

  // Helper function to emit a "#ifdef guard" with a `define in the then and
  // optionally in the else branch.
  auto emitGuardedDefine = [&](StringRef guard, StringRef defName,
                               StringRef defineTrue = "",
                               StringRef defineFalse = StringRef()) {
    if (!defineFalse.data()) {
      assert(defineTrue.data() && "didn't define anything");
      b.create<sv::IfDefOp>(
          guard, [&]() { b.create<sv::MacroDefOp>(defName, defineTrue); });
    } else {
      b.create<sv::IfDefOp>(
          guard,
          [&]() {
            if (defineTrue.data())
              b.create<sv::MacroDefOp>(defName, defineTrue);
          },
          [&]() { b.create<sv::MacroDefOp>(defName, defineFalse); });
    }
  };

  // Helper function to emit #ifndef guard.
  auto emitGuard = [&](const char *guard, llvm::function_ref<void(void)> body) {
    b.create<sv::IfDefOp>(guard, []() {}, body);
  };

  if (state.usedFPrintf) {
    // Define the ports for the fprintf function
    SmallVector<hw::ModulePort> ports;

    // Input port for filename
    hw::ModulePort namePort;
    namePort.name = b.getStringAttr("name");
    namePort.type = hw::StringType::get(b.getContext());
    namePort.dir = hw::ModulePort::Direction::Input;
    ports.push_back(namePort);

    // Output port for file descriptor
    hw::ModulePort fdPort;
    fdPort.name = b.getStringAttr("fd");
    fdPort.type = b.getIntegerType(32);
    fdPort.dir = hw::ModulePort::Direction::Output;
    ports.push_back(fdPort);

    // Create module type with the ports
    auto moduleType = hw::ModuleType::get(b.getContext(), ports);

    SmallVector<NamedAttribute> perArgumentsAttr;
    perArgumentsAttr.push_back(
        {sv::FuncOp::getExplicitlyReturnedAttrName(), b.getUnitAttr()});

    SmallVector<Attribute> argumentAttr = {
        DictionaryAttr::get(b.getContext(), {}),
        DictionaryAttr::get(b.getContext(), perArgumentsAttr)};

    // Create the function declaration
    auto func = b.create<sv::FuncOp>(
        "__circt_lib_logging::FileDescriptor::get", moduleType,
        /*perArgumentAttrs=*/
        b.getArrayAttr(
            {b.getDictionaryAttr({}), b.getDictionaryAttr(perArgumentsAttr)}),
        /*inputLocs=*/
        ArrayAttr(), ArrayAttr(),
        b.getStringAttr(
            "__circt_lib_logging::FileDescriptor::get") // verilogName
    );
    func.setPrivate();

    b.create<sv::MacroDeclOp>("__CIRCT_LIB_LOGGING");
    // Create the fragment containing the FileDescriptor class
    b.create<emit::FragmentOp>("FPRINTF_FD_FRAGMENT", [&] {
      emitGuard("__CIRCT_LIB_LOGGING", [&]() {
        b.create<sv::VerbatimOp>(R"(// CIRCT Logging Library
package __circt_lib_logging;
    class FileDescriptor;
        static int global_id [string];
        static function int get(string name);
            if (!global_id.exists(name))
                global_id[name] = $fopen(name);
            return global_id[name];
        endfunction
    endclass
endpackage
)");

        b.create<sv::MacroDefOp>("__CIRCT_LIB_LOGGING", "");
      });
    });
  }

  if (state.usedPrintf) {
    b.create<sv::MacroDeclOp>("PRINTF_FD");
    b.create<sv::MacroDeclOp>("PRINTF_FD_");
    b.create<emit::FragmentOp>("PRINTF_FD_FRAGMENT", [&] {
      b.create<sv::VerbatimOp>(
          "\n// Users can define 'PRINTF_FD' to add a specified fd to "
          "prints.");
      emitGuard("PRINTF_FD_", [&]() {
        emitGuardedDefine("PRINTF_FD", "PRINTF_FD_", "(`PRINTF_FD)",
                          "32'h80000002");
      });
    });

    b.create<sv::MacroDeclOp>("PRINTF_COND");
    b.create<sv::MacroDeclOp>("PRINTF_COND_");
    b.create<emit::FragmentOp>("PRINTF_COND_FRAGMENT", [&] {
      b.create<sv::VerbatimOp>(
          "\n// Users can define 'PRINTF_COND' to add an extra gate to "
          "prints.");
      emitGuard("PRINTF_COND_", [&]() {
        emitGuardedDefine("PRINTF_COND", "PRINTF_COND_", "(`PRINTF_COND)", "1");
      });
    });
  }

  if (state.usedAssertVerboseCond) {
    b.create<sv::MacroDeclOp>("ASSERT_VERBOSE_COND");
    b.create<sv::MacroDeclOp>("ASSERT_VERBOSE_COND_");
    b.create<emit::FragmentOp>("ASSERT_VERBOSE_COND_FRAGMENT", [&] {
      b.create<sv::VerbatimOp>(
          "\n// Users can define 'ASSERT_VERBOSE_COND' to add an extra "
          "gate to assert error printing.");
      emitGuard("ASSERT_VERBOSE_COND_", [&]() {
        emitGuardedDefine("ASSERT_VERBOSE_COND", "ASSERT_VERBOSE_COND_",
                          "(`ASSERT_VERBOSE_COND)", "1");
      });
    });
  }

  if (state.usedStopCond) {
    b.create<sv::MacroDeclOp>("STOP_COND");
    b.create<sv::MacroDeclOp>("STOP_COND_");
    b.create<emit::FragmentOp>("STOP_COND_FRAGMENT", [&] {
      b.create<sv::VerbatimOp>(
          "\n// Users can define 'STOP_COND' to add an extra gate "
          "to stop conditions.");
      emitGuard("STOP_COND_", [&]() {
        emitGuardedDefine("STOP_COND", "STOP_COND_", "(`STOP_COND)", "1");
      });
    });
  }
}

LogicalResult
FIRRTLModuleLowering::lowerPorts(ArrayRef<PortInfo> firrtlPorts,
                                 SmallVectorImpl<hw::PortInfo> &ports,
                                 Operation *moduleOp, StringRef moduleName,
                                 CircuitLoweringState &loweringState) {
  ports.reserve(firrtlPorts.size());
  size_t numArgs = 0;
  size_t numResults = 0;
  for (auto e : llvm::enumerate(firrtlPorts)) {
    PortInfo firrtlPort = e.value();
    size_t portNo = e.index();
    hw::PortInfo hwPort;
    hwPort.name = firrtlPort.name;
    hwPort.type = loweringState.lowerType(firrtlPort.type, firrtlPort.loc);
    if (firrtlPort.sym)
      if (firrtlPort.sym.size() > 1 ||
          (firrtlPort.sym.size() == 1 && !firrtlPort.sym.getSymName()))
        return emitError(firrtlPort.loc)
               << "cannot lower aggregate port " << firrtlPort.name
               << " with field sensitive symbols, HW dialect does not support "
                  "per field symbols yet.";
    hwPort.setSym(firrtlPort.sym, moduleOp->getContext());
    bool hadDontTouch = firrtlPort.annotations.removeDontTouch();
    if (hadDontTouch && !hwPort.getSym()) {
      if (hwPort.type.isInteger(0)) {
        if (enableAnnotationWarning) {
          mlir::emitWarning(firrtlPort.loc)
              << "zero width port " << hwPort.name
              << " has dontTouch annotation, removing anyway";
        }
        continue;
      }

      hwPort.setSym(
          hw::InnerSymAttr::get(StringAttr::get(
              moduleOp->getContext(),
              Twine("__") + moduleName + Twine("__DONTTOUCH__") +
                  Twine(portNo) + Twine("__") + firrtlPort.name.strref())),
          moduleOp->getContext());
    }

    // We can't lower all types, so make sure to cleanly reject them.
    if (!hwPort.type) {
      moduleOp->emitError("cannot lower this port type to HW");
      return failure();
    }

    // If this is a zero bit port, just drop it.  It doesn't matter if it is
    // input, output, or inout.  We don't want these at the HW level.
    if (hwPort.type.isInteger(0)) {
      auto sym = hwPort.getSym();
      if (sym && !sym.empty()) {
        return mlir::emitError(firrtlPort.loc)
               << "zero width port " << hwPort.name
               << " is referenced by name [" << sym
               << "] (e.g. in an XMR) but must be removed";
      }
      continue;
    }

    // Figure out the direction of the port.
    if (firrtlPort.isOutput()) {
      hwPort.dir = hw::ModulePort::Direction::Output;
      hwPort.argNum = numResults++;
    } else if (firrtlPort.isInput()) {
      hwPort.dir = hw::ModulePort::Direction::Input;
      hwPort.argNum = numArgs++;
    } else {
      // If the port is an inout bundle or contains an analog type, then it is
      // implicitly inout.
      hwPort.type = hw::InOutType::get(hwPort.type);
      hwPort.dir = hw::ModulePort::Direction::InOut;
      hwPort.argNum = numArgs++;
    }
    hwPort.loc = firrtlPort.loc;
    ports.push_back(hwPort);
    loweringState.processRemainingAnnotations(moduleOp, firrtlPort.annotations);
  }
  return success();
}

/// Map the parameter specifier on the specified extmodule into the HWModule
/// representation for parameters.  If `ignoreValues` is true, all the values
/// are dropped.
static ArrayAttr getHWParameters(FExtModuleOp module, bool ignoreValues) {
  auto params = llvm::map_range(module.getParameters(), [](Attribute a) {
    return cast<ParamDeclAttr>(a);
  });
  if (params.empty())
    return {};

  Builder builder(module);

  // Map the attributes over from firrtl attributes to HW attributes
  // directly.  MLIR's DictionaryAttr always stores keys in the dictionary
  // in sorted order which is nicely stable.
  SmallVector<Attribute> newParams;
  for (const ParamDeclAttr &entry : params) {
    auto name = entry.getName();
    auto type = entry.getType();
    auto value = ignoreValues ? Attribute() : entry.getValue();
    auto paramAttr =
        hw::ParamDeclAttr::get(builder.getContext(), name, type, value);
    newParams.push_back(paramAttr);
  }
  return builder.getArrayAttr(newParams);
}

bool FIRRTLModuleLowering::handleForceNameAnnos(
    FModuleLike oldModule, AnnotationSet &annos,
    CircuitLoweringState &loweringState) {
  bool failed = false;
  // Remove ForceNameAnnotations by generating verilogNames on instances.
  annos.removeAnnotations([&](Annotation anno) {
    if (!anno.isClass(forceNameAnnoClass))
      return false;

    auto sym = anno.getMember<FlatSymbolRefAttr>("circt.nonlocal");
    // This must be a non-local annotation due to how the Chisel API is
    // implemented.
    //
    // TODO: handle this in some sensible way based on what the SFC does with
    // a local annotation.
    if (!sym) {
      auto diag = oldModule.emitOpError()
                  << "contains a '" << forceNameAnnoClass
                  << "' that is not a non-local annotation";
      diag.attachNote() << "the erroneous annotation is '" << anno.getDict()
                        << "'\n";
      failed = true;
      return false;
    }

    auto nla = loweringState.nlaTable->getNLA(sym.getAttr());
    // The non-local anchor must exist.
    //
    // TODO: handle this with annotation verification.
    if (!nla) {
      auto diag = oldModule.emitOpError()
                  << "contains a '" << forceNameAnnoClass
                  << "' whose non-local symbol, '" << sym
                  << "' does not exist in the circuit";
      diag.attachNote() << "the erroneous annotation is '" << anno.getDict();
      failed = true;
      return false;
    }

    // Add the forced name to global state (keyed by a pseudo-inner name ref).
    // Error out if this key is alredy in use.
    //
    // TODO: this error behavior can be relaxed to always overwrite with the
    // new forced name (the bug-compatible behavior of the Chisel
    // implementation) or fixed to duplicate modules such that the naming can
    // be applied.
    auto inst =
        cast<hw::InnerRefAttr>(nla.getNamepath().getValue().take_back(2)[0]);
    auto inserted = loweringState.instanceForceNames.insert(
        {{inst.getModule(), inst.getName()}, anno.getMember("name")});
    if (!inserted.second &&
        (anno.getMember("name") != (inserted.first->second))) {
      auto diag = oldModule.emitError()
                  << "contained multiple '" << forceNameAnnoClass
                  << "' with different names: " << inserted.first->second
                  << " was not " << anno.getMember("name");
      diag.attachNote() << "the erroneous annotation is '" << anno.getDict()
                        << "'";
      failed = true;
      return false;
    }
    return true;
  });
  return failed;
}

hw::HWModuleExternOp
FIRRTLModuleLowering::lowerExtModule(FExtModuleOp oldModule,
                                     Block *topLevelModule,
                                     CircuitLoweringState &loweringState) {
  // Map the ports over, lowering their types as we go.
  SmallVector<PortInfo> firrtlPorts = oldModule.getPorts();
  SmallVector<hw::PortInfo, 8> ports;
  if (failed(lowerPorts(firrtlPorts, ports, oldModule, oldModule.getName(),
                        loweringState)))
    return {};

  StringRef verilogName;
  if (auto defName = oldModule.getDefname())
    verilogName = defName.value();

  // Build the new hw.module op.
  auto builder = OpBuilder::atBlockEnd(topLevelModule);
  auto nameAttr = builder.getStringAttr(oldModule.getName());
  // Map over parameters if present.  Drop all values as we do so, so there are
  // no known default values in the extmodule.  This ensures that the
  // hw.instance will print all the parameters when generating verilog.
  auto parameters = getHWParameters(oldModule, /*ignoreValues=*/true);
  auto newModule = builder.create<hw::HWModuleExternOp>(
      oldModule.getLoc(), nameAttr, ports, verilogName, parameters);
  SymbolTable::setSymbolVisibility(newModule,
                                   SymbolTable::getSymbolVisibility(oldModule));

  bool hasOutputPort =
      llvm::any_of(firrtlPorts, [&](auto p) { return p.isOutput(); });
  if (!hasOutputPort &&
      AnnotationSet::removeAnnotations(oldModule, verifBlackBoxAnnoClass) &&
      loweringState.isInDUT(oldModule))
    newModule->setAttr("firrtl.extract.cover.extra", builder.getUnitAttr());

  AnnotationSet annos(oldModule);
  if (handleForceNameAnnos(oldModule, annos, loweringState))
    return {};

  loweringState.processRemainingAnnotations(oldModule, annos);
  return newModule;
}

hw::HWModuleExternOp
FIRRTLModuleLowering::lowerMemModule(FMemModuleOp oldModule,
                                     Block *topLevelModule,
                                     CircuitLoweringState &loweringState) {
  // Map the ports over, lowering their types as we go.
  SmallVector<PortInfo> firrtlPorts = oldModule.getPorts();
  SmallVector<hw::PortInfo, 8> ports;
  if (failed(lowerPorts(firrtlPorts, ports, oldModule, oldModule.getName(),
                        loweringState)))
    return {};

  // Build the new hw.module op.
  auto builder = OpBuilder::atBlockEnd(topLevelModule);
  auto newModule = builder.create<hw::HWModuleExternOp>(
      oldModule.getLoc(), oldModule.getModuleNameAttr(), ports,
      oldModule.getModuleNameAttr());
  loweringState.processRemainingAnnotations(oldModule,
                                            AnnotationSet(oldModule));
  return newModule;
}

/// Run on each firrtl.module, creating a basic hw.module for the firrtl module.
hw::HWModuleOp
FIRRTLModuleLowering::lowerModule(FModuleOp oldModule, Block *topLevelModule,
                                  CircuitLoweringState &loweringState) {
  // Map the ports over, lowering their types as we go.
  SmallVector<PortInfo> firrtlPorts = oldModule.getPorts();
  SmallVector<hw::PortInfo, 8> ports;
  if (failed(lowerPorts(firrtlPorts, ports, oldModule, oldModule.getName(),
                        loweringState)))
    return {};

  // Build the new hw.module op.
  auto builder = OpBuilder::atBlockEnd(topLevelModule);
  auto nameAttr = builder.getStringAttr(oldModule.getName());
  auto newModule =
      builder.create<hw::HWModuleOp>(oldModule.getLoc(), nameAttr, ports);

  if (auto comment = oldModule->getAttrOfType<StringAttr>("comment"))
    newModule.setCommentAttr(comment);

  // Copy over any attributes which are not required for FModuleOp.
  SmallVector<StringRef, 12> attrNames = {
      "annotations",   "convention",      "layers",
      "portNames",     "sym_name",        "portDirections",
      "portTypes",     "portAnnotations", "portSymbols",
      "portLocations", "parameters",      SymbolTable::getVisibilityAttrName()};

  DenseSet<StringRef> attrSet(attrNames.begin(), attrNames.end());
  SmallVector<NamedAttribute> newAttrs(newModule->getAttrs());
  for (auto i :
       llvm::make_filter_range(oldModule->getAttrs(), [&](auto namedAttr) {
         return !attrSet.count(namedAttr.getName()) &&
                !newModule->getAttrDictionary().contains(namedAttr.getName());
       }))
    newAttrs.push_back(i);

  newModule->setAttrs(newAttrs);

  // If the circuit has an entry point, set all other modules private.
  // Otherwise, mark all modules as public.
  SymbolTable::setSymbolVisibility(newModule,
                                   SymbolTable::getSymbolVisibility(oldModule));

  // Transform module annotations
  AnnotationSet annos(oldModule);

  if (annos.removeAnnotation(verifBlackBoxAnnoClass))
    newModule->setAttr("firrtl.extract.cover.extra", builder.getUnitAttr());

  // If this is in the test harness, make sure it goes to the test directory.
  // Do not update output file information if it is already present.
  if (auto testBenchDir = loweringState.getTestBenchDirectory())
    if (loweringState.isInTestHarness(oldModule)) {
      if (!newModule->hasAttr("output_file"))
        newModule->setAttr("output_file", testBenchDir);
      newModule->setAttr("firrtl.extract.do_not_extract",
                         builder.getUnitAttr());
      newModule.setCommentAttr(
          builder.getStringAttr("VCS coverage exclude_file"));
    }

  if (handleForceNameAnnos(oldModule, annos, loweringState))
    return {};

  loweringState.processRemainingAnnotations(oldModule, annos);
  return newModule;
}

/// Given a value of analog type, check to see the only use of it is an
/// attach. If so, remove the attach and return the value being attached to
/// it, converted to an HW inout type.  If this isn't a situation we can
/// handle, just return null.
static Value tryEliminatingAttachesToAnalogValue(Value value,
                                                 Operation *insertPoint) {
  if (!value.hasOneUse())
    return {};

  auto attach = dyn_cast<AttachOp>(*value.user_begin());
  if (!attach || attach.getNumOperands() != 2)
    return {};

  // Don't optimize zero bit analogs.
  auto loweredType = lowerType(value.getType());
  if (loweredType.isInteger(0))
    return {};

  // Check to see if the attached value dominates the insertion point.  If
  // not, just fail.
  auto attachedValue = attach.getOperand(attach.getOperand(0) == value);
  auto *op = attachedValue.getDefiningOp();
  if (op && op->getBlock() == insertPoint->getBlock() &&
      !op->isBeforeInBlock(insertPoint))
    return {};

  attach.erase();

  ImplicitLocOpBuilder builder(insertPoint->getLoc(), insertPoint);
  return castFromFIRRTLType(attachedValue, hw::InOutType::get(loweredType),
                            builder);
}

/// Given a value of flip type, check to see if all of the uses of it are
/// connects.  If so, remove the connects and return the value being connected
/// to it, converted to an HW type.  If this isn't a situation we can handle,
/// just return null.
///
/// This can happen when there are no connects to the value.  The 'mergePoint'
/// location is where a 'hw.merge' operation should be inserted if needed.
static Value
tryEliminatingConnectsToValue(Value flipValue, Operation *insertPoint,
                              CircuitLoweringState &loweringState) {
  // Handle analog's separately.
  if (type_isa<AnalogType>(flipValue.getType()))
    return tryEliminatingAttachesToAnalogValue(flipValue, insertPoint);

  Operation *connectOp = nullptr;
  for (auto &use : flipValue.getUses()) {
    // We only know how to deal with connects where this value is the
    // destination.
    if (use.getOperandNumber() != 0)
      return {};
    if (!isa<ConnectOp, MatchingConnectOp>(use.getOwner()))
      return {};

    // We only support things with a single connect.
    if (connectOp)
      return {};
    connectOp = use.getOwner();
  }

  // We don't have an HW equivalent of "poison" so just don't special case
  // the case where there are no connects other uses of an output.
  if (!connectOp)
    return {}; // TODO: Emit an sv.constant here since it is unconnected.

  // Don't special case zero-bit results.
  auto loweredType =
      loweringState.lowerType(flipValue.getType(), flipValue.getLoc());
  if (loweredType.isInteger(0))
    return {};

  // Convert each connect into an extended version of its operand being
  // output.
  ImplicitLocOpBuilder builder(insertPoint->getLoc(), insertPoint);

  auto connectSrc = connectOp->getOperand(1);

  // Directly forward foreign types.
  if (!isa<FIRRTLType>(connectSrc.getType())) {
    connectOp->erase();
    return connectSrc;
  }

  // Convert fliped sources to passive sources.
  if (!type_cast<FIRRTLBaseType>(connectSrc.getType()).isPassive())
    connectSrc = builder
                     .create<mlir::UnrealizedConversionCastOp>(
                         type_cast<FIRRTLBaseType>(connectSrc.getType())
                             .getPassiveType(),
                         connectSrc)
                     .getResult(0);

  // We know it must be the destination operand due to the types, but the
  // source may not match the destination width.
  auto destTy = type_cast<FIRRTLBaseType>(flipValue.getType()).getPassiveType();

  if (destTy != connectSrc.getType() &&
      (isa<BaseTypeAliasType>(connectSrc.getType()) ||
       isa<BaseTypeAliasType>(destTy))) {
    connectSrc =
        builder.createOrFold<BitCastOp>(flipValue.getType(), connectSrc);
  }
  if (!destTy.isGround()) {
    // If types are not ground type and they don't match, we give up.
    if (destTy != type_cast<FIRRTLType>(connectSrc.getType()))
      return {};
  } else if (destTy.getBitWidthOrSentinel() !=
             type_cast<FIRRTLBaseType>(connectSrc.getType())
                 .getBitWidthOrSentinel()) {
    // The only type mismatchs we care about is due to integer width
    // differences.
    auto destWidth = destTy.getBitWidthOrSentinel();
    assert(destWidth != -1 && "must know integer widths");
    connectSrc = builder.createOrFold<PadPrimOp>(destTy, connectSrc, destWidth);
  }

  // Remove the connect and use its source as the value for the output.
  connectOp->erase();

  // Convert from FIRRTL type to builtin type.
  return castFromFIRRTLType(connectSrc, loweredType, builder);
}

static SmallVector<SubfieldOp> getAllFieldAccesses(Value structValue,
                                                   StringRef field) {
  SmallVector<SubfieldOp> accesses;
  for (auto *op : structValue.getUsers()) {
    assert(isa<SubfieldOp>(op));
    auto fieldAccess = cast<SubfieldOp>(op);
    auto elemIndex =
        fieldAccess.getInput().getType().base().getElementIndex(field);
    if (elemIndex && *elemIndex == fieldAccess.getFieldIndex())
      accesses.push_back(fieldAccess);
  }
  return accesses;
}

/// Now that we have the operations for the hw.module's corresponding to the
/// firrtl.module's, we can go through and move the bodies over, updating the
/// ports and output op.
LogicalResult FIRRTLModuleLowering::lowerModulePortsAndMoveBody(
    FModuleOp oldModule, hw::HWModuleOp newModule,
    CircuitLoweringState &loweringState) {
  ImplicitLocOpBuilder bodyBuilder(oldModule.getLoc(), newModule.getBody());

  // Use a placeholder instruction be a cursor that indicates where we want to
  // move the new function body to.  This is important because we insert some
  // ops at the start of the function and some at the end, and the body is
  // currently empty to avoid iterator invalidation.
  auto cursor = bodyBuilder.create<hw::ConstantOp>(APInt(1, 1));
  bodyBuilder.setInsertionPoint(cursor);

  // Insert argument casts, and re-vector users in the old body to use them.
  SmallVector<PortInfo> firrtlPorts = oldModule.getPorts();
  assert(oldModule.getBody().getNumArguments() == firrtlPorts.size() &&
         "port count mismatch");

  SmallVector<Value, 4> outputs;

  // This is the terminator in the new module.
  auto *outputOp = newModule.getBodyBlock()->getTerminator();
  ImplicitLocOpBuilder outputBuilder(oldModule.getLoc(), outputOp);

  unsigned nextHWInputArg = 0;
  int hwPortIndex = -1;
  for (auto [firrtlPortIndex, port] : llvm::enumerate(firrtlPorts)) {
    // Inputs and outputs are both modeled as arguments in the FIRRTL level.
    auto oldArg = oldModule.getBody().getArgument(firrtlPortIndex);

    bool isZeroWidth =
        type_isa<FIRRTLBaseType>(port.type) &&
        type_cast<FIRRTLBaseType>(port.type).getBitWidthOrSentinel() == 0;
    if (!isZeroWidth)
      ++hwPortIndex;

    if (!port.isOutput() && !isZeroWidth) {
      // Inputs and InOuts are modeled as arguments in the result, so we can
      // just map them over.  We model zero bit outputs as inouts.
      Value newArg = newModule.getBody().getArgument(nextHWInputArg++);

      // Cast the argument to the old type, reintroducing sign information in
      // the hw.module body.
      newArg = castToFIRRTLType(newArg, oldArg.getType(), bodyBuilder);
      // Switch all uses of the old operands to the new ones.
      oldArg.replaceAllUsesWith(newArg);
      continue;
    }

    // We lower zero width inout and outputs to a wire that isn't connected to
    // anything outside the module.  Inputs are lowered to zero.
    if (isZeroWidth && port.isInput()) {
      Value newArg = bodyBuilder
                         .create<WireOp>(port.type, "." + port.getName().str() +
                                                        ".0width_input")
                         .getResult();
      oldArg.replaceAllUsesWith(newArg);
      continue;
    }

    if (auto value =
            tryEliminatingConnectsToValue(oldArg, outputOp, loweringState)) {
      // If we were able to find the value being connected to the output,
      // directly use it!
      outputs.push_back(value);
      assert(oldArg.use_empty() && "should have removed all uses of oldArg");
      continue;
    }

    // Outputs need a temporary wire so they can be connect'd to, which we
    // then return.
    auto newArg = bodyBuilder.create<WireOp>(
        port.type, "." + port.getName().str() + ".output");

    // Switch all uses of the old operands to the new ones.
    oldArg.replaceAllUsesWith(newArg.getResult());

    // Don't output zero bit results or inouts.
    auto resultHWType = loweringState.lowerType(port.type, port.loc);
    if (!resultHWType.isInteger(0)) {
      auto output =
          castFromFIRRTLType(newArg.getResult(), resultHWType, outputBuilder);
      outputs.push_back(output);

      // If output port has symbol, move it to this wire.
      if (auto sym = newModule.getPort(hwPortIndex).getSym()) {
        newArg.setInnerSymAttr(sym);
        newModule.setPortSymbolAttr(hwPortIndex, {});
      }
    }
  }

  // Update the hw.output terminator with the list of outputs we have.
  outputOp->setOperands(outputs);

  // Finally splice the body over, don't move the old terminator over though.
  auto &oldBlockInstList = oldModule.getBodyBlock()->getOperations();
  auto &newBlockInstList = newModule.getBodyBlock()->getOperations();
  newBlockInstList.splice(Block::iterator(cursor), oldBlockInstList,
                          oldBlockInstList.begin(), oldBlockInstList.end());

  // We are done with our cursor op.
  cursor.erase();

  return success();
}

/// Run on each `verif.formal` to populate its body based on the original
/// `firrtl.formal` operation.
LogicalResult
FIRRTLModuleLowering::lowerFormalBody(verif::FormalOp formalOp,
                                      CircuitLoweringState &loweringState) {
  auto builder = OpBuilder::atBlockEnd(&formalOp.getBody().front());

  // Find the module targeted by the `firrtl.formal` operation. The `FormalOp`
  // verifier guarantees the module exists and that it is an `FModuleOp`. This
  // we can then translate to the corresponding `HWModuleOp`.
  auto oldFormalOp = cast<FormalOp>(loweringState.getOldModule(formalOp));
  auto moduleName = oldFormalOp.getModuleNameAttr().getAttr();
  auto oldModule = cast<FModuleOp>(
      loweringState.getInstanceGraph().lookup(moduleName)->getModule());
  auto newModule =
      dyn_cast_or_null<hw::HWModuleOp>(loweringState.getNewModule(oldModule));
  if (!newModule)
    return oldFormalOp->emitOpError()
           << "could not find module " << oldModule.getSymNameAttr();

  // Create a symbolic input for every input of the lowered module.
  SmallVector<Value> symbolicInputs;
  for (auto arg : newModule.getBody().getArguments())
    symbolicInputs.push_back(
        builder.create<verif::SymbolicValueOp>(arg.getLoc(), arg.getType()));

  // Instantiate the module with the given symbolic inputs.
  builder.create<hw::InstanceOp>(formalOp.getLoc(), newModule,
                                 newModule.getNameAttr(), symbolicInputs);
  return success();
}

//===----------------------------------------------------------------------===//
// Module Body Lowering Pass
//===----------------------------------------------------------------------===//

namespace {

struct FIRRTLLowering : public FIRRTLVisitor<FIRRTLLowering, LogicalResult> {

  FIRRTLLowering(hw::HWModuleOp module, CircuitLoweringState &circuitState)
      : theModule(module), circuitState(circuitState),
        builder(module.getLoc(), module.getContext()), moduleNamespace(module),
        backedgeBuilder(builder, module.getLoc()) {}

  LogicalResult run();

  // Helpers.
  Value getOrCreateClockConstant(seq::ClockConst clock);
  Value getOrCreateIntConstant(const APInt &value);
  Value getOrCreateIntConstant(unsigned numBits, uint64_t val,
                               bool isSigned = false) {
    return getOrCreateIntConstant(APInt(numBits, val, isSigned));
  }
  Attribute getOrCreateAggregateConstantAttribute(Attribute value, Type type);
  Value getOrCreateXConstant(unsigned numBits);
  Value getOrCreateZConstant(Type type);
  Value getPossiblyInoutLoweredValue(Value value);
  Value getLoweredValue(Value value);
  Value getLoweredNonClockValue(Value value);
  Value getLoweredAndExtendedValue(Value value, Type destType);
  Value getLoweredAndExtOrTruncValue(Value value, Type destType);
  Value getLoweredFmtOperand(Value operand);
  LogicalResult setLowering(Value orig, Value result);
  LogicalResult setPossiblyFoldedLowering(Value orig, Value result);
  template <typename ResultOpType, typename... CtorArgTypes>
  LogicalResult setLoweringTo(Operation *orig, CtorArgTypes... args);
  template <typename ResultOpType, typename... CtorArgTypes>
  LogicalResult setLoweringToLTL(Operation *orig, CtorArgTypes... args);
  Backedge createBackedge(Location loc, Type type);
  Backedge createBackedge(Value orig, Type type);
  bool updateIfBackedge(Value dest, Value src);

  /// Returns true if the lowered operation requires an inner symbol on it.
  bool requiresInnerSymbol(hw::InnerSymbolOpInterface op) {
    if (AnnotationSet::removeDontTouch(op))
      return true;
    if (!hasDroppableName(op))
      return true;
    if (auto forceable = dyn_cast<Forceable>(op.getOperation()))
      if (forceable.isForceable())
        return true;
    return false;
  }

  /// Gets the lowered InnerSymAttr of this operation.  If the operation is
  /// DontTouched, has a non-droppable name, or is forceable, then we will
  /// ensure that the InnerSymAttr has a symbol with fieldID zero.
  hw::InnerSymAttr lowerInnerSymbol(hw::InnerSymbolOpInterface op) {
    auto attr = op.getInnerSymAttr();
    // TODO: we should be checking for symbol collisions here and renaming as
    // neccessary. As well, we should record the renamings in a map so that we
    // can update any InnerRefAttrs that we find.
    if (requiresInnerSymbol(op))
      std::tie(attr, std::ignore) = getOrAddInnerSym(
          op.getContext(), attr, 0,
          [&]() -> hw::InnerSymbolNamespace & { return moduleNamespace; });
    return attr;
  }

  void runWithInsertionPointAtEndOfBlock(const std::function<void(void)> &fn,
                                         Region &region);

  /// Return a read value for the specified inout value, auto-uniquing them.
  Value getReadValue(Value v);
  /// Return an `i1` value for the specified value, auto-uniqueing them.
  Value getNonClockValue(Value v);

  void addToAlwaysBlock(sv::EventControl clockEdge, Value clock,
                        sv::ResetType resetStyle, sv::EventControl resetEdge,
                        Value reset, const std::function<void(void)> &body = {},
                        const std::function<void(void)> &resetBody = {});
  void addToAlwaysBlock(Value clock,
                        const std::function<void(void)> &body = {}) {
    addToAlwaysBlock(sv::EventControl::AtPosEdge, clock, sv::ResetType(),
                     sv::EventControl(), Value(), body,
                     std::function<void(void)>());
  }

  LogicalResult emitGuards(Location loc, ArrayRef<Attribute> guards,
                           std::function<void(void)> emit);
  void addToIfDefBlock(StringRef cond, std::function<void(void)> thenCtor,
                       std::function<void(void)> elseCtor = {});
  void addToInitialBlock(std::function<void(void)> body);
  void addIfProceduralBlock(Value cond, std::function<void(void)> thenCtor,
                            std::function<void(void)> elseCtor = {});
  Value getExtOrTruncAggregateValue(Value array, FIRRTLBaseType sourceType,
                                    FIRRTLBaseType destType,
                                    bool allowTruncate);
  Value createArrayIndexing(Value array, Value index);
  Value createValueWithMuxAnnotation(Operation *op, bool isMux2);

  using FIRRTLVisitor<FIRRTLLowering, LogicalResult>::visitExpr;
  using FIRRTLVisitor<FIRRTLLowering, LogicalResult>::visitDecl;
  using FIRRTLVisitor<FIRRTLLowering, LogicalResult>::visitStmt;

  // Lowering hooks.
  enum UnloweredOpResult { AlreadyLowered, NowLowered, LoweringFailure };
  UnloweredOpResult handleUnloweredOp(Operation *op);
  LogicalResult visitExpr(ConstantOp op);
  LogicalResult visitExpr(SpecialConstantOp op);
  LogicalResult visitExpr(SubindexOp op);
  LogicalResult visitExpr(SubaccessOp op);
  LogicalResult visitExpr(SubfieldOp op);
  LogicalResult visitExpr(VectorCreateOp op);
  LogicalResult visitExpr(BundleCreateOp op);
  LogicalResult visitExpr(FEnumCreateOp op);
  LogicalResult visitExpr(AggregateConstantOp op);
  LogicalResult visitExpr(IsTagOp op);
  LogicalResult visitExpr(SubtagOp op);
  LogicalResult visitUnhandledOp(Operation *op) { return failure(); }
  LogicalResult visitInvalidOp(Operation *op) {
    if (auto castOp = dyn_cast<mlir::UnrealizedConversionCastOp>(op))
      return visitUnrealizedConversionCast(castOp);
    return failure();
  }

  // Declarations.
  LogicalResult visitDecl(WireOp op);
  LogicalResult visitDecl(NodeOp op);
  LogicalResult visitDecl(RegOp op);
  LogicalResult visitDecl(RegResetOp op);
  LogicalResult visitDecl(MemOp op);
  LogicalResult visitDecl(InstanceOp oldInstance);
  LogicalResult visitDecl(VerbatimWireOp op);
  LogicalResult visitDecl(ContractOp op);

  // Unary Ops.
  LogicalResult lowerNoopCast(Operation *op);
  LogicalResult visitExpr(AsSIntPrimOp op);
  LogicalResult visitExpr(AsUIntPrimOp op);
  LogicalResult visitExpr(AsClockPrimOp op);
  LogicalResult visitExpr(AsAsyncResetPrimOp op) { return lowerNoopCast(op); }

  LogicalResult visitExpr(HWStructCastOp op);
  LogicalResult visitExpr(BitCastOp op);
  LogicalResult
  visitUnrealizedConversionCast(mlir::UnrealizedConversionCastOp op);
  LogicalResult visitExpr(CvtPrimOp op);
  LogicalResult visitExpr(NotPrimOp op);
  LogicalResult visitExpr(NegPrimOp op);
  LogicalResult visitExpr(PadPrimOp op);
  LogicalResult visitExpr(XorRPrimOp op);
  LogicalResult visitExpr(AndRPrimOp op);
  LogicalResult visitExpr(OrRPrimOp op);

  // Binary Ops.
  template <typename ResultUnsignedOpType,
            typename ResultSignedOpType = ResultUnsignedOpType>
  LogicalResult lowerBinOp(Operation *op);
  template <typename ResultOpType>
  LogicalResult lowerBinOpToVariadic(Operation *op);

  template <typename ResultOpType>
  LogicalResult lowerElementwiseLogicalOp(Operation *op);

  LogicalResult lowerCmpOp(Operation *op, ICmpPredicate signedOp,
                           ICmpPredicate unsignedOp);
  template <typename SignedOp, typename UnsignedOp>
  LogicalResult lowerDivLikeOp(Operation *op);

  LogicalResult visitExpr(CatPrimOp op);

  LogicalResult visitExpr(AndPrimOp op) {
    return lowerBinOpToVariadic<comb::AndOp>(op);
  }
  LogicalResult visitExpr(OrPrimOp op) {
    return lowerBinOpToVariadic<comb::OrOp>(op);
  }
  LogicalResult visitExpr(XorPrimOp op) {
    return lowerBinOpToVariadic<comb::XorOp>(op);
  }
  LogicalResult visitExpr(ElementwiseOrPrimOp op) {
    return lowerElementwiseLogicalOp<comb::OrOp>(op);
  }
  LogicalResult visitExpr(ElementwiseAndPrimOp op) {
    return lowerElementwiseLogicalOp<comb::AndOp>(op);
  }
  LogicalResult visitExpr(ElementwiseXorPrimOp op) {
    return lowerElementwiseLogicalOp<comb::XorOp>(op);
  }
  LogicalResult visitExpr(AddPrimOp op) {
    return lowerBinOpToVariadic<comb::AddOp>(op);
  }
  LogicalResult visitExpr(EQPrimOp op) {
    return lowerCmpOp(op, ICmpPredicate::eq, ICmpPredicate::eq);
  }
  LogicalResult visitExpr(NEQPrimOp op) {
    return lowerCmpOp(op, ICmpPredicate::ne, ICmpPredicate::ne);
  }
  LogicalResult visitExpr(LTPrimOp op) {
    return lowerCmpOp(op, ICmpPredicate::slt, ICmpPredicate::ult);
  }
  LogicalResult visitExpr(LEQPrimOp op) {
    return lowerCmpOp(op, ICmpPredicate::sle, ICmpPredicate::ule);
  }
  LogicalResult visitExpr(GTPrimOp op) {
    return lowerCmpOp(op, ICmpPredicate::sgt, ICmpPredicate::ugt);
  }
  LogicalResult visitExpr(GEQPrimOp op) {
    return lowerCmpOp(op, ICmpPredicate::sge, ICmpPredicate::uge);
  }

  LogicalResult visitExpr(SubPrimOp op) { return lowerBinOp<comb::SubOp>(op); }
  LogicalResult visitExpr(MulPrimOp op) {
    return lowerBinOpToVariadic<comb::MulOp>(op);
  }
  LogicalResult visitExpr(DivPrimOp op) {
    return lowerDivLikeOp<comb::DivSOp, comb::DivUOp>(op);
  }
  LogicalResult visitExpr(RemPrimOp op) {
    return lowerDivLikeOp<comb::ModSOp, comb::ModUOp>(op);
  }

  // Intrinsic Operations
  LogicalResult visitExpr(IsXIntrinsicOp op);
  LogicalResult visitExpr(PlusArgsTestIntrinsicOp op);
  LogicalResult visitExpr(PlusArgsValueIntrinsicOp op);
  LogicalResult visitStmt(FPGAProbeIntrinsicOp op);
  LogicalResult visitExpr(ClockInverterIntrinsicOp op);
  LogicalResult visitExpr(ClockDividerIntrinsicOp op);
  LogicalResult visitExpr(SizeOfIntrinsicOp op);
  LogicalResult visitExpr(ClockGateIntrinsicOp op);
  LogicalResult visitExpr(LTLAndIntrinsicOp op);
  LogicalResult visitExpr(LTLOrIntrinsicOp op);
  LogicalResult visitExpr(LTLIntersectIntrinsicOp op);
  LogicalResult visitExpr(LTLDelayIntrinsicOp op);
  LogicalResult visitExpr(LTLConcatIntrinsicOp op);
  LogicalResult visitExpr(LTLRepeatIntrinsicOp op);
  LogicalResult visitExpr(LTLGoToRepeatIntrinsicOp op);
  LogicalResult visitExpr(LTLNonConsecutiveRepeatIntrinsicOp op);
  LogicalResult visitExpr(LTLNotIntrinsicOp op);
  LogicalResult visitExpr(LTLImplicationIntrinsicOp op);
  LogicalResult visitExpr(LTLUntilIntrinsicOp op);
  LogicalResult visitExpr(LTLEventuallyIntrinsicOp op);
  LogicalResult visitExpr(LTLClockIntrinsicOp op);

  template <typename TargetOp, typename IntrinsicOp>
  LogicalResult lowerVerifIntrinsicOp(IntrinsicOp op);
  LogicalResult visitStmt(VerifAssertIntrinsicOp op);
  LogicalResult visitStmt(VerifAssumeIntrinsicOp op);
  LogicalResult visitStmt(VerifCoverIntrinsicOp op);
  LogicalResult visitStmt(VerifRequireIntrinsicOp op);
  LogicalResult visitStmt(VerifEnsureIntrinsicOp op);
  LogicalResult visitExpr(HasBeenResetIntrinsicOp op);
  LogicalResult visitStmt(UnclockedAssumeIntrinsicOp op);

  // Other Operations
  LogicalResult visitExpr(BitsPrimOp op);
  LogicalResult visitExpr(InvalidValueOp op);
  LogicalResult visitExpr(HeadPrimOp op);
  LogicalResult visitExpr(ShlPrimOp op);
  LogicalResult visitExpr(ShrPrimOp op);
  LogicalResult visitExpr(DShlPrimOp op) {
    return lowerDivLikeOp<comb::ShlOp, comb::ShlOp>(op);
  }
  LogicalResult visitExpr(DShrPrimOp op) {
    return lowerDivLikeOp<comb::ShrSOp, comb::ShrUOp>(op);
  }
  LogicalResult visitExpr(DShlwPrimOp op) {
    return lowerDivLikeOp<comb::ShlOp, comb::ShlOp>(op);
  }
  LogicalResult visitExpr(TailPrimOp op);
  LogicalResult visitExpr(MuxPrimOp op);
  LogicalResult visitExpr(Mux2CellIntrinsicOp op);
  LogicalResult visitExpr(Mux4CellIntrinsicOp op);
  LogicalResult visitExpr(MultibitMuxOp op);
  LogicalResult visitExpr(VerbatimExprOp op);
  LogicalResult visitExpr(XMRRefOp op);
  LogicalResult visitExpr(XMRDerefOp op);

  // Format String Operations
  LogicalResult visitExpr(TimeOp op);

  // Statements
  LogicalResult lowerVerificationStatement(
      Operation *op, StringRef labelPrefix, Value clock, Value predicate,
      Value enable, StringAttr messageAttr, ValueRange operands,
      StringAttr nameAttr, bool isConcurrent, EventControl eventControl);

  LogicalResult visitStmt(SkipOp op);

  FailureOr<bool> lowerConnect(Value dest, Value srcVal);
  LogicalResult visitStmt(ConnectOp op);
  LogicalResult visitStmt(MatchingConnectOp op);
  LogicalResult visitStmt(ForceOp op);
  template <class T>
  LogicalResult visitPrintfStmt(T op, StringAttr outputFile);
  LogicalResult visitStmt(PrintFOp op) { return visitPrintfStmt(op, {}); }
  LogicalResult visitStmt(FPrintFOp op) {
    return visitPrintfStmt(op, op.getOutputFileAttr());
  }
  LogicalResult visitStmt(StopOp op);
  LogicalResult visitStmt(AssertOp op);
  LogicalResult visitStmt(AssumeOp op);
  LogicalResult visitStmt(CoverOp op);
  LogicalResult visitStmt(AttachOp op);
  LogicalResult visitStmt(RefForceOp op);
  LogicalResult visitStmt(RefForceInitialOp op);
  LogicalResult visitStmt(RefReleaseOp op);
  LogicalResult visitStmt(RefReleaseInitialOp op);

  FailureOr<Value> lowerSubindex(SubindexOp op, Value input);
  FailureOr<Value> lowerSubaccess(SubaccessOp op, Value input);
  FailureOr<Value> lowerSubfield(SubfieldOp op, Value input);

  LogicalResult fixupLTLOps();

  Type lowerType(Type type) {
    return circuitState.lowerType(type, builder.getLoc());
  }

private:
  /// The module we're lowering into.
  hw::HWModuleOp theModule;

  /// Global state.
  CircuitLoweringState &circuitState;

  /// This builder is set to the right location for each visit call.
  ImplicitLocOpBuilder builder;

  /// Each value lowered (e.g. operation result) is kept track in this map.
  /// The key should have a FIRRTL type, the result will have an HW dialect
  /// type.
  DenseMap<Value, Value> valueMapping;

  /// Mapping from clock values to corresponding non-clock values converted
  /// via a deduped `seq.from_clock` op.
  DenseMap<Value, Value> fromClockMapping;

  /// This keeps track of constants that we have created so we can reuse them.
  /// This is populated by the getOrCreateIntConstant method.
  DenseMap<Attribute, Value> hwConstantMap;
  DenseMap<std::pair<Attribute, Type>, Attribute> hwAggregateConstantMap;

  /// This keeps track of constant X that we have created so we can reuse them.
  /// This is populated by the getOrCreateXConstant method.
  DenseMap<unsigned, Value> hwConstantXMap;
  DenseMap<Type, Value> hwConstantZMap;

  /// We auto-unique "ReadInOut" ops from wires and regs, enabling
  /// optimizations and CSEs of the read values to be more obvious.  This
  /// caches a known ReadInOutOp for the given value and is managed by
  /// `getReadValue(v)`.
  DenseMap<Value, Value> readInOutCreated;

  /// This keeps track of the file descriptors for each file name.
  DenseMap<StringAttr, sv::RegOp> fileNameToFileDescriptor;

  // We auto-unique graph-level blocks to reduce the amount of generated
  // code and ensure that side effects are properly ordered in FIRRTL.
  using AlwaysKeyType = std::tuple<Block *, sv::EventControl, Value,
                                   sv::ResetType, sv::EventControl, Value>;
  llvm::SmallDenseMap<AlwaysKeyType, std::pair<sv::AlwaysOp, sv::IfOp>>
      alwaysBlocks;
  llvm::SmallDenseMap<std::pair<Block *, Attribute>, sv::IfDefOp> ifdefBlocks;
  llvm::SmallDenseMap<Block *, sv::InitialOp> initialBlocks;

  /// A namespace that can be used to generate new symbol names that are unique
  /// within this module.
  hw::InnerSymbolNamespace moduleNamespace;

  /// A backedge builder to directly materialize values during the lowering
  /// without requiring temporary wires.
  BackedgeBuilder backedgeBuilder;
  /// Currently unresolved backedges. More precisely, a mapping from the
  /// backedge value to the value it will be replaced with. We use a MapVector
  /// so that a combinational cycles of backedges, the one backedge that gets
  /// replaced with an undriven wire is consistent.
  llvm::MapVector<Value, Value> backedges;

  /// A collection of values generated by the lowering process that may have
  /// become obsolete through subsequent parts of the lowering. This covers the
  /// values of wires that may be overridden by subsequent connects; or
  /// subaccesses that appear only as destination of a connect, and thus gets
  /// obsoleted by the connect directly updating the wire or register.
  DenseSet<Operation *> maybeUnusedValues;

  void maybeUnused(Operation *op) { maybeUnusedValues.insert(op); }
  void maybeUnused(Value value) {
    if (auto *op = value.getDefiningOp())
      maybeUnused(op);
  }

  /// A worklist of LTL operations that don't have their final type yet. The
  /// FIRRTL intrinsics for LTL ops all use `uint<1>` types, but the actual LTL
  /// ops themselves have more precise `!ltl.sequence` and `!ltl.property`
  /// types. After all LTL ops have been lowered, this worklist is used to
  /// compute their actual types (re-inferring return types) and push the
  /// updated types to their users. This also drops any `hw.wire`s in between
  /// the LTL ops, which were necessary to go from the def-before-use FIRRTL
  /// dialect to the graph-like HW dialect.
  SetVector<Operation *> ltlOpFixupWorklist;

  /// A worklist of operation ranges to be lowered. Parnet operations can push
  /// their nested operations onto this worklist to be processed after the
  /// parent operation has handled the region, blocks, and block arguments.
  SmallVector<std::pair<Block::iterator, Block::iterator>> worklist;

  void addToWorklist(Block &block) {
    worklist.push_back({block.begin(), block.end()});
  }
  void addToWorklist(Region &region) {
    for (auto &block : llvm::reverse(region))
      addToWorklist(block);
  }
};
} // end anonymous namespace

LogicalResult FIRRTLModuleLowering::lowerModuleOperations(
    hw::HWModuleOp module, CircuitLoweringState &loweringState) {
  return FIRRTLLowering(module, loweringState).run();
}

// This is the main entrypoint for the lowering pass.
LogicalResult FIRRTLLowering::run() {
  // Mark the module's block arguments are already lowered. This will allow
  // `getLoweredValue` to return the block arguments as they are.
  for (auto arg : theModule.getBodyBlock()->getArguments())
    if (failed(setLowering(arg, arg)))
      return failure();

  // Add the operations in the body to the worklist and lower all operations
  // until the worklist is empty. Operations may push their own nested
  // operations onto the worklist to lower them in turn. The `builder` is
  // positioned ahead of each operation as it is being lowered.
  addToWorklist(theModule.getBody());
  SmallVector<Operation *, 16> opsToRemove;

  while (!worklist.empty()) {
    auto &[opsIt, opsEnd] = worklist.back();
    if (opsIt == opsEnd) {
      worklist.pop_back();
      continue;
    }
    Operation *op = &*opsIt++;

    builder.setInsertionPoint(op);
    builder.setLoc(op->getLoc());
    auto done = succeeded(dispatchVisitor(op));
    circuitState.processRemainingAnnotations(op, AnnotationSet(op));
    if (done)
      opsToRemove.push_back(op);
    else {
      switch (handleUnloweredOp(op)) {
      case AlreadyLowered:
        break;         // Something like hw.output, which is already lowered.
      case NowLowered: // Something handleUnloweredOp removed.
        opsToRemove.push_back(op);
        break;
      case LoweringFailure:
        backedgeBuilder.abandon();
        return failure();
      }
    }
  }

  // Replace all backedges with uses of their regular values.  We process them
  // after the module body since the lowering table is too hard to keep up to
  // date.  Multiple operations may be lowered to the same backedge when values
  // are folded, which means we would have to scan the entire lowering table to
  // safely replace a backedge.
  for (auto &[backedge, value] : backedges) {
    SmallVector<Location> driverLocs;
    // In the case where we have backedges connected to other backedges, we have
    // to find the value that actually drives the group.
    while (true) {
      // If we find the original backedge we have some undriven logic or
      // a combinatorial loop. Bail out and provide information on the nodes.
      if (backedge == value) {
        Location edgeLoc = backedge.getLoc();
        if (driverLocs.empty()) {
          mlir::emitError(edgeLoc, "sink does not have a driver");
        } else {
          auto diag = mlir::emitError(edgeLoc, "sink in combinational loop");
          for (auto loc : driverLocs)
            diag.attachNote(loc) << "through driver here";
        }
        backedgeBuilder.abandon();
        return failure();
      }
      // If the value is not another backedge, we have found the driver.
      auto *it = backedges.find(value);
      if (it == backedges.end())
        break;
      // Find what is driving the next backedge.
      driverLocs.push_back(value.getLoc());
      value = it->second;
    }
    if (auto *defOp = backedge.getDefiningOp())
      maybeUnusedValues.erase(defOp);
    backedge.replaceAllUsesWith(value);
  }

  // Now that all of the operations that can be lowered are, remove th
  // original values.  We know that any lowered operations will be dead (if
  // removed in reverse order) at this point - any users of them from
  // unremapped operations will be changed to use the newly lowered ops.
  hw::ConstantOp zeroI0;
  while (!opsToRemove.empty()) {
    auto *op = opsToRemove.pop_back_val();

    // We remove zero-width values when lowering FIRRTL ops. We can't remove
    // such a value if it escapes to a foreign op. In that case, create an
    // `hw.constant 0 : i0` to pass along.
    for (auto result : op->getResults()) {
      if (!isZeroBitFIRRTLType(result.getType()))
        continue;
      if (!zeroI0) {
        auto builder = OpBuilder::atBlockBegin(theModule.getBodyBlock());
        zeroI0 = builder.create<hw::ConstantOp>(op->getLoc(),
                                                builder.getIntegerType(0), 0);
        maybeUnusedValues.insert(zeroI0);
      }
      result.replaceAllUsesWith(zeroI0);
    }

    if (!op->use_empty()) {
      auto d = op->emitOpError(
          "still has uses; should remove ops in reverse order of visitation");
      SmallPtrSet<Operation *, 2> visited;
      for (auto *user : op->getUsers())
        if (visited.insert(user).second)
          d.attachNote(user->getLoc())
              << "used by " << user->getName() << " op";
      return d;
    }
    maybeUnusedValues.erase(op);
    op->erase();
  }

  // Prune operations that may have become unused throughout the lowering.
  while (!maybeUnusedValues.empty()) {
    auto it = maybeUnusedValues.begin();
    auto *op = *it;
    maybeUnusedValues.erase(it);
    if (!isOpTriviallyDead(op))
      continue;
    for (auto operand : op->getOperands())
      if (auto *defOp = operand.getDefiningOp())
        maybeUnusedValues.insert(defOp);
    op->erase();
  }

  // Determine the actual types of lowered LTL operations and remove any
  // intermediate wires among them.
  if (failed(fixupLTLOps()))
    return failure();

  return backedgeBuilder.clearOrEmitError();
}

//===----------------------------------------------------------------------===//
// Helpers
//===----------------------------------------------------------------------===//

/// Create uniqued constant clocks.
Value FIRRTLLowering::getOrCreateClockConstant(seq::ClockConst clock) {
  auto attr = seq::ClockConstAttr::get(theModule.getContext(), clock);

  auto &entry = hwConstantMap[attr];
  if (entry)
    return entry;

  OpBuilder entryBuilder(&theModule.getBodyBlock()->front());
  entry = entryBuilder.create<seq::ConstClockOp>(builder.getLoc(), attr);
  return entry;
}

/// Check to see if we've already lowered the specified constant.  If so,
/// return it.  Otherwise create it and put it in the entry block for reuse.
Value FIRRTLLowering::getOrCreateIntConstant(const APInt &value) {
  auto attr = builder.getIntegerAttr(
      builder.getIntegerType(value.getBitWidth()), value);

  auto &entry = hwConstantMap[attr];
  if (entry)
    return entry;

  OpBuilder entryBuilder(&theModule.getBodyBlock()->front());
  entry = entryBuilder.create<hw::ConstantOp>(builder.getLoc(), attr);
  return entry;
}

/// Check to see if we've already created the specified aggregate constant
/// attribute. If so, return it.  Otherwise create it.
Attribute FIRRTLLowering::getOrCreateAggregateConstantAttribute(Attribute value,
                                                                Type type) {
  // Base case.
  if (hw::type_isa<IntegerType>(type))
    return builder.getIntegerAttr(type, cast<IntegerAttr>(value).getValue());

  auto cache = hwAggregateConstantMap.lookup({value, type});
  if (cache)
    return cache;

  // Recursively construct elements.
  SmallVector<Attribute> values;
  for (auto e : llvm::enumerate(cast<ArrayAttr>(value))) {
    Type subType;
    if (auto array = hw::type_dyn_cast<hw::ArrayType>(type))
      subType = array.getElementType();
    else if (auto structType = hw::type_dyn_cast<hw::StructType>(type))
      subType = structType.getElements()[e.index()].type;
    else
      assert(false && "type must be either array or struct");

    values.push_back(getOrCreateAggregateConstantAttribute(e.value(), subType));
  }

  // FIRRTL and HW have a different operand ordering for arrays.
  if (hw::type_isa<hw::ArrayType>(type))
    std::reverse(values.begin(), values.end());

  auto &entry = hwAggregateConstantMap[{value, type}];
  entry = builder.getArrayAttr(values);
  return entry;
}

/// Zero bit operands end up looking like failures from getLoweredValue.  This
/// helper function invokes the closure specified if the operand was actually
/// zero bit, or returns failure() if it was some other kind of failure.
static LogicalResult handleZeroBit(Value failedOperand,
                                   const std::function<LogicalResult()> &fn) {
  assert(failedOperand && "Should be called on the failed operand");
  if (!isZeroBitFIRRTLType(failedOperand.getType()))
    return failure();
  return fn();
}

/// Check to see if we've already lowered the specified constant.  If so,
/// return it.  Otherwise create it and put it in the entry block for reuse.
Value FIRRTLLowering::getOrCreateXConstant(unsigned numBits) {

  auto &entry = hwConstantXMap[numBits];
  if (entry)
    return entry;

  OpBuilder entryBuilder(&theModule.getBodyBlock()->front());
  entry = entryBuilder.create<sv::ConstantXOp>(
      builder.getLoc(), entryBuilder.getIntegerType(numBits));
  return entry;
}

Value FIRRTLLowering::getOrCreateZConstant(Type type) {
  auto &entry = hwConstantZMap[type];
  if (!entry) {
    OpBuilder entryBuilder(&theModule.getBodyBlock()->front());
    entry = entryBuilder.create<sv::ConstantZOp>(builder.getLoc(), type);
  }
  return entry;
}

/// Return the lowered HW value corresponding to the specified original value.
/// This returns a null value for FIRRTL values that haven't be lowered, e.g.
/// unknown width integers.  This returns hw::inout type values if present, it
/// does not implicitly read from them.
Value FIRRTLLowering::getPossiblyInoutLoweredValue(Value value) {
  // If we lowered this value, then return the lowered value, otherwise fail.
  if (auto lowering = valueMapping.lookup(value)) {
    assert(!isa<FIRRTLType>(lowering.getType()) &&
           "Lowered value should be a non-FIRRTL value");
    return lowering;
  }
  return Value();
}

/// Return the lowered value corresponding to the specified original value.
/// This returns a null value for FIRRTL values that cannot be lowered, e.g.
/// unknown width integers.
Value FIRRTLLowering::getLoweredValue(Value value) {
  auto result = getPossiblyInoutLoweredValue(value);
  if (!result)
    return result;

  // If we got an inout value, implicitly read it.  FIRRTL allows direct use
  // of wires and other things that lower to inout type.
  if (isa<hw::InOutType>(result.getType()))
    return getReadValue(result);

  return result;
}

/// Return the lowered value, converting `seq.clock` to `i1.
Value FIRRTLLowering::getLoweredNonClockValue(Value value) {
  auto result = getLoweredValue(value);
  if (!result)
    return result;

  if (hw::type_isa<seq::ClockType>(result.getType()))
    return getNonClockValue(result);

  return result;
}

/// Return the lowered aggregate value whose type is converted into
/// `destType`. We have to care about the extension/truncation/signedness of
/// each element.
Value FIRRTLLowering::getExtOrTruncAggregateValue(Value array,
                                                  FIRRTLBaseType sourceType,
                                                  FIRRTLBaseType destType,
                                                  bool allowTruncate) {
  SmallVector<Value> resultBuffer;

  // Helper function to cast each element of array to dest type.
  auto cast = [&](Value value, FIRRTLBaseType sourceType,
                  FIRRTLBaseType destType) {
    auto srcWidth = firrtl::type_cast<IntType>(sourceType).getWidthOrSentinel();
    auto destWidth = firrtl::type_cast<IntType>(destType).getWidthOrSentinel();
    auto resultType = builder.getIntegerType(destWidth);

    if (srcWidth == destWidth)
      return value;

    if (srcWidth > destWidth) {
      if (allowTruncate)
        return builder.createOrFold<comb::ExtractOp>(resultType, value, 0);

      builder.emitError("operand should not be a truncation");
      return Value();
    }

    if (firrtl::type_cast<IntType>(sourceType).isSigned())
      return comb::createOrFoldSExt(value, resultType, builder);
    auto zero = getOrCreateIntConstant(destWidth - srcWidth, 0);
    return builder.createOrFold<comb::ConcatOp>(zero, value);
  };

  // This recursive function constructs the output array.
  std::function<LogicalResult(Value, FIRRTLBaseType, FIRRTLBaseType)> recurse =
      [&](Value src, FIRRTLBaseType srcType,
          FIRRTLBaseType destType) -> LogicalResult {
    return TypeSwitch<FIRRTLBaseType, LogicalResult>(srcType)
        .Case<FVectorType>([&](auto srcVectorType) {
          auto destVectorType = firrtl::type_cast<FVectorType>(destType);
          unsigned size = resultBuffer.size();
          unsigned indexWidth =
              getBitWidthFromVectorSize(srcVectorType.getNumElements());
          for (size_t i = 0, e = std::min(srcVectorType.getNumElements(),
                                          destVectorType.getNumElements());
               i != e; ++i) {
            auto iIdx = getOrCreateIntConstant(indexWidth, i);
            auto arrayIndex = builder.create<hw::ArrayGetOp>(src, iIdx);
            if (failed(recurse(arrayIndex, srcVectorType.getElementType(),
                               destVectorType.getElementType())))
              return failure();
          }
          SmallVector<Value> temp(resultBuffer.begin() + size,
                                  resultBuffer.end());
          auto array = builder.createOrFold<hw::ArrayCreateOp>(temp);
          resultBuffer.resize(size);
          resultBuffer.push_back(array);
          return success();
        })
        .Case<BundleType>([&](BundleType srcStructType) {
          auto destStructType = firrtl::type_cast<BundleType>(destType);
          unsigned size = resultBuffer.size();

          // TODO: We don't support partial connects for bundles for now.
          if (destStructType.getNumElements() != srcStructType.getNumElements())
            return failure();

          for (auto elem : llvm::enumerate(destStructType)) {
            auto structExtract =
                builder.create<hw::StructExtractOp>(src, elem.value().name);
            if (failed(recurse(structExtract,
                               srcStructType.getElementType(elem.index()),
                               destStructType.getElementType(elem.index()))))
              return failure();
          }
          SmallVector<Value> temp(resultBuffer.begin() + size,
                                  resultBuffer.end());
          auto newStruct = builder.createOrFold<hw::StructCreateOp>(
              lowerType(destStructType), temp);
          resultBuffer.resize(size);
          resultBuffer.push_back(newStruct);
          return success();
        })
        .Case<IntType>([&](auto) {
          if (auto result = cast(src, srcType, destType)) {
            resultBuffer.push_back(result);
            return success();
          }
          return failure();
        })
        .Default([&](auto) { return failure(); });
  };

  if (failed(recurse(array, sourceType, destType)))
    return Value();

  assert(resultBuffer.size() == 1 &&
         "resultBuffer must only contain a result array if `success` is true");
  return resultBuffer[0];
}

/// Return the lowered value corresponding to the specified original value and
/// then extend it to match the width of destType if needed.
///
/// This returns a null value for FIRRTL values that cannot be lowered, e.g.
/// unknown width integers.
Value FIRRTLLowering::getLoweredAndExtendedValue(Value value, Type destType) {
  assert(type_isa<FIRRTLBaseType>(value.getType()) &&
         type_isa<FIRRTLBaseType>(destType) &&
         "input/output value should be FIRRTL");

  // We only know how to extend integer types with known width.
  auto destWidth = type_cast<FIRRTLBaseType>(destType).getBitWidthOrSentinel();
  if (destWidth == -1)
    return {};

  auto result = getLoweredValue(value);
  if (!result) {
    // If this was a zero bit operand being extended, then produce a zero of
    // the right result type.  If it is just a failure, fail.
    if (!isZeroBitFIRRTLType(value.getType()))
      return {};
    // Zero bit results have to be returned as null.  The caller can handle
    // this if they want to.
    if (destWidth == 0)
      return {};
    // Otherwise, FIRRTL semantics is that an extension from a zero bit value
    // always produces a zero value in the destination width.
    return getOrCreateIntConstant(destWidth, 0);
  }

  if (destWidth ==
      cast<FIRRTLBaseType>(value.getType()).getBitWidthOrSentinel()) {
    // Lookup the lowered type of dest.
    auto loweredDstType = lowerType(destType);
    if (result.getType() != loweredDstType &&
        (isa<hw::TypeAliasType>(result.getType()) ||
         isa<hw::TypeAliasType>(loweredDstType))) {
      return builder.createOrFold<hw::BitcastOp>(loweredDstType, result);
    }
  }
  // Aggregates values
  if (isa<hw::ArrayType, hw::StructType>(result.getType())) {
    // Types already match.
    if (destType == value.getType())
      return result;

    return getExtOrTruncAggregateValue(
        result, type_cast<FIRRTLBaseType>(value.getType()),
        type_cast<FIRRTLBaseType>(destType),
        /* allowTruncate */ false);
  }

  if (isa<seq::ClockType>(result.getType())) {
    // Types already match.
    if (destType == value.getType())
      return result;
    builder.emitError("cannot use clock type as an integer");
    return {};
  }

  auto intResultType = dyn_cast<IntegerType>(result.getType());
  if (!intResultType) {
    builder.emitError("operand of type ")
        << result.getType() << " cannot be used as an integer";
    return {};
  }

  auto srcWidth = intResultType.getWidth();
  if (srcWidth == unsigned(destWidth))
    return result;

  if (srcWidth > unsigned(destWidth)) {
    builder.emitError("operand should not be a truncation");
    return {};
  }

  auto resultType = builder.getIntegerType(destWidth);

  // Extension follows the sign of the source value, not the destination.
  auto valueFIRType =
      type_cast<FIRRTLBaseType>(value.getType()).getPassiveType();
  if (type_cast<IntType>(valueFIRType).isSigned())
    return comb::createOrFoldSExt(result, resultType, builder);

  auto zero = getOrCreateIntConstant(destWidth - srcWidth, 0);
  return builder.createOrFold<comb::ConcatOp>(zero, result);
}

/// Return the lowered value corresponding to the specified original value and
/// then extended or truncated to match the width of destType if needed.
///
/// This returns a null value for FIRRTL values that cannot be lowered, e.g.
/// unknown width integers.
Value FIRRTLLowering::getLoweredAndExtOrTruncValue(Value value, Type destType) {
  assert(type_isa<FIRRTLBaseType>(value.getType()) &&
         type_isa<FIRRTLBaseType>(destType) &&
         "input/output value should be FIRRTL");

  // We only know how to adjust integer types with known width.
  auto destWidth = type_cast<FIRRTLBaseType>(destType).getBitWidthOrSentinel();
  if (destWidth == -1)
    return {};

  auto result = getLoweredValue(value);
  if (!result) {
    // If this was a zero bit operand being extended, then produce a zero of
    // the right result type.  If it is just a failure, fail.
    if (!isZeroBitFIRRTLType(value.getType()))
      return {};
    // Zero bit results have to be returned as null.  The caller can handle
    // this if they want to.
    if (destWidth == 0)
      return {};
    // Otherwise, FIRRTL semantics is that an extension from a zero bit value
    // always produces a zero value in the destination width.
    return getOrCreateIntConstant(destWidth, 0);
  }

  // Aggregates values
  if (isa<hw::ArrayType, hw::StructType>(result.getType())) {
    // Types already match.
    if (destType == value.getType())
      return result;

    return getExtOrTruncAggregateValue(
        result, type_cast<FIRRTLBaseType>(value.getType()),
        type_cast<FIRRTLBaseType>(destType),
        /* allowTruncate */ true);
  }

  auto srcWidth = type_cast<IntegerType>(result.getType()).getWidth();
  if (srcWidth == unsigned(destWidth))
    return result;

  if (destWidth == 0)
    return {};

  if (srcWidth > unsigned(destWidth)) {
    auto resultType = builder.getIntegerType(destWidth);
    return builder.createOrFold<comb::ExtractOp>(resultType, result, 0);
  }

  auto resultType = builder.getIntegerType(destWidth);

  // Extension follows the sign of the source value, not the destination.
  auto valueFIRType =
      type_cast<FIRRTLBaseType>(value.getType()).getPassiveType();
  if (type_cast<IntType>(valueFIRType).isSigned())
    return comb::createOrFoldSExt(result, resultType, builder);

  auto zero = getOrCreateIntConstant(destWidth - srcWidth, 0);
  return builder.createOrFold<comb::ConcatOp>(zero, result);
}

/// Return a lowered version of 'operand' suitable for use with substitution /
/// format strings. Zero bit operands are rewritten as one bit zeros and signed
/// integers are wrapped in $signed().
Value FIRRTLLowering::getLoweredFmtOperand(Value operand) {
  // Handle special substitutions.
  if (type_isa<FStringType>(operand.getType())) {
    if (isa<TimeOp>(operand.getDefiningOp()))
      return builder.create<sv::TimeOp>();
  }

  auto loweredValue = getLoweredValue(operand);
  if (!loweredValue) {
    // If this is a zero bit operand, just pass a one bit zero.
    if (!isZeroBitFIRRTLType(operand.getType()))
      return nullptr;
    loweredValue = getOrCreateIntConstant(1, 0);
  }

  // If the operand was an SInt, we want to give the user the option to print
  // it as signed decimal and have to wrap it in $signed().
  if (auto intTy = firrtl::type_cast<IntType>(operand.getType()))
    if (intTy.isSigned())
      loweredValue = builder.create<sv::SystemFunctionOp>(
          loweredValue.getType(), "signed", loweredValue);

  return loweredValue;
}

/// Set the lowered value of 'orig' to 'result', remembering this in a map.
/// This always returns success() to make it more convenient in lowering code.
///
/// Note that result may be null here if we're lowering orig to a zero-bit
/// value.
///
LogicalResult FIRRTLLowering::setLowering(Value orig, Value result) {
  if (auto origType = dyn_cast<FIRRTLType>(orig.getType())) {
    assert((!result || !type_isa<FIRRTLType>(result.getType())) &&
           "Lowering didn't turn a FIRRTL value into a non-FIRRTL value");

#ifndef NDEBUG
    auto baseType = getBaseType(origType);
    auto srcWidth = baseType.getPassiveType().getBitWidthOrSentinel();

    // Caller should pass null value iff this was a zero bit value.
    if (srcWidth != -1) {
      if (result)
        assert((srcWidth != 0) &&
               "Lowering produced value for zero width source");
      else
        assert((srcWidth == 0) &&
               "Lowering produced null value but source wasn't zero width");
    }
#endif
  } else {
    assert(result && "Lowering of foreign type produced null value");
  }

  auto &slot = valueMapping[orig];
  assert(!slot && "value lowered multiple times");
  slot = result;
  return success();
}

/// Set the lowering for a value to the specified result.  This came from a
/// possible folding, so check to see if we need to handle a constant.
LogicalResult FIRRTLLowering::setPossiblyFoldedLowering(Value orig,
                                                        Value result) {
  // If this is a constant, check to see if we have it in our unique mapping:
  // it could have come from folding an operation.
  if (auto cst = dyn_cast_or_null<hw::ConstantOp>(result.getDefiningOp())) {
    auto &entry = hwConstantMap[cst.getValueAttr()];
    if (entry == cst) {
      // We're already using an entry in the constant map, nothing to do.
    } else if (entry) {
      // We already had this constant, reuse the one we have instead of the
      // one we just folded.
      result = entry;
      cst->erase();
    } else {
      // This is a new constant.  Remember it!
      entry = cst;
      cst->moveBefore(&theModule.getBodyBlock()->front());
    }
  }

  return setLowering(orig, result);
}

/// Create a new operation with type ResultOpType and arguments CtorArgTypes,
/// then call setLowering with its result.
template <typename ResultOpType, typename... CtorArgTypes>
LogicalResult FIRRTLLowering::setLoweringTo(Operation *orig,
                                            CtorArgTypes... args) {
  auto result = builder.createOrFold<ResultOpType>(args...);
  if (auto *op = result.getDefiningOp())
    tryCopyName(op, orig);
  return setPossiblyFoldedLowering(orig->getResult(0), result);
}

/// Create a new LTL operation with type ResultOpType and arguments
/// CtorArgTypes, then call setLowering with its result. Also add the operation
/// to the worklist of LTL ops that need to have their types fixed-up after the
/// lowering.
template <typename ResultOpType, typename... CtorArgTypes>
LogicalResult FIRRTLLowering::setLoweringToLTL(Operation *orig,
                                               CtorArgTypes... args) {
  auto result = builder.createOrFold<ResultOpType>(args...);
  if (auto *op = result.getDefiningOp())
    ltlOpFixupWorklist.insert(op);
  return setPossiblyFoldedLowering(orig->getResult(0), result);
}

/// Creates a backedge of the specified result type. A backedge represents a
/// placeholder to be filled in later by a lowered value. If the backedge is not
/// updated with a real value by the end of the pass, it will be replaced with
/// an undriven wire.  Backedges are allowed to be updated to other backedges.
/// If a chain of backedges forms a combinational loop, they will be replaced
/// with an undriven wire.
Backedge FIRRTLLowering::createBackedge(Location loc, Type type) {
  auto backedge = backedgeBuilder.get(type, loc);
  backedges.insert({backedge, backedge});
  return backedge;
}

/// Sets the lowering for a value to a backedge of the specified result type.
/// This is useful for lowering types which cannot pass through a wire, or to
/// directly materialize values in operations that violate the SSA dominance
/// constraint.
Backedge FIRRTLLowering::createBackedge(Value orig, Type type) {
  auto backedge = createBackedge(orig.getLoc(), type);
  (void)setLowering(orig, backedge);
  return backedge;
}

/// If the `from` value is in fact a backedge, record that the backedge will
/// be replaced by the value.  Return true if the destination is a backedge.
bool FIRRTLLowering::updateIfBackedge(Value dest, Value src) {
  auto backedgeIt = backedges.find(dest);
  if (backedgeIt == backedges.end())
    return false;
  backedgeIt->second = src;
  return true;
}

/// Switch the insertion point of the current builder to the end of the
/// specified block and run the closure.  This correctly handles the case
/// where the closure is null, but the caller needs to make sure the block
/// exists.
void FIRRTLLowering::runWithInsertionPointAtEndOfBlock(
    const std::function<void(void)> &fn, Region &region) {
  if (!fn)
    return;

  auto oldIP = builder.saveInsertionPoint();

  builder.setInsertionPointToEnd(&region.front());
  fn();
  builder.restoreInsertionPoint(oldIP);
}

/// Return a read value for the specified inout operation, auto-uniquing them.
Value FIRRTLLowering::getReadValue(Value v) {
  Value result = readInOutCreated.lookup(v);
  if (result)
    return result;

  // Make sure to put the read value at the correct scope so it dominates all
  // future uses.
  auto oldIP = builder.saveInsertionPoint();
  if (auto *vOp = v.getDefiningOp()) {
    builder.setInsertionPointAfter(vOp);
  } else {
    // For reads of ports, just set the insertion point at the top of the
    // module.
    builder.setInsertionPoint(&theModule.getBodyBlock()->front());
  }

  // Instead of creating `ReadInOutOp` for `ArrayIndexInOutOp`, create
  // `ArrayGetOp` for root arrays.
  if (auto arrayIndexInout = v.getDefiningOp<sv::ArrayIndexInOutOp>()) {
    result = getReadValue(arrayIndexInout.getInput());
    result = builder.createOrFold<hw::ArrayGetOp>(result,
                                                  arrayIndexInout.getIndex());
  } else {
    // Otherwise, create a read inout operation.
    result = builder.createOrFold<sv::ReadInOutOp>(v);
  }
  builder.restoreInsertionPoint(oldIP);
  readInOutCreated.insert({v, result});
  return result;
}

Value FIRRTLLowering::getNonClockValue(Value v) {
  auto it = fromClockMapping.try_emplace(v, Value{});
  if (it.second) {
    ImplicitLocOpBuilder builder(v.getLoc(), v.getContext());
    builder.setInsertionPointAfterValue(v);
    it.first->second = builder.create<seq::FromClockOp>(v);
  }
  return it.first->second;
}

void FIRRTLLowering::addToAlwaysBlock(
    sv::EventControl clockEdge, Value clock, sv::ResetType resetStyle,
    sv::EventControl resetEdge, Value reset,
    const std::function<void(void)> &body,
    const std::function<void(void)> &resetBody) {
  AlwaysKeyType key{builder.getBlock(), clockEdge, clock,
                    resetStyle,         resetEdge, reset};
  sv::AlwaysOp alwaysOp;
  sv::IfOp insideIfOp;
  std::tie(alwaysOp, insideIfOp) = alwaysBlocks.lookup(key);

  if (!alwaysOp) {
    if (reset) {
      assert(resetStyle != sv::ResetType::NoReset);
      // Here, we want to create the folloing structure with sv.always and
      // sv.if. If `reset` is async, we need to add `reset` to a sensitivity
      // list.
      //
      // sv.always @(clockEdge or reset) {
      //   sv.if (reset) {
      //     resetBody
      //   } else {
      //     body
      //   }
      // }

      auto createIfOp = [&]() {
        // It is weird but intended. Here we want to create an empty sv.if
        // with an else block.
        insideIfOp = builder.create<sv::IfOp>(reset, []() {}, []() {});
      };
      if (resetStyle == sv::ResetType::AsyncReset) {
        sv::EventControl events[] = {clockEdge, resetEdge};
        Value clocks[] = {clock, reset};

        alwaysOp = builder.create<sv::AlwaysOp>(events, clocks, [&]() {
          if (resetEdge == sv::EventControl::AtNegEdge)
            llvm_unreachable("negative edge for reset is not expected");
          createIfOp();
        });
      } else {
        alwaysOp = builder.create<sv::AlwaysOp>(clockEdge, clock, createIfOp);
      }
    } else {
      assert(!resetBody);
      alwaysOp = builder.create<sv::AlwaysOp>(clockEdge, clock);
      insideIfOp = nullptr;
    }
    alwaysBlocks[key] = {alwaysOp, insideIfOp};
  }

  if (reset) {
    assert(insideIfOp && "reset body must be initialized before");
    runWithInsertionPointAtEndOfBlock(resetBody, insideIfOp.getThenRegion());
    runWithInsertionPointAtEndOfBlock(body, insideIfOp.getElseRegion());
  } else {
    runWithInsertionPointAtEndOfBlock(body, alwaysOp.getBody());
  }

  // Move the earlier always block(s) down to where the last would have been
  // inserted.  This ensures that any values used by the always blocks are
  // defined ahead of the uses, which leads to better generated Verilog.
  alwaysOp->moveBefore(builder.getInsertionBlock(),
                       builder.getInsertionPoint());
}

LogicalResult FIRRTLLowering::emitGuards(Location loc,
                                         ArrayRef<Attribute> guards,
                                         std::function<void(void)> emit) {
  if (guards.empty()) {
    emit();
    return success();
  }
  auto guard = dyn_cast<StringAttr>(guards[0]);
  if (!guard)
    return mlir::emitError(loc,
                           "elements in `guards` array must be `StringAttr`");

  // Record the guard macro to emit a declaration for it.
  circuitState.addMacroDecl(builder.getStringAttr(guard.getValue()));
  LogicalResult result = LogicalResult::failure();
  addToIfDefBlock(guard.getValue(), [&]() {
    result = emitGuards(loc, guards.drop_front(), emit);
  });
  return result;
}

void FIRRTLLowering::addToIfDefBlock(StringRef cond,
                                     std::function<void(void)> thenCtor,
                                     std::function<void(void)> elseCtor) {
  auto condAttr = builder.getStringAttr(cond);
  auto op = ifdefBlocks.lookup({builder.getBlock(), condAttr});
  if (op) {
    runWithInsertionPointAtEndOfBlock(thenCtor, op.getThenRegion());
    runWithInsertionPointAtEndOfBlock(elseCtor, op.getElseRegion());

    // Move the earlier #ifdef block(s) down to where the last would have been
    // inserted.  This ensures that any values used by the #ifdef blocks are
    // defined ahead of the uses, which leads to better generated Verilog.
    op->moveBefore(builder.getInsertionBlock(), builder.getInsertionPoint());
  } else {
    ifdefBlocks[{builder.getBlock(), condAttr}] =
        builder.create<sv::IfDefOp>(condAttr, thenCtor, elseCtor);
  }
}

void FIRRTLLowering::addToInitialBlock(std::function<void(void)> body) {
  auto op = initialBlocks.lookup(builder.getBlock());
  if (op) {
    runWithInsertionPointAtEndOfBlock(body, op.getBody());

    // Move the earlier initial block(s) down to where the last would have
    // been inserted.  This ensures that any values used by the initial blocks
    // are defined ahead of the uses, which leads to better generated Verilog.
    op->moveBefore(builder.getInsertionBlock(), builder.getInsertionPoint());
  } else {
    initialBlocks[builder.getBlock()] = builder.create<sv::InitialOp>(body);
  }
}

void FIRRTLLowering::addIfProceduralBlock(Value cond,
                                          std::function<void(void)> thenCtor,
                                          std::function<void(void)> elseCtor) {
  // Check to see if we already have an if on this condition immediately
  // before the insertion point.  If so, extend it.
  auto insertIt = builder.getInsertionPoint();
  if (insertIt != builder.getBlock()->begin())
    if (auto ifOp = dyn_cast<sv::IfOp>(*--insertIt)) {
      if (ifOp.getCond() == cond) {
        runWithInsertionPointAtEndOfBlock(thenCtor, ifOp.getThenRegion());
        runWithInsertionPointAtEndOfBlock(elseCtor, ifOp.getElseRegion());
        return;
      }
    }

  builder.create<sv::IfOp>(cond, thenCtor, elseCtor);
}

//===----------------------------------------------------------------------===//
// Special Operations
//===----------------------------------------------------------------------===//

/// Handle the case where an operation wasn't lowered.  When this happens, the
/// operands should just be unlowered non-FIRRTL values.  If the operand was
/// not lowered then leave it alone, otherwise we have a problem with
/// lowering.
///
FIRRTLLowering::UnloweredOpResult
FIRRTLLowering::handleUnloweredOp(Operation *op) {
  // FIRRTL operations must explicitly handle their regions.
  if (!op->getRegions().empty() && isa<FIRRTLDialect>(op->getDialect())) {
    op->emitOpError("must explicitly handle its regions");
    return LoweringFailure;
  }

  // Simply pass through non-FIRRTL operations and consider them already
  // lowered. This allows us to handled partially lowered inputs, and also allow
  // other FIRRTL operations to spawn additional already-lowered operations,
  // like `hw.output`.
  if (!isa<FIRRTLDialect>(op->getDialect())) {
    // Push nested operations onto the worklist such that they are lowered.
    for (auto &region : op->getRegions())
      addToWorklist(region);
    for (auto &operand : op->getOpOperands())
      if (auto lowered = getPossiblyInoutLoweredValue(operand.get()))
        operand.set(lowered);
    for (auto result : op->getResults())
      (void)setLowering(result, result);
    return AlreadyLowered;
  }

  // Ok, at least one operand got lowered, so this operation is using a FIRRTL
  // value, but wasn't itself lowered.  This is because the lowering is
  // incomplete. This is either a bug or incomplete implementation.
  //
  // There is one aspect of incompleteness we intentionally expect: we allow
  // primitive operations that produce a zero bit result to be ignored by the
  // lowering logic.  They don't have side effects, and handling this corner
  // case just complicates each of the lowering hooks. Instead, we just handle
  // them all right here.
  if (op->getNumResults() == 1) {
    auto resultType = op->getResult(0).getType();
    if (type_isa<FIRRTLBaseType>(resultType) &&
        isZeroBitFIRRTLType(resultType) &&
        (isExpression(op) || isa<mlir::UnrealizedConversionCastOp>(op))) {
      // Zero bit values lower to the null Value.
      (void)setLowering(op->getResult(0), Value());
      return NowLowered;
    }
  }
  op->emitOpError("LowerToHW couldn't handle this operation");
  return LoweringFailure;
}

LogicalResult FIRRTLLowering::visitExpr(ConstantOp op) {
  // Zero width values must be lowered to nothing.
  if (isZeroBitFIRRTLType(op.getType()))
    return setLowering(op, Value());

  return setLowering(op, getOrCreateIntConstant(op.getValue()));
}

LogicalResult FIRRTLLowering::visitExpr(SpecialConstantOp op) {
  Value cst;
  if (isa<ClockType>(op.getType())) {
    cst = getOrCreateClockConstant(op.getValue() ? seq::ClockConst::High
                                                 : seq::ClockConst::Low);
  } else {
    cst = getOrCreateIntConstant(APInt(/*bitWidth*/ 1, op.getValue()));
  }
  return setLowering(op, cst);
}

FailureOr<Value> FIRRTLLowering::lowerSubindex(SubindexOp op, Value input) {
  auto iIdx = getOrCreateIntConstant(
      getBitWidthFromVectorSize(
          firrtl::type_cast<FVectorType>(op.getInput().getType())
              .getNumElements()),
      op.getIndex());

  // If the input has an inout type, we need to lower to ArrayIndexInOutOp;
  // otherwise hw::ArrayGetOp.
  Value result;
  if (isa<sv::InOutType>(input.getType()))
    result = builder.createOrFold<sv::ArrayIndexInOutOp>(input, iIdx);
  else
    result = builder.createOrFold<hw::ArrayGetOp>(input, iIdx);
  if (auto *definingOp = result.getDefiningOp())
    tryCopyName(definingOp, op);
  return result;
}

FailureOr<Value> FIRRTLLowering::lowerSubaccess(SubaccessOp op, Value input) {
  Value valueIdx = getLoweredAndExtOrTruncValue(
      op.getIndex(),
      UIntType::get(op->getContext(),
                    getBitWidthFromVectorSize(
                        firrtl::type_cast<FVectorType>(op.getInput().getType())
                            .getNumElements())));
  if (!valueIdx) {
    op->emitError() << "input lowering failed";
    return failure();
  }

  // If the input has an inout type, we need to lower to ArrayIndexInOutOp;
  // otherwise, lower the op to array indexing.
  Value result;
  if (isa<sv::InOutType>(input.getType()))
    result = builder.createOrFold<sv::ArrayIndexInOutOp>(input, valueIdx);
  else
    result = createArrayIndexing(input, valueIdx);
  if (auto *definingOp = result.getDefiningOp())
    tryCopyName(definingOp, op);
  return result;
}

FailureOr<Value> FIRRTLLowering::lowerSubfield(SubfieldOp op, Value input) {
  auto resultType = lowerType(op->getResult(0).getType());
  if (!resultType || !input) {
    op->emitError() << "subfield type lowering failed";
    return failure();
  }

  // If the input has an inout type, we need to lower to StructFieldInOutOp;
  // otherwise, StructExtractOp.
  auto field = firrtl::type_cast<BundleType>(op.getInput().getType())
                   .getElementName(op.getFieldIndex());
  Value result;
  if (isa<sv::InOutType>(input.getType()))
    result = builder.createOrFold<sv::StructFieldInOutOp>(input, field);
  else
    result = builder.createOrFold<hw::StructExtractOp>(input, field);
  if (auto *definingOp = result.getDefiningOp())
    tryCopyName(definingOp, op);
  return result;
}

LogicalResult FIRRTLLowering::visitExpr(SubindexOp op) {
  if (isZeroBitFIRRTLType(op.getType()))
    return setLowering(op, Value());

  auto input = getPossiblyInoutLoweredValue(op.getInput());
  if (!input)
    return op.emitError() << "input lowering failed";

  auto result = lowerSubindex(op, input);
  if (failed(result))
    return failure();
  return setLowering(op, *result);
}

LogicalResult FIRRTLLowering::visitExpr(SubaccessOp op) {
  if (isZeroBitFIRRTLType(op.getType()))
    return setLowering(op, Value());

  auto input = getPossiblyInoutLoweredValue(op.getInput());
  if (!input)
    return op.emitError() << "input lowering failed";

  auto result = lowerSubaccess(op, input);
  if (failed(result))
    return failure();
  return setLowering(op, *result);
}

LogicalResult FIRRTLLowering::visitExpr(SubfieldOp op) {
  // firrtl.mem lowering lowers some SubfieldOps.  Zero-width can leave
  // invalid subfield accesses
  if (getLoweredValue(op) || !op.getInput())
    return success();

  if (isZeroBitFIRRTLType(op.getType()))
    return setLowering(op, Value());

  auto input = getPossiblyInoutLoweredValue(op.getInput());
  if (!input)
    return op.emitError() << "input lowering failed";

  auto result = lowerSubfield(op, input);
  if (failed(result))
    return failure();
  return setLowering(op, *result);
}

LogicalResult FIRRTLLowering::visitExpr(VectorCreateOp op) {
  auto resultType = lowerType(op.getResult().getType());
  SmallVector<Value> operands;
  // NOTE: The operand order must be inverted.
  for (auto oper : llvm::reverse(op.getOperands())) {
    auto val = getLoweredValue(oper);
    if (!val)
      return failure();
    operands.push_back(val);
  }
  return setLoweringTo<hw::ArrayCreateOp>(op, resultType, operands);
}

LogicalResult FIRRTLLowering::visitExpr(BundleCreateOp op) {
  auto resultType = lowerType(op.getResult().getType());
  SmallVector<Value> operands;
  for (auto oper : op.getOperands()) {
    auto val = getLoweredValue(oper);
    if (!val)
      return failure();
    operands.push_back(val);
  }
  return setLoweringTo<hw::StructCreateOp>(op, resultType, operands);
}

LogicalResult FIRRTLLowering::visitExpr(FEnumCreateOp op) {
  // Zero width values must be lowered to nothing.
  if (isZeroBitFIRRTLType(op.getType()))
    return setLowering(op, Value());

  auto input = getLoweredValue(op.getInput());
  auto tagName = op.getFieldNameAttr();
  auto type = lowerType(op.getType());

  if (auto structType = dyn_cast<hw::StructType>(type)) {
    auto enumType = structType.getFieldType("tag");
    auto enumAttr = hw::EnumFieldAttr::get(op.getLoc(), tagName, enumType);
    auto enumOp = builder.create<hw::EnumConstantOp>(enumAttr);
    auto unionType = structType.getFieldType("body");
    auto unionOp = builder.create<hw::UnionCreateOp>(unionType, tagName, input);
    SmallVector<Value> operands = {enumOp.getResult(), unionOp.getResult()};
    return setLoweringTo<hw::StructCreateOp>(op, structType, operands);
  }

  return setLoweringTo<hw::EnumConstantOp>(
      op, hw::EnumFieldAttr::get(op.getLoc(), tagName, type));
}

LogicalResult FIRRTLLowering::visitExpr(AggregateConstantOp op) {
  auto resultType = lowerType(op.getResult().getType());
  auto attr =
      getOrCreateAggregateConstantAttribute(op.getFieldsAttr(), resultType);

  return setLoweringTo<hw::AggregateConstantOp>(op, resultType,
                                                cast<ArrayAttr>(attr));
}

LogicalResult FIRRTLLowering::visitExpr(IsTagOp op) {
  auto tagName = op.getFieldNameAttr();
  auto lhs = getLoweredValue(op.getInput());
  if (isa<hw::StructType>(lhs.getType()))
    lhs = builder.create<hw::StructExtractOp>(lhs, "tag");
  auto enumField = hw::EnumFieldAttr::get(op.getLoc(), tagName, lhs.getType());
  auto rhs = builder.create<hw::EnumConstantOp>(enumField);
  return setLoweringTo<hw::EnumCmpOp>(op, lhs, rhs);
}

LogicalResult FIRRTLLowering::visitExpr(SubtagOp op) {
  // Zero width values must be lowered to nothing.
  if (isZeroBitFIRRTLType(op.getType()))
    return setLowering(op, Value());

  auto tagName = op.getFieldNameAttr();
  auto input = getLoweredValue(op.getInput());
  auto field = builder.create<hw::StructExtractOp>(input, "body");
  return setLoweringTo<hw::UnionExtractOp>(op, field, tagName);
}

//===----------------------------------------------------------------------===//
// Declarations
//===----------------------------------------------------------------------===//

LogicalResult FIRRTLLowering::visitDecl(WireOp op) {
  auto origResultType = op.getResult().getType();

  // Foreign types lower to a backedge that needs to be resolved by a later
  // connect op.
  if (!type_isa<FIRRTLType>(origResultType)) {
    createBackedge(op.getResult(), origResultType);
    return success();
  }

  auto resultType = lowerType(origResultType);
  if (!resultType)
    return failure();

  if (resultType.isInteger(0)) {
    if (op.getInnerSym())
      return op.emitError("zero width wire is referenced by name [")
             << *op.getInnerSym() << "] (e.g. in an XMR) but must be removed";
    return setLowering(op.getResult(), Value());
  }

  // Name attr is required on sv.wire but optional on firrtl.wire.
  auto innerSym = lowerInnerSymbol(op);
  auto name = op.getNameAttr();
  // This is not a temporary wire created by the compiler, so attach a symbol
  // name.
  auto wire = builder.create<hw::WireOp>(
      op.getLoc(), getOrCreateZConstant(resultType), name, innerSym);

  if (auto svAttrs = sv::getSVAttributes(op))
    sv::setSVAttributes(wire, svAttrs);

  return setLowering(op.getResult(), wire);
}

LogicalResult FIRRTLLowering::visitDecl(VerbatimWireOp op) {
  auto resultTy = lowerType(op.getType());
  if (!resultTy)
    return failure();
  resultTy = sv::InOutType::get(op.getContext(), resultTy);

  SmallVector<Value, 4> operands;
  operands.reserve(op.getSubstitutions().size());
  for (auto operand : op.getSubstitutions()) {
    auto lowered = getLoweredValue(operand);
    if (!lowered)
      return failure();
    operands.push_back(lowered);
  }

  ArrayAttr symbols = op.getSymbolsAttr();
  if (!symbols)
    symbols = ArrayAttr::get(op.getContext(), {});

  return setLoweringTo<sv::VerbatimExprSEOp>(op, resultTy, op.getTextAttr(),
                                             operands, symbols);
}

LogicalResult FIRRTLLowering::visitDecl(NodeOp op) {
  auto operand = getLoweredValue(op.getInput());
  if (!operand)
    return handleZeroBit(op.getInput(), [&]() -> LogicalResult {
      if (op.getInnerSym())
        return op.emitError("zero width node is referenced by name [")
               << *op.getInnerSym()
               << "] (e.g. in an XMR) but must be "
                  "removed";
      return setLowering(op.getResult(), Value());
    });

  // Node operations are logical noops, but may carry annotations or be
  // referred to through an inner name. If a don't touch is present, ensure
  // that we have a symbol name so we can keep the node as a wire.
  auto name = op.getNameAttr();
  auto innerSym = lowerInnerSymbol(op);

  if (innerSym)
    operand = builder.create<hw::WireOp>(operand, name, innerSym);

  // Move SV attributes.
  if (auto svAttrs = sv::getSVAttributes(op)) {
    if (!innerSym)
      operand = builder.create<hw::WireOp>(operand, name);
    sv::setSVAttributes(operand.getDefiningOp(), svAttrs);
  }

  return setLowering(op.getResult(), operand);
}

LogicalResult FIRRTLLowering::visitDecl(RegOp op) {
  auto resultType = lowerType(op.getResult().getType());
  if (!resultType)
    return failure();
  if (resultType.isInteger(0))
    return setLowering(op.getResult(), Value());

  Value clockVal = getLoweredValue(op.getClockVal());
  if (!clockVal)
    return failure();

  // Create a reg op, wiring itself to its input.
  auto innerSym = lowerInnerSymbol(op);
  Backedge inputEdge = backedgeBuilder.get(resultType);
  auto reg = builder.create<seq::FirRegOp>(inputEdge, clockVal,
                                           op.getNameAttr(), innerSym);

  // Pass along the start and end random initialization bits for this register.
  if (auto randomRegister = op->getAttr("firrtl.random_init_register"))
    reg->setAttr("firrtl.random_init_register", randomRegister);
  if (auto randomStart = op->getAttr("firrtl.random_init_start"))
    reg->setAttr("firrtl.random_init_start", randomStart);
  if (auto randomEnd = op->getAttr("firrtl.random_init_end"))
    reg->setAttr("firrtl.random_init_end", randomEnd);

  // Move SV attributes.
  if (auto svAttrs = sv::getSVAttributes(op))
    sv::setSVAttributes(reg, svAttrs);

  inputEdge.setValue(reg);
  (void)setLowering(op.getResult(), reg);
  return success();
}

LogicalResult FIRRTLLowering::visitDecl(RegResetOp op) {
  auto resultType = lowerType(op.getResult().getType());
  if (!resultType)
    return failure();
  if (resultType.isInteger(0))
    return setLowering(op.getResult(), Value());

  Value clockVal = getLoweredValue(op.getClockVal());
  Value resetSignal = getLoweredValue(op.getResetSignal());
  // Reset values may be narrower than the register.  Extend appropriately.
  Value resetValue = getLoweredAndExtOrTruncValue(
      op.getResetValue(), type_cast<FIRRTLBaseType>(op.getResult().getType()));

  if (!clockVal || !resetSignal || !resetValue)
    return failure();

  // Create a reg op, wiring itself to its input.
  auto innerSym = lowerInnerSymbol(op);
  bool isAsync = type_isa<AsyncResetType>(op.getResetSignal().getType());
  Backedge inputEdge = backedgeBuilder.get(resultType);
  auto reg =
      builder.create<seq::FirRegOp>(inputEdge, clockVal, op.getNameAttr(),
                                    resetSignal, resetValue, innerSym, isAsync);

  // Pass along the start and end random initialization bits for this register.
  if (auto randomRegister = op->getAttr("firrtl.random_init_register"))
    reg->setAttr("firrtl.random_init_register", randomRegister);
  if (auto randomStart = op->getAttr("firrtl.random_init_start"))
    reg->setAttr("firrtl.random_init_start", randomStart);
  if (auto randomEnd = op->getAttr("firrtl.random_init_end"))
    reg->setAttr("firrtl.random_init_end", randomEnd);

  // Move SV attributes.
  if (auto svAttrs = sv::getSVAttributes(op))
    sv::setSVAttributes(reg, svAttrs);

  inputEdge.setValue(reg);
  (void)setLowering(op.getResult(), reg);

  return success();
}

LogicalResult FIRRTLLowering::visitDecl(MemOp op) {
  // TODO: Remove this restriction and preserve aggregates in
  // memories.
  if (type_isa<BundleType>(op.getDataType()))
    return op.emitOpError(
        "should have already been lowered from a ground type to an aggregate "
        "type using the LowerTypes pass. Use "
        "'firtool --lower-types' or 'circt-opt "
        "--pass-pipeline='firrtl.circuit(firrtl-lower-types)' "
        "to run this.");

  FirMemory memSummary = op.getSummary();

  // Create the memory declaration.
  auto memType = seq::FirMemType::get(
      op.getContext(), memSummary.depth, memSummary.dataWidth,
      memSummary.isMasked ? std::optional<uint32_t>(memSummary.maskBits)
                          : std::optional<uint32_t>());

  seq::FirMemInitAttr memInit;
  if (auto init = op.getInitAttr())
    memInit = seq::FirMemInitAttr::get(init.getContext(), init.getFilename(),
                                       init.getIsBinary(), init.getIsInline());

  auto memDecl = builder.create<seq::FirMemOp>(
      memType, memSummary.readLatency, memSummary.writeLatency,
      memSummary.readUnderWrite, memSummary.writeUnderWrite, op.getNameAttr(),
      op.getInnerSymAttr(), memInit, op.getPrefixAttr(), Attribute{});

  // If the module is outside the DUT, set the appropriate output directory for
  // the memory.
  if (!circuitState.isInDUT(theModule))
    if (auto testBenchDir = circuitState.getTestBenchDirectory())
      memDecl.setOutputFileAttr(testBenchDir);

  // Memories return multiple structs, one for each port, which means we
  // have two layers of type to split apart.
  for (size_t i = 0, e = op.getNumResults(); i != e; ++i) {

    auto addOutput = [&](StringRef field, size_t width, Value value) {
      for (auto &a : getAllFieldAccesses(op.getResult(i), field)) {
        if (width > 0)
          (void)setLowering(a, value);
        else
          a->eraseOperand(0);
      }
    };

    auto addInput = [&](StringRef field, Value backedge) {
      for (auto a : getAllFieldAccesses(op.getResult(i), field)) {
        if (cast<FIRRTLBaseType>(a.getType())
                .getPassiveType()
                .getBitWidthOrSentinel() > 0)
          (void)setLowering(a, backedge);
        else
          a->eraseOperand(0);
      }
    };

    auto addInputPort = [&](StringRef field, size_t width) -> Value {
      // If the memory is 0-width, do not materialize any connections to it.
      // However, `seq.firmem` now requires a 1-bit input, so materialize
      // a dummy x value to provide it with.
      Value backedge, portValue;
      if (width == 0) {
        portValue = getOrCreateXConstant(1);
      } else {
        auto portType = IntegerType::get(op.getContext(), width);
        backedge = portValue = createBackedge(builder.getLoc(), portType);
      }
      addInput(field, backedge);
      return portValue;
    };

    auto addClock = [&](StringRef field) -> Value {
      Type clockTy = seq::ClockType::get(op.getContext());
      Value portValue = createBackedge(builder.getLoc(), clockTy);
      addInput(field, portValue);
      return portValue;
    };

    auto memportKind = op.getPortKind(i);
    if (memportKind == MemOp::PortKind::Read) {
      auto addr = addInputPort("addr", op.getAddrBits());
      auto en = addInputPort("en", 1);
      auto clk = addClock("clk");
      auto data = builder.create<seq::FirMemReadOp>(memDecl, addr, clk, en);
      addOutput("data", memSummary.dataWidth, data);
    } else if (memportKind == MemOp::PortKind::ReadWrite) {
      auto addr = addInputPort("addr", op.getAddrBits());
      auto en = addInputPort("en", 1);
      auto clk = addClock("clk");
      // If maskBits =1, then And the mask field with enable, and update the
      // enable. Else keep mask port.
      auto mode = addInputPort("wmode", 1);
      if (!memSummary.isMasked)
        mode = builder.createOrFold<comb::AndOp>(mode, addInputPort("wmask", 1),
                                                 true);
      auto wdata = addInputPort("wdata", memSummary.dataWidth);
      // Ignore mask port, if maskBits =1
      Value mask;
      if (memSummary.isMasked)
        mask = addInputPort("wmask", memSummary.maskBits);
      auto rdata = builder.create<seq::FirMemReadWriteOp>(
          memDecl, addr, clk, en, wdata, mode, mask);
      addOutput("rdata", memSummary.dataWidth, rdata);
    } else {
      auto addr = addInputPort("addr", op.getAddrBits());
      // If maskBits =1, then And the mask field with enable, and update the
      // enable. Else keep mask port.
      auto en = addInputPort("en", 1);
      if (!memSummary.isMasked)
        en = builder.createOrFold<comb::AndOp>(en, addInputPort("mask", 1),
                                               true);
      auto clk = addClock("clk");
      auto data = addInputPort("data", memSummary.dataWidth);
      // Ignore mask port, if maskBits =1
      Value mask;
      if (memSummary.isMasked)
        mask = addInputPort("mask", memSummary.maskBits);
      builder.create<seq::FirMemWriteOp>(memDecl, addr, clk, en, data, mask);
    }
  }

  return success();
}

LogicalResult FIRRTLLowering::visitDecl(InstanceOp oldInstance) {
  Operation *oldModule =
      oldInstance.getReferencedModule(circuitState.getInstanceGraph());

  auto *newModule = circuitState.getNewModule(oldModule);
  if (!newModule) {
    oldInstance->emitOpError("could not find module [")
        << oldInstance.getModuleName() << "] referenced by instance";
    return failure();
  }

  // If this is a referenced to a parameterized extmodule, then bring the
  // parameters over to this instance.
  ArrayAttr parameters;
  if (auto oldExtModule = dyn_cast<FExtModuleOp>(oldModule))
    parameters = getHWParameters(oldExtModule, /*ignoreValues=*/false);

  // Decode information about the input and output ports on the referenced
  // module.
  SmallVector<PortInfo, 8> portInfo = cast<FModuleLike>(oldModule).getPorts();

  // Build an index from the name attribute to an index into portInfo, so we
  // can do efficient lookups.
  llvm::SmallDenseMap<Attribute, unsigned> portIndicesByName;
  for (unsigned portIdx = 0, e = portInfo.size(); portIdx != e; ++portIdx)
    portIndicesByName[portInfo[portIdx].name] = portIdx;

  // Ok, get ready to create the new instance operation.  We need to prepare
  // input operands.
  SmallVector<Value, 8> operands;
  for (size_t portIndex = 0, e = portInfo.size(); portIndex != e; ++portIndex) {
    auto &port = portInfo[portIndex];
    auto portType = lowerType(port.type);
    if (!portType) {
      oldInstance->emitOpError("could not lower type of port ") << port.name;
      return failure();
    }

    // Drop zero bit input/inout ports.
    if (portType.isInteger(0))
      continue;

    // We wire outputs up after creating the instance.
    if (port.isOutput())
      continue;

    auto portResult = oldInstance.getResult(portIndex);
    assert(portResult && "invalid IR, couldn't find port");

    // Replace the input port with a backedge.  If it turns out that this port
    // is never driven, an uninitialized wire will be materialized at the end.
    if (port.isInput()) {
      operands.push_back(createBackedge(portResult, portType));
      continue;
    }

    // If the result has an analog type and is used only by attach op, try
    // eliminating a temporary wire by directly using an attached value.
    if (type_isa<AnalogType>(portResult.getType()) && portResult.hasOneUse()) {
      if (auto attach = dyn_cast<AttachOp>(*portResult.getUsers().begin())) {
        if (auto source = getSingleNonInstanceOperand(attach)) {
          auto loweredResult = getPossiblyInoutLoweredValue(source);
          operands.push_back(loweredResult);
          (void)setLowering(portResult, loweredResult);
          continue;
        }
      }
    }

    // Create a wire for each inout operand, so there is something to connect
    // to. The instance becomes the sole driver of this wire.
    auto wire = builder.create<sv::WireOp>(
        portType, "." + port.getName().str() + ".wire");

    // Know that the argument FIRRTL value is equal to this wire, allowing
    // connects to it to be lowered.
    (void)setLowering(portResult, wire);

    operands.push_back(wire);
  }

  // If this instance is destined to be lowered to a bind, generate a symbol
  // for it and generate a bind op.  Enter the bind into global
  // CircuitLoweringState so that this can be moved outside of module once
  // we're guaranteed to not be a parallel context.
  auto innerSym = oldInstance.getInnerSymAttr();
  if (oldInstance.getLowerToBind()) {
    if (!innerSym)
      std::tie(innerSym, std::ignore) = getOrAddInnerSym(
          oldInstance.getContext(), oldInstance.getInnerSymAttr(), 0,
          [&]() -> hw::InnerSymbolNamespace & { return moduleNamespace; });

    auto bindOp = builder.create<sv::BindOp>(theModule.getNameAttr(),
                                             innerSym.getSymName());
    // If the lowered op already had output file information, then use that.
    // Otherwise, generate some default bind information.
    if (auto outputFile = oldInstance->getAttr("output_file"))
      bindOp->setAttr("output_file", outputFile);
    // Add the bind to the circuit state.  This will be moved outside of the
    // encapsulating module after all modules have been processed in parallel.
    circuitState.addBind(bindOp);
  }

  // Create the new hw.instance operation.
  auto newInstance = builder.create<hw::InstanceOp>(
      newModule, oldInstance.getNameAttr(), operands, parameters, innerSym);

  if (oldInstance.getLowerToBind())
    newInstance.setDoNotPrintAttr(builder.getUnitAttr());

  if (newInstance.getInnerSymAttr())
    if (auto forceName = circuitState.instanceForceNames.lookup(
            {cast<hw::HWModuleOp>(newInstance->getParentOp()).getNameAttr(),
             newInstance.getInnerNameAttr()}))
      newInstance->setAttr("hw.verilogName", forceName);

  // Now that we have the new hw.instance, we need to remap all of the users
  // of the outputs/results to the values returned by the instance.
  unsigned resultNo = 0;
  for (size_t portIndex = 0, e = portInfo.size(); portIndex != e; ++portIndex) {
    auto &port = portInfo[portIndex];
    if (!port.isOutput() || isZeroBitFIRRTLType(port.type))
      continue;

    Value resultVal = newInstance.getResult(resultNo);

    auto oldPortResult = oldInstance.getResult(portIndex);
    (void)setLowering(oldPortResult, resultVal);
    ++resultNo;
  }
  return success();
}

LogicalResult FIRRTLLowering::visitDecl(ContractOp oldOp) {
  SmallVector<Value> inputs;
  SmallVector<Type> types;
  for (auto input : oldOp.getInputs()) {
    auto lowered = getLoweredValue(input);
    if (!lowered)
      return failure();
    inputs.push_back(lowered);
    types.push_back(lowered.getType());
  }

  auto newOp = builder.create<verif::ContractOp>(types, inputs);
  newOp->setDiscardableAttrs(oldOp->getDiscardableAttrDictionary());
  auto &body = newOp.getBody().emplaceBlock();

  for (auto [newResult, oldResult, oldArg] :
       llvm::zip(newOp.getResults(), oldOp.getResults(),
                 oldOp.getBody().getArguments())) {
    if (failed(setLowering(oldResult, newResult)))
      return failure();
    if (failed(setLowering(oldArg, newResult)))
      return failure();
  }

  body.getOperations().splice(body.end(),
                              oldOp.getBody().front().getOperations());
  addToWorklist(body);

  return success();
}

//===----------------------------------------------------------------------===//
// Unary Operations
//===----------------------------------------------------------------------===//

// Lower a cast that is a noop at the HW level.
LogicalResult FIRRTLLowering::lowerNoopCast(Operation *op) {
  auto operand = getPossiblyInoutLoweredValue(op->getOperand(0));
  if (!operand)
    return failure();

  // Noop cast.
  return setLowering(op->getResult(0), operand);
}

LogicalResult FIRRTLLowering::visitExpr(AsSIntPrimOp op) {
  if (isa<ClockType>(op.getInput().getType()))
    return setLowering(op->getResult(0),
                       getLoweredNonClockValue(op.getInput()));
  return lowerNoopCast(op);
}

LogicalResult FIRRTLLowering::visitExpr(AsUIntPrimOp op) {
  if (isa<ClockType>(op.getInput().getType()))
    return setLowering(op->getResult(0),
                       getLoweredNonClockValue(op.getInput()));
  return lowerNoopCast(op);
}

LogicalResult FIRRTLLowering::visitExpr(AsClockPrimOp op) {
  return setLoweringTo<seq::ToClockOp>(op, getLoweredValue(op.getInput()));
}

LogicalResult FIRRTLLowering::visitUnrealizedConversionCast(
    mlir::UnrealizedConversionCastOp op) {
  // General lowering for non-unary casts.
  if (op.getNumOperands() != 1 || op.getNumResults() != 1)
    return failure();

  auto operand = op.getOperand(0);
  auto result = op.getResult(0);

  // FIRRTL -> FIRRTL
  if (type_isa<FIRRTLType>(operand.getType()) &&
      type_isa<FIRRTLType>(result.getType()))
    return lowerNoopCast(op);

  // other -> FIRRTL
  // other -> other
  if (!type_isa<FIRRTLType>(operand.getType())) {
    if (type_isa<FIRRTLType>(result.getType()))
      return setLowering(result, getPossiblyInoutLoweredValue(operand));
    return failure(); // general foreign op lowering for other -> other
  }

  // FIRRTL -> other
  // Otherwise must be a conversion from FIRRTL type to standard type.
  auto loweredResult = getLoweredValue(operand);
  if (!loweredResult) {
    // If this is a conversion from a zero bit HW type to firrtl value, then
    // we want to successfully lower this to a null Value.
    if (operand.getType().isSignlessInteger(0)) {
      return setLowering(result, Value());
    }
    return failure();
  }

  // We lower builtin.unrealized_conversion_cast converting from a firrtl type
  // to a standard type into the lowered operand.
  result.replaceAllUsesWith(loweredResult);
  return success();
}

LogicalResult FIRRTLLowering::visitExpr(HWStructCastOp op) {
  // Conversions from hw struct types to FIRRTL types are lowered as the
  // input operand.
  if (auto opStructType = dyn_cast<hw::StructType>(op.getOperand().getType()))
    return setLowering(op, op.getOperand());

  // Otherwise must be a conversion from FIRRTL bundle type to hw struct
  // type.
  auto result = getLoweredValue(op.getOperand());
  if (!result)
    return failure();

  // We lower firrtl.stdStructCast converting from a firrtl bundle to an hw
  // struct type into the lowered operand.
  op.replaceAllUsesWith(result);
  return success();
}

LogicalResult FIRRTLLowering::visitExpr(BitCastOp op) {
  auto operand = getLoweredValue(op.getOperand());
  if (!operand)
    return failure();
  auto resultType = lowerType(op.getType());
  if (!resultType)
    return failure();

  return setLoweringTo<hw::BitcastOp>(op, resultType, operand);
}

LogicalResult FIRRTLLowering::visitExpr(CvtPrimOp op) {
  auto operand = getLoweredValue(op.getOperand());
  if (!operand) {
    return handleZeroBit(op.getOperand(), [&]() {
      // Unsigned zero bit to Signed is 1b0.
      if (type_cast<IntType>(op.getOperand().getType()).isUnsigned())
        return setLowering(op, getOrCreateIntConstant(1, 0));
      // Signed->Signed is a zero bit value.
      return setLowering(op, Value());
    });
  }

  // Signed to signed is a noop.
  if (type_cast<IntType>(op.getOperand().getType()).isSigned())
    return setLowering(op, operand);

  // Otherwise prepend a zero bit.
  auto zero = getOrCreateIntConstant(1, 0);
  return setLoweringTo<comb::ConcatOp>(op, zero, operand);
}

LogicalResult FIRRTLLowering::visitExpr(NotPrimOp op) {
  auto operand = getLoweredValue(op.getInput());
  if (!operand)
    return failure();
  // ~x  ---> x ^ 0xFF
  auto allOnes = getOrCreateIntConstant(
      APInt::getAllOnes(operand.getType().getIntOrFloatBitWidth()));
  return setLoweringTo<comb::XorOp>(op, operand, allOnes, true);
}

LogicalResult FIRRTLLowering::visitExpr(NegPrimOp op) {
  // FIRRTL negate always adds a bit.
  // -x ---> 0-sext(x) or 0-zext(x)
  auto operand = getLoweredAndExtendedValue(op.getInput(), op.getType());
  if (!operand)
    return failure();

  auto resultType = lowerType(op.getType());

  auto zero = getOrCreateIntConstant(resultType.getIntOrFloatBitWidth(), 0);
  return setLoweringTo<comb::SubOp>(op, zero, operand, true);
}

// Pad is a noop or extension operation.
LogicalResult FIRRTLLowering::visitExpr(PadPrimOp op) {
  auto operand = getLoweredAndExtendedValue(op.getInput(), op.getType());
  if (!operand)
    return failure();
  return setLowering(op, operand);
}

LogicalResult FIRRTLLowering::visitExpr(XorRPrimOp op) {
  auto operand = getLoweredValue(op.getInput());
  if (!operand) {
    return handleZeroBit(op.getInput(), [&]() {
      return setLowering(op, getOrCreateIntConstant(1, 0));
    });
    return failure();
  }

  return setLoweringTo<comb::ParityOp>(op, builder.getIntegerType(1), operand,
                                       true);
}

LogicalResult FIRRTLLowering::visitExpr(AndRPrimOp op) {
  auto operand = getLoweredValue(op.getInput());
  if (!operand) {
    return handleZeroBit(op.getInput(), [&]() {
      return setLowering(op, getOrCreateIntConstant(1, 1));
    });
  }

  // Lower AndR to == -1
  return setLoweringTo<comb::ICmpOp>(
      op, ICmpPredicate::eq, operand,
      getOrCreateIntConstant(
          APInt::getAllOnes(operand.getType().getIntOrFloatBitWidth())),
      true);
}

LogicalResult FIRRTLLowering::visitExpr(OrRPrimOp op) {
  auto operand = getLoweredValue(op.getInput());
  if (!operand) {
    return handleZeroBit(op.getInput(), [&]() {
      return setLowering(op, getOrCreateIntConstant(1, 0));
    });
    return failure();
  }

  // Lower OrR to != 0
  return setLoweringTo<comb::ICmpOp>(
      op, ICmpPredicate::ne, operand,
      getOrCreateIntConstant(operand.getType().getIntOrFloatBitWidth(), 0),
      true);
}

//===----------------------------------------------------------------------===//
// Binary Operations
//===----------------------------------------------------------------------===//

template <typename ResultOpType>
LogicalResult FIRRTLLowering::lowerBinOpToVariadic(Operation *op) {
  auto resultType = op->getResult(0).getType();
  auto lhs = getLoweredAndExtendedValue(op->getOperand(0), resultType);
  auto rhs = getLoweredAndExtendedValue(op->getOperand(1), resultType);
  if (!lhs || !rhs)
    return failure();

  return setLoweringTo<ResultOpType>(op, lhs, rhs, true);
}

/// Element-wise logical operations can be lowered into bitcast and normal comb
/// operations. Eventually we might want to introduce elementwise operations
/// into HW/SV level as well.
template <typename ResultOpType>
LogicalResult FIRRTLLowering::lowerElementwiseLogicalOp(Operation *op) {
  auto resultType = op->getResult(0).getType();
  auto lhs = getLoweredAndExtendedValue(op->getOperand(0), resultType);
  auto rhs = getLoweredAndExtendedValue(op->getOperand(1), resultType);

  if (!lhs || !rhs)
    return failure();
  auto bitwidth = firrtl::getBitWidth(type_cast<FIRRTLBaseType>(resultType));

  if (!bitwidth)
    return failure();

  // TODO: Introduce elementwise operations to HW dialect instead of abusing
  // bitcast operations.
  auto intType = builder.getIntegerType(*bitwidth);
  auto retType = lhs.getType();
  lhs = builder.createOrFold<hw::BitcastOp>(intType, lhs);
  rhs = builder.createOrFold<hw::BitcastOp>(intType, rhs);
  auto result = builder.createOrFold<ResultOpType>(lhs, rhs, /*twoState=*/true);
  return setLoweringTo<hw::BitcastOp>(op, retType, result);
}

/// lowerBinOp extends each operand to the destination type, then performs the
/// specified binary operator.
template <typename ResultUnsignedOpType, typename ResultSignedOpType>
LogicalResult FIRRTLLowering::lowerBinOp(Operation *op) {
  // Extend the two operands to match the destination type.
  auto resultType = op->getResult(0).getType();
  auto lhs = getLoweredAndExtendedValue(op->getOperand(0), resultType);
  auto rhs = getLoweredAndExtendedValue(op->getOperand(1), resultType);
  if (!lhs || !rhs)
    return failure();

  // Emit the result operation.
  if (type_cast<IntType>(resultType).isSigned())
    return setLoweringTo<ResultSignedOpType>(op, lhs, rhs, true);
  return setLoweringTo<ResultUnsignedOpType>(op, lhs, rhs, true);
}

/// lowerCmpOp extends each operand to the longest type, then performs the
/// specified binary operator.
LogicalResult FIRRTLLowering::lowerCmpOp(Operation *op, ICmpPredicate signedOp,
                                         ICmpPredicate unsignedOp) {
  // Extend the two operands to match the longest type.
  auto lhsIntType = type_cast<IntType>(op->getOperand(0).getType());
  auto rhsIntType = type_cast<IntType>(op->getOperand(1).getType());
  if (!lhsIntType.hasWidth() || !rhsIntType.hasWidth())
    return failure();

  auto cmpType = getWidestIntType(lhsIntType, rhsIntType);
  if (cmpType.getWidth() == 0) // Handle 0-width inputs by promoting to 1 bit.
    cmpType = UIntType::get(builder.getContext(), 1);
  auto lhs = getLoweredAndExtendedValue(op->getOperand(0), cmpType);
  auto rhs = getLoweredAndExtendedValue(op->getOperand(1), cmpType);
  if (!lhs || !rhs)
    return failure();

  // Emit the result operation.
  Type resultType = builder.getIntegerType(1);
  return setLoweringTo<comb::ICmpOp>(
      op, resultType, lhsIntType.isSigned() ? signedOp : unsignedOp, lhs, rhs,
      true);
}

/// Lower a divide or dynamic shift, where the operation has to be performed
/// in the widest type of the result and two inputs then truncated down.
template <typename SignedOp, typename UnsignedOp>
LogicalResult FIRRTLLowering::lowerDivLikeOp(Operation *op) {
  // hw has equal types for these, firrtl doesn't.  The type of the firrtl
  // RHS may be wider than the LHS, and we cannot truncate off the high bits
  // (because an overlarge amount is supposed to shift in sign or zero bits).
  auto opType = type_cast<IntType>(op->getResult(0).getType());
  if (opType.getWidth() == 0)
    return setLowering(op->getResult(0), Value());

  auto resultType = getWidestIntType(opType, op->getOperand(1).getType());
  resultType = getWidestIntType(resultType, op->getOperand(0).getType());
  auto lhs = getLoweredAndExtendedValue(op->getOperand(0), resultType);
  auto rhs = getLoweredAndExtendedValue(op->getOperand(1), resultType);
  if (!lhs || !rhs)
    return failure();

  Value result;
  if (opType.isSigned())
    result = builder.createOrFold<SignedOp>(lhs, rhs, true);
  else
    result = builder.createOrFold<UnsignedOp>(lhs, rhs, true);

  if (auto *definingOp = result.getDefiningOp())
    tryCopyName(definingOp, op);

  if (resultType == opType)
    return setLowering(op->getResult(0), result);
  return setLoweringTo<comb::ExtractOp>(op, lowerType(opType), result, 0);
}

LogicalResult FIRRTLLowering::visitExpr(CatPrimOp op) {
  auto lhs = getLoweredValue(op.getLhs());
  auto rhs = getLoweredValue(op.getRhs());
  if (!lhs) {
    return handleZeroBit(op.getLhs(), [&]() {
      if (rhs) // cat(0bit, x) --> x
        return setLowering(op, rhs);
      // cat(0bit, 0bit) --> 0bit
      return handleZeroBit(op.getRhs(),
                           [&]() { return setLowering(op, Value()); });
    });
  }

  if (!rhs) // cat(x, 0bit) --> x
    return handleZeroBit(op.getRhs(), [&]() { return setLowering(op, lhs); });

  return setLoweringTo<comb::ConcatOp>(op, lhs, rhs);
}

//===----------------------------------------------------------------------===//
// Verif Operations
//===----------------------------------------------------------------------===//

LogicalResult FIRRTLLowering::visitExpr(IsXIntrinsicOp op) {
  auto input = getLoweredNonClockValue(op.getArg());
  if (!input)
    return failure();

  if (!isa<IntType>(input.getType())) {
    auto srcType = op.getArg().getType();
    auto bitwidth = firrtl::getBitWidth(type_cast<FIRRTLBaseType>(srcType));
    assert(bitwidth && "Unknown width");
    auto intType = builder.getIntegerType(*bitwidth);
    input = builder.createOrFold<hw::BitcastOp>(intType, input);
  }

  return setLoweringTo<comb::ICmpOp>(
      op, ICmpPredicate::ceq, input,
      getOrCreateXConstant(input.getType().getIntOrFloatBitWidth()), true);
}

LogicalResult FIRRTLLowering::visitStmt(FPGAProbeIntrinsicOp op) {
  auto operand = getLoweredValue(op.getInput());
  builder.create<hw::WireOp>(operand);
  return success();
}

LogicalResult FIRRTLLowering::visitExpr(PlusArgsTestIntrinsicOp op) {
  return setLoweringTo<sim::PlusArgsTestOp>(op, builder.getIntegerType(1),
                                            op.getFormatStringAttr());
}

LogicalResult FIRRTLLowering::visitExpr(PlusArgsValueIntrinsicOp op) {
  auto type = lowerType(op.getResult().getType());
  if (!type)
    return failure();

  auto valueOp = builder.create<sim::PlusArgsValueOp>(
      builder.getIntegerType(1), type, op.getFormatStringAttr());
  if (failed(setLowering(op.getResult(), valueOp.getResult())))
    return failure();
  if (failed(setLowering(op.getFound(), valueOp.getFound())))
    return failure();
  return success();
}

LogicalResult FIRRTLLowering::visitExpr(SizeOfIntrinsicOp op) {
  op.emitError("SizeOf should have been resolved.");
  return failure();
}

LogicalResult FIRRTLLowering::visitExpr(ClockGateIntrinsicOp op) {
  Value testEnable;
  if (op.getTestEnable())
    testEnable = getLoweredValue(op.getTestEnable());
  return setLoweringTo<seq::ClockGateOp>(
      op, getLoweredValue(op.getInput()), getLoweredValue(op.getEnable()),
      testEnable, /*inner_sym=*/hw::InnerSymAttr{});
}

LogicalResult FIRRTLLowering::visitExpr(ClockInverterIntrinsicOp op) {
  auto operand = getLoweredValue(op.getInput());
  return setLoweringTo<seq::ClockInverterOp>(op, operand);
}

LogicalResult FIRRTLLowering::visitExpr(ClockDividerIntrinsicOp op) {
  auto operand = getLoweredValue(op.getInput());
  return setLoweringTo<seq::ClockDividerOp>(op, operand, op.getPow2());
}

LogicalResult FIRRTLLowering::visitExpr(LTLAndIntrinsicOp op) {
  return setLoweringToLTL<ltl::AndOp>(
      op,
      ValueRange{getLoweredValue(op.getLhs()), getLoweredValue(op.getRhs())});
}

LogicalResult FIRRTLLowering::visitExpr(LTLOrIntrinsicOp op) {
  return setLoweringToLTL<ltl::OrOp>(
      op,
      ValueRange{getLoweredValue(op.getLhs()), getLoweredValue(op.getRhs())});
}

LogicalResult FIRRTLLowering::visitExpr(LTLIntersectIntrinsicOp op) {
  return setLoweringToLTL<ltl::IntersectOp>(
      op,
      ValueRange{getLoweredValue(op.getLhs()), getLoweredValue(op.getRhs())});
}

LogicalResult FIRRTLLowering::visitExpr(LTLDelayIntrinsicOp op) {
  return setLoweringToLTL<ltl::DelayOp>(op, getLoweredValue(op.getInput()),
                                        op.getDelayAttr(), op.getLengthAttr());
}

LogicalResult FIRRTLLowering::visitExpr(LTLConcatIntrinsicOp op) {
  return setLoweringToLTL<ltl::ConcatOp>(
      op,
      ValueRange{getLoweredValue(op.getLhs()), getLoweredValue(op.getRhs())});
}

LogicalResult FIRRTLLowering::visitExpr(LTLRepeatIntrinsicOp op) {
  return setLoweringToLTL<ltl::RepeatOp>(op, getLoweredValue(op.getInput()),
                                         op.getBaseAttr(), op.getMoreAttr());
}

LogicalResult FIRRTLLowering::visitExpr(LTLGoToRepeatIntrinsicOp op) {
  return setLoweringToLTL<ltl::GoToRepeatOp>(
      op, getLoweredValue(op.getInput()), op.getBaseAttr(), op.getMoreAttr());
}

LogicalResult FIRRTLLowering::visitExpr(LTLNonConsecutiveRepeatIntrinsicOp op) {
  return setLoweringToLTL<ltl::NonConsecutiveRepeatOp>(
      op, getLoweredValue(op.getInput()), op.getBaseAttr(), op.getMoreAttr());
}

LogicalResult FIRRTLLowering::visitExpr(LTLNotIntrinsicOp op) {
  return setLoweringToLTL<ltl::NotOp>(op, getLoweredValue(op.getInput()));
}

LogicalResult FIRRTLLowering::visitExpr(LTLImplicationIntrinsicOp op) {
  return setLoweringToLTL<ltl::ImplicationOp>(
      op,
      ValueRange{getLoweredValue(op.getLhs()), getLoweredValue(op.getRhs())});
}

LogicalResult FIRRTLLowering::visitExpr(LTLUntilIntrinsicOp op) {
  return setLoweringToLTL<ltl::UntilOp>(
      op,
      ValueRange{getLoweredValue(op.getLhs()), getLoweredValue(op.getRhs())});
}

LogicalResult FIRRTLLowering::visitExpr(LTLEventuallyIntrinsicOp op) {
  return setLoweringToLTL<ltl::EventuallyOp>(op,
                                             getLoweredValue(op.getInput()));
}

LogicalResult FIRRTLLowering::visitExpr(LTLClockIntrinsicOp op) {
  return setLoweringToLTL<ltl::ClockOp>(op, getLoweredValue(op.getInput()),
                                        ltl::ClockEdge::Pos,
                                        getLoweredNonClockValue(op.getClock()));
}

template <typename TargetOp, typename IntrinsicOp>
LogicalResult FIRRTLLowering::lowerVerifIntrinsicOp(IntrinsicOp op) {
  auto property = getLoweredValue(op.getProperty());
  auto enable = op.getEnable() ? getLoweredValue(op.getEnable()) : Value();
  builder.create<TargetOp>(property, enable, op.getLabelAttr());
  return success();
}

LogicalResult FIRRTLLowering::visitStmt(VerifAssertIntrinsicOp op) {
  return lowerVerifIntrinsicOp<verif::AssertOp>(op);
}

LogicalResult FIRRTLLowering::visitStmt(VerifAssumeIntrinsicOp op) {
  return lowerVerifIntrinsicOp<verif::AssumeOp>(op);
}

LogicalResult FIRRTLLowering::visitStmt(VerifCoverIntrinsicOp op) {
  return lowerVerifIntrinsicOp<verif::CoverOp>(op);
}

LogicalResult FIRRTLLowering::visitStmt(VerifRequireIntrinsicOp op) {
  if (!isa<verif::ContractOp>(op->getParentOp()))
    return lowerVerifIntrinsicOp<verif::AssertOp>(op);
  return lowerVerifIntrinsicOp<verif::RequireOp>(op);
}

LogicalResult FIRRTLLowering::visitStmt(VerifEnsureIntrinsicOp op) {
  if (!isa<verif::ContractOp>(op->getParentOp()))
    return lowerVerifIntrinsicOp<verif::AssertOp>(op);
  return lowerVerifIntrinsicOp<verif::EnsureOp>(op);
}

LogicalResult FIRRTLLowering::visitExpr(HasBeenResetIntrinsicOp op) {
  auto clock = getLoweredNonClockValue(op.getClock());
  auto reset = getLoweredValue(op.getReset());
  if (!clock || !reset)
    return failure();
  auto resetType = op.getReset().getType();
  auto uintResetType = dyn_cast<UIntType>(resetType);
  auto isSync = uintResetType && uintResetType.getWidth() == 1;
  auto isAsync = isa<AsyncResetType>(resetType);
  if (!isAsync && !isSync) {
    auto d = op.emitError("uninferred reset passed to 'has_been_reset'; "
                          "requires sync or async reset");
    d.attachNote() << "reset is of type " << resetType
                   << ", should be '!firrtl.uint<1>' or '!firrtl.asyncreset'";
    return failure();
  }
  return setLoweringTo<verif::HasBeenResetOp>(op, clock, reset, isAsync);
}

//===----------------------------------------------------------------------===//
// Other Operations
//===----------------------------------------------------------------------===//

LogicalResult FIRRTLLowering::visitExpr(BitsPrimOp op) {
  auto input = getLoweredValue(op.getInput());
  if (!input)
    return failure();

  Type resultType = builder.getIntegerType(op.getHi() - op.getLo() + 1);
  return setLoweringTo<comb::ExtractOp>(op, resultType, input, op.getLo());
}

LogicalResult FIRRTLLowering::visitExpr(InvalidValueOp op) {
  auto resultTy = lowerType(op.getType());
  if (!resultTy)
    return failure();

  // Values of analog type always need to be lowered to something with inout
  // type.  We do that by lowering to a wire and return that.  As with the
  // SFC, we do not connect anything to this, because it is bidirectional.
  if (type_isa<AnalogType>(op.getType()))
    // This is a locally visible, private wire created by the compiler, so do
    // not attach a symbol name.
    return setLoweringTo<sv::WireOp>(op, resultTy, ".invalid_analog");

  // We don't allow aggregate values which contain values of analog types.
  if (type_cast<FIRRTLBaseType>(op.getType()).containsAnalog())
    return failure();

  // We lower invalid to 0.  TODO: the FIRRTL spec mentions something about
  // lowering it to a random value, we should see if this is what we need to
  // do.
  if (auto bitwidth =
          firrtl::getBitWidth(type_cast<FIRRTLBaseType>(op.getType()))) {
    if (*bitwidth == 0) // Let the caller handle zero width values.
      return failure();

    auto constant = getOrCreateIntConstant(*bitwidth, 0);
    // If the result is an aggregate value, we have to bitcast the constant.
    if (!type_isa<IntegerType>(resultTy))
      constant = builder.create<hw::BitcastOp>(resultTy, constant);
    return setLowering(op, constant);
  }

  // Invalid for bundles isn't supported.
  op.emitOpError("unsupported type");
  return failure();
}

LogicalResult FIRRTLLowering::visitExpr(HeadPrimOp op) {
  auto input = getLoweredValue(op.getInput());
  if (!input)
    return failure();
  auto inWidth = type_cast<IntegerType>(input.getType()).getWidth();
  if (op.getAmount() == 0)
    return setLowering(op, Value());
  Type resultType = builder.getIntegerType(op.getAmount());
  return setLoweringTo<comb::ExtractOp>(op, resultType, input,
                                        inWidth - op.getAmount());
}

LogicalResult FIRRTLLowering::visitExpr(ShlPrimOp op) {
  auto input = getLoweredValue(op.getInput());
  if (!input) {
    return handleZeroBit(op.getInput(), [&]() {
      if (op.getAmount() == 0)
        return failure();
      return setLowering(op, getOrCreateIntConstant(op.getAmount(), 0));
    });
  }

  // Handle the degenerate case.
  if (op.getAmount() == 0)
    return setLowering(op, input);

  auto zero = getOrCreateIntConstant(op.getAmount(), 0);
  return setLoweringTo<comb::ConcatOp>(op, input, zero);
}

LogicalResult FIRRTLLowering::visitExpr(ShrPrimOp op) {
  auto input = getLoweredValue(op.getInput());
  if (!input)
    return failure();

  // Handle the special degenerate cases.
  auto inWidth = type_cast<IntegerType>(input.getType()).getWidth();
  auto shiftAmount = op.getAmount();
  if (shiftAmount >= inWidth) {
    // Unsigned shift by full width returns a single-bit zero.
    if (type_cast<IntType>(op.getInput().getType()).isUnsigned())
      return setLowering(op, {});

    // Signed shift by full width is equivalent to extracting the sign bit.
    shiftAmount = inWidth - 1;
  }

  Type resultType = builder.getIntegerType(inWidth - shiftAmount);
  return setLoweringTo<comb::ExtractOp>(op, resultType, input, shiftAmount);
}

LogicalResult FIRRTLLowering::visitExpr(TailPrimOp op) {
  auto input = getLoweredValue(op.getInput());
  if (!input)
    return failure();

  auto inWidth = type_cast<IntegerType>(input.getType()).getWidth();
  if (inWidth == op.getAmount())
    return setLowering(op, Value());
  Type resultType = builder.getIntegerType(inWidth - op.getAmount());
  return setLoweringTo<comb::ExtractOp>(op, resultType, input, 0);
}

LogicalResult FIRRTLLowering::visitExpr(MuxPrimOp op) {
  auto cond = getLoweredValue(op.getSel());
  auto ifTrue = getLoweredAndExtendedValue(op.getHigh(), op.getType());
  auto ifFalse = getLoweredAndExtendedValue(op.getLow(), op.getType());
  if (!cond || !ifTrue || !ifFalse)
    return failure();

  if (isa<ClockType>(op.getType()))
    return setLoweringTo<seq::ClockMuxOp>(op, cond, ifTrue, ifFalse);
  return setLoweringTo<comb::MuxOp>(op, ifTrue.getType(), cond, ifTrue, ifFalse,
                                    true);
}

LogicalResult FIRRTLLowering::visitExpr(Mux2CellIntrinsicOp op) {
  auto cond = getLoweredValue(op.getSel());
  auto ifTrue = getLoweredAndExtendedValue(op.getHigh(), op.getType());
  auto ifFalse = getLoweredAndExtendedValue(op.getLow(), op.getType());
  if (!cond || !ifTrue || !ifFalse)
    return failure();

  auto val = builder.create<comb::MuxOp>(ifTrue.getType(), cond, ifTrue,
                                         ifFalse, true);
  return setLowering(op, createValueWithMuxAnnotation(val, true));
}

LogicalResult FIRRTLLowering::visitExpr(Mux4CellIntrinsicOp op) {
  auto sel = getLoweredValue(op.getSel());
  auto v3 = getLoweredAndExtendedValue(op.getV3(), op.getType());
  auto v2 = getLoweredAndExtendedValue(op.getV2(), op.getType());
  auto v1 = getLoweredAndExtendedValue(op.getV1(), op.getType());
  auto v0 = getLoweredAndExtendedValue(op.getV0(), op.getType());
  if (!sel || !v3 || !v2 || !v1 || !v0)
    return failure();
  Value array[] = {v3, v2, v1, v0};
  auto create = builder.create<hw::ArrayCreateOp>(array);
  auto val = builder.create<hw::ArrayGetOp>(create, sel);
  return setLowering(op, createValueWithMuxAnnotation(val, false));
}

// Construct a value with vendor specific pragmas to utilize MUX cells.
// Specifically we annotate pragmas in the following form.
//
// For an array indexing:
// ```
//   wire GEN;
//   /* synopsys infer_mux_override */
//   assign GEN = array[index] /* cadence map_to_mux */;
// ```
//
// For a mux:
// ```
//   wire GEN;
//   /* synopsys infer_mux_override */
//   assign GEN = sel ? /* cadence map_to_mux */ high : low;
// ```
Value FIRRTLLowering::createValueWithMuxAnnotation(Operation *op, bool isMux2) {
  assert(op->getNumResults() == 1 && "only expect a single result");
  auto val = op->getResult(0);
  auto valWire = builder.create<sv::WireOp>(val.getType());
  // Use SV attributes to annotate pragmas.
  circt::sv::setSVAttributes(
      op, sv::SVAttributeAttr::get(builder.getContext(), "cadence map_to_mux",
                                   /*emitAsComment=*/true));

  // For operands, create temporary wires with optimization blockers(inner
  // symbols) so that the AST structure will never be destoyed in the later
  // pipeline.
  {
    OpBuilder::InsertionGuard guard(builder);
    builder.setInsertionPoint(op);
    StringRef namehint = isMux2 ? "mux2cell_in" : "mux4cell_in";
    for (auto [idx, operand] : llvm::enumerate(op->getOperands())) {
      auto [innerSym, _] = getOrAddInnerSym(
          op->getContext(), /*attr=*/nullptr, 0,
          [&]() -> hw::InnerSymbolNamespace & { return moduleNamespace; });
      auto wire =
          builder.create<hw::WireOp>(operand, namehint + Twine(idx), innerSym);
      op->setOperand(idx, wire);
    }
  }

  auto assignOp = builder.create<sv::AssignOp>(valWire, val);
  sv::setSVAttributes(assignOp,
                      sv::SVAttributeAttr::get(builder.getContext(),
                                               "synopsys infer_mux_override",
                                               /*emitAsComment=*/true));
  return builder.create<sv::ReadInOutOp>(valWire);
}

Value FIRRTLLowering::createArrayIndexing(Value array, Value index) {

  auto size = hw::type_cast<hw::ArrayType>(array.getType()).getNumElements();
  // Extend to power of 2.  FIRRTL semantics say out-of-bounds access result in
  // an indeterminate value.  Existing chisel code depends on this behavior
  // being "return index 0".  Ideally, we would tail extend the array to improve
  // optimization.
  if (!llvm::isPowerOf2_64(size)) {
    auto extElem = getOrCreateIntConstant(APInt(llvm::Log2_64_Ceil(size), 0));
    auto extValue = builder.create<hw::ArrayGetOp>(array, extElem);
    SmallVector<Value> temp(llvm::NextPowerOf2(size) - size, extValue);
    auto ext = builder.create<hw::ArrayCreateOp>(temp);
    Value temp2[] = {ext.getResult(), array};
    array = builder.create<hw::ArrayConcatOp>(temp2);
  }

  Value inBoundsRead = builder.create<hw::ArrayGetOp>(array, index);

  return inBoundsRead;
}

LogicalResult FIRRTLLowering::visitExpr(MultibitMuxOp op) {
  // Lower and resize to the index width.
  auto index = getLoweredAndExtOrTruncValue(
      op.getIndex(),
      UIntType::get(op.getContext(),
                    getBitWidthFromVectorSize(op.getInputs().size())));

  if (!index)
    return failure();
  SmallVector<Value> loweredInputs;
  loweredInputs.reserve(op.getInputs().size());
  for (auto input : op.getInputs()) {
    auto lowered = getLoweredAndExtendedValue(input, op.getType());
    if (!lowered)
      return failure();
    loweredInputs.push_back(lowered);
  }

  Value array = builder.create<hw::ArrayCreateOp>(loweredInputs);
  return setLowering(op, createArrayIndexing(array, index));
}

LogicalResult FIRRTLLowering::visitExpr(VerbatimExprOp op) {
  auto resultTy = lowerType(op.getType());
  if (!resultTy)
    return failure();

  SmallVector<Value, 4> operands;
  operands.reserve(op.getSubstitutions().size());
  for (auto operand : op.getSubstitutions()) {
    auto lowered = getLoweredValue(operand);
    if (!lowered)
      return failure();
    operands.push_back(lowered);
  }

  ArrayAttr symbols = op.getSymbolsAttr();
  if (!symbols)
    symbols = ArrayAttr::get(op.getContext(), {});

  return setLoweringTo<sv::VerbatimExprOp>(op, resultTy, op.getTextAttr(),
                                           operands, symbols);
}

LogicalResult FIRRTLLowering::visitExpr(XMRRefOp op) {
  // This XMR is accessed solely by FIRRTL statements that mutate the probe.
  // To avoid the use of clock wires, create an `i1` wire and ensure that
  // all connections are also of the `i1` type.
  Type baseType = op.getType().getType();

  Type xmrType;
  if (isa<ClockType>(baseType))
    xmrType = builder.getIntegerType(1);
  else
    xmrType = lowerType(baseType);

  return setLoweringTo<sv::XMRRefOp>(op, sv::InOutType::get(xmrType),
                                     op.getRef(), op.getVerbatimSuffixAttr());
}

LogicalResult FIRRTLLowering::visitExpr(XMRDerefOp op) {
  // When an XMR targets a clock wire, replace it with an `i1` wire, but
  // introduce a clock-typed read op into the design afterwards.
  Type xmrType;
  if (isa<ClockType>(op.getType()))
    xmrType = builder.getIntegerType(1);
  else
    xmrType = lowerType(op.getType());

  auto xmr = builder.create<sv::XMRRefOp>(
      sv::InOutType::get(xmrType), op.getRef(), op.getVerbatimSuffixAttr());
  auto readXmr = getReadValue(xmr);
  if (!isa<ClockType>(op.getType()))
    return setLowering(op, readXmr);
  return setLoweringTo<seq::ToClockOp>(op, readXmr);
}

// Do nothing when lowering this operation.  We need to handle this at its usage
// sites to guarantee creation of `sv::TimeOp` that is colocated with the
// `sv::FWriteOp`.
LogicalResult FIRRTLLowering::visitExpr(TimeOp op) { return success(); }

//===----------------------------------------------------------------------===//
// Statements
//===----------------------------------------------------------------------===//

LogicalResult FIRRTLLowering::visitStmt(SkipOp op) {
  // Nothing!  We could emit an comment as a verbatim op if there were a
  // reason to.
  return success();
}

/// Resolve a connection to `destVal`, an `hw::WireOp` or `seq::FirRegOp`, by
/// updating the input operand to be `srcVal`. Returns true if the update was
/// made and the connection can be considered lowered. Returns false if the
/// destination isn't a wire or register with an input operand to be updated.
/// Returns failure if the destination is a subaccess operation. These should be
/// transposed to the right-hand-side by a pre-pass.
FailureOr<bool> FIRRTLLowering::lowerConnect(Value destVal, Value srcVal) {
  auto srcType = srcVal.getType();
  auto dstType = destVal.getType();
  if (srcType != dstType &&
      (isa<hw::TypeAliasType>(srcType) || isa<hw::TypeAliasType>(dstType))) {
    srcVal = builder.create<hw::BitcastOp>(destVal.getType(), srcVal);
  }
  return TypeSwitch<Operation *, FailureOr<bool>>(destVal.getDefiningOp())
      .Case<hw::WireOp>([&](auto op) {
        maybeUnused(op.getInput());
        op.getInputMutable().assign(srcVal);
        return true;
      })
      .Case<seq::FirRegOp>([&](auto op) {
        maybeUnused(op.getNext());
        op.getNextMutable().assign(srcVal);
        return true;
      })
      .Case<hw::StructExtractOp, hw::ArrayGetOp>([](auto op) {
        // NOTE: msvc thinks `return op.emitOpError(...);` is ambiguous. So
        // return `failure()` separately.
        op.emitOpError("used as connect destination");
        return failure();
      })
      .Default([](auto) { return false; });
}

LogicalResult FIRRTLLowering::visitStmt(ConnectOp op) {
  auto dest = op.getDest();
  // The source can be a smaller integer, extend it as appropriate if so.
  auto destType = type_cast<FIRRTLBaseType>(dest.getType()).getPassiveType();
  auto srcVal = getLoweredAndExtendedValue(op.getSrc(), destType);
  if (!srcVal)
    return handleZeroBit(op.getSrc(), []() { return success(); });

  auto destVal = getPossiblyInoutLoweredValue(dest);
  if (!destVal)
    return failure();

  auto result = lowerConnect(destVal, srcVal);
  if (failed(result))
    return failure();
  if (*result)
    return success();

  // If this connect is driving a value that is currently a backedge, record
  // that the source is the value of the backedge.
  if (updateIfBackedge(destVal, srcVal))
    return success();

  if (!isa<hw::InOutType>(destVal.getType()))
    return op.emitError("destination isn't an inout type");

  builder.create<sv::AssignOp>(destVal, srcVal);
  return success();
}

LogicalResult FIRRTLLowering::visitStmt(MatchingConnectOp op) {
  auto dest = op.getDest();
  auto srcVal = getLoweredValue(op.getSrc());
  if (!srcVal)
    return handleZeroBit(op.getSrc(), []() { return success(); });

  auto destVal = getPossiblyInoutLoweredValue(dest);
  if (!destVal)
    return failure();

  auto result = lowerConnect(destVal, srcVal);
  if (failed(result))
    return failure();
  if (*result)
    return success();

  // If this connect is driving a value that is currently a backedge, record
  // that the source is the value of the backedge.
  if (updateIfBackedge(destVal, srcVal))
    return success();

  if (!isa<hw::InOutType>(destVal.getType()))
    return op.emitError("destination isn't an inout type");

  builder.create<sv::AssignOp>(destVal, srcVal);
  return success();
}

LogicalResult FIRRTLLowering::visitStmt(ForceOp op) {
  auto srcVal = getLoweredValue(op.getSrc());
  if (!srcVal)
    return failure();

  auto destVal = getPossiblyInoutLoweredValue(op.getDest());
  if (!destVal)
    return failure();

  if (!isa<hw::InOutType>(destVal.getType()))
    return op.emitError("destination isn't an inout type");

  // #ifndef SYNTHESIS
  circuitState.addMacroDecl(builder.getStringAttr("SYNTHESIS"));
  addToIfDefBlock("SYNTHESIS", std::function<void()>(), [&]() {
    addToInitialBlock([&]() { builder.create<sv::ForceOp>(destVal, srcVal); });
  });
  return success();
}

LogicalResult FIRRTLLowering::visitStmt(RefForceOp op) {
  auto src = getLoweredNonClockValue(op.getSrc());
  auto clock = getLoweredNonClockValue(op.getClock());
  auto pred = getLoweredValue(op.getPredicate());
  if (!src || !clock || !pred)
    return failure();

  auto destVal = getPossiblyInoutLoweredValue(op.getDest());
  if (!destVal)
    return failure();

  // #ifndef SYNTHESIS
  circuitState.addMacroDecl(builder.getStringAttr("SYNTHESIS"));
  addToIfDefBlock("SYNTHESIS", std::function<void()>(), [&]() {
    addToAlwaysBlock(clock, [&]() {
      addIfProceduralBlock(
          pred, [&]() { builder.create<sv::ForceOp>(destVal, src); });
    });
  });
  return success();
}
LogicalResult FIRRTLLowering::visitStmt(RefForceInitialOp op) {
  auto src = getLoweredNonClockValue(op.getSrc());
  auto pred = getLoweredValue(op.getPredicate());
  if (!src || !pred)
    return failure();

  auto destVal = getPossiblyInoutLoweredValue(op.getDest());
  if (!destVal)
    return failure();

  // #ifndef SYNTHESIS
  circuitState.addMacroDecl(builder.getStringAttr("SYNTHESIS"));
  addToIfDefBlock("SYNTHESIS", std::function<void()>(), [&]() {
    addToInitialBlock([&]() {
      addIfProceduralBlock(
          pred, [&]() { builder.create<sv::ForceOp>(destVal, src); });
    });
  });
  return success();
}
LogicalResult FIRRTLLowering::visitStmt(RefReleaseOp op) {
  auto clock = getLoweredNonClockValue(op.getClock());
  auto pred = getLoweredValue(op.getPredicate());
  if (!clock || !pred)
    return failure();

  auto destVal = getPossiblyInoutLoweredValue(op.getDest());
  if (!destVal)
    return failure();

  // #ifndef SYNTHESIS
  circuitState.addMacroDecl(builder.getStringAttr("SYNTHESIS"));
  addToIfDefBlock("SYNTHESIS", std::function<void()>(), [&]() {
    addToAlwaysBlock(clock, [&]() {
      addIfProceduralBlock(pred,
                           [&]() { builder.create<sv::ReleaseOp>(destVal); });
    });
  });
  return success();
}
LogicalResult FIRRTLLowering::visitStmt(RefReleaseInitialOp op) {
  auto destVal = getPossiblyInoutLoweredValue(op.getDest());
  auto pred = getLoweredValue(op.getPredicate());
  if (!destVal || !pred)
    return failure();

  // #ifndef SYNTHESIS
  circuitState.addMacroDecl(builder.getStringAttr("SYNTHESIS"));
  addToIfDefBlock("SYNTHESIS", std::function<void()>(), [&]() {
    addToInitialBlock([&]() {
      addIfProceduralBlock(pred,
                           [&]() { builder.create<sv::ReleaseOp>(destVal); });
    });
  });
  return success();
}

// Printf is a macro op that lowers to an sv.ifdef.procedural, an sv.if,
// and an sv.fwrite all nested together.
template <class T>
LogicalResult FIRRTLLowering::visitPrintfStmt(T op, StringAttr outputFile) {
  auto clock = getLoweredNonClockValue(op.getClock());
  auto cond = getLoweredValue(op.getCond());
  if (!clock || !cond)
    return failure();

  // Update the format string to replace "special" substitutions based on
  // substitution type.
  SmallString<32> formatString;
  for (size_t i = 0, e = op.getFormatString().size(), subIdx = 0; i != e; ++i) {
    char c = op.getFormatString()[i];
    switch (c) {
    // Maybe a "%?" normal substitution.
    case '%':
      formatString.push_back(c);
      c = op.getFormatString()[++i];
      switch (c) {
      // A normal substitution.  Update the substitution index.
      case 'b':
      case 'c':
      case 'd':
      case 'x':
        ++subIdx;
        break;
      default:
        break;
      }
      formatString.push_back(c);
      break;
    // Maybe a "{{}}" special substitution.
    case '{': {
      // Not a special substituion.
      if (op.getFormatString().slice(i, i + 4) != "{{}}") {
        formatString.push_back(c);
        break;
      }
      // Special substitution.  Look at the defining op to know how to lower it.
      auto substitution = op.getSubstitutions()[subIdx++];
      assert(type_isa<FStringType>(substitution.getType()) &&
             "the operand for a '{{}}' substitution must be an 'fstring' type");
      if (auto timeOp = dyn_cast<TimeOp>(substitution.getDefiningOp())) {
        formatString.append("%0t");
      } else {
        op.emitError("has a substitution with an unimplemented lowering")
                .attachNote(substitution.getLoc())
            << "op with an unimplemented lowering is here";
        return failure();
      }
      i += 3;
      break;
    }
    // Default is to let characters through.
    default:
      formatString.push_back(c);
    }
  }

  // Emit an "#ifndef SYNTHESIS" guard into the always block.
  bool failed = false;
  circuitState.addMacroDecl(builder.getStringAttr("SYNTHESIS"));
  addToIfDefBlock("SYNTHESIS", std::function<void()>(), [&]() {
    if (outputFile) {
      circuitState.usedFPrintf = true;
      circuitState.addFragment(theModule, "FPRINTF_FD_FRAGMENT");
      // ifndef SYNTHESIS
      //   reg fd_<outputFile>;
      //   initial begin
      //     fd_<outputFile> = $fopen($sformatf("<outputFile>"));
      //   end
      // endif
      auto &fd = fileNameToFileDescriptor[outputFile];
      if (!fd) {
        fd = builder.create<sv::RegOp>(
            builder.getIntegerType(32),
            builder.getStringAttr("fd_" + outputFile.getValue()));

        addToInitialBlock([&]() {
          auto constant = builder.create<sv::ConstantStrOp>(outputFile);
          auto sformatf =
              builder
                  .create<sv::SystemFunctionOp>(
                      hw::StringType::get(builder.getContext()),
                      builder.getStringAttr("sformatf"), ValueRange{constant})
                  ->getResult(0);
          auto fdResult =
              builder
                  .create<sv::FuncCallProceduralOp>(
                      mlir::TypeRange{builder.getIntegerType(32)},
                      builder.getStringAttr(
                          "__circt_lib_logging::FileDescriptor::get"),
                      ValueRange{sformatf})
                  ->getResult(0);
          builder.create<sv::BPAssignOp>(fd, fdResult);
        });
      }
    }
    addToAlwaysBlock(clock, [&]() {
      circuitState.usedPrintf = true;
      circuitState.addFragment(theModule, "PRINTF_FD_FRAGMENT");
      circuitState.addFragment(theModule, "PRINTF_COND_FRAGMENT");

      // Emit an "sv.if '`PRINTF_COND_ & cond' into the #ifndef.
      Value ifCond =
          builder.create<sv::MacroRefExprOp>(cond.getType(), "PRINTF_COND_");
      ifCond = builder.createOrFold<comb::AndOp>(ifCond, cond, true);

      SmallVector<Value, 4> operands;
      addIfProceduralBlock(ifCond, [&]() {
        // Emit the sv.fwrite, writing to fd specified by `PRINTF_FD.
<<<<<<< HEAD
        Value fd;
        if (outputFile) {
          auto it = fileNameToFileDescriptor.find(outputFile);
          assert(it != fileNameToFileDescriptor.end() && "must be registered");
          fd = builder.create<sv::ReadInOutOp>(it->second);
        } else {
          fd = builder.create<sv::MacroRefExprOp>(builder.getIntegerType(32),
                                                  "PRINTF_FD_");
        }
        builder.create<sv::FWriteOp>(fd, op.getFormatString(), operands);
=======
        Value fd = builder.create<sv::MacroRefExprOp>(
            builder.getIntegerType(32), "PRINTF_FD_");
        // Lower the operands handling any special substitutions that need to be
        // lowered on a per-use basis.
        for (auto operand : op.getSubstitutions()) {
          Value loweredValue = getLoweredFmtOperand(operand);
          if (!loweredValue)
            failed = true;
          operands.push_back(loweredValue);
        }
        if (failed)
          return;
        builder.create<sv::FWriteOp>(fd, formatString, operands);
>>>>>>> af307375
      });
    });
  });

  if (failed)
    return failure();

  return success();
}

// Stop lowers into a nested series of behavioral statements plus $fatal
// or $finish.
LogicalResult FIRRTLLowering::visitStmt(StopOp op) {
  auto clock = getLoweredValue(op.getClock());
  auto cond = getLoweredValue(op.getCond());
  if (!clock || !cond)
    return failure();

  circuitState.usedStopCond = true;
  circuitState.addFragment(theModule, "STOP_COND_FRAGMENT");

  Value stopCond =
      builder.create<sv::MacroRefExprOp>(cond.getType(), "STOP_COND_");
  Value exitCond = builder.createOrFold<comb::AndOp>(stopCond, cond, true);

  if (op.getExitCode())
    builder.create<sim::FatalOp>(clock, exitCond);
  else
    builder.create<sim::FinishOp>(clock, exitCond);

  return success();
}

/// Helper function to build an immediate assert operation based on the
/// original FIRRTL operation name. This reduces code duplication in
/// `lowerVerificationStatement`.
template <typename... Args>
static Operation *buildImmediateVerifOp(ImplicitLocOpBuilder &builder,
                                        StringRef opName, Args &&...args) {
  if (opName == "assert")
    return builder.create<sv::AssertOp>(std::forward<Args>(args)...);
  if (opName == "assume")
    return builder.create<sv::AssumeOp>(std::forward<Args>(args)...);
  if (opName == "cover")
    return builder.create<sv::CoverOp>(std::forward<Args>(args)...);
  llvm_unreachable("unknown verification op");
}

/// Helper function to build a concurrent assert operation based on the
/// original FIRRTL operation name. This reduces code duplication in
/// `lowerVerificationStatement`.
template <typename... Args>
static Operation *buildConcurrentVerifOp(ImplicitLocOpBuilder &builder,
                                         StringRef opName, Args &&...args) {
  if (opName == "assert")
    return builder.create<sv::AssertConcurrentOp>(std::forward<Args>(args)...);
  if (opName == "assume")
    return builder.create<sv::AssumeConcurrentOp>(std::forward<Args>(args)...);
  if (opName == "cover")
    return builder.create<sv::CoverConcurrentOp>(std::forward<Args>(args)...);
  llvm_unreachable("unknown verification op");
}

/// Template for lowering verification statements from type A to
/// type B.
///
/// For example, lowering the "foo" op to the "bar" op would start
/// with:
///
///     foo(clock, condition, enable, "message")
///
/// This becomes a Verilog clocking block with the "bar" op guarded
/// by an if enable:
///
///     always @(posedge clock) begin
///       if (enable) begin
///         bar(condition);
///       end
///     end
/// The above can also be reduced into a concurrent verification statement
/// sv.assert.concurrent posedge %clock (condition && enable)
LogicalResult FIRRTLLowering::lowerVerificationStatement(
    Operation *op, StringRef labelPrefix, Value opClock, Value opPredicate,
    Value opEnable, StringAttr opMessageAttr, ValueRange opOperands,
    StringAttr opNameAttr, bool isConcurrent, EventControl opEventControl) {
  StringRef opName = op->getName().stripDialect();

  // The attribute holding the compile guards
  ArrayRef<Attribute> guards{};
  if (auto guardsAttr = op->template getAttrOfType<ArrayAttr>("guards"))
    guards = guardsAttr.getValue();

  auto isCover = isa<CoverOp>(op);
  auto clock = getLoweredNonClockValue(opClock);
  auto enable = getLoweredValue(opEnable);
  auto predicate = getLoweredValue(opPredicate);
  if (!clock || !enable || !predicate)
    return failure();

  StringAttr label;
  if (opNameAttr && !opNameAttr.getValue().empty())
    label = opNameAttr;
  StringAttr prefixedLabel;
  if (label)
    prefixedLabel =
        StringAttr::get(builder.getContext(), labelPrefix + label.getValue());

  StringAttr message;
  SmallVector<Value> messageOps;
  VerificationFlavor flavor = circuitState.verificationFlavor;

  // For non-assertion, rollback to per-op configuration.
  if (flavor == VerificationFlavor::IfElseFatal && !isa<AssertOp>(op))
    flavor = VerificationFlavor::None;

  if (flavor == VerificationFlavor::None) {
    // TODO: This should *not* be part of the op, but rather a lowering
    // option that the user of this pass can choose.

    auto format = op->getAttrOfType<StringAttr>("format");
    // if-else-fatal iff concurrent and the format is specified.
    if (isConcurrent && format && format.getValue() == "ifElseFatal") {
      if (!isa<AssertOp>(op))
        return op->emitError()
               << "ifElseFatal format cannot be used for non-assertions";
      flavor = VerificationFlavor::IfElseFatal;
    } else if (isConcurrent)
      flavor = VerificationFlavor::SVA;
    else
      flavor = VerificationFlavor::Immediate;
  }

  if (!isCover && opMessageAttr && !opMessageAttr.getValue().empty()) {
    message = opMessageAttr;
    for (auto operand : opOperands) {
      auto loweredValue = getLoweredFmtOperand(operand);
      if (!loweredValue)
        return failure();

      // For SVA assert/assume statements, wrap any message ops in $sampled() to
      // guarantee that these will print with the same value as when the
      // assertion triggers.  (See SystemVerilog 2017 spec section 16.9.3 for
      // more information.)
      if (flavor == VerificationFlavor::SVA)
        loweredValue = builder.create<sv::SampledOp>(loweredValue);
      messageOps.push_back(loweredValue);
    }
  }

  auto emit = [&]() {
    switch (flavor) {
    case VerificationFlavor::Immediate: {
      // Handle the purely procedural flavor of the operation.
      auto deferImmediate = circt::sv::DeferAssertAttr::get(
          builder.getContext(), circt::sv::DeferAssert::Immediate);
      addToAlwaysBlock(clock, [&]() {
        addIfProceduralBlock(enable, [&]() {
          buildImmediateVerifOp(builder, opName, predicate, deferImmediate,
                                prefixedLabel, message, messageOps);
        });
      });
      return;
    }
    case VerificationFlavor::IfElseFatal: {
      assert(isa<AssertOp>(op) && "only assert is expected");
      // Handle the `ifElseFatal` format, which does not emit an SVA but
      // rather a process that uses $error and $fatal to perform the checks.
      auto boolType = IntegerType::get(builder.getContext(), 1);
      predicate = comb::createOrFoldNot(predicate, builder, /*twoState=*/true);
      predicate = builder.createOrFold<comb::AndOp>(enable, predicate, true);

      circuitState.addMacroDecl(builder.getStringAttr("SYNTHESIS"));
      addToIfDefBlock("SYNTHESIS", {}, [&]() {
        addToAlwaysBlock(clock, [&]() {
          addIfProceduralBlock(predicate, [&]() {
            circuitState.usedStopCond = true;
            circuitState.addFragment(theModule, "STOP_COND_FRAGMENT");

            circuitState.usedAssertVerboseCond = true;
            circuitState.addFragment(theModule, "ASSERT_VERBOSE_COND_FRAGMENT");

            addIfProceduralBlock(
                builder.create<sv::MacroRefExprOp>(boolType,
                                                   "ASSERT_VERBOSE_COND_"),
                [&]() { builder.create<sv::ErrorOp>(message, messageOps); });
            addIfProceduralBlock(
                builder.create<sv::MacroRefExprOp>(boolType, "STOP_COND_"),
                [&]() { builder.create<sv::FatalOp>(); });
          });
        });
      });
      return;
    }
    case VerificationFlavor::SVA: {
      // Formulate the `enable -> predicate` as `!enable | predicate`.
      // Except for covers, combine them: enable & predicate
      if (!isCover) {
        auto notEnable =
            comb::createOrFoldNot(enable, builder, /*twoState=*/true);
        predicate =
            builder.createOrFold<comb::OrOp>(notEnable, predicate, true);
      } else {
        predicate = builder.createOrFold<comb::AndOp>(enable, predicate, true);
      }

      // Handle the regular SVA case.
      sv::EventControl event;
      switch (opEventControl) {
      case EventControl::AtPosEdge:
        event = circt::sv::EventControl::AtPosEdge;
        break;
      case EventControl::AtEdge:
        event = circt::sv::EventControl::AtEdge;
        break;
      case EventControl::AtNegEdge:
        event = circt::sv::EventControl::AtNegEdge;
        break;
      }

      buildConcurrentVerifOp(
          builder, opName,
          circt::sv::EventControlAttr::get(builder.getContext(), event), clock,
          predicate, prefixedLabel, message, messageOps);
      return;
    }
    case VerificationFlavor::None:
      llvm_unreachable(
          "flavor `None` must be converted into one of concreate flavors");
    }
  };

  // Wrap the verification statement up in the optional preprocessor
  // guards. This is a bit awkward since we want to translate an array of
  // guards  into a recursive call to `addToIfDefBlock`.
  return emitGuards(op->getLoc(), guards, emit);
}

// Lower an assert to SystemVerilog.
LogicalResult FIRRTLLowering::visitStmt(AssertOp op) {
  return lowerVerificationStatement(
      op, "assert__", op.getClock(), op.getPredicate(), op.getEnable(),
      op.getMessageAttr(), op.getSubstitutions(), op.getNameAttr(),
      op.getIsConcurrent(), op.getEventControl());
}

// Lower an assume to SystemVerilog.
LogicalResult FIRRTLLowering::visitStmt(AssumeOp op) {
  return lowerVerificationStatement(
      op, "assume__", op.getClock(), op.getPredicate(), op.getEnable(),
      op.getMessageAttr(), op.getSubstitutions(), op.getNameAttr(),
      op.getIsConcurrent(), op.getEventControl());
}

// Lower a cover to SystemVerilog.
LogicalResult FIRRTLLowering::visitStmt(CoverOp op) {
  return lowerVerificationStatement(
      op, "cover__", op.getClock(), op.getPredicate(), op.getEnable(),
      op.getMessageAttr(), op.getSubstitutions(), op.getNameAttr(),
      op.getIsConcurrent(), op.getEventControl());
}

// Lower an UNR only assume to a specific style of SV assume.
LogicalResult FIRRTLLowering::visitStmt(UnclockedAssumeIntrinsicOp op) {
  // TODO : Need to figure out if there is a cleaner way to get the string which
  // indicates the assert is UNR only. Or better - not rely on this at all -
  // ideally there should have been some other attribute which indicated that
  // this assert for UNR only.
  auto guardsAttr = op->getAttrOfType<mlir::ArrayAttr>("guards");
  ArrayRef<Attribute> guards =
      guardsAttr ? guardsAttr.getValue() : ArrayRef<Attribute>();

  auto label = op.getNameAttr();
  StringAttr assumeLabel;
  if (label && !label.empty())
    assumeLabel =
        StringAttr::get(builder.getContext(), "assume__" + label.getValue());
  auto predicate = getLoweredValue(op.getPredicate());
  auto enable = getLoweredValue(op.getEnable());
  auto notEnable = comb::createOrFoldNot(enable, builder, /*twoState=*/true);
  predicate = builder.createOrFold<comb::OrOp>(notEnable, predicate, true);

  SmallVector<Value> messageOps;
  for (auto operand : op.getSubstitutions()) {
    auto loweredValue = getLoweredValue(operand);
    if (!loweredValue) {
      // If this is a zero bit operand, just pass a one bit zero.
      if (!isZeroBitFIRRTLType(operand.getType()))
        return failure();
      loweredValue = getOrCreateIntConstant(1, 0);
    }
    messageOps.push_back(loweredValue);
  }
  return emitGuards(op.getLoc(), guards, [&]() {
    builder.create<sv::AlwaysOp>(
        ArrayRef(sv::EventControl::AtEdge), ArrayRef(predicate), [&]() {
          if (op.getMessageAttr().getValue().empty())
            buildImmediateVerifOp(
                builder, "assume", predicate,
                circt::sv::DeferAssertAttr::get(
                    builder.getContext(), circt::sv::DeferAssert::Immediate),
                assumeLabel);
          else
            buildImmediateVerifOp(
                builder, "assume", predicate,
                circt::sv::DeferAssertAttr::get(
                    builder.getContext(), circt::sv::DeferAssert::Immediate),
                assumeLabel, op.getMessageAttr(), messageOps);
        });
  });
}

LogicalResult FIRRTLLowering::visitStmt(AttachOp op) {
  // Don't emit anything for a zero or one operand attach.
  if (op.getAttached().size() < 2)
    return success();

  SmallVector<Value, 4> inoutValues;
  for (auto v : op.getAttached()) {
    inoutValues.push_back(getPossiblyInoutLoweredValue(v));
    if (!inoutValues.back()) {
      // Ignore zero bit values.
      if (!isZeroBitFIRRTLType(v.getType()))
        return failure();
      inoutValues.pop_back();
      continue;
    }

    if (!isa<hw::InOutType>(inoutValues.back().getType()))
      return op.emitError("operand isn't an inout type");
  }

  if (inoutValues.size() < 2)
    return success();

  // If the op has a single source value, the value is used as a lowering result
  // of other values. Therefore we can delete the attach op here.
  if (getSingleNonInstanceOperand(op))
    return success();

  // If all operands of the attach are internal to this module (none of them
  // are ports), then they can all be replaced with a single wire, and we can
  // delete the attach op.
  bool isAttachInternalOnly =
      llvm::none_of(inoutValues, [](auto v) { return isa<BlockArgument>(v); });

  if (isAttachInternalOnly) {
    auto v0 = inoutValues.front();
    for (auto v : inoutValues) {
      if (v == v0)
        continue;
      v.replaceAllUsesWith(v0);
    }
    return success();
  }

  // If the attach operands contain a port, then we can't do anything to
  // simplify the attach operation.
  circuitState.addMacroDecl(builder.getStringAttr("SYNTHESIS"));
  circuitState.addMacroDecl(builder.getStringAttr("VERILATOR"));
  addToIfDefBlock(
      "SYNTHESIS",
      // If we're doing synthesis, we emit an all-pairs assign complex.
      [&]() {
        SmallVector<Value, 4> values;
        for (auto inoutValue : inoutValues)
          values.push_back(getReadValue(inoutValue));

        for (size_t i1 = 0, e = inoutValues.size(); i1 != e; ++i1) {
          for (size_t i2 = 0; i2 != e; ++i2)
            if (i1 != i2)
              builder.create<sv::AssignOp>(inoutValues[i1], values[i2]);
        }
      },
      // In the non-synthesis case, we emit a SystemVerilog alias
      // statement.
      [&]() {
        builder.create<sv::IfDefOp>(
            "VERILATOR",
            [&]() {
              builder.create<sv::VerbatimOp>(
                  "`error \"Verilator does not support alias and thus "
                  "cannot "
                  "arbitrarily connect bidirectional wires and ports\"");
            },
            [&]() { builder.create<sv::AliasOp>(inoutValues); });
      });

  return success();
}

LogicalResult FIRRTLLowering::fixupLTLOps() {
  if (ltlOpFixupWorklist.empty())
    return success();
  LLVM_DEBUG(llvm::dbgs() << "Fixing up " << ltlOpFixupWorklist.size()
                          << " LTL ops\n");

  // Add wire users into the worklist.
  for (unsigned i = 0, e = ltlOpFixupWorklist.size(); i != e; ++i)
    for (auto *user : ltlOpFixupWorklist[i]->getUsers())
      if (isa<hw::WireOp>(user))
        ltlOpFixupWorklist.insert(user);

  // Re-infer LTL op types and remove wires.
  while (!ltlOpFixupWorklist.empty()) {
    auto *op = ltlOpFixupWorklist.pop_back_val();

    // Update the operation's return type by re-running type inference.
    if (auto opIntf = dyn_cast_or_null<mlir::InferTypeOpInterface>(op)) {
      LLVM_DEBUG(llvm::dbgs() << "- Update " << *op << "\n");
      SmallVector<Type, 2> types;
      auto result = opIntf.inferReturnTypes(
          op->getContext(), op->getLoc(), op->getOperands(),
          op->getAttrDictionary(), op->getPropertiesStorage(), op->getRegions(),
          types);
      if (failed(result))
        return failure();
      assert(types.size() == op->getNumResults());

      // Update the result types and add the dependent ops into the worklist if
      // the type changed.
      for (auto [result, type] : llvm::zip(op->getResults(), types)) {
        if (result.getType() == type)
          continue;
        LLVM_DEBUG(llvm::dbgs()
                   << "  - Result #" << result.getResultNumber() << " from "
                   << result.getType() << " to " << type << "\n");
        result.setType(type);
        for (auto *user : result.getUsers())
          if (user != op)
            ltlOpFixupWorklist.insert(user);
      }
    }

    // Remove LTL-typed wires.
    if (auto wireOp = dyn_cast<hw::WireOp>(op)) {
      if (isa<ltl::SequenceType, ltl::PropertyType>(wireOp.getType())) {
        wireOp.replaceAllUsesWith(wireOp.getInput());
        LLVM_DEBUG(llvm::dbgs() << "- Remove " << wireOp << "\n");
        if (wireOp.use_empty())
          wireOp.erase();
      }
      continue;
    }

    // Ensure that the operation has no users outside of LTL operations.
    SmallPtrSet<Operation *, 4> usersReported;
    for (auto *user : op->getUsers()) {
      if (!usersReported.insert(user).second)
        continue;
      if (isa<ltl::LTLDialect, verif::VerifDialect>(user->getDialect()))
        continue;
      if (isa<hw::WireOp>(user))
        continue;
      auto d = op->emitError(
          "verification operation used in a non-verification context");
      d.attachNote(user->getLoc())
          << "leaking outside verification context here";
      return d;
    }
  }

  return success();
}<|MERGE_RESOLUTION|>--- conflicted
+++ resolved
@@ -4675,7 +4675,6 @@
       SmallVector<Value, 4> operands;
       addIfProceduralBlock(ifCond, [&]() {
         // Emit the sv.fwrite, writing to fd specified by `PRINTF_FD.
-<<<<<<< HEAD
         Value fd;
         if (outputFile) {
           auto it = fileNameToFileDescriptor.find(outputFile);
@@ -4685,10 +4684,6 @@
           fd = builder.create<sv::MacroRefExprOp>(builder.getIntegerType(32),
                                                   "PRINTF_FD_");
         }
-        builder.create<sv::FWriteOp>(fd, op.getFormatString(), operands);
-=======
-        Value fd = builder.create<sv::MacroRefExprOp>(
-            builder.getIntegerType(32), "PRINTF_FD_");
         // Lower the operands handling any special substitutions that need to be
         // lowered on a per-use basis.
         for (auto operand : op.getSubstitutions()) {
@@ -4700,7 +4695,6 @@
         if (failed)
           return;
         builder.create<sv::FWriteOp>(fd, formatString, operands);
->>>>>>> af307375
       });
     });
   });
