--- conflicted
+++ resolved
@@ -268,34 +268,14 @@
   std::mutex bindsMutex;
 };
 
-const StringSet<> whitelistAnnotations = {assertAnnoClass, assumeAnnoClass,
-                                          coverAnnoClass};
-
 void CircuitLoweringState::processRemainingAnnotations(
     Operation *op, const AnnotationSet &annoSet) {
   if (!enableAnnotationWarning || annoSet.empty())
     return;
-  for (auto anno : annoSet) {
-    auto anClass = anno.getClass();
-    // Add the processed annotations to alreadyProcessed.
-    // This avoids printing the future warnings on them.
-    if (whitelistAnnotations.contains(anClass)) {
-      std::lock_guard<std::mutex> lock(annotationPrintingMtx);
-      alreadyProcessed.insert(anClass);
-    }
-  }
-
   std::lock_guard<std::mutex> lock(annotationPrintingMtx);
 
   for (auto a : annoSet) {
-<<<<<<< HEAD
     auto inserted = alreadyProcessed.insert(a.getClass());
-    if (inserted.second)
-      mlir::emitWarning(op->getLoc(), "unprocessed annotation:'" +
-                                          a.getClass() +
-                                          "' still remaining after LowerToHW");
-=======
-    auto inserted = alreadyPrinted.insert(a.getClass());
     if (!inserted.second)
       continue;
 
@@ -314,12 +294,11 @@
             // passes that have all run by now. Since no one is responsible for
             // consuming these, they will linger around and can be ignored.
             "sifive.enterprise.firrtl.ScalaClassAnnotation",
-            "sifive.enterprise.firrtl.MarkDUTAnnotation"))
+            "sifive.enterprise.firrtl.MarkDUTAnnotation", assertAnnoClass, assumeAnnoClass,      coverAnnoClass))
       continue;
 
     mlir::emitWarning(op->getLoc(), "unprocessed annotation:'" + a.getClass() +
                                         "' still remaining after LowerToHW");
->>>>>>> db3a585e
   }
 }
 } // end anonymous namespace
