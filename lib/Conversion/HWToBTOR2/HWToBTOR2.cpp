--- conflicted
+++ resolved
@@ -166,24 +166,10 @@
   // If so, the original operation is returned
   // Otherwise the argument is returned as it is the original op
   Operation *getOpAlias(Operation *op) {
-<<<<<<< HEAD
-    Operation *alias = op;
-
-    // Remove the alias until none are left (for wires of wires of wires ...)
-    auto it = opAliasMap.find(alias);
-    while (it != opAliasMap.end()) {
-      alias = it->second;
-      it = opAliasMap.find(alias);
-    }
-=======
 
     // Remove the alias until none are left (for wires of wires of wires ...)
     if (auto it = opAliasMap.find(op); it != opAliasMap.end())
       return it->second;
->>>>>>> 39c8e478
-
-    // If the op isn't an alias then simply return it
-    return alias;
   }
 
   // Updates or creates an entry for the given operation
@@ -484,68 +470,6 @@
     return width;
   }
 
-<<<<<<< HEAD
-  // Handles the concrete emission of a compregop's state and such
-  void finalizedCompRegVisit(seq::CompRegOp reg) {
-    // Generate the reset condition (for sync & async resets)
-    // We assume for now that the reset value is always 0
-    size_t width = hw::getBitWidth(reg.getType());
-    genSort("bitvec", width);
-
-    // Extract the `next` operation for each register (used to define the
-    // transition). We need to check if next is a port to avoid nullptrs
-    Value next = reg.getInput();
-
-    // Next should already be associated to an LID at this point
-    // As we are going to override it, we need to keep track of the original
-    // instruction
-    size_t nextLID = noLID;
-
-    // Check for special case where next is actually a port
-    // To do so, we start by checking if our operation is a block argument
-    if (BlockArgument barg = dyn_cast<BlockArgument>(next)) {
-      // Extract the block argument index and use that to get the line number
-      size_t argIdx = barg.getArgNumber();
-
-      // Check that the extracted argument is in range before using it
-      nextLID = inputLIDs[argIdx];
-
-    } else {
-      nextLID = getOpLID(next);
-    }
-
-    // Assign a new LID to next
-    setOpLID(next.getDefiningOp());
-
-    // Sanity check: at this point the next operation should have had it's btor2
-    // counterpart emitted if not then something terrible must have happened.
-    assert(nextLID != noLID);
-
-    // Check if the register has a reset
-    if (resetLID != noLID) {
-      size_t resetValLID = noLID;
-
-      // Check for a reset value, if none exists assume it's zero
-      if (auto resval = reg.getResetValue())
-        resetValLID = getOpLID(resval.getDefiningOp());
-      else
-        resetValLID = genZero(width);
-
-      // Generate the ite for the register update reset condition
-      // i.e. reg <= reset ? 0 : next
-      genIte(next.getDefiningOp(), resetLID, resetValLID, nextLID, width);
-    }
-
-    // Finally generate the next statement
-    genNext(next, reg, width);
-  }
-
-  // Handles the concrete emission of a firregop's state and such
-  void finalizedFirRegVisit(seq::FirRegOp reg) {
-    // Generate the reset condition (for sync & async resets)
-    // We assume for now that the reset value is always 0
-    size_t width = hw::getBitWidth(reg.getType());
-=======
   // Generates the transitions required to finalize the register to state
   // transition system conversion
   void finalizeRegVisit(Operation *op) {
@@ -566,7 +490,6 @@
       return;
     }
 
->>>>>>> 39c8e478
     genSort("bitvec", width);
 
     // Next should already be associated to an LID at this point
@@ -611,18 +534,6 @@
 
     // Finally generate the next statement
     genNext(next, op, width);
-  }
-
-  // Generates the transitions required to finalize the register to state
-  // transition system conversion
-  void finalizeRegVisit(Operation *op) {
-    // Check the register type (done to support non-firrtl registers as well)
-    if (auto reg = dyn_cast<seq::FirRegOp>(op))
-      finalizedFirRegVisit(reg);
-    else if (auto reg = dyn_cast<seq::CompRegOp>(op))
-      finalizedCompRegVisit(reg);
-    else
-      op->emitError("Invalid register type!");
   }
 
 public:
@@ -798,89 +709,8 @@
 
   void visitComb(Operation *op) { visitInvalidComb(op); }
 
-<<<<<<< HEAD
-  // Try ltl ops when comb is done
-  void visitInvalidComb(Operation *op) { dispatchLTLVisitor(op); }
-
-  // Implications in LTL are overlapping, so they are equivalent to a btor2
-  // implies statement
-  void visitLTL(ltl::ImplicationOp op) {
-    Value antecedent = op.getAntecedent();
-    Value consequent = op.getConsequent();
-
-    // As with the mux we assume that both tval and fval have the same width
-    // This width should be the same as the output width
-    int64_t w = requireSort(op.getType());
-
-    // Generate a btor2 implies statement from this
-    genImplies(op, antecedent, consequent);
-  }
-
-  // Disable if ops translate to an ite:
-  // ite disable 0 value
-  void visitLTL(ltl::DisableOp op) {
-    Value input = op.getInput();
-    Value condition = op.getCondition();
-
-    // Create the ite instruction using the condition as a diable
-    genImplies(op, getOpLID(condition), getOpLID(input));
-  }
-
-  // LTL clocks are ignored for now and treated as wires
-  void visitLTL(ltl::ClockOp op) {
-    // Retrieve the aliased operation
-    Operation *defOp = op.getInput().getDefiningOp();
-    // Wires don't output anything so just record alias
-    setOpAlias(op, defOp);
-  }
-
-  // We don't support much ltl for now
-  void visitLTL(Operation *op) {
-    op->emitError(" is not supported yet!");
-    abort();
-  }
-
-  // Try verif ops when ltl is done
-  void visitInvalidLTL(Operation *op) { dispatchVerifVisitor(op); }
-
-  // Verif assertions are the same as sv assertion without the enable wrapped in
-  // a parenting if, as it is assumed that ltl::DisableOp is used beforehand
-  void visitVerif(verif::AssertOp op) {
-    Value prop = op.getProperty();
-
-    // This sort is for assertion inversion and potential implies
-    genSort("bitvec", 1);
-
-    // Generate the expression inversion because we want to check if the
-    // assertion can be broken
-    genUnaryOp(op, prop, "not", 1);
-
-    // Genrate the bad btor2 intruction using the inverse of the condition
-    genBad(op);
-  }
-
-  // Verif assume is identical to an sv assume for btor2 conversion
-  void visitVerif(verif::AssumeOp op) {
-    Value prop = op.getProperty();
-    genConstraint(prop);
-  }
-
-  void visitVerif(verif::HasBeenResetOp op) {
-    // Ignore
-  }
-
-  // We don't support much verif yet either
-  void visitVerif(Operation *op) {
-    op->emitError(" is not supported yet!");
-    abort();
-  }
-=======
   // Try sv ops when comb is done
   void visitInvalidComb(Operation *op) { dispatchSVVisitor(op); }
->>>>>>> 39c8e478
-
-  // Try sv ops when verif is done
-  void visitInvalidVerif(Operation *op) { dispatchSVVisitor(op); }
 
   // Assertions are negated then converted to a btor2 bad instruction
   void visitSV(sv::AssertOp op) {
@@ -949,11 +779,7 @@
     regOps.push_back(reg);
   }
 
-<<<<<<< HEAD
-  // Compregs behave in a smilar way as firregs for btor2 emission
-=======
   // Compregs behave in a similar way as firregs for btor2 emission
->>>>>>> 39c8e478
   void visit(seq::CompRegOp reg) {
     // Start by retrieving the register's name and width
     StringRef regName = reg.getName().value();
