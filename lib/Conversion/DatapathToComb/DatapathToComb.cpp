//===----------------------------------------------------------------------===//
//
// Part of the LLVM Project, under the Apache License v2.0 with LLVM Exceptions.
// See https://llvm.org/LICENSE.txt for license information.
// SPDX-License-Identifier: Apache-2.0 WITH LLVM-exception
//
//===----------------------------------------------------------------------===//

#include "circt/Conversion/DatapathToComb.h"
#include "circt/Dialect/AIG/Analysis/LongestPathAnalysis.h"
#include "circt/Dialect/Comb/CombOps.h"
#include "circt/Dialect/Datapath/DatapathOps.h"
#include "circt/Dialect/HW/HWOps.h"
#include "mlir/Analysis/TopologicalSortUtils.h"
#include "mlir/Dialect/Func/IR/FuncOps.h"
#include "mlir/IR/PatternMatch.h"
#include "mlir/Pass/Pass.h"
#include "mlir/Transforms/GreedyPatternRewriteDriver.h"
#include "llvm/Support/Debug.h"
#include "llvm/Support/KnownBits.h"

#define DEBUG_TYPE "datapath-to-comb"

namespace circt {
#define GEN_PASS_DEF_CONVERTDATAPATHTOCOMB
#include "circt/Conversion/Passes.h.inc"
} // namespace circt

using namespace circt;
using namespace datapath;

// A wrapper for comb::extractBits that returns a SmallVector<Value>.
static SmallVector<Value> extractBits(OpBuilder &builder, Value val) {
  SmallVector<Value> bits;
  comb::extractBits(builder, val, bits);
  return bits;
}

//===----------------------------------------------------------------------===//
// Conversion patterns
//===----------------------------------------------------------------------===//

namespace {
// Replace compressor by an adder of the inputs and zero for the other results:
// compress(a,b,c,d) -> {a+b+c+d, 0}
// Facilitates use of downstream compression algorithms e.g. Yosys
struct DatapathCompressOpAddConversion : mlir::OpRewritePattern<CompressOp> {
  using mlir::OpRewritePattern<CompressOp>::OpRewritePattern;
  LogicalResult
  matchAndRewrite(CompressOp op,
                  mlir::PatternRewriter &rewriter) const override {
    Location loc = op.getLoc();
    auto inputs = op.getOperands();
    unsigned width = inputs[0].getType().getIntOrFloatBitWidth();
    // Sum all the inputs - set that to result value 0
    auto addOp = comb::AddOp::create(rewriter, loc, inputs, true);
    // Replace remaining results with zeros
    auto zeroOp = hw::ConstantOp::create(rewriter, loc, APInt(width, 0));
    SmallVector<Value> results(op.getNumResults() - 1, zeroOp);
    results.push_back(addOp);
    rewriter.replaceOp(op, results);
    return success();
  }
};

// Replace compressor by a wallace tree of full-adders
struct DatapathCompressOpConversion : mlir::OpRewritePattern<CompressOp> {
  DatapathCompressOpConversion(MLIRContext *context,
                               aig::IncrementalLongestPathAnalysis *analysis)
      : mlir::OpRewritePattern<CompressOp>(context), analysis(analysis) {}

  LogicalResult
  matchAndRewrite(CompressOp op,
                  mlir::PatternRewriter &rewriter) const override {
    Location loc = op.getLoc();
    auto inputs = op.getOperands();

    SmallVector<SmallVector<Value>> addends;
    for (auto input : inputs) {
      addends.push_back(
          extractBits(rewriter, input)); // Extract bits from each input
    }

    // Compressor tree reduction
    auto width = inputs[0].getType().getIntOrFloatBitWidth();
    auto targetAddends = op.getNumResults();
    datapath::CompressorTree comp(width, addends, loc);

    if (analysis) {
<<<<<<< HEAD
      // Sort the addends row based on the delay of the input.
      for (size_t j = 0; j < addends[0].size(); ++j) {
        SmallVector<std::pair<int64_t, Value>> delays;
        for (auto &addend : addends) {
          auto delay = analysis->getMaxDelay(addend[j], 0);
          if (failed(delay))
            return rewriter.notifyMatchFailure(op,
                                               "Failed to get delay for input");
          delays.push_back(std::make_pair(*delay, addend[j]));
        }
        std::stable_sort(delays.begin(), delays.end(),
                         [](const std::pair<int64_t, Value> &a,
                            const std::pair<int64_t, Value> &b) {
                           return a.first < b.first;
                         });
        for (size_t i = 0; i < addends.size(); ++i)
          addends[i][j] = delays[i].second;
      }
=======
      // Update delay information with arrival times
      if (failed(comp.withInputDelays(
              [&](Value v) { return analysis->getOrComputeMaxDelay(v, 0); })))
        return failure();
>>>>>>> 65febbbe
    }

    rewriter.replaceOp(op, comp.compressToHeight(rewriter, targetAddends));
    return success();
  }

private:
  aig::IncrementalLongestPathAnalysis *analysis = nullptr;
};

struct DatapathPartialProductOpConversion : OpRewritePattern<PartialProductOp> {
  using OpRewritePattern<PartialProductOp>::OpRewritePattern;

  DatapathPartialProductOpConversion(MLIRContext *context, bool forceBooth)
      : OpRewritePattern<PartialProductOp>(context), forceBooth(forceBooth){};

  const bool forceBooth;

  LogicalResult matchAndRewrite(PartialProductOp op,
                                PatternRewriter &rewriter) const override {

    Value a = op.getLhs();
    Value b = op.getRhs();
    unsigned width = a.getType().getIntOrFloatBitWidth();

    // Skip a zero width value.
    if (width == 0) {
      rewriter.replaceOpWithNewOp<hw::ConstantOp>(op, op.getType(0), 0);
      return success();
    }

    // Use result rows as a heuristic to guide partial product
    // implementation
    if (op.getNumResults() > 16 || forceBooth)
      return lowerBoothArray(rewriter, a, b, op, width);
    else
      return lowerAndArray(rewriter, a, b, op, width);
  }

private:
  static LogicalResult lowerAndArray(PatternRewriter &rewriter, Value a,
                                     Value b, PartialProductOp op,
                                     unsigned width) {

    Location loc = op.getLoc();
    // Keep a as a bitvector - multiply by each digit of b
    SmallVector<Value> bBits = extractBits(rewriter, b);

    SmallVector<Value> partialProducts;
    partialProducts.reserve(width);
    // AND Array Construction:
    // partialProducts[i] = ({b[i],..., b[i]} & a) << i
    assert(op.getNumResults() <= width &&
           "Cannot return more results than the operator width");

    for (unsigned i = 0; i < op.getNumResults(); ++i) {
      auto repl =
          rewriter.createOrFold<comb::ReplicateOp>(loc, bBits[i], width);
      auto ppRow = rewriter.createOrFold<comb::AndOp>(loc, repl, a);
      if (i == 0) {
        partialProducts.push_back(ppRow);
        continue;
      }
      auto shiftBy = hw::ConstantOp::create(rewriter, loc, APInt(i, 0));
      auto ppAlign =
          comb::ConcatOp::create(rewriter, loc, ValueRange{ppRow, shiftBy});
      auto ppAlignTrunc = rewriter.createOrFold<comb::ExtractOp>(
          loc, ppAlign, 0, width); // Truncate to width+i bits
      partialProducts.push_back(ppAlignTrunc);
    }

    rewriter.replaceOp(op, partialProducts);
    return success();
  }

  static LogicalResult lowerBoothArray(PatternRewriter &rewriter, Value a,
                                       Value b, PartialProductOp op,
                                       unsigned width) {
    Location loc = op.getLoc();
    auto zeroFalse = hw::ConstantOp::create(rewriter, loc, APInt(1, 0));
    auto zeroWidth = hw::ConstantOp::create(rewriter, loc, APInt(width, 0));

    // Detect leading zeros in multiplicand due to zero-extension
    // and truncate to reduce partial product bits
    // {'0, a} * {'0, b}
    auto rowWidth = width;
    auto knownBitsA = comb::computeKnownBits(a);
    if (!knownBitsA.Zero.isZero()) {
      if (knownBitsA.Zero.countLeadingOnes() > 1) {
        // Retain one leading zero to represent 2*{1'b0, a} = {a, 1'b0}
        // {'0, a} -> {1'b0, a}
        rowWidth -= knownBitsA.Zero.countLeadingOnes() - 1;
        a = rewriter.createOrFold<comb::ExtractOp>(loc, a, 0, rowWidth);
      }
    }
    auto oneRowWidth =
        hw::ConstantOp::create(rewriter, loc, APInt(rowWidth, 1));
    // Booth encoding will select each row from {-2a, -1a, 0, 1a, 2a}
    Value twoA = rewriter.createOrFold<comb::ShlOp>(loc, a, oneRowWidth);

    // Encode based on the bits of b
    // TODO: sort a and b based on non-zero bits to encode the smaller input
    SmallVector<Value> bBits = extractBits(rewriter, b);

    // Identify zero bits of b to reduce height of partial product array
    auto knownBitsB = comb::computeKnownBits(b);
    if (!knownBitsB.Zero.isZero()) {
      for (unsigned i = 0; i < width; ++i)
        if (knownBitsB.Zero[i])
          bBits[i] = zeroFalse;
    }

    SmallVector<Value> partialProducts;
    partialProducts.reserve(width);

    // Booth encoding halves array height by grouping three bits at a time:
    // partialProducts[i] = a * (-2*b[2*i+1] + b[2*i] + b[2*i-1]) << 2*i
    // encNeg \approx (-2*b[2*i+1] + b[2*i] + b[2*i-1]) <= 0
    // encOne = (-2*b[2*i+1] + b[2*i] + b[2*i-1]) == +/- 1
    // encTwo = (-2*b[2*i+1] + b[2*i] + b[2*i-1]) == +/- 2
    Value encNegPrev;

    // For even width - additional row contains the final sign correction
    for (unsigned i = 0; i <= width; i += 2) {
      // Get Booth bits: b[i+1], b[i], b[i-1] (b[-1] = 0)
      Value bim1 = (i == 0) ? zeroFalse : bBits[i - 1];
      Value bi = (i < width) ? bBits[i] : zeroFalse;
      Value bip1 = (i + 1 < width) ? bBits[i + 1] : zeroFalse;

      // Is the encoding zero or negative (an approximation)
      Value encNeg = bip1;
      // Is the encoding one = b[i] xor b[i-1]
      Value encOne = rewriter.createOrFold<comb::XorOp>(loc, bi, bim1, true);
      // Is the encoding two = (bip1 & ~bi & ~bim1) | (~bip1 & bi & bim1)
      Value constOne = hw::ConstantOp::create(rewriter, loc, APInt(1, 1));
      Value biInv = rewriter.createOrFold<comb::XorOp>(loc, bi, constOne, true);
      Value bip1Inv =
          rewriter.createOrFold<comb::XorOp>(loc, bip1, constOne, true);
      Value bim1Inv =
          rewriter.createOrFold<comb::XorOp>(loc, bim1, constOne, true);

      Value andLeft = rewriter.createOrFold<comb::AndOp>(
          loc, ValueRange{bip1Inv, bi, bim1}, true);
      Value andRight = rewriter.createOrFold<comb::AndOp>(
          loc, ValueRange{bip1, biInv, bim1Inv}, true);
      Value encTwo =
          rewriter.createOrFold<comb::OrOp>(loc, andLeft, andRight, true);

      Value encNegRepl =
          rewriter.createOrFold<comb::ReplicateOp>(loc, encNeg, rowWidth);
      Value encOneRepl =
          rewriter.createOrFold<comb::ReplicateOp>(loc, encOne, rowWidth);
      Value encTwoRepl =
          rewriter.createOrFold<comb::ReplicateOp>(loc, encTwo, rowWidth);

      // Select between 2*a or 1*a or 0*a
      Value selTwoA = rewriter.createOrFold<comb::AndOp>(loc, encTwoRepl, twoA);
      Value selOneA = rewriter.createOrFold<comb::AndOp>(loc, encOneRepl, a);
      Value magA =
          rewriter.createOrFold<comb::OrOp>(loc, selTwoA, selOneA, true);

      // Conditionally invert the row
      Value ppRow =
          rewriter.createOrFold<comb::XorOp>(loc, magA, encNegRepl, true);

      // Sign-extension Optimisation:
      // Section 7.2.2 of "Application Specific Arithmetic" by Dinechin &
      // Kumm Handle sign-extension and padding to full width s = encNeg
      // (sign-bit) {s, s, s, s, s, pp} = {1, 1, 1, 1, 1, pp}
      //                     + {0, 0, 0, 0,!s, '0}
      // Applying this to every row we create an upper-triangle of 1s that
      // can be optimised away since they will not affect the final sum.
      // {!s3,  0,!s2,  0,!s1,  0}
      // {  1,  1,  1,  1,  1, p1}
      // {  1,  1,  1,   p2      }
      // {  1,       p3          }
      if (rowWidth < width) {
        auto padding = width - rowWidth;
        auto encNegInv = bip1Inv;

        // Sign-extension trick not worth it for padding < 3
        if (padding < 3) {
          Value encNegPad =
              rewriter.createOrFold<comb::ReplicateOp>(loc, encNeg, padding);
          ppRow = rewriter.createOrFold<comb::ConcatOp>(
              loc, ValueRange{encNegPad, ppRow}); // Pad to full width
        } else if (i == 0) {
          // First row = {!encNeg, encNeg, encNeg, ppRow}
          ppRow = rewriter.createOrFold<comb::ConcatOp>(
              loc, ValueRange{encNegInv, encNeg, encNeg, ppRow});
        } else {
          // Remaining rows = {1, !encNeg, ppRow}
          ppRow = rewriter.createOrFold<comb::ConcatOp>(
              loc, ValueRange{constOne, encNegInv, ppRow});
        }

        // Zero pad to full width
        auto rowWidth = ppRow.getType().getIntOrFloatBitWidth();
        if (rowWidth < width) {
          auto zeroPad =
              hw::ConstantOp::create(rewriter, loc, APInt(width - rowWidth, 0));
          ppRow = rewriter.createOrFold<comb::ConcatOp>(
              loc, ValueRange{zeroPad, ppRow});
        }
      }

      // No sign-correction in the first row
      if (i == 0) {
        partialProducts.push_back(ppRow);
        encNegPrev = encNeg;
        continue;
      }

      // Insert a sign-correction from the previous row
      assert(i >= 2 && "Expected i to be at least 2 for sign correction");
      // {ppRow, 0, encNegPrev} << 2*(i-1)
      Value withSignCorrection = rewriter.createOrFold<comb::ConcatOp>(
          loc, ValueRange{ppRow, zeroFalse, encNegPrev});
      Value ppAlignPre = rewriter.createOrFold<comb::ExtractOp>(
          loc, withSignCorrection, 0, width);
      Value shiftBy =
          hw::ConstantOp::create(rewriter, loc, APInt(width, i - 2));
      Value ppAlign =
          rewriter.createOrFold<comb::ShlOp>(loc, ppAlignPre, shiftBy);
      partialProducts.push_back(ppAlign);
      encNegPrev = encNeg;

      if (partialProducts.size() == op.getNumResults())
        break;
    }

    // Zero-pad to match the required output width
    while (partialProducts.size() < op.getNumResults())
      partialProducts.push_back(zeroWidth);

    assert(partialProducts.size() == op.getNumResults() &&
           "Expected number of booth partial products to match results");

    rewriter.replaceOp(op, partialProducts);
    return success();
  }
};
} // namespace

//===----------------------------------------------------------------------===//
// Convert Datapath to Comb pass
//===----------------------------------------------------------------------===//

namespace {
struct ConvertDatapathToCombPass
    : public impl::ConvertDatapathToCombBase<ConvertDatapathToCombPass> {
  void runOnOperation() override;
  using ConvertDatapathToCombBase<
      ConvertDatapathToCombPass>::ConvertDatapathToCombBase;
};
} // namespace

static LogicalResult applyPatternsGreedilyWithTimingInfo(
    Operation *op, RewritePatternSet &&patterns,
    aig::IncrementalLongestPathAnalysis *analysis) {
  // TODO: Topologically sort the operations in the module to ensure that all
  // dependencies are processed before their users.
  mlir::GreedyRewriteConfig config;
  // Set the listener to update timing information
  // HACK: Setting max iterations to 2 to ensure that the patterns are
  // one-shot, making sure target operations are datapath operations are
  // replaced.
  config.setMaxIterations(2).setListener(analysis).setUseTopDownTraversal(true);

  // Apply the patterns greedily
  if (failed(mlir::applyPatternsGreedily(op, std::move(patterns), config)))
    return failure();

  return success();
}

void ConvertDatapathToCombPass::runOnOperation() {
  RewritePatternSet patterns(&getContext());

  patterns.add<DatapathPartialProductOpConversion>(patterns.getContext(),
                                                   forceBooth);
  aig::IncrementalLongestPathAnalysis *analysis = nullptr;
  if (timingAware)
    analysis = &getAnalysis<aig::IncrementalLongestPathAnalysis>();
  if (lowerCompressToAdd)
    // Lower compressors to simple add operations for downstream optimisations
    patterns.add<DatapathCompressOpAddConversion>(patterns.getContext());
  else
    // Lower compressors to a complete gate-level implementation
    patterns.add<DatapathCompressOpConversion>(patterns.getContext(), analysis);

  if (failed(applyPatternsGreedilyWithTimingInfo(
          getOperation(), std::move(patterns), analysis)))
    return signalPassFailure();

  // Verify that all Datapath operations have been successfully converted.
  // Walk the operation and check for any remaining Datapath dialect
  // operations.
  auto result = getOperation()->walk([&](Operation *op) {
    if (llvm::isa_and_nonnull<datapath::DatapathDialect>(op->getDialect())) {
      op->emitError("Datapath operation not converted: ") << *op;
      return WalkResult::interrupt();
    }
    return WalkResult::advance();
  });
  if (result.wasInterrupted())
    return signalPassFailure();
}<|MERGE_RESOLUTION|>--- conflicted
+++ resolved
@@ -87,31 +87,10 @@
     datapath::CompressorTree comp(width, addends, loc);
 
     if (analysis) {
-<<<<<<< HEAD
-      // Sort the addends row based on the delay of the input.
-      for (size_t j = 0; j < addends[0].size(); ++j) {
-        SmallVector<std::pair<int64_t, Value>> delays;
-        for (auto &addend : addends) {
-          auto delay = analysis->getMaxDelay(addend[j], 0);
-          if (failed(delay))
-            return rewriter.notifyMatchFailure(op,
-                                               "Failed to get delay for input");
-          delays.push_back(std::make_pair(*delay, addend[j]));
-        }
-        std::stable_sort(delays.begin(), delays.end(),
-                         [](const std::pair<int64_t, Value> &a,
-                            const std::pair<int64_t, Value> &b) {
-                           return a.first < b.first;
-                         });
-        for (size_t i = 0; i < addends.size(); ++i)
-          addends[i][j] = delays[i].second;
-      }
-=======
       // Update delay information with arrival times
       if (failed(comp.withInputDelays(
-              [&](Value v) { return analysis->getOrComputeMaxDelay(v, 0); })))
+              [&](Value v) { return analysis->getMaxDelay(v, 0); })))
         return failure();
->>>>>>> 65febbbe
     }
 
     rewriter.replaceOp(op, comp.compressToHeight(rewriter, targetAddends));
