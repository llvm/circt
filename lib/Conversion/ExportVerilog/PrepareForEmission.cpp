--- conflicted
+++ resolved
@@ -570,7 +570,6 @@
 
     // If this expression is deemed worth spilling into a wire, do it here.
     if (shouldSpillWire(op, options)) {
-<<<<<<< HEAD
       if (options.disallowLocalVariables) {
         // If we're not in a procedural region, or we are, but we can hoist out
         // of it, we are good to generate a wire.
@@ -591,22 +590,6 @@
         // If `disallowLocalVariables` is not enabled, we can spill the
         // expression to automatic logic declarations.
         lowerUsersToTemporaryWire(op, isProceduralRegion);
-=======
-      // If we're not in a procedural region, or we are, but we can hoist out of
-      // it, we are good to generate a wire.
-      if (!isProceduralRegion ||
-          (isProceduralRegion && hoistNonSideEffectExpr(&op))) {
-        // If op is moved to a non-procedural region, create a temporary wire.
-        if (!op.getParentOp()->hasTrait<ProceduralRegion>())
-          lowerUsersToTemporaryWire(op);
-
-        // If we're in a procedural region, we move on to the next op in the
-        // block. The expression splitting and canonicalization below will
-        // happen after we recurse back up. If we're not in a procedural region,
-        // the expression can continue being worked on.
-        if (isProceduralRegion)
-          continue;
->>>>>>> c8e16497
       }
     }
 
