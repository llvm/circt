--- conflicted
+++ resolved
@@ -1313,11 +1313,7 @@
 LogicalResult ExportVerilog::prepareHWModule(hw::HWEmittableModuleLike module,
                                              const LoweringOptions &options) {
   // If the module body is empty, just skip it.
-<<<<<<< HEAD
-  if(!module.getBodyBlock())
-=======
   if (!module.getBodyBlock())
->>>>>>> e0f884a4
     return success();
 
   // Zero-valued logic pruning.
