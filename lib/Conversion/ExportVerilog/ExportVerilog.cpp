//===- ExportVerilog.cpp - Verilog Emitter --------------------------------===//
//
// Part of the LLVM Project, under the Apache License v2.0 with LLVM Exceptions.
// See https://llvm.org/LICENSE.txt for license information.
// SPDX-License-Identifier: Apache-2.0 WITH LLVM-exception
//
//===----------------------------------------------------------------------===//
//
// This is the main Verilog emitter implementation.
//
// CAREFUL: This file covers the emission phase of `ExportVerilog` which mainly
// walks the IR and produces output. Do NOT modify the IR during this walk, as
// emission occurs in a highly parallel fashion. If you need to modify the IR,
// do so during the preparation phase which lives in `PrepareForEmission.cpp`.
//
//===----------------------------------------------------------------------===//

#include "circt/Conversion/ExportVerilog.h"
#include "../PassDetail.h"
#include "ExportVerilogInternals.h"
#include "RearrangableOStream.h"
#include "circt/Dialect/Comb/CombDialect.h"
#include "circt/Dialect/Comb/CombVisitors.h"
#include "circt/Dialect/HW/HWAttributes.h"
#include "circt/Dialect/HW/HWTypes.h"
#include "circt/Dialect/HW/HWVisitors.h"
#include "circt/Dialect/SV/SVOps.h"
#include "circt/Dialect/SV/SVVisitors.h"
#include "circt/Support/LLVM.h"
#include "circt/Support/LoweringOptions.h"
#include "circt/Support/Path.h"
#include "mlir/IR/BuiltinOps.h"
#include "mlir/IR/ImplicitLocOpBuilder.h"
#include "mlir/IR/Threading.h"
#include "mlir/Support/FileUtilities.h"
#include "llvm/ADT/MapVector.h"
#include "llvm/ADT/STLExtras.h"
#include "llvm/ADT/StringSet.h"
#include "llvm/ADT/TypeSwitch.h"
#include "llvm/Support/FileSystem.h"
#include "llvm/Support/Path.h"
#include "llvm/Support/SaveAndRestore.h"
#include "llvm/Support/ToolOutputFile.h"
#include "llvm/Support/raw_ostream.h"

using namespace circt;

using namespace comb;
using namespace hw;
using namespace sv;
using namespace ExportVerilog;

#define DEBUG_TYPE "export-verilog"

constexpr int INDENT_AMOUNT = 2;
constexpr int SPACE_PER_INDENT_IN_EXPRESSION_FORMATTING = 8;
StringRef circtHeader = "circt_header.svh";
StringRef circtHeaderInclude = "`include \"circt_header.svh\"\n";

namespace {
/// This enum keeps track of the precedence level of various binary operators,
/// where a lower number binds tighter.
enum VerilogPrecedence {
  // Normal precedence levels.
  Symbol,          // Atomic symbol like "foo" and {a,b}
  Selection,       // () , [] , :: , ., $signed()
  Unary,           // Unary operators like ~foo
  Multiply,        // * , / , %
  Addition,        // + , -
  Shift,           // << , >>, <<<, >>>
  Comparison,      // > , >= , < , <=
  Equality,        // == , !=
  And,             // &
  Xor,             // ^ , ^~
  Or,              // |
  AndShortCircuit, // &&
  Conditional,     // ? :

  LowestPrecedence,  // Sentinel which is always the lowest precedence.
  ForceEmitMultiUse, // Sentinel saying to recursively emit a multi-used expr.
};

/// This enum keeps track of whether the emitted subexpression is signed or
/// unsigned as seen from the Verilog language perspective.
enum SubExprSignResult { IsSigned, IsUnsigned };

/// This is information precomputed about each subexpression in the tree we
/// are emitting as a unit.
struct SubExprInfo {
  /// The precedence of this expression.
  VerilogPrecedence precedence;

  /// The signedness of the expression.
  SubExprSignResult signedness;

  SubExprInfo(VerilogPrecedence precedence, SubExprSignResult signedness)
      : precedence(precedence), signedness(signedness) {}
};

} // end anonymous namespace

//===----------------------------------------------------------------------===//
// Helper routines
//===----------------------------------------------------------------------===//

static Attribute getInt32Attr(MLIRContext *ctx, uint32_t value) {
  return Builder(ctx).getI32IntegerAttr(value);
}

static Attribute getIntAttr(MLIRContext *ctx, Type t, const APInt &value) {
  return Builder(ctx).getIntegerAttr(t, value);
}

/// Return true for nullary operations that are better emitted multiple
/// times as inline expression (when they have multiple uses) rather than having
/// a temporary wire.
///
/// This can only handle nullary expressions, because we don't want to replicate
/// subtrees arbitrarily.
static bool isDuplicatableNullaryExpression(Operation *op) {
  // We don't want wires that are just constants aesthetically.
  if (isConstantExpression(op))
    return true;

  // If this is a small verbatim expression with no side effects, duplicate it
  // inline.
  if (isa<VerbatimExprOp>(op)) {
    if (op->getNumOperands() == 0 &&
        op->getAttrOfType<StringAttr>("string").getValue().size() <= 32)
      return true;
  }

  // If this is a macro reference without side effects, allow duplication.
  if (isa<MacroRefExprOp>(op))
    return true;

  return false;
}

// Return true if the expression can be inlined even when the op has multiple
// uses. Be careful to add operations here since it might cause exponential
// emission without proper restrictions.
static bool isDuplicatableExpression(Operation *op) {
  if (op->getNumOperands() == 0)
    return isDuplicatableNullaryExpression(op);

  // It is cheap to inline extract op.
  if (isa<comb::ExtractOp, hw::StructExtractOp>(op))
    return true;

  // We only inline array_get with a constant index.
  if (auto array = dyn_cast<hw::ArrayGetOp>(op))
    return array.index().getDefiningOp<ConstantOp>();

  return false;
}

/// Return the verilog name of the operations that can define a symbol.
/// Except for <WireOp, RegOp, LocalParamOp, InstanceOp>, check global state
/// `getDeclarationVerilogName` for them.
static StringRef getSymOpName(Operation *symOp) {
  // Typeswitch of operation types which can define a symbol.
  // If legalizeNames has renamed it, then the attribute must be set.
  if (auto attr = symOp->getAttrOfType<StringAttr>("hw.verilogName"))
    return attr.getValue();
  return TypeSwitch<Operation *, StringRef>(symOp)
      .Case<HWModuleOp, HWModuleExternOp, HWModuleGeneratedOp>(
          [](Operation *op) { return getVerilogModuleName(op); })
      .Case<InterfaceOp>([&](InterfaceOp op) {
        return getVerilogModuleNameAttr(op).getValue();
      })
      .Case<InterfaceSignalOp>(
          [&](InterfaceSignalOp op) { return op.sym_name(); })
      .Case<InterfaceModportOp>(
          [&](InterfaceModportOp op) { return op.sym_name(); })
      .Default([&](Operation *op) {
        if (auto attr = op->getAttrOfType<StringAttr>("name"))
          return attr.getValue();
        if (auto attr = op->getAttrOfType<StringAttr>("instanceName"))
          return attr.getValue();
        if (auto attr =
                op->getAttrOfType<StringAttr>(SymbolTable::getSymbolAttrName()))
          return attr.getValue();
        return StringRef("");
      });
}

/// Return the verilog name of the port for the module.
StringRef getPortVerilogName(Operation *module, ssize_t portArgNum) {
  auto numInputs = hw::getModuleNumInputs(module);
  // portArgNum is the index into the result of getAllModulePortInfos.
  // Also ensure the correct index into the input/output list is computed.
  ssize_t portId = portArgNum;
  char verilogNameAttr[] = "hw.verilogName";
  // Check for input ports.
  if (portArgNum < numInputs) {
    if (auto argAttr = module->getAttrOfType<ArrayAttr>(
            mlir::function_interface_impl::getArgDictAttrName()))
      if (auto argDict = argAttr[portArgNum].cast<DictionaryAttr>())
        if (auto updatedName = argDict.get(verilogNameAttr))
          return updatedName.cast<StringAttr>().getValue();
    // Get the original name of input port if no renaming.
    return module->getAttrOfType<ArrayAttr>("argNames")[portArgNum]
        .cast<StringAttr>()
        .getValue();
  }

  // If its an output port, get the index into the output port array.
  portId = portArgNum - numInputs;
  if (auto argAttr = module->getAttrOfType<ArrayAttr>(
          mlir::function_interface_impl::getResultDictAttrName()))
    if (auto argDict = argAttr[portId].cast<DictionaryAttr>())
      if (auto updatedName = argDict.get(verilogNameAttr))
        return updatedName.cast<StringAttr>().getValue();
  // Get the original name of output port if no renaming.
  return module->getAttrOfType<ArrayAttr>("resultNames")[portId]
      .cast<StringAttr>()
      .getValue();
}

StringRef getPortVerilogName(Operation *module, PortInfo port) {
  return getPortVerilogName(
      module, port.isOutput() ? port.argNum + hw::getModuleNumInputs(module)
                              : port.argNum);
}

/// This predicate returns true if the specified operation is considered a
/// potentially inlinable Verilog expression.  These nodes always have a single
/// result, but may have side effects (e.g. `sv.verbatim.expr.se`).
/// MemoryEffects should be checked if a client cares.
bool ExportVerilog::isVerilogExpression(Operation *op) {
  // These are SV dialect expressions.
  if (isa<ReadInOutOp, ArrayIndexInOutOp, IndexedPartSelectInOutOp,
          StructFieldInOutOp, IndexedPartSelectOp, ParamValueOp, XMROp,
          SampledOp>(op))
    return true;

  // All HW combinational logic ops and SV expression ops are Verilog
  // expressions.
  return isCombinational(op) || isExpression(op);
}

/// Return the width of the specified type in bits or -1 if it isn't
/// supported.
static int getBitWidthOrSentinel(Type type) {
  return TypeSwitch<Type, int>(type)
      .Case<IntegerType>([](IntegerType integerType) {
        // Verilog doesn't support zero bit integers.  We only support them in
        // limited cases.
        return integerType.getWidth();
      })
      .Case<InOutType>([](InOutType inoutType) {
        return getBitWidthOrSentinel(inoutType.getElementType());
      })
      .Case<TypeAliasType>([](TypeAliasType alias) {
        return getBitWidthOrSentinel(alias.getInnerType());
      })
      .Default([](Type) { return -1; });
}

/// Push this type's dimension into a vector.
static void getTypeDims(SmallVectorImpl<Attribute> &dims, Type type,
                        Location loc) {
  if (auto integer = hw::type_dyn_cast<IntegerType>(type)) {
    if (integer.getWidth() != 1)
      dims.push_back(getInt32Attr(type.getContext(), integer.getWidth()));
    return;
  }
  if (auto array = hw::type_dyn_cast<ArrayType>(type)) {
    dims.push_back(getInt32Attr(type.getContext(), array.getSize()));
    getTypeDims(dims, array.getElementType(), loc);

    return;
  }
  if (auto intType = hw::type_dyn_cast<IntType>(type)) {
    dims.push_back(intType.getWidth());
    return;
  }

  if (auto inout = hw::type_dyn_cast<InOutType>(type))
    return getTypeDims(dims, inout.getElementType(), loc);
  if (auto uarray = hw::type_dyn_cast<hw::UnpackedArrayType>(type))
    return getTypeDims(dims, uarray.getElementType(), loc);
  if (hw::type_isa<InterfaceType>(type) || hw::type_isa<StructType>(type))
    return;

  mlir::emitError(loc, "value has an unsupported verilog type ") << type;
}

/// True iff 'a' and 'b' have the same wire dims.
static bool haveMatchingDims(Type a, Type b, Location loc) {
  SmallVector<Attribute, 4> aDims;
  getTypeDims(aDims, a, loc);

  SmallVector<Attribute, 4> bDims;
  getTypeDims(bDims, b, loc);

  return aDims == bDims;
}

/// Return true if this is a zero bit type, e.g. a zero bit integer or array
/// thereof.
static bool isZeroBitType(Type type) {
  if (auto intType = type.dyn_cast<IntegerType>())
    return intType.getWidth() == 0;
  if (auto inout = type.dyn_cast<hw::InOutType>())
    return isZeroBitType(inout.getElementType());
  if (auto uarray = type.dyn_cast<hw::UnpackedArrayType>())
    return isZeroBitType(uarray.getElementType());
  if (auto array = type.dyn_cast<hw::ArrayType>())
    return isZeroBitType(array.getElementType());
  if (auto structType = type.dyn_cast<hw::StructType>())
    return llvm::all_of(structType.getElements(),
                        [](auto elem) { return isZeroBitType(elem.type); });

  // We have an open type system, so assume it is ok.
  return false;
}

/// Given a set of known nested types (those supported by this pass), strip off
/// leading unpacked types.  This strips off portions of the type that are
/// printed to the right of the name in verilog.
static Type stripUnpackedTypes(Type type) {
  return TypeSwitch<Type, Type>(type)
      .Case<InOutType>([](InOutType inoutType) {
        return stripUnpackedTypes(inoutType.getElementType());
      })
      .Case<UnpackedArrayType>([](UnpackedArrayType arrayType) {
        return stripUnpackedTypes(arrayType.getElementType());
      })
      .Default([](Type type) { return type; });
}

/// Return true if type has a struct type as a subtype.
static bool hasStructType(Type type) {
  return TypeSwitch<Type, bool>(type)
      .Case<InOutType, UnpackedArrayType, ArrayType>([](auto parentType) {
        return hasStructType(parentType.getElementType());
      })
      .Case<StructType>([](auto) { return true; })
      .Default([](auto) { return false; });
}

/// Return the word (e.g. "reg") in Verilog to declare the specified thing.
static StringRef getVerilogDeclWord(Operation *op,
                                    const LoweringOptions &options) {
  if (isa<RegOp>(op)) {
    // Check if the type stored in this register is a struct or array of
    // structs. In this case, according to spec section 6.8, the "reg" prefix
    // should be left off.
    auto elementType =
        op->getResult(0).getType().cast<InOutType>().getElementType();
    if (elementType.isa<StructType>())
      return "";
    if (auto innerType = elementType.dyn_cast<ArrayType>()) {
      while (innerType.getElementType().isa<ArrayType>())
        innerType = innerType.getElementType().cast<ArrayType>();
      if (innerType.getElementType().isa<StructType>() ||
          innerType.getElementType().isa<TypeAliasType>())
        return "";
    }
    if (elementType.isa<TypeAliasType>())
      return "";

    return "reg";
  }
  if (isa<WireOp>(op))
    return "wire";
  if (isa<ConstantOp, LocalParamOp, ParamValueOp>(op))
    return "localparam";

  // Interfaces instances use the name of the declared interface.
  if (auto interface = dyn_cast<InterfaceInstanceOp>(op))
    return interface.getInterfaceType().getInterface().getValue();

  // If 'op' is in a module, output 'wire'. If 'op' is in a procedural block,
  // fall through to default.
  bool isProcedural = op->getParentOp()->hasTrait<ProceduralRegion>();

  if (!isProcedural)
    return "wire";

  // "automatic" values aren't allowed in disallowLocalVariables mode.
  assert(!options.disallowLocalVariables && "automatic variables not allowed");

  // If the type contains a struct type, we have to use only "automatic" because
  // "automatic struct" is syntactically correct.
  return hasStructType(op->getResult(0).getType()) ? "automatic"
                                                   : "automatic logic";
}

/// Pull any FileLineCol locs out of the specified location and add it to the
/// specified set.
static void collectFileLineColLocs(Location loc,
                                   SmallPtrSet<Attribute, 8> &locationSet) {
  if (auto fileLoc = loc.dyn_cast<FileLineColLoc>())
    locationSet.insert(fileLoc);

  if (auto fusedLoc = loc.dyn_cast<FusedLoc>())
    for (auto loc : fusedLoc.getLocations())
      collectFileLineColLocs(loc, locationSet);
}

/// Return the location information as a (potentially empty) string.
static std::string
getLocationInfoAsStringImpl(const SmallPtrSet<Operation *, 8> &ops) {
  std::string resultStr;
  llvm::raw_string_ostream sstr(resultStr);

  // Multiple operations may come from the same location or may not have useful
  // location info.  Unique it now.
  SmallPtrSet<Attribute, 8> locationSet;
  for (auto *op : ops)
    collectFileLineColLocs(op->getLoc(), locationSet);

  auto printLoc = [&](FileLineColLoc loc) {
    sstr << loc.getFilename().getValue();
    if (auto line = loc.getLine()) {
      sstr << ':' << line;
      if (auto col = loc.getColumn())
        sstr << ':' << col;
    }
  };

  // Fast pass some common cases.
  switch (locationSet.size()) {
  case 1:
    printLoc((*locationSet.begin()).cast<FileLineColLoc>());
    LLVM_FALLTHROUGH;
  case 0:
    return sstr.str();
  default:
    break;
  }

  // Sort the entries.
  SmallVector<FileLineColLoc, 8> locVector;
  locVector.reserve(locationSet.size());
  for (auto loc : locationSet)
    locVector.push_back(loc.cast<FileLineColLoc>());

  llvm::array_pod_sort(
      locVector.begin(), locVector.end(),
      [](const FileLineColLoc *lhs, const FileLineColLoc *rhs) -> int {
        if (auto fn = lhs->getFilename().compare(rhs->getFilename()))
          return fn;
        if (lhs->getLine() != rhs->getLine())
          return lhs->getLine() < rhs->getLine() ? -1 : 1;
        return lhs->getColumn() < rhs->getColumn() ? -1 : 1;
      });

  // The entries are sorted by filename, line, col.  Try to merge together
  // entries to reduce verbosity on the column info.
  StringRef lastFileName;
  for (size_t i = 0, e = locVector.size(); i != e;) {
    if (i != 0)
      sstr << ", ";

    // Print the filename if it changed.
    auto first = locVector[i];
    if (first.getFilename() != lastFileName) {
      lastFileName = first.getFilename();
      sstr << lastFileName;
    }

    // Scan for entries with the same file/line.
    size_t end = i + 1;
    while (end != e && first.getFilename() == locVector[end].getFilename() &&
           first.getLine() == locVector[end].getLine())
      ++end;

    // If we have one entry, print it normally.
    if (end == i + 1) {
      if (auto line = first.getLine()) {
        sstr << ':' << line;
        if (auto col = first.getColumn())
          sstr << ':' << col;
      }
      ++i;
      continue;
    }

    // Otherwise print a brace enclosed list.
    sstr << ':' << first.getLine() << ":{";
    while (i != end) {
      sstr << locVector[i++].getColumn();

      if (i != end)
        sstr << ',';
    }
    sstr << '}';
  }
  return sstr.str();
}

/// Return the location information in the specified style.
static std::string
getLocationInfoAsString(const SmallPtrSet<Operation *, 8> &ops,
                        LoweringOptions::LocationInfoStyle style) {
  auto str = getLocationInfoAsStringImpl(ops);
  // If the location information is empty, just return an empty string.
  if (str.empty())
    return str;
  switch (style) {
  case LoweringOptions::LocationInfoStyle::Plain:
    return str;
  case LoweringOptions::LocationInfoStyle::WrapInAtSquareBracket:
    return "@[" + str + ']';
  }

  llvm_unreachable("all styles must be handled");
}

/// Most expressions are invalid to bit-select from in Verilog, but some
/// things are ok.  Return true if it is ok to inline bitselect from the
/// result of this expression.  It is conservatively correct to return false.
static bool isOkToBitSelectFrom(Value v) {
  // Module ports are always ok to bit select from.
  if (v.isa<BlockArgument>())
    return true;

  // Uses of a wire or register can be done inline.
  if (auto read = v.getDefiningOp<ReadInOutOp>()) {
    if (read.input().getDefiningOp<WireOp>() ||
        read.input().getDefiningOp<RegOp>())
      return true;
  }

  // Aggregate access can be inlined.
  if (v.getDefiningOp<StructExtractOp>())
    return true;

  // Interface signal can be inlined.
  if (v.getDefiningOp<ReadInterfaceSignalOp>())
    return true;

  // TODO: We could handle concat and other operators here.
  return false;
}

/// Return true if we are unable to ever inline the specified operation.  This
/// happens because not all Verilog expressions are composable, notably you
/// can only use bit selects like x[4:6] on simple expressions, you cannot use
/// expressions in the sensitivity list of always blocks, etc.
static bool isExpressionUnableToInline(Operation *op) {
  if (auto cast = dyn_cast<BitcastOp>(op))
    if (!haveMatchingDims(cast.input().getType(), cast.result().getType(),
                          op->getLoc()))
      // Bitcasts rely on the type being assigned to, so we cannot inline.
      return true;

  // StructCreateOp needs to be assigning to a named temporary so that types
  // are inferred properly by verilog
  if (isa<StructCreateOp>(op))
    return true;

  // Verbatim with a long string should be emitted as an out-of-line declration.
  if (auto verbatim = dyn_cast<VerbatimExprOp>(op))
    if (verbatim.string().size() > 32)
      return true;

  // Scan the users of the operation to see if any of them need this to be
  // emitted out-of-line.
  for (auto *user : op->getUsers()) {
    // Verilog bit selection is required by the standard to be:
    // "a vector, packed array, packed structure, parameter or concatenation".
    //
    // It cannot be an arbitrary expression, e.g. this is invalid:
    //     assign bar = {{a}, {b}, {c}, {d}}[idx];
    //
    // To handle these, we push the subexpression into a temporary.
    if (isa<ExtractOp, ArraySliceOp, ArrayGetOp, StructExtractOp>(user))
      if (op->getResult(0) == user->getOperand(0) && // ignore index operands.
          !isOkToBitSelectFrom(op->getResult(0)))
        return true;

    // Always blocks must have a name in their sensitivity list, not an expr.
    if (isa<AlwaysOp>(user) || isa<AlwaysFFOp>(user)) {
      // Anything other than a read of a wire must be out of line.
      if (auto read = dyn_cast<ReadInOutOp>(op))
        if (read.input().getDefiningOp<WireOp>() ||
            read.input().getDefiningOp<RegOp>())
          continue;
      return true;
    }
  }
  return false;
}

/// Return true if this expression should be emitted inline into any statement
/// that uses it.
static bool isExpressionEmittedInline(Operation *op) {
  // Never create a temporary which is only going to be assigned to an output
  // port.
  if (op->hasOneUse() && isa<hw::OutputOp>(*op->getUsers().begin()))
    return true;

  // If this operation has multiple uses, we can't generally inline it unless
  // the op is duplicatable.
  if (!op->getResult(0).hasOneUse() && !isDuplicatableExpression(op))
    return false;

  // If it isn't structurally possible to inline this expression, emit it out
  // of line.
  return !isExpressionUnableToInline(op);
}

/// Find a nested IfOp in an else block that can be printed as `else if`
/// instead of nesting it into a new `begin` - `end` block.  The block must
/// contain a single IfOp and optionally expressions which can be hoisted out.
static IfOp findNestedElseIf(Block *elseBlock) {
  IfOp ifOp;
  for (auto &op : *elseBlock) {
    if (auto opIf = dyn_cast<IfOp>(op)) {
      if (ifOp)
        return {};
      ifOp = opIf;
      continue;
    }
    if (!isVerilogExpression(&op))
      return {};
  }
  return ifOp;
}

//===----------------------------------------------------------------------===//
// ModuleNameManager Implementation
//===----------------------------------------------------------------------===//

namespace {
/// This class keeps track of names for values within a module.
struct ModuleNameManager {
  ModuleNameManager() {}

  StringRef addName(Value value, StringRef name) {
    return addName(ValueOrOp(value), name);
  }
  StringRef addName(Operation *op, StringRef name) {
    return addName(ValueOrOp(op), name);
  }
  StringRef addName(Value value, StringAttr name) {
    return addName(ValueOrOp(value), name);
  }
  StringRef addName(Operation *op, StringAttr name) {
    return addName(ValueOrOp(op), name);
  }

  StringRef getName(Value value) { return getName(ValueOrOp(value)); }
  StringRef getName(Operation *op) {
    // If RegOp or WireOp, then result has the name.
    if (isa<sv::WireOp, sv::RegOp>(op))
      return getName(op->getResult(0));
    return getName(ValueOrOp(op));
  }

  bool hasName(Value value) { return nameTable.count(ValueOrOp(value)); }

  bool hasName(Operation *op) {
    // If RegOp or WireOp, then result has the name.
    if (isa<sv::WireOp, sv::RegOp>(op))
      return nameTable.count(op->getResult(0));
    return nameTable.count(ValueOrOp(op));
  }

private:
  using ValueOrOp = PointerUnion<Value, Operation *>;

  /// Retrieve a name from the name table.  The name must already have been
  /// added.
  StringRef getName(ValueOrOp valueOrOp) {
    auto entry = nameTable.find(valueOrOp);
    assert(entry != nameTable.end() &&
           "value expected a name but doesn't have one");
    return entry->getSecond();
  }

  /// Add the specified name to the name table, auto-uniquing the name if
  /// required.  If the name is empty, then this creates a unique temp name.
  ///
  /// "valueOrOp" is typically the Value for an intermediate wire etc, but it
  /// can also be an op for an instance, since we want the instances op uniqued
  /// and tracked.  It can also be null for things like outputs which are not
  /// tracked in the nameTable.
  StringRef addName(ValueOrOp valueOrOp, StringRef name);

  StringRef addName(ValueOrOp valueOrOp, StringAttr nameAttr) {
    return addName(valueOrOp, nameAttr ? nameAttr.getValue() : "");
  }

  /// nameTable keeps track of mappings from Value's and operations (for
  /// instances) to their string table entry.
  llvm::DenseMap<ValueOrOp, StringRef> nameTable;

  NameCollisionResolver nameResolver;
};
} // end anonymous namespace

/// Add the specified name to the name table, auto-uniquing the name if
/// required.  If the name is empty, then this creates a unique temp name.
///
/// "valueOrOp" is typically the Value for an intermediate wire etc, but it
/// can also be an op for an instance, since we want the instances op uniqued
/// and tracked.  It can also be null for things like outputs which are not
/// tracked in the nameTable.
StringRef ModuleNameManager::addName(ValueOrOp valueOrOp, StringRef name) {
  auto updatedName = nameResolver.getLegalName(name);
  if (valueOrOp)
    nameTable[valueOrOp] = updatedName;
  return updatedName;
}

//===----------------------------------------------------------------------===//
// VerilogEmitterState
//===----------------------------------------------------------------------===//

namespace {

/// This class maintains the mutable state that cross-cuts and is shared by the
/// various emitters.
class VerilogEmitterState {
public:
  explicit VerilogEmitterState(ModuleOp designOp,
                               const SharedEmitterState &shared,
                               const LoweringOptions &options,
                               const SymbolCache &symbolCache,
                               const GlobalNameTable &globalNames,
                               raw_ostream &os)
      : designOp(designOp), shared(shared), options(options),
        symbolCache(symbolCache), globalNames(globalNames), os(os) {}

  /// This is the root mlir::ModuleOp that holds the whole design being emitted.
  ModuleOp designOp;

  const SharedEmitterState &shared;

  /// The emitter options which control verilog emission.
  const LoweringOptions &options;

  /// This is a cache of various information about the IR, in frozen state.
  const SymbolCache &symbolCache;

  /// This tracks global names where the Verilog name needs to be different than
  /// the IR name.
  const GlobalNameTable &globalNames;

  /// The stream to emit to.
  raw_ostream &os;

  bool encounteredError = false;
  unsigned currentIndent = 0;

private:
  VerilogEmitterState(const VerilogEmitterState &) = delete;
  void operator=(const VerilogEmitterState &) = delete;
};
} // namespace

//===----------------------------------------------------------------------===//
// EmitterBase
//===----------------------------------------------------------------------===//

namespace {

class EmitterBase {
public:
  // All of the mutable state we are maintaining.
  VerilogEmitterState &state;

  /// The stream to emit to.
  raw_ostream &os;

  EmitterBase(VerilogEmitterState &state, raw_ostream &os)
      : state(state), os(os) {}
  explicit EmitterBase(VerilogEmitterState &state)
      : EmitterBase(state, state.os) {}

  InFlightDiagnostic emitError(Operation *op, const Twine &message) {
    state.encounteredError = true;
    return op->emitError(message);
  }

  InFlightDiagnostic emitOpError(Operation *op, const Twine &message) {
    state.encounteredError = true;
    return op->emitOpError(message);
  }

  raw_ostream &indent() { return os.indent(state.currentIndent); }

  void addIndent() { state.currentIndent += INDENT_AMOUNT; }
  void reduceIndent() {
    assert(state.currentIndent >= INDENT_AMOUNT &&
           "Unintended indent wrap-around.");
    state.currentIndent -= INDENT_AMOUNT;
  }

  /// If we have location information for any of the specified operations,
  /// aggregate it together and print a pretty comment specifying where the
  /// operations came from.  In any case, print a newline.
  void emitLocationInfoAndNewLine(const SmallPtrSet<Operation *, 8> &ops) {
    auto locInfo =
        getLocationInfoAsString(ops, state.options.locationInfoStyle);
    if (!locInfo.empty())
      os << "\t// " << locInfo;
    os << '\n';
  }

  void emitTextWithSubstitutions(StringRef string, Operation *op,
                                 std::function<void(Value)> operandEmitter,
                                 ArrayAttr symAttrs, ModuleNameManager &names);

  /// Emit the value of a StringAttr as one or more Verilog "one-line" comments
  /// ("//").  Break the comment to respect the emittedLineLength and trim
  /// whitespace after a line break.  Do nothing if the StringAttr is null or
  /// the value is empty.
  void emitComment(StringAttr comment);

  /// Given an expression that is spilled into a temporary wire, try to
  /// synthesize a better name than "_T_42" based on the structure of the
  /// expression.
  StringAttr inferStructuralNameForTemporary(Value expr);

private:
  void operator=(const EmitterBase &) = delete;
  EmitterBase(const EmitterBase &) = delete;
};
} // end anonymous namespace

void EmitterBase::emitTextWithSubstitutions(
    StringRef string, Operation *op, std::function<void(Value)> operandEmitter,
    ArrayAttr symAttrs, ModuleNameManager &names) {

  // Perform operand substitions as we emit the line string.  We turn {{42}}
  // into the value of operand 42.
  auto namify = [&](Attribute sym, SymbolCache::Item item) {
    // CAVEAT: These accesses can reach into other modules through inner name
    // references, which are currently being processed. Do not add those remote
    // operations to this module's `names`, which is reserved for things named
    // *within* this module. Instead, you have to rely on those remote
    // operations to have been named inside the global names table. If they
    // haven't, take a look at name name legalization first.
    if (auto itemOp = item.getOp()) {
      if (item.hasPort()) {
        return getPortVerilogName(itemOp, item.getPort());
      }
      StringRef symOpName = getSymOpName(itemOp);
      if (!symOpName.empty())
        return symOpName;
      emitError(itemOp, "cannot get name for symbol ") << sym;
    } else {
      emitError(op, "cannot get name for symbol ") << sym;
    }
    return StringRef("<INVALID>");
  };

  // Scan 'line' for a substitution, emitting any non-substitution prefix,
  // then the mentioned operand, chopping the relevant text off 'line' and
  // returning true.  This returns false if no substitution is found.
  unsigned numSymOps = symAttrs.size();
  auto emitUntilSubstitution = [&](size_t next = 0) -> bool {
    size_t start = 0;
    while (1) {
      next = string.find("{{", next);
      if (next == StringRef::npos)
        return false;

      // Check to make sure we have a number followed by }}.  If not, we
      // ignore the {{ sequence as something that could happen in Verilog.
      next += 2;
      start = next;
      while (next < string.size() && isdigit(string[next]))
        ++next;
      // We need at least one digit.
      if (start == next) {
        next--;
        continue;
      }

      // We must have a }} right after the digits.
      if (!string.substr(next).startswith("}}"))
        continue;

      // We must be able to decode the integer into an unsigned.
      unsigned operandNo = 0;
      if (string.drop_front(start)
              .take_front(next - start)
              .getAsInteger(10, operandNo)) {
        emitError(op, "operand substitution too large");
        continue;
      }
      next += 2;

      // Emit any text before the substitution.
      os << string.take_front(start - 2);

      // operandNo can either refer to Operands or symOps.  symOps are
      // numbered after the operands.
      if (operandNo < op->getNumOperands())
        // Emit the operand.
        operandEmitter(op->getOperand(operandNo));
      else if ((operandNo - op->getNumOperands()) < numSymOps) {
        unsigned symOpNum = operandNo - op->getNumOperands();
        auto sym = symAttrs[symOpNum];
        StringRef symVerilogName;
        if (auto fsym = sym.dyn_cast<FlatSymbolRefAttr>()) {
          if (auto *symOp = state.symbolCache.getDefinition(fsym))
            symVerilogName = namify(sym, symOp);
        } else if (auto isym = sym.dyn_cast<InnerRefAttr>()) {
          auto symOp =
              state.symbolCache.getDefinition(isym.getModule(), isym.getName());
          symVerilogName = namify(sym, symOp);
        }
        os << symVerilogName;
      } else {
        emitError(op, "operand " + llvm::utostr(operandNo) + " isn't valid");
        continue;
      }
      // Forget about the part we emitted.
      string = string.drop_front(next);
      return true;
    }
  };

  // Emit all the substitutions.
  while (emitUntilSubstitution())
    ;

  // Emit any text after the last substitution.
  os << string;
}

void EmitterBase::emitComment(StringAttr comment) {
  if (!comment)
    return;

  // Set a line length for the comment.  Subtract off the leading comment and
  // space ("// ") as well as the current indent level to simplify later
  // arithmetic.  Ensure that this line length doesn't go below zero.
  auto lineLength = state.options.emittedLineLength - state.currentIndent - 3;
  if (lineLength > state.options.emittedLineLength)
    lineLength = 0;

  // Process the comment in line chunks extracted from manually specified line
  // breaks.  This is done to preserve user-specified line breaking if used.
  auto ref = comment.getValue();
  StringRef line;
  while (!ref.empty()) {
    std::tie(line, ref) = ref.split("\n");
    // Emit each comment line breaking it if it exceeds the emittedLineLength.
    for (;;) {
      indent();
      os << "// ";

      // Base case 1: the entire comment fits on one line.
      if (line.size() <= lineLength) {
        os << line << "\n";
        break;
      }

      // The comment does NOT fit on one line.  Use a simple algorithm to find
      // a position to break the line:
      //   1) Search backwards for whitespace and break there if you find it.
      //   2) If no whitespace exists in (1), search forward for whitespace
      //      and break there.
      // This algorithm violates the emittedLineLength if (2) ever occurrs,
      // but it's dead simple.
      auto breakPos = line.rfind(' ', lineLength);
      // No whitespace exists looking backwards.
      if (breakPos == StringRef::npos) {
        breakPos = line.find(' ', lineLength);
        // No whitespace exists looking forward (you hit the end of the
        // string).
        if (breakPos == StringRef::npos)
          breakPos = line.size();
      }

      // Emit up to the break position.  Trim any whitespace after the break
      // position.  Exit if nothing is left to emit.  Otherwise, update the
      // comment ref and continue;
      os << line.take_front(breakPos) << "\n";
      breakPos = line.find_first_not_of(' ', breakPos);
      // Base Case 2: nothing left except whitespace.
      if (breakPos == StringRef::npos)
        break;

      line = line.drop_front(breakPos);
    }
  }
}

/// Given an expression that is spilled into a temporary wire, try to synthesize
/// a better name than "_T_42" based on the structure of the expression.
StringAttr EmitterBase::inferStructuralNameForTemporary(Value expr) {
  StringAttr result;
  bool addPrefixUnderScore = true;

  // Look through read_inout.
  if (auto read = expr.getDefiningOp<ReadInOutOp>())
    return inferStructuralNameForTemporary(read.input());

  // Module ports carry names!
  if (auto blockArg = expr.dyn_cast<BlockArgument>()) {
    auto moduleOp = cast<HWModuleOp>(blockArg.getOwner()->getParentOp());
    StringRef name = getPortVerilogName(moduleOp, blockArg.getArgNumber());
    result = StringAttr::get(expr.getContext(), name);

  } else if (auto *op = expr.getDefiningOp()) {
    // Uses of a wire or register can be done inline.
    if (isa<WireOp, RegOp>(op)) {
      StringRef name = getSymOpName(op);
      result = StringAttr::get(expr.getContext(), name);

    } else if (auto nameHint = op->getAttrOfType<StringAttr>("sv.namehint")) {
      // Use a dialect (sv) attribute to get a hint for the name if the op
      // doesn't explicitly specify it. Do this last
      result = nameHint;

      // If there is a namehint, don't add underscores to the name.
      addPrefixUnderScore = false;
    } else {
      TypeSwitch<Operation *>(op)
          // Generate a pretty name for VerbatimExpr's that look macro-like
          // using the same logic that generates the MLIR syntax name.
          .Case([&result](VerbatimExprOp verbatim) {
            verbatim.getAsmResultNames([&](Value, StringRef name) {
              result = StringAttr::get(verbatim.getContext(), name);
            });
          })
          .Case([&result](VerbatimExprSEOp verbatim) {
            verbatim.getAsmResultNames([&](Value, StringRef name) {
              result = StringAttr::get(verbatim.getContext(), name);
            });
          })

          // If this is an extract from a namable object, derive a name from it.
          .Case([&result, this](ExtractOp extract) {
            if (auto operandName =
                    inferStructuralNameForTemporary(extract.input())) {
              unsigned numBits = extract.getType().getWidth();
              if (numBits == 1)
                result = StringAttr::get(extract.getContext(),
                                         operandName.strref() + "_" +
                                             Twine(extract.lowBit()));
              else
                result =
                    StringAttr::get(extract.getContext(),
                                    operandName.strref() + "_" +
                                        Twine(extract.lowBit() + numBits - 1) +
                                        "to" + Twine(extract.lowBit()));
            }
          });
      // TODO: handle other common patterns.
    }
  }

  // Make sure any synthesized name starts with an _.
  if (!result || result.strref().empty())
    return {};

  // Make sure that all temporary names start with an underscore.
  if (addPrefixUnderScore && result.strref().front() != '_')
    result = StringAttr::get(expr.getContext(), "_" + result.strref());

  return result;
}

//===----------------------------------------------------------------------===//
// ModuleEmitter
//===----------------------------------------------------------------------===//

namespace {

class ModuleEmitter : public EmitterBase {
public:
  explicit ModuleEmitter(VerilogEmitterState &state) : EmitterBase(state) {}

  void emitHWModule(HWModuleOp module);
  void emitHWExternModule(HWModuleExternOp module);
  void emitHWGeneratedModule(HWModuleGeneratedOp module);

  // Statements.
  void emitStatement(Operation *op);
  void emitBind(BindOp op);
  void emitBindInterface(BindInterfaceOp op);

  StringRef getNameRemotely(Value value, const ModulePortInfo &modulePorts,
                            HWModuleOp remoteModule);

  /// Legalize the given field name if it is an invalid verilog name.
  StringRef getVerilogStructFieldName(StringAttr field) {
    return fieldNameResolver.getRenamedFieldName(field).getValue();
  }

  //===--------------------------------------------------------------------===//
  // Methods for formatting types.

  /// Emit a type's packed dimensions.
  void emitTypeDims(Type type, Location loc, raw_ostream &os);

  /// Print the specified packed portion of the type to the specified stream,
  ///
  ///  * When `implicitIntType` is false, a "logic" is printed.  This is used in
  ///        struct fields and typedefs.
  ///  * When `singleBitDefaultType` is false, single bit values are printed as
  ///       `[0:0]`.  This is used in parameter lists.
  ///
  /// This returns true if anything was printed.
  bool printPackedType(Type type, raw_ostream &os, Location loc,
                       bool implicitIntType = true,
                       bool singleBitDefaultType = true);

  /// Output the unpacked array dimensions.  This is the part of the type that
  /// is to the right of the name.
  void printUnpackedTypePostfix(Type type, raw_ostream &os);

  //===--------------------------------------------------------------------===//
  // Methods for formatting parameters.

  /// Prints a parameter attribute expression in a Verilog compatible way to the
  /// specified stream.  This returns the precedence of the generated string.
  SubExprInfo printParamValue(Attribute value, raw_ostream &os,
                              function_ref<InFlightDiagnostic()> emitError);

  SubExprInfo printParamValue(Attribute value, raw_ostream &os,
                              VerilogPrecedence parenthesizeIfLooserThan,
                              function_ref<InFlightDiagnostic()> emitError);

  //===--------------------------------------------------------------------===//
  // Mutable state while emitting a module body.

  /// This is the current module being emitted for a HWModuleOp.
  HWModuleOp currentModuleOp;

  /// This set keeps track of all of the expression nodes that need to be
  /// emitted as standalone wire declarations.  This can happen because they are
  /// multiply-used or because the user requires a name to reference.
  SmallPtrSet<Operation *, 16> outOfLineExpressions;

  /// This set keeps track of expressions that were emitted into their
  /// 'automatic logic' or 'localparam' declaration.  This is only used for
  /// expressions in a procedural region, because we otherwise just emit wires
  /// on demand.
  SmallPtrSet<Operation *, 16> expressionsEmittedIntoDecl;

  /// This class keeps track of field name renamings in the module scope.
  FieldNameResolver fieldNameResolver;

  /// This keeps track of assignments folded into wire emissions
  SmallPtrSet<Operation *, 16> assignsInlined;
};

} // end anonymous namespace

//===----------------------------------------------------------------------===//
// Methods for formatting types.

/// Emit a list of dimensions.
static void emitDims(ArrayRef<Attribute> dims, raw_ostream &os, Location loc,
                     ModuleEmitter &emitter) {
  for (Attribute width : dims) {
    if (!width) {
      os << "<<invalid type>>";
      continue;
    }
    if (auto intAttr = width.dyn_cast<IntegerAttr>()) {
      if (intAttr.getValue().isZero())
        os << "/*Zero Width*/";
      else
        os << '[' << (intAttr.getValue().getZExtValue() - 1) << ":0]";
      continue;
    }

    // Otherwise it must be a parameterized dimension.  Shove the "-1" into the
    // attribute so it gets printed in canonical form.
    auto negOne =
        getIntAttr(loc.getContext(), width.getType(),
                   APInt(width.getType().getIntOrFloatBitWidth(), -1L, true));
    width = ParamExprAttr::get(PEO::Add, width, negOne);
    os << '[';
    emitter.printParamValue(width, os, [loc]() {
      return mlir::emitError(loc, "invalid parameter in type");
    });
    os << ":0]";
  }
}

/// Emit a type's packed dimensions.
void ModuleEmitter::emitTypeDims(Type type, Location loc, raw_ostream &os) {
  SmallVector<Attribute, 4> dims;
  getTypeDims(dims, type, loc);
  emitDims(dims, os, loc, *this);
}

/// Output the basic type that consists of packed and primitive types.  This is
/// those to the left of the name in verilog. implicitIntType controls whether
/// to print a base type for (logic) for inteters or whether the caller will
/// have handled this (with logic, wire, reg, etc).
///
/// Returns true when anything was printed out.
static bool printPackedTypeImpl(Type type, raw_ostream &os, Location loc,
                                SmallVectorImpl<Attribute> &dims,
                                bool implicitIntType, bool singleBitDefaultType,
                                ModuleEmitter &emitter) {
  return TypeSwitch<Type, bool>(type)
      .Case<IntegerType>([&](IntegerType integerType) {
        if (!implicitIntType)
          os << "logic";
        if (integerType.getWidth() != 1 || !singleBitDefaultType)
          dims.push_back(
              getInt32Attr(type.getContext(), integerType.getWidth()));
        if (!dims.empty() && !implicitIntType)
          os << ' ';

        emitDims(dims, os, loc, emitter);
        return !dims.empty() || !implicitIntType;
      })
      .Case<IntType>([&](IntType intType) {
        if (!implicitIntType)
          os << "logic ";
        dims.push_back(intType.getWidth());
        emitDims(dims, os, loc, emitter);
        return true;
      })
      .Case<ArrayType>([&](ArrayType arrayType) {
        dims.push_back(arrayType.getSizeAttr());
        return printPackedTypeImpl(arrayType.getElementType(), os, loc, dims,
                                   implicitIntType, singleBitDefaultType,
                                   emitter);
      })
      .Case<InOutType>([&](InOutType inoutType) {
        return printPackedTypeImpl(inoutType.getElementType(), os, loc, dims,
                                   implicitIntType, singleBitDefaultType,
                                   emitter);
      })
      .Case<StructType>([&](StructType structType) {
        if (structType.getElements().empty()) {
          if (!implicitIntType)
            os << "logic ";
          os << "/*Zero Width*/";
          return true;
        }
        os << "struct packed {";
        for (auto &element : structType.getElements()) {
          SmallVector<Attribute, 8> structDims;
          printPackedTypeImpl(stripUnpackedTypes(element.type), os, loc,
                              structDims, /*implicitIntType=*/false,
                              /*singleBitDefaultType=*/true, emitter);
          os << ' ' << emitter.getVerilogStructFieldName(element.name);
          emitter.printUnpackedTypePostfix(element.type, os);
          os << "; ";
        }
        os << '}';
        emitDims(dims, os, loc, emitter);
        return true;
      })

      .Case<InterfaceType>([](InterfaceType ifaceType) { return false; })
      .Case<UnpackedArrayType>([&](UnpackedArrayType arrayType) {
        os << "<<unexpected unpacked array>>";
        mlir::emitError(loc, "Unexpected unpacked array in packed type ")
            << arrayType;
        return true;
      })
      .Case<TypeAliasType>([&](TypeAliasType typeRef) {
        auto typedecl = typeRef.getTypeDecl(emitter.state.symbolCache);
        if (!typedecl) {
          mlir::emitError(loc, "unresolvable type reference");
          return false;
        }
        if (typedecl.type() != typeRef.getInnerType()) {
          mlir::emitError(loc, "declared type did not match aliased type");
          return false;
        }

        os << typedecl.getPreferredName();
        emitDims(dims, os, typedecl->getLoc(), emitter);
        return true;
      })
      .Default([&](Type type) {
        os << "<<invalid type '" << type << "'>>";
        mlir::emitError(loc, "value has an unsupported verilog type ") << type;
        return true;
      });
}

/// Print the specified packed portion of the type to the specified stream,
///
///  * When `implicitIntType` is false, a "logic" is printed.  This is used in
///        struct fields and typedefs.
///  * When `singleBitDefaultType` is false, single bit values are printed as
///       `[0:0]`.  This is used in parameter lists.
///
/// This returns true if anything was printed.
bool ModuleEmitter::printPackedType(Type type, raw_ostream &os, Location loc,
                                    bool implicitIntType,
                                    bool singleBitDefaultType) {
  SmallVector<Attribute, 8> packedDimensions;
  return printPackedTypeImpl(type, os, loc, packedDimensions, implicitIntType,
                             singleBitDefaultType, *this);
}

/// Output the unpacked array dimensions.  This is the part of the type that is
/// to the right of the name.
void ModuleEmitter::printUnpackedTypePostfix(Type type, raw_ostream &os) {
  TypeSwitch<Type, void>(type)
      .Case<InOutType>([&](InOutType inoutType) {
        printUnpackedTypePostfix(inoutType.getElementType(), os);
      })
      .Case<UnpackedArrayType>([&](UnpackedArrayType arrayType) {
        os << "[0:" << (arrayType.getSize() - 1) << "]";
        printUnpackedTypePostfix(arrayType.getElementType(), os);
      })
      .Case<InterfaceType>([&](auto) {
        // Interface instantiations have parentheses like a module with no
        // ports.
        os << "()";
      });
}

//===----------------------------------------------------------------------===//
// Methods for formatting parameters.

/// Prints a parameter attribute expression in a Verilog compatible way to the
/// specified stream.  This returns the precedence of the generated string.
SubExprInfo
ModuleEmitter::printParamValue(Attribute value, raw_ostream &os,
                               function_ref<InFlightDiagnostic()> emitError) {
  return printParamValue(value, os, VerilogPrecedence::LowestPrecedence,
                         emitError);
}

/// Helper that prints a parameter constant value in a Verilog compatible way.
/// This returns the precedence of the generated string.
SubExprInfo
ModuleEmitter::printParamValue(Attribute value, raw_ostream &os,
                               VerilogPrecedence parenthesizeIfLooserThan,
                               function_ref<InFlightDiagnostic()> emitError) {
  if (auto intAttr = value.dyn_cast<IntegerAttr>()) {
    IntegerType intTy = intAttr.getType().cast<IntegerType>();
    APInt value = intAttr.getValue();

    // We omit the width specifier if the value is <= 32-bits in size, which
    // makes this more compatible with unknown width extmodules.
    if (intTy.getWidth() > 32) {
      // Sign comes out before any width specifier.
      if (value.isNegative() && (intTy.isSigned() || intTy.isSignless())) {
        os << '-';
        value = -value;
      }
      if (intTy.isSigned())
        os << intTy.getWidth() << "'sd";
      else
        os << intTy.getWidth() << "'d";
    }
    value.print(os, intTy.isSigned());
    return {Symbol, intTy.isSigned() ? IsSigned : IsUnsigned};
  }
  if (auto strAttr = value.dyn_cast<StringAttr>()) {
    os << '"';
    os.write_escaped(strAttr.getValue());
    os << '"';
    return {Symbol, IsUnsigned};
  }
  if (auto fpAttr = value.dyn_cast<FloatAttr>()) {
    // TODO: relying on float printing to be precise is not a good idea.
    os << fpAttr.getValueAsDouble();
    return {Symbol, IsUnsigned};
  }
  if (auto verbatimParam = value.dyn_cast<ParamVerbatimAttr>()) {
    os << verbatimParam.getValue().getValue();
    return {Symbol, IsUnsigned};
  }
  if (auto parameterRef = value.dyn_cast<ParamDeclRefAttr>()) {
    // Get the name of this parameter (in case it got renamed).
    os << state.globalNames.getParameterVerilogName(currentModuleOp,
                                                    parameterRef.getName());

    // TODO: Should we support signed parameters?
    return {Symbol, IsUnsigned};
  }

  // Handle nested expressions.
  auto expr = value.dyn_cast<ParamExprAttr>();
  if (!expr) {
    os << "<<UNKNOWN MLIRATTR: " << value << ">>";
    emitError() << " = " << value;
    return {LowestPrecedence, IsUnsigned};
  }

  StringRef operatorStr;
  VerilogPrecedence subprecedence = ForceEmitMultiUse;
  Optional<SubExprSignResult> operandSign;
  bool isUnary = false;

  switch (expr.getOpcode()) {
  case PEO::Add:
    operatorStr = " + ";
    subprecedence = Addition;
    break;
  case PEO::Mul:
    operatorStr = " * ";
    subprecedence = Multiply;
    break;
  case PEO::And:
    operatorStr = " & ";
    subprecedence = And;
    break;
  case PEO::Or:
    operatorStr = " | ";
    subprecedence = Or;
    break;
  case PEO::Xor:
    operatorStr = " ^ ";
    subprecedence = Xor;
    break;
  case PEO::Shl:
    operatorStr = " << ";
    subprecedence = Shift;
    break;
  case PEO::ShrU:
    // >> in verilog is always a logical shift even if operands are signed.
    operatorStr = " >> ";
    subprecedence = Shift;
    break;
  case PEO::ShrS:
    // >>> in verilog is an arithmetic shift if both operands are signed.
    operatorStr = " >>> ";
    subprecedence = Shift;
    operandSign = IsSigned;
    break;
  case PEO::DivU:
    operatorStr = " / ";
    subprecedence = Multiply;
    operandSign = IsUnsigned;
    break;
  case PEO::DivS:
    operatorStr = " / ";
    subprecedence = Multiply;
    operandSign = IsSigned;
    break;
  case PEO::ModU:
    operatorStr = " % ";
    subprecedence = Multiply;
    operandSign = IsUnsigned;
    break;
  case PEO::ModS:
    operatorStr = " % ";
    subprecedence = Multiply;
    operandSign = IsSigned;
    break;
  case PEO::CLog2:
    operatorStr = "$clog2";
    operandSign = IsUnsigned;
    isUnary = true;
    break;
  }

  // Emit the specified operand with a $signed() or $unsigned() wrapper around
  // it if context requires a specific signedness to compute the right value.
  // This returns true if the operand is signed.
  // TODO: This could try harder to omit redundant casts like the mainline
  // expression emitter.
  auto emitOperand = [&](Attribute operand) -> bool {
    if (operandSign.hasValue())
      os << (operandSign.getValue() == IsSigned ? "$signed(" : "$unsigned(");
    auto signedness =
        printParamValue(operand, os, subprecedence, emitError).signedness;
    if (operandSign.hasValue()) {
      os << ')';
      signedness = operandSign.getValue();
    }
    return signedness == IsSigned;
  };

  if (isUnary)
    os << operatorStr;

  if (subprecedence > parenthesizeIfLooserThan)
    os << '(';
  bool allOperandsSigned = emitOperand(expr.getOperands()[0]);
  for (auto op : ArrayRef(expr.getOperands()).drop_front()) {
    // Handle the special case of (a + b + -42) as (a + b - 42).
    // TODO: Also handle (a + b + x*-1).
    if (expr.getOpcode() == PEO::Add) {
      if (auto integer = op.dyn_cast<IntegerAttr>()) {
        const APInt &value = integer.getValue();
        if (value.isNegative() && !value.isMinSignedValue()) {
          os << " - ";
          allOperandsSigned &=
              emitOperand(IntegerAttr::get(op.getType(), -value));
          continue;
        }
      }
    }

    os << operatorStr;
    allOperandsSigned &= emitOperand(op);
  }
  if (subprecedence > parenthesizeIfLooserThan) {
    os << ')';
    subprecedence = Symbol;
  }
  return {subprecedence, allOperandsSigned ? IsSigned : IsUnsigned};
}

//===----------------------------------------------------------------------===//
// Expression Emission
//===----------------------------------------------------------------------===//

namespace {
/// This builds a recursively nested expression from an SSA use-def graph.  This
/// uses a post-order walk, but it needs to obey precedence and signedness
/// constraints that depend on the behavior of the child nodes.  To handle this,
/// we emit the characters to a SmallVector which allows us to emit a bunch of
/// stuff, then pre-insert parentheses and other things if we find out that it
/// was needed later.
class ExprEmitter : public EmitterBase,
                    public TypeOpVisitor<ExprEmitter, SubExprInfo>,
                    public CombinationalVisitor<ExprEmitter, SubExprInfo>,
                    public Visitor<ExprEmitter, SubExprInfo> {
public:
  /// Create an ExprEmitter for the specified module emitter, and keeping track
  /// of any emitted expressions in the specified set.
  ExprEmitter(ModuleEmitter &emitter, SmallVectorImpl<char> &outBuffer,
              SmallPtrSet<Operation *, 8> &emittedExprs,
              ModuleNameManager &names)
      : EmitterBase(emitter.state, os), emitter(emitter),
        emittedExprs(emittedExprs), outBuffer(outBuffer), os(outBuffer),
        names(names) {}

  /// Emit the specified value as an expression.  If this is an inline-emitted
  /// expression, we emit that expression, otherwise we emit a reference to the
  /// already computed name.
  ///
  void emitExpression(Value exp, VerilogPrecedence parenthesizeIfLooserThan) {
    // Emit the expression.
    emitSubExpr(exp, parenthesizeIfLooserThan,
                /*signRequirement*/ NoRequirement,
                /*isSelfDeterminedUnsignedValue*/ false);

    // Emitted expression might break the line length constraint so align it
    // here.
    formatOutBuffer();
  }

private:
  friend class TypeOpVisitor<ExprEmitter, SubExprInfo>;
  friend class CombinationalVisitor<ExprEmitter, SubExprInfo>;
  friend class Visitor<ExprEmitter, SubExprInfo>;

  enum SubExprSignRequirement { NoRequirement, RequireSigned, RequireUnsigned };

  /// Emit the specified value `exp` as a subexpression to the stream.  The
  /// `parenthesizeIfLooserThan` parameter indicates when parentheses should be
  /// added aroun the subexpression.  The `signReq` flag can cause emitSubExpr
  /// to emit a subexpression that is guaranteed to be signed or unsigned, and
  /// the `isSelfDeterminedUnsignedValue` flag indicates whether the value is
  /// known to be have "self determined" width, allowing us to omit extensions.
  SubExprInfo emitSubExpr(Value exp, VerilogPrecedence parenthesizeIfLooserThan,
                          SubExprSignRequirement signReq = NoRequirement,
                          bool isSelfDeterminedUnsignedValue = false);

  void formatOutBuffer();

  SubExprInfo visitUnhandledExpr(Operation *op);
  SubExprInfo visitInvalidComb(Operation *op) {
    return dispatchTypeOpVisitor(op);
  }
  SubExprInfo visitUnhandledComb(Operation *op) {
    return visitUnhandledExpr(op);
  }
  SubExprInfo visitInvalidTypeOp(Operation *op) {
    return dispatchSVVisitor(op);
  }
  SubExprInfo visitUnhandledTypeOp(Operation *op) {
    return visitUnhandledExpr(op);
  }
  SubExprInfo visitUnhandledSV(Operation *op) { return visitUnhandledExpr(op); }

  using Visitor::visitSV;

  /// These are flags that control `emitBinary`.
  enum EmitBinaryFlags {
    EB_RequireSignedOperands = RequireSigned,     /* 0x1*/
    EB_RequireUnsignedOperands = RequireUnsigned, /* 0x2*/
    EB_OperandSignRequirementMask = 0x3,

    /// This flag indicates that the RHS operand is an unsigned value that has
    /// "self determined" width.  This means that we can omit explicit zero
    /// extensions from it, and don't impose a sign on it.
    EB_RHS_UnsignedWithSelfDeterminedWidth = 0x4,

    /// This flag indicates that the result should be wrapped in a $signed(x)
    /// expression to force the result to signed.
    EB_ForceResultSigned = 0x8,
  };

  /// Emit a binary expression.  The "emitBinaryFlags" are a bitset from
  /// EmitBinaryFlags.
  SubExprInfo emitBinary(Operation *op, VerilogPrecedence prec,
                         const char *syntax, unsigned emitBinaryFlags = 0);

  SubExprInfo emitUnary(Operation *op, const char *syntax,
                        bool resultAlwaysUnsigned = false);

  SubExprInfo visitSV(GetModportOp op);
  SubExprInfo visitSV(ReadInterfaceSignalOp op);
  SubExprInfo visitSV(XMROp op);
  SubExprInfo visitVerbatimExprOp(Operation *op, ArrayAttr symbols);
  SubExprInfo visitSV(VerbatimExprOp op) {
    return visitVerbatimExprOp(op, op.symbols());
  }
  SubExprInfo visitSV(VerbatimExprSEOp op) {
    return visitVerbatimExprOp(op, op.symbols());
  }
  SubExprInfo visitSV(MacroRefExprOp op);
  SubExprInfo visitSV(ConstantXOp op);
  SubExprInfo visitSV(ConstantZOp op);

  // Noop cast operators.
  SubExprInfo visitSV(ReadInOutOp op) {
    return emitSubExpr(op->getOperand(0), LowestPrecedence);
  }
  SubExprInfo visitSV(ArrayIndexInOutOp op);
  SubExprInfo visitSV(IndexedPartSelectInOutOp op);
  SubExprInfo visitSV(IndexedPartSelectOp op);
  SubExprInfo visitSV(StructFieldInOutOp op);

  // Sampled value functions
  SubExprInfo visitSV(SampledOp op);

  // Other
  using TypeOpVisitor::visitTypeOp;
  SubExprInfo visitTypeOp(ConstantOp op);
  SubExprInfo visitTypeOp(BitcastOp op);
  SubExprInfo visitTypeOp(ParamValueOp op);
  SubExprInfo visitTypeOp(ArraySliceOp op);
  SubExprInfo visitTypeOp(ArrayGetOp op);
  SubExprInfo visitTypeOp(ArrayCreateOp op);
  SubExprInfo visitTypeOp(ArrayConcatOp op);
  SubExprInfo visitTypeOp(StructCreateOp op);
  SubExprInfo visitTypeOp(StructExtractOp op);
  SubExprInfo visitTypeOp(StructInjectOp op);

  // Comb Dialect Operations
  using CombinationalVisitor::visitComb;
  SubExprInfo visitComb(MuxOp op);
  SubExprInfo visitComb(AddOp op) {
    assert(op.getNumOperands() == 2 && "prelowering should handle variadics");
    return emitBinary(op, Addition, "+");
  }
  SubExprInfo visitComb(SubOp op) { return emitBinary(op, Addition, "-"); }
  SubExprInfo visitComb(MulOp op) {
    assert(op.getNumOperands() == 2 && "prelowering should handle variadics");
    return emitBinary(op, Multiply, "*");
  }
  SubExprInfo visitComb(DivUOp op) {
    return emitBinary(op, Multiply, "/", EB_RequireUnsignedOperands);
  }
  SubExprInfo visitComb(DivSOp op) {
    return emitBinary(op, Multiply, "/", EB_RequireSignedOperands);
  }
  SubExprInfo visitComb(ModUOp op) {
    return emitBinary(op, Multiply, "%", EB_RequireUnsignedOperands);
  }
  SubExprInfo visitComb(ModSOp op) {
    return emitBinary(op, Multiply, "%", EB_RequireSignedOperands);
  }
  SubExprInfo visitComb(ShlOp op) {
    return emitBinary(op, Shift, "<<", EB_RHS_UnsignedWithSelfDeterminedWidth);
  }
  SubExprInfo visitComb(ShrUOp op) {
    // >> in Verilog is always an unsigned right shift.
    return emitBinary(op, Shift, ">>", EB_RHS_UnsignedWithSelfDeterminedWidth);
  }
  SubExprInfo visitComb(ShrSOp op) {
    // >>> is only an arithmetic shift right when both operands are signed.
    // Otherwise it does a logical shift.
    return emitBinary(op, Shift, ">>>",
                      EB_RequireSignedOperands | EB_ForceResultSigned |
                          EB_RHS_UnsignedWithSelfDeterminedWidth);
  }
  SubExprInfo visitComb(AndOp op) {
    assert(op.getNumOperands() == 2 && "prelowering should handle variadics");
    return emitBinary(op, And, "&");
  }
  SubExprInfo visitComb(OrOp op) {
    assert(op.getNumOperands() == 2 && "prelowering should handle variadics");
    return emitBinary(op, Or, "|");
  }
  SubExprInfo visitComb(XorOp op) {
    if (op.isBinaryNot())
      return emitUnary(op, "~");
    assert(op.getNumOperands() == 2 && "prelowering should handle variadics");
    return emitBinary(op, Xor, "^");
  }

  // SystemVerilog spec 11.8.1: "Reduction operator results are unsigned,
  // regardless of the operands."
  SubExprInfo visitComb(ParityOp op) { return emitUnary(op, "^", true); }

  SubExprInfo visitComb(ReplicateOp op);
  SubExprInfo visitComb(ConcatOp op);
  SubExprInfo visitComb(ExtractOp op);
  SubExprInfo visitComb(ICmpOp op);

public:
  ModuleEmitter &emitter;

private:
  /// This is set (before a visit method is called) if emitSubExpr would
  /// prefer to get an output of a specific sign.  This is a hint to cause the
  /// visitor to change its emission strategy, but the visit method can ignore
  /// it without a correctness problem.
  SubExprSignRequirement signPreference = NoRequirement;

  /// Keep track of all operations emitted within this subexpression for
  /// location information tracking.
  SmallPtrSet<Operation *, 8> &emittedExprs;

  /// If any subexpressions would result in too large of a line, report it
  /// back to the caller in this vector.
  SmallVectorImpl<char> &outBuffer;
  llvm::raw_svector_ostream os;
  // Track legalized names.
  ModuleNameManager &names;
};
} // end anonymous namespace

SubExprInfo ExprEmitter::emitBinary(Operation *op, VerilogPrecedence prec,
                                    const char *syntax,
                                    unsigned emitBinaryFlags) {
  if (emitBinaryFlags & EB_ForceResultSigned)
    os << "$signed(";
  auto operandSignReq =
      SubExprSignRequirement(emitBinaryFlags & EB_OperandSignRequirementMask);
  auto lhsInfo = emitSubExpr(op->getOperand(0), prec, operandSignReq);
  os << ' ' << syntax << ' ';

  // Right associative operators are already generally variadic, we need to
  // handle things like: (a<4> == b<4>) == (c<3> == d<3>).  When processing the
  // top operation of the tree, the rhs needs parens.  When processing
  // known-reassociative operators like +, ^, etc we don't need parens.
  // TODO: MLIR should have general "Associative" trait.
  auto rhsPrec = prec;
  if (!isa<AddOp, MulOp, AndOp, OrOp, XorOp>(op))
    rhsPrec = VerilogPrecedence(prec - 1);

  // Introduce extra parentheses to specific patterns of expressions.
  // If `op` is AndOp, and `op.rhs` is AndROp(embeded into ICmpOp), the output
  // is like `a & &b`. This is syntactically valid but some tool produces
  // LINT warnings. Also it would be confusing for users to read such
  // expressions.
  bool emitRhsParentheses = false;
  if (auto rhsICmp = op->getOperand(1).getDefiningOp<ICmpOp>()) {
    if ((rhsICmp.isEqualAllOnes() && isa<AndOp>(op)) ||
        (rhsICmp.isNotEqualZero() && isa<OrOp>(op))) {
      if (isExpressionEmittedInline(rhsICmp)) {
        os << '(';
        emitRhsParentheses = true;
        rhsPrec = LowestPrecedence;
      }
    }
  }

  // If the RHS operand has self-determined width and always treated as
  // unsigned, inform emitSubExpr of this.  This is true for the shift amount in
  // a shift operation.
  bool rhsIsUnsignedValueWithSelfDeterminedWidth = false;
  if (emitBinaryFlags & EB_RHS_UnsignedWithSelfDeterminedWidth) {
    rhsIsUnsignedValueWithSelfDeterminedWidth = true;
    operandSignReq = NoRequirement;
  }

  auto rhsInfo = emitSubExpr(op->getOperand(1), rhsPrec, operandSignReq,
                             rhsIsUnsignedValueWithSelfDeterminedWidth);
  if (emitRhsParentheses)
    os << ')';

  // SystemVerilog 11.8.1 says that the result of a binary expression is signed
  // only if both operands are signed.
  SubExprSignResult signedness = IsUnsigned;
  if (lhsInfo.signedness == IsSigned && rhsInfo.signedness == IsSigned)
    signedness = IsSigned;

  if (emitBinaryFlags & EB_ForceResultSigned) {
    os << ')';
    signedness = IsSigned;
    prec = Selection;
  }

  return {prec, signedness};
}

SubExprInfo ExprEmitter::emitUnary(Operation *op, const char *syntax,
                                   bool resultAlwaysUnsigned) {
  os << syntax;
  auto signedness = emitSubExpr(op->getOperand(0), Selection).signedness;
  return {Unary, resultAlwaysUnsigned ? IsUnsigned : signedness};
}

/// This function split the output buffer into multiple lines if the emitted
/// length is larger than the constraint.
void ExprEmitter::formatOutBuffer() {
  // If the output already satisfies the constraint, skip here.
  if (outBuffer.size() <= state.options.emittedLineLength)
    return;

  SmallVector<char> tmpOutBuffer;
  llvm::raw_svector_ostream tmpOs(tmpOutBuffer);
  auto it = outBuffer.begin();
  unsigned currentIndex = 0;

  while (it != outBuffer.end()) {
    // Split by a white space.
    auto next = std::find(it, outBuffer.end(), ' ');
    unsigned tokenLength = std::distance(it, next);

    if (!tmpOutBuffer.empty() &&
        currentIndex + tokenLength > state.options.emittedLineLength) {
      // It breaks the line constraint, so insert a newline and indent.
      tmpOs << '\n';
      tmpOs.indent(state.currentIndent *
                   SPACE_PER_INDENT_IN_EXPRESSION_FORMATTING);
      currentIndex = tokenLength;
      tmpOutBuffer.insert(tmpOutBuffer.end(), it, next);
    } else {
      currentIndex += tokenLength;
      // If `tmpOutBuffer` is not empty, there exists a token before the
      // current token so insert a white space.
      if (!tmpOutBuffer.empty()) {
        currentIndex += 1;
        tmpOs << ' ';
      }
      tmpOutBuffer.insert(tmpOutBuffer.end(), it, next);
    }

    if (next == outBuffer.end())
      break;
    it = next + 1;
  }
  outBuffer = std::move(tmpOutBuffer);
}

/// If the specified extension is a zero extended version of another value,
/// return the shorter value, otherwise return null.
static Value isZeroExtension(Value value) {
  auto concat = value.getDefiningOp<ConcatOp>();
  if (!concat || concat.getNumOperands() != 2)
    return {};

  auto constant = concat.getOperand(0).getDefiningOp<ConstantOp>();
  if (constant && constant.getValue().isZero())
    return concat.getOperand(1);
  return {};
}

/// Emit the specified value `exp` as a subexpression to the stream.  The
/// `parenthesizeIfLooserThan` parameter indicates when parentheses should be
/// added aroun the subexpression.  The `signReq` flag can cause emitSubExpr
/// to emit a subexpression that is guaranteed to be signed or unsigned, and
/// the `isSelfDeterminedUnsignedValue` flag indicates whether the value is
/// known to be have "self determined" width, allowing us to omit extensions.
SubExprInfo ExprEmitter::emitSubExpr(Value exp,
                                     VerilogPrecedence parenthesizeIfLooserThan,
                                     SubExprSignRequirement signRequirement,
                                     bool isSelfDeterminedUnsignedValue) {
  // If this is a self-determined unsigned value, look through any inline zero
  // extensions.  This occurs on the RHS of a shift operation for example.
  if (isSelfDeterminedUnsignedValue && exp.hasOneUse()) {
    if (auto smaller = isZeroExtension(exp))
      exp = smaller;
  }

  auto *op = exp.getDefiningOp();
  bool shouldEmitInlineExpr = op && isVerilogExpression(op);

  // Don't emit this expression inline if it has multiple uses.
  if (shouldEmitInlineExpr && parenthesizeIfLooserThan != ForceEmitMultiUse &&
      emitter.outOfLineExpressions.count(op))
    shouldEmitInlineExpr = false;

  // If this is a non-expr or shouldn't be done inline, just refer to its name.
  if (!shouldEmitInlineExpr) {
    // All wires are declared as unsigned, so if the client needed it signed,
    // emit a conversion.
    if (signRequirement == RequireSigned) {
      os << "$signed(" << names.getName(exp) << ')';
      return {Symbol, IsSigned};
    }

    os << names.getName(exp);
    return {Symbol, IsUnsigned};
  }

  unsigned subExprStartIndex = outBuffer.size();

  // Inform the visit method about the preferred sign we want from the result.
  // It may choose to ignore this, but some emitters can change behavior based
  // on contextual desired sign.
  signPreference = signRequirement;

  bool bitCastAdded = false;
  if (state.options.explicitBitcastAddMul && isa<AddOp, MulOp>(op))
    if (auto inType =
            (op->getResult(0).getType().dyn_cast_or_null<IntegerType>())) {
      os << inType.getWidth() << "'(";
      bitCastAdded = true;
    }
  // Okay, this is an expression we should emit inline.  Do this through our
  // visitor.
  auto expInfo = dispatchCombinationalVisitor(exp.getDefiningOp());

  // Check cases where we have to insert things before the expression now that
  // we know things about it.
  auto addPrefix = [&](StringRef prefix) {
    outBuffer.insert(outBuffer.begin() + subExprStartIndex, prefix.begin(),
                     prefix.end());
  };
  if (signRequirement == RequireSigned && expInfo.signedness == IsUnsigned) {
    addPrefix("$signed(");
    os << ')';
    expInfo.signedness = IsSigned;
    expInfo.precedence = Selection;
  } else if (signRequirement == RequireUnsigned &&
             expInfo.signedness == IsSigned) {
    addPrefix("$unsigned(");
    os << ')';
    expInfo.signedness = IsUnsigned;
    expInfo.precedence = Selection;
  } else if (expInfo.precedence > parenthesizeIfLooserThan) {
    // If this subexpression would bind looser than the expression it is bound
    // into, then we need to parenthesize it.  Insert the parentheses
    // retroactively.
    addPrefix("(");
    os << ')';
    // Reset the precedence to the () level.
    expInfo.precedence = Selection;
  }
  if (bitCastAdded) {
    os << ')';
  }

  // Remember that we emitted this.
  emittedExprs.insert(exp.getDefiningOp());
  return expInfo;
}

SubExprInfo ExprEmitter::visitComb(ReplicateOp op) {
  os << '{' << op.getMultiple() << '{';

  // If the subexpression is an inline concat, we can emit it as part of the
  // replicate.
  if (auto concatOp = op.getOperand().getDefiningOp<ConcatOp>()) {
    if (op.getOperand().hasOneUse() &&
        !emitter.outOfLineExpressions.count(concatOp)) {
      llvm::interleaveComma(concatOp.getOperands(), os,
                            [&](Value v) { emitSubExpr(v, LowestPrecedence); });
      os << "}}";
      return {Symbol, IsUnsigned};
    }
  }

  emitSubExpr(op.getOperand(), LowestPrecedence);
  os << "}}";
  return {Symbol, IsUnsigned};
}

SubExprInfo ExprEmitter::visitComb(ConcatOp op) {
  os << '{';
  llvm::interleaveComma(op.getOperands(), os,
                        [&](Value v) { emitSubExpr(v, LowestPrecedence); });

  os << '}';
  return {Symbol, IsUnsigned};
}

SubExprInfo ExprEmitter::visitTypeOp(BitcastOp op) {
  // NOTE: Bitcasts are emitted out-of-line with their own wire declaration when
  // their dimensions don't match. SystemVerilog uses the wire declaration to
  // know what type this value is being casted to.
  Type toType = op.getType();
  if (!haveMatchingDims(toType, op.input().getType(), op.getLoc())) {
    os << "/*cast(bit";
    emitter.emitTypeDims(toType, op.getLoc(), os);
    os << ")*/";
  }
  return emitSubExpr(op.input(), LowestPrecedence);
}

SubExprInfo ExprEmitter::visitComb(ICmpOp op) {
  const char *symop[] = {"==", "!=", "<",  "<=", ">",
                         ">=", "<",  "<=", ">",  ">="};
  SubExprSignRequirement signop[] = {
      // Equality
      NoRequirement, NoRequirement,
      // Signed Comparisons
      RequireSigned, RequireSigned, RequireSigned, RequireSigned,
      // Unsigned Comparisons
      RequireUnsigned, RequireUnsigned, RequireUnsigned, RequireUnsigned};

  auto pred = static_cast<uint64_t>(op.predicate());
  assert(pred < sizeof(symop) / sizeof(symop[0]));

  // Lower "== -1" to Reduction And.
  if (op.isEqualAllOnes())
    return emitUnary(op, "&", true);

  // Lower "!= 0" to Reduction Or.
  if (op.isNotEqualZero())
    return emitUnary(op, "|", true);

  auto result = emitBinary(op, Comparison, symop[pred], signop[pred]);

  // SystemVerilog 11.8.1: "Comparison... operator results are unsigned,
  // regardless of the operands".
  result.signedness = IsUnsigned;
  return result;
}

SubExprInfo ExprEmitter::visitComb(ExtractOp op) {
  unsigned loBit = op.lowBit();
  unsigned hiBit = loBit + op.getType().getWidth() - 1;

  auto x = emitSubExpr(op.input(), LowestPrecedence);
  assert((x.precedence == Symbol ||
          (x.precedence == Selection && isOkToBitSelectFrom(op.input()))) &&
         "should be handled by isExpressionUnableToInline");

  // If we're extracting the whole input, just return it.  This is valid but
  // non-canonical IR, and we don't want to generate invalid Verilog.
  if (loBit == 0 && op.input().getType().getIntOrFloatBitWidth() == hiBit + 1)
    return x;

  os << '[' << hiBit;
  if (hiBit != loBit) // Emit x[4] instead of x[4:4].
    os << ':' << loBit;
  os << ']';
  return {Unary, IsUnsigned};
}

SubExprInfo ExprEmitter::visitSV(GetModportOp op) {
  auto decl = op.getReferencedDecl(state.symbolCache);
  os << names.getName(op.iface()) << '.' << getSymOpName(decl);
  return {Selection, IsUnsigned};
}

SubExprInfo ExprEmitter::visitSV(ReadInterfaceSignalOp op) {
  auto decl = op.getReferencedDecl(state.symbolCache);

  os << names.getName(op.iface()) << '.' << getSymOpName(decl);
  return {Selection, IsUnsigned};
}

SubExprInfo ExprEmitter::visitSV(XMROp op) {
  if (op.isRooted())
    os << "$root.";
  for (auto s : op.path())
    os << s.cast<StringAttr>().getValue() << '.';
  os << op.terminal();
  return {Selection, IsUnsigned};
}

SubExprInfo ExprEmitter::visitVerbatimExprOp(Operation *op, ArrayAttr symbols) {
  emitTextWithSubstitutions(
      op->getAttrOfType<StringAttr>("string").getValue(), op,
      [&](Value operand) { emitSubExpr(operand, LowestPrecedence); }, symbols,
      names);

  return {Unary, IsUnsigned};
}

SubExprInfo ExprEmitter::visitSV(MacroRefExprOp op) {
  os << "`" << op.ident().getName();
  return {LowestPrecedence, IsUnsigned};
}

SubExprInfo ExprEmitter::visitSV(ConstantXOp op) {
  os << op.getWidth() << "'bx";
  return {Unary, IsUnsigned};
}

SubExprInfo ExprEmitter::visitSV(ConstantZOp op) {
  os << op.getWidth() << "'bz";
  return {Unary, IsUnsigned};
}

SubExprInfo ExprEmitter::visitTypeOp(ConstantOp op) {
  bool isNegated = false;
  const APInt &value = op.getValue();
  // If this is a negative signed number and not MININT (e.g. -128), then print
  // it as a negated positive number.
  if (signPreference == RequireSigned && value.isNegative() &&
      !value.isMinSignedValue()) {
    os << '-';
    isNegated = true;
  }

  os << op.getType().getWidth() << '\'';

  // Emit this as a signed constant if the caller would prefer that.
  if (signPreference == RequireSigned)
    os << 's';
  os << 'h';

  // Print negated if required.
  SmallString<32> valueStr;
  if (isNegated) {
    (-value).toStringUnsigned(valueStr, 16);
  } else {
    value.toStringUnsigned(valueStr, 16);
  }
  os << valueStr;
  return {Unary, signPreference == RequireSigned ? IsSigned : IsUnsigned};
}

SubExprInfo ExprEmitter::visitTypeOp(ParamValueOp op) {
  return emitter.printParamValue(op.value(), os, [&]() {
    return op->emitOpError("invalid parameter use");
  });
}

// 11.5.1 "Vector bit-select and part-select addressing" allows a '+:' syntax
// for slicing operations.
SubExprInfo ExprEmitter::visitTypeOp(ArraySliceOp op) {
  auto arrayPrec = emitSubExpr(op.input(), Selection);

  unsigned dstWidth = type_cast<ArrayType>(op.getType()).getSize();
  os << '[';
  emitSubExpr(op.lowIndex(), LowestPrecedence);
  os << " +: " << dstWidth << ']';
  return {Selection, arrayPrec.signedness};
}

SubExprInfo ExprEmitter::visitTypeOp(ArrayGetOp op) {
  emitSubExpr(op.input(), Selection);
  os << '[';
  emitSubExpr(op.index(), LowestPrecedence);
  os << ']';
  return {Selection, IsUnsigned};
}

// Syntax from: section 5.11 "Array literals".
SubExprInfo ExprEmitter::visitTypeOp(ArrayCreateOp op) {
  os << '{';
  llvm::interleaveComma(op.inputs(), os, [&](Value operand) {
    os << "{";
    emitSubExpr(operand, LowestPrecedence);
    os << "}";
  });
  os << '}';
  return {Unary, IsUnsigned};
}

SubExprInfo ExprEmitter::visitTypeOp(ArrayConcatOp op) {
  os << '{';
  llvm::interleaveComma(op.getOperands(), os,
                        [&](Value v) { emitSubExpr(v, LowestPrecedence); });
  os << '}';
  return {Unary, IsUnsigned};
}

SubExprInfo ExprEmitter::visitSV(ArrayIndexInOutOp op) {
  auto arrayPrec = emitSubExpr(op.input(), Selection);
  os << '[';
  emitSubExpr(op.index(), LowestPrecedence);
  os << ']';
  return {Selection, arrayPrec.signedness};
}

SubExprInfo ExprEmitter::visitSV(IndexedPartSelectInOutOp op) {
  auto prec = emitSubExpr(op.input(), Selection);
  os << '[';
  emitSubExpr(op.base(), LowestPrecedence);
  if (op.decrement())
    os << " -: ";
  else
    os << " +: ";
  os << op.width() << ']';
  return {Selection, prec.signedness};
}

SubExprInfo ExprEmitter::visitSV(IndexedPartSelectOp op) {
  auto info = emitSubExpr(op.input(), LowestPrecedence);
  os << '[';
  emitSubExpr(op.base(), LowestPrecedence);
  if (op.decrement())
    os << " -: ";
  else
    os << " +: ";
  os << op.width();
  os << ']';
  return info;
}

SubExprInfo ExprEmitter::visitSV(StructFieldInOutOp op) {
  auto prec = emitSubExpr(op.input(), Selection);
  os << '.' << emitter.getVerilogStructFieldName(op.fieldAttr());
  return {Selection, prec.signedness};
}

SubExprInfo ExprEmitter::visitSV(SampledOp op) {
  os << "$sampled(";
  auto info = emitSubExpr(op.expression(), LowestPrecedence);
  os << ")";
  return info;
}

SubExprInfo ExprEmitter::visitComb(MuxOp op) {
  // The ?: operator is right associative.
  emitSubExpr(op.cond(), VerilogPrecedence(Conditional - 1));
  os << " ? ";
  auto lhsInfo =
      emitSubExpr(op.trueValue(), VerilogPrecedence(Conditional - 1));
  os << " : ";
  auto rhsInfo = emitSubExpr(op.falseValue(), Conditional);

  SubExprSignResult signedness = IsUnsigned;
  if (lhsInfo.signedness == IsSigned && rhsInfo.signedness == IsSigned)
    signedness = IsSigned;

  return {Conditional, signedness};
}

SubExprInfo ExprEmitter::visitTypeOp(StructCreateOp op) {
  StructType stype = op.getType();
  os << "'{";
  size_t i = 0;
  llvm::interleaveComma(
      stype.getElements(), os, [&](const StructType::FieldInfo &field) {
        os << emitter.getVerilogStructFieldName(field.name) << ": ";
        emitSubExpr(op.getOperand(i++), Selection);
      });
  os << '}';
  return {Unary, IsUnsigned};
}

SubExprInfo ExprEmitter::visitTypeOp(StructExtractOp op) {
  emitSubExpr(op.input(), Selection);
  os << '.' << emitter.getVerilogStructFieldName(op.fieldAttr());
  return {Selection, IsUnsigned};
}

SubExprInfo ExprEmitter::visitTypeOp(StructInjectOp op) {
  StructType stype = op.getType().cast<StructType>();
  os << "'{";
  llvm::interleaveComma(
      stype.getElements(), os, [&](const StructType::FieldInfo &field) {
        os << emitter.getVerilogStructFieldName(field.name) << ": ";
        if (field.name == op.field()) {
          emitSubExpr(op.newValue(), Selection);
        } else {
          emitSubExpr(op.input(), Selection);
          os << '.' << field.name.getValue();
        }
      });
  os << '}';
  return {Selection, IsUnsigned};
}

SubExprInfo ExprEmitter::visitUnhandledExpr(Operation *op) {
  emitOpError(op, "cannot emit this expression to Verilog");
  os << "<<unsupported expr: " << op->getName().getStringRef() << ">>";
  return {Symbol, IsUnsigned};
}

//===----------------------------------------------------------------------===//
// NameCollector
//===----------------------------------------------------------------------===//

<<<<<<< HEAD
=======
/// Return true if we are unable to ever inline the specified operation.  This
/// happens because not all Verilog expressions are composable, notably you
/// can only use bit selects like x[4:6] on simple expressions, you cannot use
/// expressions in the sensitivity list of always blocks, etc.
static bool isExpressionUnableToInline(Operation *op) {
  if (auto cast = dyn_cast<BitcastOp>(op))
    if (!haveMatchingDims(cast.input().getType(), cast.result().getType(),
                          op->getLoc()))
      // Bitcasts rely on the type being assigned to, so we cannot inline.
      return true;

  // StructCreateOp needs to be assigning to a named temporary so that types
  // are inferred properly by verilog
  if (isa<StructCreateOp>(op))
    return true;

  // Verbatim with a long string should be emitted as an out-of-line declration.
  if (auto verbatim = dyn_cast<VerbatimExprOp>(op))
    if (verbatim.string().size() > 32)
      return true;

  // Scan the users of the operation to see if any of them need this to be
  // emitted out-of-line.
  for (auto user : op->getUsers()) {
    // Verilog bit selection is required by the standard to be:
    // "a vector, packed array, packed structure, parameter or concatenation".
    //
    // It cannot be an arbitrary expression, e.g. this is invalid:
    //     assign bar = {{a}, {b}, {c}, {d}}[idx];
    //
    // To handle these, we push the subexpression into a temporary.
    if (isa<ExtractOp, ArraySliceOp, ArrayGetOp, StructExtractOp>(user))
      if (op->getResult(0) == user->getOperand(0) && // ignore index operands.
          !isOkToBitSelectFrom(op->getResult(0)))
        return true;

    // Always blocks must have a name in their sensitivity list, not an expr.
    if (isa<AlwaysOp>(user) || isa<AlwaysFFOp>(user)) {
      // Anything other than a read of a wire must be out of line.
      if (auto read = dyn_cast<ReadInOutOp>(op))
        if (read.input().getDefiningOp<WireOp>() ||
            read.input().getDefiningOp<RegOp>())
          continue;
      return true;
    }
  }
  return false;
}

static ConstantOp isSingleConstantAssign(Operation *op) {
  auto wire = dyn_cast<WireOp>(op);
  if (!wire)
    return {};
  if (!wire->hasOneUse())
    return {};
  auto assign = dyn_cast<AssignOp>(*wire->user_begin());
  if (!assign)
    return {};
  return dyn_cast_or_null<ConstantOp>(assign->getOperand(1).getDefiningOp());
}

/// Return true if this expression should be emitted inline into any statement
/// that uses it.
static bool isExpressionEmittedInline(Operation *op) {
  // Never create a temporary which is only going to be assigned to an output
  // port.
  if (op->hasOneUse() && isa<hw::OutputOp>(*op->getUsers().begin()))
    return true;

  // If this operation has multiple uses, we can't generally inline it unless
  // the op is duplicatable.
  if (!op->getResult(0).hasOneUse() && !isDuplicatableExpression(op))
    return false;

  // If it isn't structurally possible to inline this expression, emit it out
  // of line.
  return !isExpressionUnableToInline(op);
}

>>>>>>> f267f27d
namespace {
class NameCollector {
public:
  // This is information we keep track of for each wire/reg/interface
  // declaration we're going to emit.
  struct ValuesToEmitRecord {
    Value value;
    SmallString<8> typeString;
  };

  NameCollector(ModuleEmitter &moduleEmitter, ModuleNameManager &names)
      : moduleEmitter(moduleEmitter), names(names) {}

  // Scan operations in the specified block, collecting information about
  // those that need to be emitted out of line.
  void collectNames(Block &block);

  size_t getMaxDeclNameWidth() const { return maxDeclNameWidth; }
  size_t getMaxTypeWidth() const { return maxTypeWidth; }
  const SmallVectorImpl<ValuesToEmitRecord> &getValuesToEmit() const {
    return valuesToEmit;
  }

private:
  size_t maxDeclNameWidth = 0, maxTypeWidth = 0;
  SmallVector<ValuesToEmitRecord, 16> valuesToEmit;
  ModuleEmitter &moduleEmitter;
  ModuleNameManager &names;
};
} // namespace

void NameCollector::collectNames(Block &block) {
  bool isBlockProcedural = block.getParentOp()->hasTrait<ProceduralRegion>();

  SmallString<32> nameTmp;

  // Loop over all of the results of all of the ops.  Anything that defines a
  // value needs to be noticed.
  for (auto &op : block) {
    // Instances have a instance name to recognize but we don't need to look
    // at the result values and don't need to schedule them as valuesToEmit.
    if (auto instance = dyn_cast<InstanceOp>(op)) {
      names.addName(&op, getSymOpName(instance));
      continue;
    }
    if (auto interface = dyn_cast<InterfaceInstanceOp>(op)) {
      names.addName(interface.getResult(), getSymOpName(interface));
      continue;
    }

    bool isExpr = isVerilogExpression(&op);
    bool isInlineExpr = isExpr && isExpressionEmittedInline(&op);
    for (auto result : op.getResults()) {
      // If this is an expression emitted inline or unused, it doesn't need a
      // name.
      if (isExpr) {
        // If this expression is dead, or can be emitted inline, ignore it.
        if (result.use_empty() || isInlineExpr)
          continue;

        // Remember that this expression should be emitted out of line.
        moduleEmitter.outOfLineExpressions.insert(&op);

        // Get an explicitly set name or try to infer a name from the structure
        // of the expression.
        names.addName(result,
                      moduleEmitter.inferStructuralNameForTemporary(result));

        // Don't measure or emit wires that are emitted inline (i.e. the wire
        // definition is emitted on the line of the expression instead of a
        // block at the top of the module).
        // Procedural blocks always emit out of line variable declarations,
        // because Verilog requires that they all be at the top of a block.
        if (!isBlockProcedural)
          continue;
      }

      // Measure this name and the length of its type, and ensure it is
      // emitted later.
      valuesToEmit.push_back(ValuesToEmitRecord{result, {}});
      auto &typeString = valuesToEmit.back().typeString;

      StringRef declName = getVerilogDeclWord(&op, moduleEmitter.state.options);
      maxDeclNameWidth = std::max(declName.size(), maxDeclNameWidth);

      // Convert the port's type to a string and measure it.
      {
        llvm::raw_svector_ostream stringStream(typeString);
        moduleEmitter.printPackedType(stripUnpackedTypes(result.getType()),
                                      stringStream, op.getLoc());
      }
      maxTypeWidth = std::max(typeString.size(), maxTypeWidth);
    }

    // Notice and renamify named declarations.
    if (isa<WireOp, RegOp, LocalParamOp>(op)) {
      names.addName(op.getResult(0), getSymOpName(&op));
      continue;
    }

    // Notice and renamify the labels on verification statements.
    if (isa<AssertOp, AssumeOp, CoverOp, AssertConcurrentOp, AssumeConcurrentOp,
            CoverConcurrentOp>(op)) {
      if (auto labelAttr = op.getAttrOfType<StringAttr>("label"))
        names.addName(&op, labelAttr);
      continue;
    }

    // Recursively process any regions under the op iff this is a procedural
    // #ifdef region: we need to emit automatic logic values at the top of the
    // enclosing region.
    if (isa<IfDefProceduralOp>(op)) {
      for (auto &region : op.getRegions()) {
        if (!region.empty())
          collectNames(region.front());
      }
      continue;
    }

    // Recursively process any expressions in else blocks that can be emitted
    // as `else if`.
    if (auto ifOp = dyn_cast<IfOp>(op)) {
      if (ifOp.hasElse() && findNestedElseIf(ifOp.getElseBlock()))
        collectNames(*ifOp.getElseBlock());
      continue;
    }
  }
}

//===----------------------------------------------------------------------===//
// StmtEmitter
//===----------------------------------------------------------------------===//

namespace {
/// This emits statement-related operations.
class StmtEmitter : public EmitterBase,
                    public hw::StmtVisitor<StmtEmitter, LogicalResult>,
                    public sv::Visitor<StmtEmitter, LogicalResult> {
public:
  /// Create an ExprEmitter for the specified module emitter, and keeping track
  /// of any emitted expressions in the specified set.
  StmtEmitter(ModuleEmitter &emitter, RearrangableOStream &outStream,
              ModuleNameManager &names)
      : EmitterBase(emitter.state, outStream), emitter(emitter),
        rearrangableStream(outStream), names(names) {}

  void emitStatement(Operation *op);
  void emitStatementBlock(Block &body);
  size_t getNumStatementsEmitted() const { return numStatementsEmitted; }

  /// Emit the declaration for the temporary operation. If the operation is not
  /// a constant, emit no initializer and no semicolon, e.g. `wire foo`, and
  /// return false. If the operation *is* a constant, also emit the initializer
  /// and semicolon, e.g. `localparam K = 1'h0;`, and return true.
  bool emitDeclarationForTemporary(Operation *op);

private:
  void collectNamesEmitDecls(Block &block);

  void
  emitExpression(Value exp, SmallPtrSet<Operation *, 8> &emittedExprs,
                 VerilogPrecedence parenthesizeIfLooserThan = LowestPrecedence);

  using StmtVisitor::visitStmt;
  using Visitor::visitSV;
  friend class hw::StmtVisitor<StmtEmitter, LogicalResult>;
  friend class sv::Visitor<StmtEmitter, LogicalResult>;

  // Visitor methods.
  LogicalResult visitUnhandledStmt(Operation *op) { return failure(); }
  LogicalResult visitInvalidStmt(Operation *op) { return failure(); }
  LogicalResult visitUnhandledSV(Operation *op) { return failure(); }
  LogicalResult visitInvalidSV(Operation *op) { return failure(); }

  LogicalResult emitNoop() {
    --numStatementsEmitted;
    return success();
  }

  LogicalResult visitSV(WireOp op) { return emitNoop(); }
  LogicalResult visitSV(RegOp op) { return emitNoop(); }
  LogicalResult visitSV(LocalParamOp op) { return emitNoop(); }
  LogicalResult visitSV(AssignOp op);
  LogicalResult visitSV(BPAssignOp op);
  LogicalResult visitSV(PAssignOp op);
  LogicalResult visitSV(ForceOp op);
  LogicalResult visitSV(ReleaseOp op);
  LogicalResult visitSV(AliasOp op);
  LogicalResult visitSV(InterfaceInstanceOp op);
  LogicalResult visitStmt(ProbeOp op);
  LogicalResult visitStmt(OutputOp op);
  LogicalResult visitStmt(InstanceOp op);
  LogicalResult visitStmt(TypeScopeOp op);
  LogicalResult visitStmt(TypedeclOp op);

  LogicalResult emitIfDef(Operation *op, MacroIdentAttr cond);
  LogicalResult visitSV(IfDefOp op) { return emitIfDef(op, op.cond()); }
  LogicalResult visitSV(IfDefProceduralOp op) {
    return emitIfDef(op, op.cond());
  }
  LogicalResult visitSV(IfOp op);
  LogicalResult visitSV(AlwaysOp op);
  LogicalResult visitSV(AlwaysCombOp op);
  LogicalResult visitSV(AlwaysFFOp op);
  LogicalResult visitSV(InitialOp op);
  LogicalResult visitSV(CaseOp op);
  LogicalResult visitSV(FWriteOp op);
  LogicalResult visitSV(VerbatimOp op);

  LogicalResult emitSimulationControlTask(Operation *op, StringRef taskName,
                                          Optional<unsigned> verbosity);
  LogicalResult visitSV(StopOp op);
  LogicalResult visitSV(FinishOp op);
  LogicalResult visitSV(ExitOp op);

  LogicalResult emitSeverityMessageTask(Operation *op, StringRef taskName,
                                        Optional<unsigned> verbosity,
                                        StringAttr message,
                                        ValueRange operands);
  LogicalResult visitSV(FatalOp op);
  LogicalResult visitSV(ErrorOp op);
  LogicalResult visitSV(WarningOp op);
  LogicalResult visitSV(InfoOp op);

  void emitAssertionLabel(Operation *op, StringRef opName);
  void emitAssertionMessage(StringAttr message, ValueRange args,
                            SmallPtrSet<Operation *, 8> &ops,
                            bool isConcurrent);
  template <typename Op>
  LogicalResult emitImmediateAssertion(Op op, StringRef opName);
  LogicalResult visitSV(AssertOp op);
  LogicalResult visitSV(AssumeOp op);
  LogicalResult visitSV(CoverOp op);
  template <typename Op>
  LogicalResult emitConcurrentAssertion(Op op, StringRef opName);
  LogicalResult visitSV(AssertConcurrentOp op);
  LogicalResult visitSV(AssumeConcurrentOp op);
  LogicalResult visitSV(CoverConcurrentOp op);

  LogicalResult visitSV(BindOp op);
  LogicalResult visitSV(InterfaceOp op);
  LogicalResult visitSV(InterfaceSignalOp op);
  LogicalResult visitSV(InterfaceModportOp op);
  LogicalResult visitSV(AssignInterfaceSignalOp op);
  void emitStatementExpression(Operation *op);

  void emitBlockAsStatement(Block *block,
                            SmallPtrSet<Operation *, 8> &locationOps,
                            StringRef multiLineComment = StringRef());

public:
  ModuleEmitter &emitter;

private:
  /// This is the current ostream we're emiting to, when we know it is a
  /// rearrangableStream.
  RearrangableOStream &rearrangableStream;

  /// Track the legalized names.
  ModuleNameManager &names;

  /// This is the index of the start of the current statement being emitted.
  RearrangableOStream::Cursor statementBeginning;

  /// This is the index of the end of the declaration region of the current
  /// 'begin' block, used to emit variable declarations.
  RearrangableOStream::Cursor blockDeclarationInsertPoint;
  unsigned blockDeclarationIndentLevel = INDENT_AMOUNT;

  /// This keeps track of the number of statements emitted, important for
  /// determining if we need to put out a begin/end marker in a block
  /// declaration.
  size_t numStatementsEmitted = 0;
};

} // end anonymous namespace

/// Emit the specified value as an expression.  If this is an inline-emitted
/// expression, we emit that expression, otherwise we emit a reference to the
/// already computed name.
///
void StmtEmitter::emitExpression(Value exp,
                                 SmallPtrSet<Operation *, 8> &emittedExprs,
                                 VerilogPrecedence parenthesizeIfLooserThan) {
  SmallVector<char, 128> exprBuffer;
  ExprEmitter(emitter, exprBuffer, emittedExprs, names)
      .emitExpression(exp, parenthesizeIfLooserThan);
  os.write(exprBuffer.data(), exprBuffer.size());
}

void StmtEmitter::emitStatementExpression(Operation *op) {
  // Know where the start of this statement is in case any out-of-band precursor
  // statements need to be emitted.
  statementBeginning = rearrangableStream.getCursor();

  // This is invoked for expressions that have a non-single use.  This could
  // either be because they are dead or because they have multiple uses.
  if (op->getResult(0).use_empty()) {
    indent() << "// Unused: ";
    --numStatementsEmitted;
  } else if (isZeroBitType(op->getResult(0).getType())) {
    indent() << "// Zero width: ";
    --numStatementsEmitted;
  } else if (op->getParentOp()->hasTrait<ProceduralRegion>()) {
    // Some expressions in procedural regions can be emitted inline into their
    // "automatic logic" or "localparam" definitions.  Don't redundantly emit
    // them.
    if (emitter.expressionsEmittedIntoDecl.count(op)) {
      --numStatementsEmitted;
      return;
    }
    indent() << names.getName(op->getResult(0)) << " = ";
  } else {
    if (emitDeclarationForTemporary(op))
      return;
    os << " = ";
  }

  // Emit the expression with a special precedence level so it knows to do a
  // "deep" emission even though there are multiple uses, not just emitting the
  // name.
  SmallPtrSet<Operation *, 8> emittedExprs;
  emitExpression(op->getResult(0), emittedExprs, ForceEmitMultiUse);
  os << ';';
  emitLocationInfoAndNewLine(emittedExprs);
}

LogicalResult StmtEmitter::visitSV(AssignOp op) {
  // prepare assigns wires to instance outputs, but these are logically handled
  // in the port binding list when outputing an instance.
  if (dyn_cast_or_null<InstanceOp>(op.src().getDefiningOp()))
    return success();

  if (emitter.assignsInlined.count(op))
    return success();

  SmallPtrSet<Operation *, 8> ops;
  ops.insert(op);

  indent() << "assign ";
  emitExpression(op.dest(), ops);
  os << " = ";
  emitExpression(op.src(), ops, LowestPrecedence);
  os << ';';
  emitLocationInfoAndNewLine(ops);
  return success();
}

LogicalResult StmtEmitter::visitSV(BPAssignOp op) {
  SmallPtrSet<Operation *, 8> ops;
  ops.insert(op);

  indent();
  emitExpression(op.dest(), ops);
  os << " = ";
  emitExpression(op.src(), ops);
  os << ';';
  emitLocationInfoAndNewLine(ops);
  return success();
}

LogicalResult StmtEmitter::visitSV(PAssignOp op) {
  SmallPtrSet<Operation *, 8> ops;
  ops.insert(op);

  indent();
  emitExpression(op.dest(), ops);
  os << " <= ";
  emitExpression(op.src(), ops);
  os << ';';
  emitLocationInfoAndNewLine(ops);
  return success();
}

LogicalResult StmtEmitter::visitSV(ForceOp op) {
  SmallPtrSet<Operation *, 8> ops;
  ops.insert(op);

  indent() << "force ";
  emitExpression(op.dest(), ops);
  os << " = ";
  emitExpression(op.src(), ops);
  os << ';';
  emitLocationInfoAndNewLine(ops);
  return success();
}

LogicalResult StmtEmitter::visitSV(ReleaseOp op) {
  SmallPtrSet<Operation *, 8> ops;
  ops.insert(op);

  indent() << "release ";
  emitExpression(op.dest(), ops);
  os << ';';
  emitLocationInfoAndNewLine(ops);
  return success();
}

LogicalResult StmtEmitter::visitSV(AliasOp op) {
  SmallPtrSet<Operation *, 8> ops;
  ops.insert(op);

  indent() << "alias ";
  llvm::interleave(
      op.getOperands(), os, [&](Value v) { emitExpression(v, ops); }, " = ");
  os << ';';
  emitLocationInfoAndNewLine(ops);
  return success();
}

LogicalResult StmtEmitter::visitSV(InterfaceInstanceOp op) {
  StringRef prefix = "";
  if (op->hasAttr("doNotPrint")) {
    prefix = "// ";
    indent() << "// This interface is elsewhere emitted as a bind statement.\n";
  }

  SmallPtrSet<Operation *, 8> ops;
  ops.insert(op);

  auto *interfaceOp = op.getReferencedInterface(&state.symbolCache);
  assert(interfaceOp && "InterfaceInstanceOp has invalid symbol that does not "
                        "point to an interface");

  auto verilogName = getSymOpName(interfaceOp);
  indent() << prefix << verilogName << " " << op.name() << "();";

  emitLocationInfoAndNewLine(ops);

  return success();
}

/// For OutputOp we put "assign" statements at the end of the Verilog module to
/// assign the module outputs to intermediate wires.
LogicalResult StmtEmitter::visitStmt(OutputOp op) {
  --numStatementsEmitted; // Count emitted statements manually.

  SmallPtrSet<Operation *, 8> ops;
  HWModuleOp parent = op->getParentOfType<HWModuleOp>();

  size_t operandIndex = 0;
  for (PortInfo port : parent.getPorts().outputs) {
    auto operand = op.getOperand(operandIndex);
    // Outputs that are set by the output port of an instance are handled
    // directly when the instance is emitted.
    if (operand.hasOneUse() &&
        dyn_cast_or_null<InstanceOp>(operand.getDefiningOp())) {
      ++operandIndex;
      continue;
    }

    ops.clear();
    ops.insert(op);
    indent();
    if (isZeroBitType(port.type))
      os << "// Zero width: ";
    os << "assign " << getPortVerilogName(parent, port) << " = ";
    emitExpression(operand, ops, LowestPrecedence);
    os << ';';
    emitLocationInfoAndNewLine(ops);
    ++operandIndex;
    ++numStatementsEmitted;
  }
  return success();
}

LogicalResult StmtEmitter::visitStmt(TypeScopeOp op) {
  emitStatementBlock(*op.getBodyBlock());
  return success();
}

LogicalResult StmtEmitter::visitStmt(TypedeclOp op) {
  os << "typedef ";
  emitter.printPackedType(stripUnpackedTypes(op.type()), os, op.getLoc(),
                          false);
  os << ' ' << op.getPreferredName();
  emitter.printUnpackedTypePostfix(op.type(), os);
  os << ";\n";
  return success();
}

LogicalResult StmtEmitter::visitSV(FWriteOp op) {
  SmallPtrSet<Operation *, 8> ops;
  ops.insert(op);

  indent() << "$fwrite(";

  emitExpression(op.fd(), ops);

  os << ", \"";
  os.write_escaped(op.string());
  os << '"';

  for (auto operand : op.operands()) {
    os << ", ";
    emitExpression(operand, ops);
  }
  os << ");";
  emitLocationInfoAndNewLine(ops);
  return success();
}

LogicalResult StmtEmitter::visitSV(VerbatimOp op) {
  SmallPtrSet<Operation *, 8> ops;
  ops.insert(op);

  // Drop an extraneous \n off the end of the string if present.
  StringRef string = op.string();
  if (string.endswith("\n"))
    string = string.drop_back();

  // Emit each \n separated piece of the string with each piece properly
  // indented.  The convention is to not emit the \n so
  // emitLocationInfoAndNewLine can do that for the last line.
  bool isFirst = true;
  indent();

  // Emit each line of the string at a time.
  while (!string.empty()) {
    auto lhsRhs = string.split('\n');
    if (isFirst)
      isFirst = false;
    else {
      os << '\n';
      indent();
    }

    // Emit each chunk of the line.
    emitTextWithSubstitutions(
        lhsRhs.first, op, [&](Value operand) { emitExpression(operand, ops); },
        op.symbols(), names);
    string = lhsRhs.second;
  }

  emitLocationInfoAndNewLine(ops);

  // We don't know how many statements we emitted, so assume conservatively
  // that a lot got put out. This will make sure we get a begin/end block around
  // this.
  numStatementsEmitted += 2;
  return success();
}

/// Emit one of the simulation control tasks `$stop`, `$finish`, or `$exit`.
LogicalResult
StmtEmitter::emitSimulationControlTask(Operation *op, StringRef taskName,
                                       Optional<unsigned> verbosity) {
  SmallPtrSet<Operation *, 8> ops;
  ops.insert(op);
  indent() << taskName;
  if (verbosity && *verbosity != 1)
    os << "(" << *verbosity << ")";
  os << ";";
  emitLocationInfoAndNewLine(ops);
  return success();
}

LogicalResult StmtEmitter::visitSV(StopOp op) {
  return emitSimulationControlTask(op, "$stop", op.verbosity());
}

LogicalResult StmtEmitter::visitSV(FinishOp op) {
  return emitSimulationControlTask(op, "$finish", op.verbosity());
}

LogicalResult StmtEmitter::visitSV(ExitOp op) {
  return emitSimulationControlTask(op, "$exit", {});
}

/// Emit one of the severity message tasks `$fatal`, `$error`, `$warning`, or
/// `$info`.
LogicalResult StmtEmitter::emitSeverityMessageTask(Operation *op,
                                                   StringRef taskName,
                                                   Optional<unsigned> verbosity,
                                                   StringAttr message,
                                                   ValueRange operands) {
  SmallPtrSet<Operation *, 8> ops;
  ops.insert(op);
  indent() << taskName;

  // In case we have a message to print, or the operation has an optional
  // verbosity and that verbosity is present, print the parenthesized parameter
  // list.
  if ((verbosity && *verbosity != 1) || message) {
    os << "(";

    // If the operation takes a verbosity, print it if it is set, or print the
    // default "1".
    if (verbosity)
      os << *verbosity;

    // Print the message and interpolation operands if present.
    if (message) {
      if (verbosity)
        os << ", ";
      os << "\"";
      os.write_escaped(message.getValue());
      os << "\"";
      for (auto operand : operands) {
        os << ", ";
        emitExpression(operand, ops);
      }
    }

    os << ")";
  }

  os << ";";
  emitLocationInfoAndNewLine(ops);
  return success();
}

LogicalResult StmtEmitter::visitSV(FatalOp op) {
  return emitSeverityMessageTask(op, "$fatal", op.verbosity(), op.messageAttr(),
                                 op.operands());
}

LogicalResult StmtEmitter::visitSV(ErrorOp op) {
  return emitSeverityMessageTask(op, "$error", {}, op.messageAttr(),
                                 op.operands());
}

LogicalResult StmtEmitter::visitSV(WarningOp op) {
  return emitSeverityMessageTask(op, "$warning", {}, op.messageAttr(),
                                 op.operands());
}

LogicalResult StmtEmitter::visitSV(InfoOp op) {
  return emitSeverityMessageTask(op, "$info", {}, op.messageAttr(),
                                 op.operands());
}

/// Emit the `<label>:` portion of an immediate or concurrent verification
/// operation. If a label has been stored for the operation through
/// `addLegalName` in the pre-pass, that label is used. Otherwise, if the
/// `enforceVerifLabels` option is set, a temporary name for the operation is
/// picked and uniquified through `addName`.
void StmtEmitter::emitAssertionLabel(Operation *op, StringRef opName) {
  if (op->getAttrOfType<StringAttr>("label")) {
    os << names.getName(op) << ": ";
  } else if (state.options.enforceVerifLabels) {
    os << names.addName(op, opName) << ": ";
  }
}

/// Emit the optional ` else $error(...)` portion of an immediate or concurrent
/// verification operation.
void StmtEmitter::emitAssertionMessage(StringAttr message, ValueRange args,
                                       SmallPtrSet<Operation *, 8> &ops,
                                       bool isConcurrent = false) {
  if (!message)
    return;
  os << " else $error(\"";
  os.write_escaped(message.getValue());
  os << "\"";
  for (auto arg : args) {
    os << ", ";
    emitExpression(arg, ops);
  }
  os << ")";
}

template <typename Op>
LogicalResult StmtEmitter::emitImmediateAssertion(Op op, StringRef opName) {
  SmallPtrSet<Operation *, 8> ops;
  ops.insert(op);
  indent();
  emitAssertionLabel(op, opName);
  os << opName;
  switch (op.defer()) {
  case DeferAssert::Immediate:
    break;
  case DeferAssert::Observed:
    os << " #0 ";
    break;
  case DeferAssert::Final:
    os << " final ";
    break;
  }
  os << "(";
  emitExpression(op.expression(), ops);
  os << ")";
  emitAssertionMessage(op.messageAttr(), op.operands(), ops);
  os << ";";
  emitLocationInfoAndNewLine(ops);
  return success();
}

LogicalResult StmtEmitter::visitSV(AssertOp op) {
  return emitImmediateAssertion(op, "assert");
}

LogicalResult StmtEmitter::visitSV(AssumeOp op) {
  return emitImmediateAssertion(op, "assume");
}

LogicalResult StmtEmitter::visitSV(CoverOp op) {
  return emitImmediateAssertion(op, "cover");
}

template <typename Op>
LogicalResult StmtEmitter::emitConcurrentAssertion(Op op, StringRef opName) {
  SmallPtrSet<Operation *, 8> ops;
  ops.insert(op);
  indent();
  emitAssertionLabel(op, opName);
  os << opName << " property (@(" << stringifyEventControl(op.event()) << " ";
  emitExpression(op.clock(), ops);
  os << ") ";
  emitExpression(op.property(), ops);
  os << ")";
  emitAssertionMessage(op.messageAttr(), op.operands(), ops, true);
  os << ";";
  emitLocationInfoAndNewLine(ops);
  return success();
}

LogicalResult StmtEmitter::visitSV(AssertConcurrentOp op) {
  return emitConcurrentAssertion(op, "assert");
}

LogicalResult StmtEmitter::visitSV(AssumeConcurrentOp op) {
  return emitConcurrentAssertion(op, "assume");
}

LogicalResult StmtEmitter::visitSV(CoverConcurrentOp op) {
  return emitConcurrentAssertion(op, "cover");
}

LogicalResult StmtEmitter::emitIfDef(Operation *op, MacroIdentAttr cond) {
  StringRef ident = cond.getName();

  bool hasEmptyThen = op->getRegion(0).front().empty();
  if (hasEmptyThen)
    indent() << "`ifndef " << ident;
  else
    indent() << "`ifdef " << ident;

  SmallPtrSet<Operation *, 8> ops;
  ops.insert(op);
  emitLocationInfoAndNewLine(ops);

  if (!hasEmptyThen)
    emitStatementBlock(op->getRegion(0).front());

  if (!op->getRegion(1).empty()) {
    if (!hasEmptyThen)
      indent() << "`else\n";
    emitStatementBlock(op->getRegion(1).front());
  }

  indent() << "`endif\n";

  // We don't know how many statements we emitted, so assume conservatively
  // that a lot got put out. This will make sure we get a begin/end block around
  // this.
  numStatementsEmitted += 2;
  return success();
}

/// Emit the body of a control flow statement that is surrounded by begin/end
/// markers if non-singular.  If the control flow construct is multi-line and
/// if multiLineComment is non-null, the string is included in a comment after
/// the 'end' to make it easier to associate.
void StmtEmitter::emitBlockAsStatement(Block *block,
                                       SmallPtrSet<Operation *, 8> &locationOps,
                                       StringRef multiLineComment) {

  // We don't know if we need to emit the begin until after we emit the body of
  // the block.  We can have multiple ops that fold together into one statement
  // (common in nested expressions feeding into a connect) or one apparently
  // simple set of operations that gets broken across multiple lines because
  // they are too long.
  //
  // Solve this by emitting the statements, determining if we need to
  // emit the begin, and if so, emit the begin retroactively.
  RearrangableOStream::Cursor beginInsertPoint = rearrangableStream.getCursor();
  emitLocationInfoAndNewLine(locationOps);

  // Change the blockDeclarationInsertPointIndex for the statements in this
  // block, and restore it back when we move on to code after the block.
  llvm::SaveAndRestore<RearrangableOStream::Cursor> x(
      blockDeclarationInsertPoint, rearrangableStream.getCursor());
  llvm::SaveAndRestore<unsigned> x2(blockDeclarationIndentLevel,
                                    state.currentIndent + INDENT_AMOUNT);

  auto numEmittedBefore = getNumStatementsEmitted();
  emitStatementBlock(*block);

  // If we emitted exactly one statement, then we are done.
  if (getNumStatementsEmitted() - numEmittedBefore == 1)
    return;

  // Otherwise we emit the begin and end logic.
  rearrangableStream.insertLiteral(beginInsertPoint, " begin");

  indent() << "end";
  if (!multiLineComment.empty())
    os << " // " << multiLineComment;
  os << '\n';
}

LogicalResult StmtEmitter::visitSV(IfOp op) {
  SmallPtrSet<Operation *, 8> ops;
  ops.insert(op);

  indent() << "if (";

  // In the loop, emit an if statement assuming the keyword introducing
  // it (either "if (" or "else if (") was printed already.
  IfOp ifOp = op;
  for (;;) {
    // Emit the condition and the then block.
    emitExpression(ifOp.cond(), ops);
    os << ')';
    emitBlockAsStatement(ifOp.getThenBlock(), ops);

    if (!ifOp.hasElse())
      break;

    // The else block does not contain an if-else that can be flattened.
    Block *elseBlock = ifOp.getElseBlock();
    ifOp = findNestedElseIf(elseBlock);
    if (!ifOp) {
      indent() << "else";
      emitBlockAsStatement(elseBlock, ops);
      break;
    }

    // Introduce the 'else if', but iteratively continue unfolding any if-else
    // statements inside of it.  Any wires that would have been generated to
    // represent the condition will be hoisted to the parent scope of the outer
    // `if` instead of being placed in a new block scope.
    indent() << "else if (";
  }

  // We count if as multiple statements to make sure it is always surrounded by
  // a begin/end so we don't get if/else confusion in cases like this:
  // if (cond)
  //   if (otherCond)    // This should force a begin!
  //     stmt
  // else                // Goes with the outer if!
  //   thing;
  ++numStatementsEmitted;
  return success();
}

LogicalResult StmtEmitter::visitSV(AlwaysOp op) {
  SmallPtrSet<Operation *, 8> ops;
  ops.insert(op);

  auto printEvent = [&](AlwaysOp::Condition cond) {
    os << stringifyEventControl(cond.event) << ' ';
    emitExpression(cond.value, ops);
  };

  switch (op.getNumConditions()) {
  case 0:
    indent() << "always @*";
    break;
  case 1:
    indent() << "always @(";
    printEvent(op.getCondition(0));
    os << ')';
    break;
  default:
    indent() << "always @(";
    printEvent(op.getCondition(0));
    for (size_t i = 1, e = op.getNumConditions(); i != e; ++i) {
      os << " or ";
      printEvent(op.getCondition(i));
    }
    os << ')';
    break;
  }

  // Build the comment string, leave out the signal expressions (since they
  // can be large).
  std::string comment;
  if (op.getNumConditions() == 0) {
    comment = "always @*";
  } else {
    comment = "always @(";
    llvm::interleave(
        op.events(),
        [&](Attribute eventAttr) {
          auto event = EventControl(eventAttr.cast<IntegerAttr>().getInt());
          comment += stringifyEventControl(event);
        },
        [&]() { comment += ", "; });
    comment += ')';
  }

  emitBlockAsStatement(op.getBodyBlock(), ops, comment);
  return success();
}

LogicalResult StmtEmitter::visitSV(AlwaysCombOp op) {
  SmallPtrSet<Operation *, 8> ops;
  ops.insert(op);

  StringRef opString = "always_comb";
  if (state.options.noAlwaysComb)
    opString = "always @(*)";

  indent() << opString;
  emitBlockAsStatement(op.getBodyBlock(), ops, opString);
  return success();
}

LogicalResult StmtEmitter::visitSV(AlwaysFFOp op) {
  SmallPtrSet<Operation *, 8> ops;
  ops.insert(op);

  indent() << "always_ff @(" << stringifyEventControl(op.clockEdge()) << " ";
  emitExpression(op.clock(), ops);
  if (op.resetStyle() == ResetType::AsyncReset) {
    os << " or " << stringifyEventControl(*op.resetEdge()) << " ";
    emitExpression(op.reset(), ops);
  }
  os << ')';

  // Build the comment string, leave out the signal expressions (since they
  // can be large).
  std::string comment;
  comment += "always_ff @(";
  comment += stringifyEventControl(op.clockEdge());
  if (op.resetStyle() == ResetType::AsyncReset) {
    comment += " or ";
    comment += stringifyEventControl(*op.resetEdge());
  }
  comment += ')';

  if (op.resetStyle() == ResetType::NoReset)
    emitBlockAsStatement(op.getBodyBlock(), ops, comment);
  else {
    os << " begin";
    emitLocationInfoAndNewLine(ops);
    addIndent();

    indent() << "if (";
    // Negative edge async resets need to invert the reset condition.  This is
    // noted in the op description.
    if (op.resetStyle() == ResetType::AsyncReset &&
        *op.resetEdge() == EventControl::AtNegEdge)
      os << "!";
    emitExpression(op.reset(), ops);
    os << ')';
    emitBlockAsStatement(op.getResetBlock(), ops);
    indent() << "else";
    emitBlockAsStatement(op.getBodyBlock(), ops);
    reduceIndent();

    indent() << "end";
    os << " // " << comment;
    os << '\n';
  }
  return success();
}

LogicalResult StmtEmitter::visitSV(InitialOp op) {
  SmallPtrSet<Operation *, 8> ops;
  ops.insert(op);

  indent() << "initial";
  emitBlockAsStatement(op.getBodyBlock(), ops, "initial");
  return success();
}

LogicalResult StmtEmitter::visitSV(CaseOp op) {
  SmallPtrSet<Operation *, 8> ops, emptyOps;
  ops.insert(op);
  indent();
  if (op.validationQualifier() !=
      ValidationQualifierTypeEnum::ValidationQualifierPlain)
    os << circt::sv::stringifyValidationQualifierTypeEnum(
              op.validationQualifier())
       << " ";
  const char *opname = nullptr;
  switch (op.caseStyle()) {
  case CaseStmtType::CaseStmt:
    opname = "case";
    break;
  case CaseStmtType::CaseXStmt:
    opname = "casex";
    break;
  case CaseStmtType::CaseZStmt:
    opname = "casez";
    break;
  }
  os << opname << " (";
  emitExpression(op.cond(), ops);
  os << ')';
  emitLocationInfoAndNewLine(ops);

  addIndent();
  for (auto caseInfo : op.getCases()) {
    auto pattern = caseInfo.pattern;

    if (pattern.isDefault())
      indent() << "default";
    else {
      // TODO: We could emit in hex if/when the size is a multiple of 4 and
      // there are no x's crossing nibble boundaries.
      indent() << pattern.getWidth() << "'b";
      for (size_t bit = 0, e = pattern.getWidth(); bit != e; ++bit)
        os << getLetter(pattern.getBit(e - bit - 1));
    }
    os << ":";
    emitBlockAsStatement(caseInfo.block, emptyOps);
  }

  reduceIndent();
  indent() << "endcase";
  emitLocationInfoAndNewLine(ops);
  return success();
}

LogicalResult StmtEmitter::visitStmt(InstanceOp op) {
  bool doNotPrint = op->hasAttr("doNotPrint");
  if (doNotPrint) {
    indent() << "/* This instance is elsewhere emitted as a bind statement.\n";
    addIndent();
  }

  SmallPtrSet<Operation *, 8> ops;
  ops.insert(op);

  // Use the specified name or the symbol name as appropriate.
  auto *moduleOp = op.getReferencedModule(&state.symbolCache);
  assert(moduleOp && "Invalid IR");
  indent() << getVerilogModuleName(moduleOp);

  // If this is a parameterized module, then emit the parameters.
  if (!op.parameters().empty()) {
    // All the parameters may be defaulted -- don't print out an empty list if
    // so.
    bool printed = false;
    for (auto params :
         llvm::zip(op.parameters(),
                   moduleOp->getAttrOfType<ArrayAttr>("parameters"))) {
      auto param = std::get<0>(params).cast<ParamDeclAttr>();
      auto modParam = std::get<1>(params).cast<ParamDeclAttr>();
      // Ignore values that line up with their default.
      if (param.getValue() == modParam.getValue())
        continue;

      // Handle # if this is the first parameter we're printing.
      if (!printed) {
        os << " #(\n";
        printed = true;
      } else {
        os << ",\n";
      }
      os.indent(state.currentIndent + INDENT_AMOUNT) << '.';
      os << state.globalNames.getParameterVerilogName(moduleOp,
                                                      param.getName());
      os << '(';
      emitter.printParamValue(param.getValue(), os, [&]() {
        return op->emitOpError("invalid instance parameter '")
               << param.getName().getValue() << "' value";
      });
      os << ')';
    }
    if (printed) {
      os << '\n';
      indent() << ')';
    }
  }

  os << ' ' << names.getName(op) << " (";

  SmallVector<PortInfo> portInfo = getAllModulePortInfos(op);

  // Get the max port name length so we can align the '('.
  size_t maxNameLength = 0;
  for (auto &elt : portInfo) {
    maxNameLength = std::max(maxNameLength, elt.getName().size());
  }

  auto getWireForValue = [&](Value result) {
    return result.getUsers().begin()->getOperand(0);
  };

  // Emit the argument and result ports.
  auto opArgs = op.inputs();
  auto opResults = op.getResults();
  bool isFirst = true; // True until we print a port.
  bool isZeroWidth = false;
  SmallVector<Value, 32> portValues;
  for (auto &elt : portInfo) {
    // Figure out which value we are emitting.
    portValues.push_back(elt.isOutput() ? opResults[elt.argNum]
                                        : opArgs[elt.argNum]);
  }

  for (size_t portNum = 0, e = portValues.size(); portNum < e; ++portNum) {
    // Figure out which value we are emitting.
    auto &elt = portInfo[portNum];
    Value portVal = portValues[portNum];
    isZeroWidth = isZeroBitType(portVal.getType());

    // Decide if we should print a comma.  We can't do this if we're the first
    // port or if all the subsequent ports are zero width.
    if (!isFirst) {
      bool shouldPrintComma = true;
      if (isZeroWidth) {
        shouldPrintComma = false;
        for (size_t i = (&elt - portInfo.data()) + 1, e = portInfo.size();
             i != e; ++i)
          if (!isZeroBitType(portValues[i].getType())) {
            shouldPrintComma = true;
            break;
          }
      }

      if (shouldPrintComma)
        os << ',';
    }
    emitLocationInfoAndNewLine(ops);

    // Emit the port's name.
    indent();
    if (!isZeroWidth) {
      // If this is a real port we're printing, then it isn't the first one. Any
      // subsequent ones will need a comma.
      isFirst = false;
      os << "  ";
    } else {
      // We comment out zero width ports, so their presence and initializer
      // expressions are still emitted textually.
      os << "//";
    }

    os << '.' << getPortVerilogName(moduleOp, elt);
    os.indent(maxNameLength - elt.getName().size()) << " (";

    // Emit the value as an expression.
    ops.clear();

    // Output ports that are not connected to single use output ports were
    // lowered to wire.
    OutputOp output;
    if (!elt.isOutput()) {
      emitExpression(portVal, ops, LowestPrecedence);
    } else if (portVal.hasOneUse() &&
               (output = dyn_cast_or_null<OutputOp>(
                    portVal.getUses().begin()->getOwner()))) {
      // If this is directly using the output port of the containing module,
      // just specify that directly so we avoid a temporary wire.
      size_t outputPortNo = portVal.getUses().begin()->getOperandNumber();
      auto containingModule = emitter.currentModuleOp;
      os << getPortVerilogName(containingModule,
                               containingModule.getOutputPort(outputPortNo));
    } else {
      portVal = getWireForValue(portVal);
      emitExpression(portVal, ops);
    }
    os << ')';
  }
  if (!isFirst || isZeroWidth) {
    emitLocationInfoAndNewLine(ops);
    ops.clear();
    indent();
  }
  os << ");";
  emitLocationInfoAndNewLine(ops);
  if (doNotPrint) {
    reduceIndent();
    indent() << "*/\n";
  }
  return success();
}

// Probes only exist to provide naming to values.  They are handled in
// the naming prepass.
LogicalResult StmtEmitter::visitStmt(ProbeOp op) { return success(); }

// This may be called in the top-level, not just in an hw.module.  Thus we can't
// use the name map to find expression names for arguments to the instance, nor
// do we need to emit subexpressions.  Prepare pass, which has run for all
// modules prior to this, has ensured that all arguments are bound to wires,
// regs, or ports, with legalized names, so we can lookup up the names through
// the IR.
LogicalResult StmtEmitter::visitSV(BindOp op) {
  emitter.emitBind(op);
  return success();
}

LogicalResult StmtEmitter::visitSV(InterfaceOp op) {
  os << "interface " << getSymOpName(op) << ";\n";
  // FIXME: Don't emit the body of this as general statements, they aren't!
  emitStatementBlock(*op.getBodyBlock());
  os << "endinterface\n\n";
  return success();
}

LogicalResult StmtEmitter::visitSV(InterfaceSignalOp op) {
  indent();
  emitter.printPackedType(stripUnpackedTypes(op.type()), os, op->getLoc(),
                          false);
  os << ' ' << getSymOpName(op);
  emitter.printUnpackedTypePostfix(op.type(), os);
  os << ";\n";
  return success();
}

LogicalResult StmtEmitter::visitSV(InterfaceModportOp op) {
  indent() << "modport " << getSymOpName(op) << '(';

  llvm::interleaveComma(op.ports(), os, [&](const Attribute &portAttr) {
    auto port = portAttr.cast<ModportStructAttr>();
    os << stringifyEnum(port.direction().getValue()) << ' ';
    auto signalDecl = state.symbolCache.getDefinition(port.signal());
    os << getSymOpName(signalDecl);
  });

  os << ");\n";
  return success();
}

LogicalResult StmtEmitter::visitSV(AssignInterfaceSignalOp op) {
  SmallPtrSet<Operation *, 8> emitted;
  indent() << "assign ";
  emitExpression(op.iface(), emitted);
  os << '.' << op.signalName() << " = ";
  emitExpression(op.rhs(), emitted);
  os << ";\n";
  return success();
}

void StmtEmitter::emitStatement(Operation *op) {
  // Expressions may either be ignored or emitted as an expression statements.
  if (isVerilogExpression(op)) {
    if (emitter.outOfLineExpressions.count(op)) {
      ++numStatementsEmitted;
      emitStatementExpression(op);
    }
    return;
  }

  ++numStatementsEmitted;

  // Know where the start of this statement is in case any out-of-band precursor
  // statements need to be emitted.
  statementBeginning = rearrangableStream.getCursor();

  // Handle HW statements.
  if (succeeded(dispatchStmtVisitor(op)))
    return;

  // Handle SV Statements.
  if (succeeded(dispatchSVVisitor(op)))
    return;

  emitOpError(op, "cannot emit this operation to Verilog");
  indent() << "unknown MLIR operation " << op->getName().getStringRef() << "\n";
}

/// Given an operation corresponding to a VerilogExpression, determine whether
/// it is safe to emit inline into a 'localparam' or 'automatic logic' varaible
/// initializer in a procedural region.
///
/// We can't emit exprs inline when they refer to something else that can't be
/// emitted inline, when they're in a general #ifdef region,
static bool
isExpressionEmittedInlineIntoProceduralDeclaration(Operation *op,
                                                   StmtEmitter &stmtEmitter) {
  if (!isVerilogExpression(op))
    return false;

  // If the expression exists in an #ifdef region, then bail.  Emitting it
  // inline would cause it to be executed unconditionally, because the
  // declarations are outside the #ifdef.
  if (isa<IfDefProceduralOp>(op->getParentOp()))
    return false;

  // This expression tree can be emitted into the initializer if all leaf
  // references are safe to refer to from here.  They are only safe if they are
  // defined in an enclosing scope (guaranteed to already be live by now) or if
  // they are defined in this block and already emitted to an inline automatic
  // logic variable.
  SmallVector<Value, 8> exprsToScan(op->getOperands());

  // This loop is guaranteed to terminate because we're only scanning up
  // single-use expressions and other things that 'isExpressionEmittedInline'
  // returns success for.  Cycles won't get in here.
  while (!exprsToScan.empty()) {
    Operation *expr = exprsToScan.pop_back_val().getDefiningOp();
    if (!expr)
      continue; // Ports are always safe to reference.

    // If this is an internal node in the expression tree, process its operands.
    if (isExpressionEmittedInline(expr)) {
      exprsToScan.append(expr->getOperands().begin(),
                         expr->getOperands().end());
      continue;
    }

    // Otherwise, this isn't an inlinable expression.  If it is defined outside
    // this block, then it is live-in.
    if (expr->getBlock() != op->getBlock())
      continue;

    // Otherwise, if it is defined in this block then it is only ok to reference
    // if it has already been emitted into an automatic logic.
    if (!stmtEmitter.emitter.expressionsEmittedIntoDecl.count(expr))
      return false;
  }

  return true;
}

/// Emit the declaration for the temporary operation. If the operation is not
/// a constant, emit no initializer and no semicolon, e.g. `wire foo`, and
/// return false. If the operation *is* a constant, also emit the initializer
/// and semicolon, e.g. `localparam K = 1'h0`, and return true.
bool StmtEmitter::emitDeclarationForTemporary(Operation *op) {
  StringRef declWord = getVerilogDeclWord(op, state.options);

  os.indent(blockDeclarationIndentLevel) << declWord;
  if (!declWord.empty())
    os << ' ';
  if (emitter.printPackedType(stripUnpackedTypes(op->getResult(0).getType()),
                              os, op->getLoc()))
    os << ' ';
  os << names.getName(op->getResult(0));

  // Emit the initializer expression for this declaration inline if safe.
  if (!isExpressionEmittedInlineIntoProceduralDeclaration(op, *this))
    return false;

  // Keep track that we emitted this.
  emitter.expressionsEmittedIntoDecl.insert(op);

  os << " = ";
  SmallPtrSet<Operation *, 8> emittedExprs;
  emitExpression(op->getResult(0), emittedExprs, ForceEmitMultiUse);
  os << ';';
  emitLocationInfoAndNewLine(emittedExprs);
  return true;
}

void StmtEmitter::collectNamesEmitDecls(Block &block) {
  // In the first pass, we fill in the symbol table, calculate the max width
  // of the declaration words and the max type width.
  NameCollector collector(emitter, names);
  collector.collectNames(block);

  auto &valuesToEmit = collector.getValuesToEmit();
  if (valuesToEmit.empty())
    return;

  size_t maxDeclNameWidth = collector.getMaxDeclNameWidth();
  size_t maxTypeWidth = collector.getMaxTypeWidth();

  if (maxTypeWidth > 0) // add a space if any type exists
    maxTypeWidth += 1;

  SmallPtrSet<Operation *, 8> opsForLocation;

  // Okay, now that we have measured the things to emit, emit the things.
  for (const auto &record : valuesToEmit) {
    statementBeginning = rearrangableStream.getCursor();

    // We have two different sorts of things that we proactively emit:
    // declarations (wires, regs, localpamarams, etc) and expressions that
    // cannot be emitted inline (e.g. because of limitations around subscripts).
    auto *op = record.value.getDefiningOp();
    opsForLocation.clear();
    opsForLocation.insert(op);

    // Emit the leading word, like 'wire' or 'reg'.
    auto type = record.value.getType();
    auto word = getVerilogDeclWord(op, state.options);
    if (!isZeroBitType(type)) {
      indent() << word;
      auto extraIndent = word.empty() ? 0 : 1;
      os.indent(maxDeclNameWidth - word.size() + extraIndent);
    } else {
      indent() << "// Zero width: " << word << ' ';
    }

    // Emit the type.
    os << record.typeString;
    if (record.typeString.size() < maxTypeWidth)
      os.indent(maxTypeWidth - record.typeString.size());

    // Emit the name.
    os << names.getName(record.value);

    // Print out any array subscripts or other post-name stuff.
    emitter.printUnpackedTypePostfix(type, os);

    if (auto localparam = dyn_cast<LocalParamOp>(op)) {
      os << " = ";
      emitter.printParamValue(localparam.value(), os, [&]() {
        return op->emitOpError("invalid localparam value");
      });
    }

    // Constants carry their assignment directly in the declaration.
    if (isExpressionEmittedInlineIntoProceduralDeclaration(op, *this)) {
      os << " = ";
      emitExpression(op->getResult(0), opsForLocation, ForceEmitMultiUse);

      // Remember that we emitted this inline into the declaration so we don't
      // emit it and we know the value is available for other declaration
      // expressions who might want to reference it.
      emitter.expressionsEmittedIntoDecl.insert(op);
    }

    if (auto constOp = isSingleConstantAssign(op)) {
      os << " = ";
      emitExpression(constOp, opsForLocation, ForceEmitMultiUse);
      emitter.assignsInlined.insert(*op->user_begin());
    }

    os << ';';
    emitLocationInfoAndNewLine(opsForLocation);
    ++numStatementsEmitted;

    // If any sub-expressions are too large to fit on a line and need a
    // temporary declaration, put it after the already-emitted declarations.
    // This is important to maintain incrementally after each statement, because
    // each statement can generate spills when they are overly-long.
    blockDeclarationInsertPoint = rearrangableStream.getCursor();
    blockDeclarationIndentLevel = state.currentIndent;
  }

  os << '\n';
}

void StmtEmitter::emitStatementBlock(Block &body) {
  addIndent();

  // Build up the symbol table for all of the values that need names in the
  // module.  #ifdef's in procedural regions are special because local variables
  // are all emitted at the top of their enclosing blocks.
  if (!isa<IfDefProceduralOp>(body.getParentOp()))
    collectNamesEmitDecls(body);

  // Emit the body.
  for (auto &op : body) {
    emitStatement(&op);
  }

  reduceIndent();
}

void ModuleEmitter::emitStatement(Operation *op) {
  RearrangableOStream outputBuffer;
  ModuleNameManager names;
  StmtEmitter(*this, outputBuffer, names).emitStatement(op);
  outputBuffer.print(os);
}

//===----------------------------------------------------------------------===//
// Module Driver
//===----------------------------------------------------------------------===//

void ModuleEmitter::emitHWExternModule(HWModuleExternOp module) {
  auto verilogName = module.getVerilogModuleNameAttr();
  os << "// external module " << verilogName.getValue() << "\n\n";
}

void ModuleEmitter::emitHWGeneratedModule(HWModuleGeneratedOp module) {
  auto verilogName = module.getVerilogModuleNameAttr();
  os << "// external generated module " << verilogName.getValue() << "\n\n";
}

// This may be called in the top-level, not just in an hw.module.  Thus we can't
// use the name map to find expression names for arguments to the instance, nor
// do we need to emit subexpressions.  Prepare pass, which has run for all
// modules prior to this, has ensured that all arguments are bound to wires,
// regs, or ports, with legalized names, so we can lookup up the names through
// the IR.
void ModuleEmitter::emitBind(BindOp op) {
  InstanceOp inst = op.getReferencedInstance(&state.symbolCache);

  HWModuleOp parentMod = inst->getParentOfType<hw::HWModuleOp>();
  auto parentVerilogName = getVerilogModuleNameAttr(parentMod);

  Operation *childMod = inst.getReferencedModule(&state.symbolCache);
  auto childVerilogName = getVerilogModuleNameAttr(childMod);

  indent() << "bind " << parentVerilogName.getValue() << " "
           << childVerilogName.getValue() << ' ' << getSymOpName(inst) << " (";

  ModulePortInfo parentPortInfo = parentMod.getPorts();
  SmallVector<PortInfo> childPortInfo = getAllModulePortInfos(inst);

  // Get the max port name length so we can align the '('.
  size_t maxNameLength = 0;
  for (auto &elt : childPortInfo) {
    auto portName = getPortVerilogName(childMod, elt);
    elt.name = Builder(inst.getContext()).getStringAttr(portName);
    maxNameLength = std::max(maxNameLength, elt.getName().size());
  }

  // Emit the argument and result ports.
  auto opArgs = inst.inputs();
  auto opResults = inst.getResults();
  bool isFirst = true; // True until we print a port.
  for (auto &elt : childPortInfo) {
    // Figure out which value we are emitting.
    Value portVal = elt.isOutput() ? opResults[elt.argNum] : opArgs[elt.argNum];
    bool isZeroWidth = isZeroBitType(elt.type);

    // Decide if we should print a comma.  We can't do this if we're the first
    // port or if all the subsequent ports are zero width.
    if (!isFirst) {
      bool shouldPrintComma = true;
      if (isZeroWidth) {
        shouldPrintComma = false;
        for (size_t i = (&elt - childPortInfo.data()) + 1,
                    e = childPortInfo.size();
             i != e; ++i)
          if (!isZeroBitType(childPortInfo[i].type)) {
            shouldPrintComma = true;
            break;
          }
      }

      if (shouldPrintComma)
        os << ',';
    }
    os << '\n';

    // Emit the port's name.
    indent();
    if (!isZeroWidth) {
      // If this is a real port we're printing, then it isn't the first one. Any
      // subsequent ones will need a comma.
      isFirst = false;
      os << "  ";
    } else {
      // We comment out zero width ports, so their presence and initializer
      // expressions are still emitted textually.
      os << "//";
    }

    os << '.' << elt.getName();
    os.indent(maxNameLength - elt.getName().size()) << " (";

    // Emit the value as an expression.
    auto name = getNameRemotely(portVal, parentPortInfo, parentMod);
    assert(!name.empty() && "bind port connection must have a name");
    os << name << ')';
  }
  if (!isFirst) {
    os << '\n';
    indent();
  }
  os << ");\n";
}

/// Return the name of a value in a remote module to be used in a `bind`
/// statement. This function examines the remote module `remoteModule` and looks
/// up the corresponding name in the provide `GlobalNameTable`. This requires
/// that all names this function may be asked to lookup have been legalized and
/// added to that name table.
StringRef ModuleEmitter::getNameRemotely(Value value,
                                         const ModulePortInfo &modulePorts,
                                         HWModuleOp remoteModule) {
  if (auto barg = value.dyn_cast<BlockArgument>())
    return getPortVerilogName(remoteModule,
                              modulePorts.inputs[barg.getArgNumber()]);

  Operation *valueOp = value.getDefiningOp();

  // Handle wires/registers, likely as instance inputs.
  if (auto readinout = dyn_cast<ReadInOutOp>(valueOp)) {
    auto *wireInput = readinout.input().getDefiningOp();
    if (!wireInput)
      return {};
    if (isa<WireOp, RegOp>(wireInput))
      return getSymOpName(wireInput);
  }

  // Handle values being driven onto wires, likely as instance outputs.
  if (isa<InstanceOp>(valueOp)) {
    for (auto &use : value.getUses()) {
      Operation *user = use.getOwner();
      if (!isa<AssignOp>(user) || use.getOperandNumber() != 1)
        continue;
      Value drivenOnto = user->getOperand(0);
      Operation *drivenOntoOp = drivenOnto.getDefiningOp();
      if (isa<WireOp, RegOp>(drivenOntoOp))
        return getSymOpName(drivenOntoOp);
    }
  }

  // Handle local parameters.
  if (isa<LocalParamOp>(valueOp))
    return getSymOpName(valueOp);
  return {};
}

void ModuleEmitter::emitBindInterface(BindInterfaceOp bind) {
  auto instance = bind.getReferencedInstance(&state.symbolCache);
  auto instantiator = instance->getParentOfType<HWModuleOp>().getName();
  auto *interface = bind->getParentOfType<ModuleOp>().lookupSymbol(
      instance.getInterfaceType().getInterface());
  os << "bind " << instantiator << " "
     << cast<InterfaceOp>(*interface).sym_name() << " "
     << getSymOpName(instance) << " (.*);\n\n";
}

void ModuleEmitter::emitHWModule(HWModuleOp module) {
  currentModuleOp = module;

  ModuleNameManager names;

  // Add all the ports to the name table so wires etc don't reuse the name.
  SmallVector<PortInfo> portInfo = module.getAllPorts();
  for (auto &port : portInfo) {
    StringRef name = getPortVerilogName(module, port);
    Value value;
    if (!port.isOutput())
      value = module.getArgument(port.argNum);
    names.addName(value, name);
  }

  // Add all parameters to the name table.
  for (auto param : module.parameters()) {
    // Add the name to the name table so any conflicting wires are renamed.
    StringRef verilogName = state.globalNames.getParameterVerilogName(
        module, param.cast<ParamDeclAttr>().getName());
    names.addName(nullptr, verilogName);
  }

  SmallPtrSet<Operation *, 8> moduleOpSet;
  moduleOpSet.insert(module);

  emitComment(module.commentAttr());

  os << "module " << getVerilogModuleName(module);

  // If we have any parameters, print them on their own line.
  if (!module.parameters().empty()) {
    os << "\n  #(";

    auto printParamType = [&](Type type, Attribute defaultValue,
                              SmallString<8> &result) {
      result.clear();
      llvm::raw_svector_ostream sstream(result);

      // If there is a default value like "32" then just print without type at
      // all.
      if (defaultValue) {
        if (auto intAttr = defaultValue.dyn_cast<IntegerAttr>())
          if (intAttr.getValue().getBitWidth() == 32)
            return;
        if (auto fpAttr = defaultValue.dyn_cast<FloatAttr>())
          if (fpAttr.getType().isF64())
            return;
        if (defaultValue.isa<StringAttr>())
          return;
      }

      // Classic Verilog parser don't allow a type in the parameter declaration.
      // For compatibility with them, we omit the type when it is implicit based
      // on its initializer value, and print the type commented out when it is
      // a 32-bit "integer" parameter.
      if (auto intType = type_dyn_cast<IntegerType>(type))
        if (intType.getWidth() == 32) {
          sstream << "/*integer*/";
          return;
        }

      printPackedType(type, sstream, module->getLoc(),
                      /*implicitIntType=*/true,
                      // Print single-bit values as explicit `[0:0]` type.
                      /*singleBitDefaultType=*/false);
    };

    // Determine the max width of the parameter types so things are lined up.
    size_t maxTypeWidth = 0;
    SmallString<8> scratch;
    for (auto param : module.parameters()) {
      auto paramAttr = param.cast<ParamDeclAttr>();
      // Measure the type length by printing it to a temporary string.
      printParamType(paramAttr.getType().getValue(), paramAttr.getValue(),
                     scratch);
      maxTypeWidth = std::max(scratch.size(), maxTypeWidth);
    }

    if (maxTypeWidth > 0) // add a space if any type exists.
      maxTypeWidth += 1;

    llvm::interleave(
        module.parameters(), os,
        [&](Attribute param) {
          auto paramAttr = param.cast<ParamDeclAttr>();
          auto defaultValue = paramAttr.getValue(); // may be null if absent.
          os << "parameter ";
          printParamType(paramAttr.getType().getValue(), defaultValue, scratch);
          os << scratch;
          if (scratch.size() < maxTypeWidth)
            os.indent(maxTypeWidth - scratch.size());

          os << state.globalNames.getParameterVerilogName(module,
                                                          paramAttr.getName());

          if (defaultValue) {
            os << " = ";
            printParamValue(defaultValue, os, [&]() {
              return module->emitError("parameter '")
                     << paramAttr.getName().getValue() << "' has invalid value";
            });
          }
        },
        ",\n    ");
    os << ") ";
  }

  os << '(';
  if (!portInfo.empty())
    emitLocationInfoAndNewLine(moduleOpSet);

  // Determine the width of the widest type we have to print so everything
  // lines up nicely.
  bool hasOutputs = false, hasZeroWidth = false;
  size_t maxTypeWidth = 0, lastNonZeroPort = -1;
  SmallVector<SmallString<8>, 16> portTypeStrings;

  for (size_t i = 0, e = portInfo.size(); i < e; ++i) {
    auto port = portInfo[i];
    hasOutputs |= port.isOutput();
    hasZeroWidth |= isZeroBitType(port.type);
    if (!isZeroBitType(port.type))
      lastNonZeroPort = i;

    // Convert the port's type to a string and measure it.
    portTypeStrings.push_back({});
    {
      llvm::raw_svector_ostream stringStream(portTypeStrings.back());
      printPackedType(stripUnpackedTypes(port.type), stringStream,
                      module->getLoc());
    }

    maxTypeWidth = std::max(portTypeStrings.back().size(), maxTypeWidth);
  }

  if (maxTypeWidth > 0) // add a space if any type exists
    maxTypeWidth += 1;

  addIndent();

  for (size_t portIdx = 0, e = portInfo.size(); portIdx != e;) {
    size_t startOfLinePos = os.tell();

    indent();
    // Emit the arguments.
    auto portType = portInfo[portIdx].type;
    bool isZeroWidth = false;
    if (hasZeroWidth) {
      isZeroWidth = isZeroBitType(portType);
      os << (isZeroWidth ? "// " : "   ");
    }

    PortDirection thisPortDirection = portInfo[portIdx].direction;
    switch (thisPortDirection) {
    case PortDirection::OUTPUT:
      os << "output ";
      break;
    case PortDirection::INPUT:
      os << (hasOutputs ? "input  " : "input ");
      break;
    case PortDirection::INOUT:
      os << (hasOutputs ? "inout  " : "inout ");
      break;
    }

    // Emit the type.
    os << portTypeStrings[portIdx];
    if (portTypeStrings[portIdx].size() < maxTypeWidth)
      os.indent(maxTypeWidth - portTypeStrings[portIdx].size());

    size_t startOfNamePos = os.tell() - startOfLinePos;

    // Emit the name.
    os << getPortVerilogName(module, portInfo[portIdx]);
    printUnpackedTypePostfix(portType, os);
    ++portIdx;

    // If we have any more ports with the same types and the same direction,
    // emit them in a list one per line.
    // Optionally skip this behavior when requested by user.
    if (!state.options.disallowPortDeclSharing) {
      while (portIdx != e && portInfo[portIdx].direction == thisPortDirection &&
             stripUnpackedTypes(portType) ==
                 stripUnpackedTypes(portInfo[portIdx].type)) {
        StringRef name = getPortVerilogName(module, portInfo[portIdx]);
        // Append this to the running port decl.
        os << ",\n";
        os.indent(startOfNamePos) << name;
        printUnpackedTypePostfix(portInfo[portIdx].type, os);
        ++portIdx;
      }
    }

    if (portIdx != e) {
      if (portIdx <= lastNonZeroPort)
        os << ',';
    } else if (isZeroWidth)
      os << "\n   );\n";
    else
      os << ");\n";
    os << '\n';
  }

  if (portInfo.empty()) {
    os << ");";
    emitLocationInfoAndNewLine(moduleOpSet);
  }
  reduceIndent();

  // Emit the body of the module.
  RearrangableOStream outputBuffer;
  StmtEmitter(*this, outputBuffer, names)
      .emitStatementBlock(*module.getBodyBlock());
  outputBuffer.print(os);
  os << "endmodule\n\n";

  currentModuleOp = HWModuleOp();
}

//===----------------------------------------------------------------------===//
// Top level "file" emitter logic
//===----------------------------------------------------------------------===//

/// Organize the operations in the root MLIR module into output files to be
/// generated. If `separateModules` is true, a handful of top-level
/// declarations will be split into separate output files even in the absence
/// of an explicit output file attribute.
void SharedEmitterState::gatherFiles(bool separateModules) {

  /// Collect all the inner names from the specified module and add them to the
  /// IRCache.  Declarations (named things) only exist at the top level of the
  /// module.  Also keep track of any modules that contain bind operations.
  /// These are non-hierarchical references which we need to be careful about
  /// during emission.
  auto collectInstanceSymbolsAndBinds = [&](HWModuleOp moduleOp) {
    moduleOp.walk([&](Operation *op) {
      // Populate the symbolCache with all operations that can define a symbol.
      if (auto name = op->getAttrOfType<StringAttr>(
              hw::InnerName::getInnerNameAttrName()))
        symbolCache.addDefinition(moduleOp.getNameAttr(), name, op);
      if (isa<BindOp>(op))
        modulesContainingBinds.insert(moduleOp);
    });
  };
  /// Collect any port marked as being referenced via symbol.
  auto collectPorts = [&](auto moduleOp) {
    auto numArgs = moduleOp.getNumArguments();
    for (size_t p = 0; p != numArgs; ++p)
      for (NamedAttribute argAttr : moduleOp.getArgAttrs(p))
        if (auto sym = argAttr.getValue().dyn_cast<FlatSymbolRefAttr>())
          symbolCache.addDefinition(moduleOp.getNameAttr(), sym.getAttr(),
                                    moduleOp, p);
    for (size_t p = 0, e = moduleOp.getNumResults(); p != e; ++p)
      for (NamedAttribute resultAttr : moduleOp.getResultAttrs(p))
        if (auto sym = resultAttr.getValue().dyn_cast<FlatSymbolRefAttr>())
          symbolCache.addDefinition(moduleOp.getNameAttr(), sym.getAttr(),
                                    moduleOp, p + numArgs);
  };

  SmallString<32> outputPath;
  for (auto &op : *designOp.getBody()) {
    auto info = OpFileInfo{&op, replicatedOps.size()};

    bool hasFileName = false;
    bool emitReplicatedOps = true;
    bool addToFilelist = true;

    outputPath.clear();

    // Check if the operation has an explicit `output_file` attribute set. If
    // it does, extract the information from the attribute.
    auto attr = op.getAttrOfType<hw::OutputFileAttr>("output_file");
    if (attr) {
      LLVM_DEBUG(llvm::dbgs() << "Found output_file attribute " << attr
                              << " on " << op << "\n";);
      if (!attr.isDirectory())
        hasFileName = true;
      appendPossiblyAbsolutePath(outputPath, attr.getFilename().getValue());
      emitReplicatedOps = attr.getIncludeReplicatedOps().getValue();
      addToFilelist = !attr.getExcludeFromFilelist().getValue();
    }

    // Collect extra file lists to output the file to.
    SmallVector<StringAttr> opFileList;
    if (auto fl = op.getAttrOfType<hw::FileListAttr>("output_filelist"))
      opFileList.push_back(fl.getFilename());
    if (auto fla = op.getAttrOfType<ArrayAttr>("output_filelist"))
      for (auto fl : fla)
        opFileList.push_back(fl.cast<hw::FileListAttr>().getFilename());

    auto separateFile = [&](Operation *op, Twine defaultFileName = "") {
      // If we're emitting to a separate file and the output_file attribute
      // didn't specify a filename, take the default one if present or emit an
      // error if not.
      if (!hasFileName) {
        if (!defaultFileName.isTriviallyEmpty()) {
          llvm::sys::path::append(outputPath, defaultFileName);
        } else {
          op->emitError("file name unspecified");
          encounteredError = true;
          llvm::sys::path::append(outputPath, "error.out");
        }
      }

      auto destFile = StringAttr::get(op->getContext(), outputPath);
      auto &file = files[destFile];
      file.ops.push_back(info);
      file.emitReplicatedOps = emitReplicatedOps;
      file.addToFilelist = addToFilelist;
      for (auto fl : opFileList)
        fileLists[fl.getValue()].push_back(destFile);
    };

    // Separate the operation into dedicated output file, or emit into the
    // root file, or replicate in all output files.
    TypeSwitch<Operation *>(&op)
        .Case<HWModuleOp>([&](auto mod) {
          // Build the IR cache.
          symbolCache.addDefinition(mod.getNameAttr(), mod);
          collectPorts(mod);
          collectInstanceSymbolsAndBinds(mod);

          // Emit into a separate file named after the module.
          if (attr || separateModules)
            separateFile(mod, getVerilogModuleName(mod) + ".sv");
          else
            rootFile.ops.push_back(info);
        })
        .Case<InterfaceOp>([&](InterfaceOp intf) {
          // Build the IR cache.
          symbolCache.addDefinition(intf.getNameAttr(), intf);
          // Populate the symbolCache with all operations that can define a
          // symbol.
          for (auto &op : *intf.getBodyBlock())
            if (auto symOp = dyn_cast<mlir::SymbolOpInterface>(op))
              if (auto name = symOp.getNameAttr())
                symbolCache.addDefinition(name, symOp);

          // Emit into a separate file named after the interface.
          if (attr || separateModules)
            separateFile(intf, intf.sym_name() + ".sv");
          else
            rootFile.ops.push_back(info);
        })
        .Case<HWModuleExternOp>([&](HWModuleExternOp op) {
          // Build the IR cache.
          symbolCache.addDefinition(op.getNameAttr(), op);
          collectPorts(op);
          if (separateModules)
            separateFile(op, "extern_modules.sv");
          else
            rootFile.ops.push_back(info);
        })
        .Case<VerbatimOp, IfDefOp>([&](Operation *op) {
          // Emit into a separate file using the specified file name or
          // replicate the operation in each outputfile.
          if (!attr) {
            replicatedOps.push_back(op);
          } else
            separateFile(op, "");
        })
        .Case<HWGeneratorSchemaOp>([&](HWGeneratorSchemaOp schemaOp) {
          symbolCache.addDefinition(schemaOp.getNameAttr(), schemaOp);
        })
        .Case<TypeScopeOp>([&](TypeScopeOp op) {
          symbolCache.addDefinition(op.getNameAttr(), op);
          // TODO: How do we want to handle typedefs in a split output?
          if (!attr) {
            replicatedOps.push_back(op);
          } else
            separateFile(op, "");
        })
        .Case<BindOp, BindInterfaceOp>([&](auto op) {
          if (!attr) {
            separateFile(op, "bindfile");
          } else {
            separateFile(op);
          }
        })
        .Default([&](auto *) {
          op.emitError("unknown operation");
          encounteredError = true;
        });
  }

  // We've built the whole symbol cache.  Freeze it so things can start
  // querying it (potentially concurrently).
  symbolCache.freeze();
}

/// Given a FileInfo, collect all the replicated and designated operations
/// that go into it and append them to "thingsToEmit".
void SharedEmitterState::collectOpsForFile(const FileInfo &file,
                                           EmissionList &thingsToEmit,
                                           bool emitHeader) {
  // If we're emitting replicated ops, keep track of where we are in the list.
  size_t lastReplicatedOp = 0;

  bool emitHeaderInclude =
      emitHeader && file.emitReplicatedOps && !file.isHeader;

  if (emitHeaderInclude)
    thingsToEmit.emplace_back(circtHeaderInclude);

  size_t numReplicatedOps =
      file.emitReplicatedOps && !emitHeaderInclude ? replicatedOps.size() : 0;

  thingsToEmit.reserve(thingsToEmit.size() + numReplicatedOps +
                       file.ops.size());

  // Emit each operation in the file preceded by the replicated ops not yet
  // printed.
  for (const auto &opInfo : file.ops) {
    // Emit the replicated per-file operations before the main operation's
    // position (if enabled).
    for (; lastReplicatedOp < std::min(opInfo.position, numReplicatedOps);
         ++lastReplicatedOp)
      thingsToEmit.emplace_back(replicatedOps[lastReplicatedOp]);

    // Emit the operation itself.
    thingsToEmit.emplace_back(opInfo.op);
  }

  // Emit the replicated per-file operations after the last operation (if
  // enabled).
  for (; lastReplicatedOp < numReplicatedOps; lastReplicatedOp++)
    thingsToEmit.emplace_back(replicatedOps[lastReplicatedOp]);
}

static void emitOperation(VerilogEmitterState &state, Operation *op) {
  TypeSwitch<Operation *>(op)
      .Case<HWModuleOp>([&](auto op) { ModuleEmitter(state).emitHWModule(op); })
      .Case<HWModuleExternOp>(
          [&](auto op) { ModuleEmitter(state).emitHWExternModule(op); })
      .Case<HWModuleGeneratedOp>(
          [&](auto op) { ModuleEmitter(state).emitHWGeneratedModule(op); })
      .Case<HWGeneratorSchemaOp>([&](auto op) { /* Empty */ })
      .Case<BindOp>([&](auto op) { ModuleEmitter(state).emitBind(op); })
      .Case<BindInterfaceOp>(
          [&](auto op) { ModuleEmitter(state).emitBindInterface(op); })
      .Case<InterfaceOp, VerbatimOp, IfDefOp>(
          [&](auto op) { ModuleEmitter(state).emitStatement(op); })
      .Case<TypeScopeOp>([&](auto typedecls) {
        ModuleEmitter(state).emitStatement(typedecls);
      })
      .Default([&](auto *op) {
        state.encounteredError = true;
        op->emitError("unknown operation");
      });
}

/// Actually emit the collected list of operations and strings to the
/// specified file.
void SharedEmitterState::emitOps(EmissionList &thingsToEmit, raw_ostream &os,
                                 bool parallelize) {
  MLIRContext *context = designOp->getContext();

  // Disable parallelization overhead if MLIR threading is disabled.
  if (parallelize)
    parallelize &= context->isMultithreadingEnabled();

  // If we aren't parallelizing output, directly output each operation to the
  // specified stream.
  if (!parallelize) {
    VerilogEmitterState state(designOp, *this, options, symbolCache,
                              globalNames, os);
    for (auto &entry : thingsToEmit) {
      if (auto *op = entry.getOperation())
        emitOperation(state, op);
      else
        os << entry.getStringData();
    }

    if (state.encounteredError)
      encounteredError = true;
    return;
  }

  // If we are parallelizing emission, we emit each independent operation to a
  // string buffer in parallel, then concat at the end.
  parallelForEach(context, thingsToEmit, [&](StringOrOpToEmit &stringOrOp) {
    auto *op = stringOrOp.getOperation();
    if (!op)
      return; // Ignore things that are already strings.

    // BindOp emission reaches into the hw.module of the instance, and that
    // body may be being transformed by its own emission.  Defer their
    // emission to the serial phase.  They are speedy to emit anyway.
    if (isa<BindOp>(op) || modulesContainingBinds.count(op))
      return;

    SmallString<256> buffer;
    llvm::raw_svector_ostream tmpStream(buffer);
    VerilogEmitterState state(designOp, *this, options, symbolCache,
                              globalNames, tmpStream);
    emitOperation(state, op);
    stringOrOp.setString(buffer);
  });

  // Finally emit each entry now that we know it is a string.
  for (auto &entry : thingsToEmit) {
    // Almost everything is lowered to a string, just concat the strings onto
    // the output stream.
    auto *op = entry.getOperation();
    if (!op) {
      os << entry.getStringData();
      continue;
    }

    // If this wasn't emitted to a string (e.g. it is a bind) do so now.
    VerilogEmitterState state(designOp, *this, options, symbolCache,
                              globalNames, os);
    emitOperation(state, op);
  }
}

/// Prepare the given MLIR module for emission.
static void prepareForEmission(ModuleOp module,
                               const LoweringOptions &options) {
  SmallVector<HWModuleOp> modulesToPrepare;
  module.walk([&](HWModuleOp op) { modulesToPrepare.push_back(op); });
  parallelForEach(module->getContext(), modulesToPrepare, [&](auto op) {
    prepareHWModule(*op.getBodyBlock(), options);
  });
}

//===----------------------------------------------------------------------===//
// Unified Emitter
//===----------------------------------------------------------------------===//

LogicalResult circt::exportVerilog(ModuleOp module, llvm::raw_ostream &os) {
  // Prepare the ops in the module for emission and legalize the names that will
  // end up in the output.
  LoweringOptions options(module);
  prepareForEmission(module, options);
  GlobalNameTable globalNames = legalizeGlobalNames(module);

  SharedEmitterState emitter(module, options, std::move(globalNames));
  emitter.gatherFiles(false);

  if (emitter.options.emitReplicatedOpsToHeader)
    module.emitWarning()
        << "`emitReplicatedOpsToHeader` option is enabled but an header is "
           "created only at SplitExportVerilog";

  SharedEmitterState::EmissionList list;

  // Collect the contents of the main file. This is a container for anything
  // not explicitly split out into a separate file.
  emitter.collectOpsForFile(emitter.rootFile, list);

  // Emit the separate files.
  for (const auto &it : emitter.files) {
    list.emplace_back("\n// ----- 8< ----- FILE \"" + it.first.str() +
                      "\" ----- 8< -----\n\n");
    emitter.collectOpsForFile(it.second, list);
  }

  // Emit the filelists.
  for (auto &it : emitter.fileLists) {
    std::string contents("\n// ----- 8< ----- FILE \"" + it.first().str() +
                         "\" ----- 8< -----\n\n");
    for (auto &name : it.second)
      contents += name.str() + "\n";
    list.emplace_back(contents);
  }

  // Finally, emit all the ops we collected.
  emitter.emitOps(list, os, /*parallelize=*/true);
  return failure(emitter.encounteredError);
}

namespace {

struct ExportVerilogPass : public ExportVerilogBase<ExportVerilogPass> {
  ExportVerilogPass(raw_ostream &os) : os(os) {}
  void runOnOperation() override {
    // Make sure LoweringOptions are applied to the module if it was overridden
    // on the command line.
    // TODO: This should be moved up to circt-opt and circt-translate.
    applyLoweringCLOptions(getOperation());

    if (failed(exportVerilog(getOperation(), os)))
      signalPassFailure();
  }

private:
  raw_ostream &os;
};
} // end anonymous namespace

std::unique_ptr<mlir::Pass>
circt::createExportVerilogPass(llvm::raw_ostream &os) {
  return std::make_unique<ExportVerilogPass>(os);
}

std::unique_ptr<mlir::Pass> circt::createExportVerilogPass() {
  return createExportVerilogPass(llvm::outs());
}

//===----------------------------------------------------------------------===//
// Split Emitter
//===----------------------------------------------------------------------===//

static std::unique_ptr<llvm::ToolOutputFile>
createOutputFile(StringRef fileName, StringRef dirname,
                 SharedEmitterState &emitter) {
  // Determine the output path from the output directory and filename.
  SmallString<128> outputFilename(dirname);
  appendPossiblyAbsolutePath(outputFilename, fileName);
  auto outputDir = llvm::sys::path::parent_path(outputFilename);

  // Create the output directory if needed.
  std::error_code error = llvm::sys::fs::create_directories(outputDir);
  if (error) {
    emitter.designOp.emitError("cannot create output directory \"")
        << outputDir << "\": " << error.message();
    emitter.encounteredError = true;
    return {};
  }

  // Open the output file.
  std::string errorMessage;
  auto output = mlir::openOutputFile(outputFilename, &errorMessage);
  if (!output) {
    emitter.designOp.emitError(errorMessage);
    emitter.encounteredError = true;
  }
  return output;
}

static void createSplitOutputFile(StringAttr fileName, FileInfo &file,
                                  StringRef dirname,
                                  SharedEmitterState &emitter) {
  auto output = createOutputFile(fileName, dirname, emitter);
  if (!output)
    return;

  SharedEmitterState::EmissionList list;
  emitter.collectOpsForFile(file, list,
                            emitter.options.emitReplicatedOpsToHeader);

  // Emit the file, copying the global options into the individual module
  // state.  Don't parallelize emission of the ops within this file - we
  // already parallelize per-file emission and we pay a string copy overhead
  // for parallelization.
  emitter.emitOps(list, output->os(), /*parallelize=*/false);
  output->keep();
}

LogicalResult circt::exportSplitVerilog(ModuleOp module, StringRef dirname) {
  // Prepare the ops in the module for emission and legalize the names that will
  // end up in the output.
  LoweringOptions options(module);
  prepareForEmission(module, options);
  GlobalNameTable globalNames = legalizeGlobalNames(module);

  SharedEmitterState emitter(module, options, std::move(globalNames));
  emitter.gatherFiles(true);

  if (emitter.options.emitReplicatedOpsToHeader) {
    // Add a header to the file list.
    bool insertSuccess =
        emitter.files
            .insert({StringAttr::get(module.getContext(), circtHeader),
                     FileInfo{/*ops*/ {},
                              /*emitReplicatedOps*/ true,
                              /*addToFilelist*/ true,
                              /*isHeader*/ true}})
            .second;
    if (!insertSuccess) {
      module.emitError() << "tried to emit a heder to " << circtHeader
                         << ", but the file is used as an output too.";
      return failure();
    }
  }

  // Emit each file in parallel if context enables it.
  parallelForEach(module->getContext(), emitter.files.begin(),
                  emitter.files.end(), [&](auto &it) {
                    createSplitOutputFile(it.first, it.second, dirname,
                                          emitter);
                  });

  // Write the file list.
  SmallString<128> filelistPath(dirname);
  llvm::sys::path::append(filelistPath, "filelist.f");

  std::string errorMessage;
  auto output = mlir::openOutputFile(filelistPath, &errorMessage);
  if (!output) {
    module->emitError(errorMessage);
    return failure();
  }

  for (const auto &it : emitter.files) {
    if (it.second.addToFilelist)
      output->os() << it.first.str() << "\n";
  }
  output->keep();

  // Emit the filelists.
  for (auto &it : emitter.fileLists) {
    auto output = createOutputFile(it.first(), dirname, emitter);
    if (!output)
      continue;
    for (auto &name : it.second)
      output->os() << name.str() << "\n";
    output->keep();
  }

  return failure(emitter.encounteredError);
}

namespace {

struct ExportSplitVerilogPass
    : public ExportSplitVerilogBase<ExportSplitVerilogPass> {
  ExportSplitVerilogPass(StringRef directory) {
    directoryName = directory.str();
  }
  void runOnOperation() override {
    // Make sure LoweringOptions are applied to the module if it was overridden
    // on the command line.
    // TODO: This should be moved up to circt-opt and circt-translate.
    applyLoweringCLOptions(getOperation());
    if (failed(exportSplitVerilog(getOperation(), directoryName)))
      signalPassFailure();
  }
};
} // end anonymous namespace

std::unique_ptr<mlir::Pass>
circt::createExportSplitVerilogPass(StringRef directory) {
  return std::make_unique<ExportSplitVerilogPass>(directory);
}<|MERGE_RESOLUTION|>--- conflicted
+++ resolved
@@ -2267,8 +2267,6 @@
 // NameCollector
 //===----------------------------------------------------------------------===//
 
-<<<<<<< HEAD
-=======
 /// Return true if we are unable to ever inline the specified operation.  This
 /// happens because not all Verilog expressions are composable, notably you
 /// can only use bit selects like x[4:6] on simple expressions, you cannot use
@@ -2348,7 +2346,6 @@
   return !isExpressionUnableToInline(op);
 }
 
->>>>>>> f267f27d
 namespace {
 class NameCollector {
 public:
