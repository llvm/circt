--- conflicted
+++ resolved
@@ -5601,14 +5601,9 @@
       // Populate the symbolCache with all operations that can define a symbol.
       if (auto name = op->getAttrOfType<InnerSymAttr>(
               hw::InnerSymbolTable::getInnerSymbolAttrName()))
-<<<<<<< HEAD
-        symbolCache.addDefinition(moduleOp.getNameAttr(), name.getSymName(),
-                                  op);
-=======
         symbolCache.addDefinition(moduleOp->getAttrOfType<StringAttr>(
                                       SymbolTable::getSymbolAttrName()),
-                                  name, op);
->>>>>>> 542c3fd1
+                                  name.getSymName(), op);
       if (isa<BindOp>(op))
         modulesContainingBinds.insert(moduleOp);
     });
