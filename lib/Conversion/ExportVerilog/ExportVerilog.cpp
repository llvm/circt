//===- ExportVerilog.cpp - Verilog Emitter --------------------------------===//
//
// Part of the LLVM Project, under the Apache License v2.0 with LLVM Exceptions.
// See https://llvm.org/LICENSE.txt for license information.
// SPDX-License-Identifier: Apache-2.0 WITH LLVM-exception
//
//===----------------------------------------------------------------------===//
//
// This is the main Verilog emitter implementation.
//
// CAREFUL: This file covers the emission phase of `ExportVerilog` which mainly
// walks the IR and produces output. Do NOT modify the IR during this walk, as
// emission occurs in a highly parallel fashion. If you need to modify the IR,
// do so during the preparation phase which lives in `PrepareForEmission.cpp`.
//
//===----------------------------------------------------------------------===//

#include "circt/Conversion/ExportVerilog.h"
#include "../PassDetail.h"
#include "ExportVerilogInternals.h"
#include "RearrangableOStream.h"
#include "circt/Dialect/Comb/CombDialect.h"
#include "circt/Dialect/Comb/CombVisitors.h"
#include "circt/Dialect/HW/HWAttributes.h"
#include "circt/Dialect/HW/HWTypes.h"
#include "circt/Dialect/HW/HWVisitors.h"
#include "circt/Dialect/SV/SVVisitors.h"
#include "circt/Support/LLVM.h"
#include "circt/Support/LoweringOptions.h"
#include "circt/Support/Path.h"
#include "mlir/IR/BuiltinOps.h"
#include "mlir/IR/ImplicitLocOpBuilder.h"
#include "mlir/IR/Threading.h"
#include "mlir/Support/FileUtilities.h"
#include "mlir/Translation.h"
#include "llvm/ADT/MapVector.h"
#include "llvm/ADT/STLExtras.h"
#include "llvm/ADT/StringSet.h"
#include "llvm/ADT/TypeSwitch.h"
#include "llvm/Support/FileSystem.h"
#include "llvm/Support/Path.h"
#include "llvm/Support/SaveAndRestore.h"
#include "llvm/Support/ToolOutputFile.h"
#include "llvm/Support/raw_ostream.h"

using namespace circt;

using namespace comb;
using namespace hw;
using namespace sv;
using namespace ExportVerilog;

#define DEBUG_TYPE "export-verilog"

constexpr int INDENT_AMOUNT = 2;
constexpr int SPACE_PER_INDENT_IN_EXPRESSION_FORMATTING = 8;

namespace {
/// This enum keeps track of the precedence level of various binary operators,
/// where a lower number binds tighter.
enum VerilogPrecedence {
  // Normal precedence levels.
  Symbol,          // Atomic symbol like "foo" and {a,b}
  Selection,       // () , [] , :: , ., $signed()
  Unary,           // Unary operators like ~foo
  Multiply,        // * , / , %
  Addition,        // + , -
  Shift,           // << , >>, <<<, >>>
  Comparison,      // > , >= , < , <=
  Equality,        // == , !=
  And,             // &
  Xor,             // ^ , ^~
  Or,              // |
  AndShortCircuit, // &&
  Conditional,     // ? :

  LowestPrecedence,  // Sentinel which is always the lowest precedence.
  ForceEmitMultiUse, // Sentinel saying to recursively emit a multi-used expr.
};

/// This enum keeps track of whether the emitted subexpression is signed or
/// unsigned as seen from the Verilog language perspective.
enum SubExprSignResult { IsSigned, IsUnsigned };

/// This is information precomputed about each subexpression in the tree we
/// are emitting as a unit.
struct SubExprInfo {
  /// The precedence of this expression.
  VerilogPrecedence precedence;

  /// The signedness of the expression.
  SubExprSignResult signedness;

  SubExprInfo(VerilogPrecedence precedence, SubExprSignResult signedness)
      : precedence(precedence), signedness(signedness) {}
};

} // end anonymous namespace

//===----------------------------------------------------------------------===//
// Helper routines
//===----------------------------------------------------------------------===//

static Attribute getInt32Attr(MLIRContext *ctx, uint32_t value) {
  return Builder(ctx).getI32IntegerAttr(value);
}

/// Return true for nullary operations that are better emitted multiple
/// times as inline expression (when they have multiple uses) rather than having
/// a temporary wire.
///
/// This can only handle nullary expressions, because we don't want to replicate
/// subtrees arbitrarily.
static bool isDuplicatableNullaryExpression(Operation *op) {
  // We don't want wires that are just constants aesthetically.
  if (isConstantExpression(op))
    return true;

  // If this is a small verbatim expression with no side effects, duplicate it
  // inline.
  if (isa<VerbatimExprOp>(op)) {
    if (op->getNumOperands() == 0 &&
        op->getAttrOfType<StringAttr>("string").getValue().size() <= 16)
      return true;
  }

  return false;
}

/// Return the verilog name of the operations that can define a symbol.
/// Except for <WireOp, RegOp, LocalParamOp, InstanceOp>, check global state
/// `getDeclarationVerilogName` for them.
static StringRef getSymOpName(Operation *symOp) {
  // Typeswitch of operation types which can define a symbol.
  return TypeSwitch<Operation *, StringRef>(symOp)
      .Case<HWModuleOp, HWModuleExternOp, HWModuleGeneratedOp>(
          [](Operation *op) { return getVerilogModuleName(op); })
      .Case<InterfaceOp>([&](InterfaceOp op) {
        return getVerilogModuleNameAttr(op).getValue();
      })
      .Case<InterfaceSignalOp>(
          [&](InterfaceSignalOp op) { return op.sym_name(); })
      .Case<InterfaceModportOp>(
          [&](InterfaceModportOp op) { return op.sym_name(); })
      .Default([&](Operation *op) { return ""; });
}

/// This predicate returns true if the specified operation is considered a
/// potentially inlinable Verilog expression.  These nodes always have a single
/// result, but may have side effects (e.g. `sv.verbatim.expr.se`).
/// MemoryEffects should be checked if a client cares.
bool ExportVerilog::isVerilogExpression(Operation *op) {
  // These are SV dialect expressions.
  if (isa<ReadInOutOp, ArrayIndexInOutOp, IndexedPartSelectInOutOp,
          IndexedPartSelectOp, ParamValueOp, XMROp>(op))
    return true;

  // All HW combinational logic ops and SV expression ops are Verilog
  // expressions.
  return isCombinational(op) || isExpression(op);
}

/// Return the width of the specified type in bits or -1 if it isn't
/// supported.
static int getBitWidthOrSentinel(Type type) {
  return TypeSwitch<Type, int>(type)
      .Case<IntegerType>([](IntegerType integerType) {
        // Verilog doesn't support zero bit integers.  We only support them in
        // limited cases.
        return integerType.getWidth();
      })
      .Case<InOutType>([](InOutType inoutType) {
        return getBitWidthOrSentinel(inoutType.getElementType());
      })
      .Case<TypeAliasType>([](TypeAliasType alias) {
        return getBitWidthOrSentinel(alias.getInnerType());
      })
      .Default([](Type) { return -1; });
}

/// Push this type's dimension into a vector.
static void getTypeDims(SmallVectorImpl<Attribute> &dims, Type type,
                        Location loc) {
  if (auto integer = hw::type_dyn_cast<IntegerType>(type)) {
    if (integer.getWidth() != 1)
      dims.push_back(getInt32Attr(type.getContext(), integer.getWidth()));
    return;
  }
  if (auto array = hw::type_dyn_cast<ArrayType>(type)) {
    dims.push_back(getInt32Attr(type.getContext(), array.getSize()));
    getTypeDims(dims, array.getElementType(), loc);

    return;
  }
  if (auto intType = hw::type_dyn_cast<IntType>(type)) {
    dims.push_back(intType.getWidth());
    return;
  }

  if (auto inout = hw::type_dyn_cast<InOutType>(type))
    return getTypeDims(dims, inout.getElementType(), loc);
  if (auto uarray = hw::type_dyn_cast<hw::UnpackedArrayType>(type))
    return getTypeDims(dims, uarray.getElementType(), loc);
  if (hw::type_isa<InterfaceType>(type) || hw::type_isa<StructType>(type))
    return;

  mlir::emitError(loc, "value has an unsupported verilog type ") << type;
}

/// True iff 'a' and 'b' have the same wire dims.
static bool haveMatchingDims(Type a, Type b, Location loc) {
  SmallVector<Attribute, 4> aDims;
  getTypeDims(aDims, a, loc);

  SmallVector<Attribute, 4> bDims;
  getTypeDims(bDims, b, loc);

  return aDims == bDims;
}

/// Return true if this is a zero bit type, e.g. a zero bit integer or array
/// thereof.
static bool isZeroBitType(Type type) {
  if (auto intType = type.dyn_cast<IntegerType>())
    return intType.getWidth() == 0;
  if (auto inout = type.dyn_cast<hw::InOutType>())
    return isZeroBitType(inout.getElementType());
  if (auto uarray = type.dyn_cast<hw::UnpackedArrayType>())
    return isZeroBitType(uarray.getElementType());
  if (auto array = type.dyn_cast<hw::ArrayType>())
    return isZeroBitType(array.getElementType());

  // We have an open type system, so assume it is ok.
  return false;
}

/// Given a set of known nested types (those supported by this pass), strip off
/// leading unpacked types.  This strips off portions of the type that are
/// printed to the right of the name in verilog.
static Type stripUnpackedTypes(Type type) {
  return TypeSwitch<Type, Type>(type)
      .Case<InOutType>([](InOutType inoutType) {
        return stripUnpackedTypes(inoutType.getElementType());
      })
      .Case<UnpackedArrayType>([](UnpackedArrayType arrayType) {
        return stripUnpackedTypes(arrayType.getElementType());
      })
      .Default([](Type type) { return type; });
}

/// Return the word (e.g. "reg") in Verilog to declare the specified thing.
static StringRef getVerilogDeclWord(Operation *op,
                                    const LoweringOptions &options) {
  if (isa<RegOp>(op)) {
    // Check if the type stored in this register is a struct or array of
    // structs. In this case, according to spec section 6.8, the "reg" prefix
    // should be left off.
    auto elementType =
        op->getResult(0).getType().cast<InOutType>().getElementType();
    if (elementType.isa<StructType>())
      return "";
    if (auto innerType = elementType.dyn_cast<ArrayType>()) {
      while (innerType.getElementType().isa<ArrayType>())
        innerType = innerType.getElementType().cast<ArrayType>();
      if (innerType.getElementType().isa<StructType>() ||
          innerType.getElementType().isa<TypeAliasType>())
        return "";
    }
    if (elementType.isa<TypeAliasType>())
      return "";

    return "reg";
  }
  if (isa<WireOp>(op))
    return "wire";
  if (isa<ConstantOp, LocalParamOp, ParamValueOp>(op))
    return "localparam";

  // Interfaces instances use the name of the declared interface.
  if (auto interface = dyn_cast<InterfaceInstanceOp>(op))
    return interface.getInterfaceType().getInterface().getValue();

  // If 'op' is in a module, output 'wire'. If 'op' is in a procedural block,
  // fall through to default.
  bool isProcedural = op->getParentOp()->hasTrait<ProceduralRegion>();

  // "automatic logic" values aren't allowed in disallowLocalVariables mode.
  assert((!isProcedural || !options.disallowLocalVariables) &&
         "automatic variables not allowed");
  return isProcedural ? "automatic logic" : "wire";
}

/// Pull any FileLineCol locs out of the specified location and add it to the
/// specified set.
static void collectFileLineColLocs(Location loc,
                                   SmallPtrSet<Attribute, 8> &locationSet) {
  if (auto fileLoc = loc.dyn_cast<FileLineColLoc>())
    locationSet.insert(fileLoc);

  if (auto fusedLoc = loc.dyn_cast<FusedLoc>())
    for (auto loc : fusedLoc.getLocations())
      collectFileLineColLocs(loc, locationSet);
}

/// Return the location information as a (potentially empty) string.
static std::string
getLocationInfoAsString(const SmallPtrSet<Operation *, 8> &ops) {
  std::string resultStr;
  llvm::raw_string_ostream sstr(resultStr);

  // Multiple operations may come from the same location or may not have useful
  // location info.  Unique it now.
  SmallPtrSet<Attribute, 8> locationSet;
  for (auto *op : ops)
    collectFileLineColLocs(op->getLoc(), locationSet);

  auto printLoc = [&](FileLineColLoc loc) {
    sstr << loc.getFilename().getValue();
    if (auto line = loc.getLine()) {
      sstr << ':' << line;
      if (auto col = loc.getColumn())
        sstr << ':' << col;
    }
  };

  // Fast pass some common cases.
  switch (locationSet.size()) {
  case 1:
    printLoc((*locationSet.begin()).cast<FileLineColLoc>());
    LLVM_FALLTHROUGH;
  case 0:
    return sstr.str();
  default:
    break;
  }

  // Sort the entries.
  SmallVector<FileLineColLoc, 8> locVector;
  locVector.reserve(locationSet.size());
  for (auto loc : locationSet)
    locVector.push_back(loc.cast<FileLineColLoc>());

  llvm::array_pod_sort(
      locVector.begin(), locVector.end(),
      [](const FileLineColLoc *lhs, const FileLineColLoc *rhs) -> int {
        if (auto fn = lhs->getFilename().compare(rhs->getFilename()))
          return fn;
        if (lhs->getLine() != rhs->getLine())
          return lhs->getLine() < rhs->getLine() ? -1 : 1;
        return lhs->getColumn() < rhs->getColumn() ? -1 : 1;
      });

  // The entries are sorted by filename, line, col.  Try to merge together
  // entries to reduce verbosity on the column info.
  StringRef lastFileName;
  for (size_t i = 0, e = locVector.size(); i != e;) {
    if (i != 0)
      sstr << ", ";

    // Print the filename if it changed.
    auto first = locVector[i];
    if (first.getFilename() != lastFileName) {
      lastFileName = first.getFilename();
      sstr << lastFileName;
    }

    // Scan for entries with the same file/line.
    size_t end = i + 1;
    while (end != e && first.getFilename() == locVector[end].getFilename() &&
           first.getLine() == locVector[end].getLine())
      ++end;

    // If we have one entry, print it normally.
    if (end == i + 1) {
      if (auto line = first.getLine()) {
        sstr << ':' << line;
        if (auto col = first.getColumn())
          sstr << ':' << col;
      }
      ++i;
      continue;
    }

    // Otherwise print a brace enclosed list.
    sstr << ':' << first.getLine() << ":{";
    while (i != end) {
      sstr << locVector[i++].getColumn();

      if (i != end)
        sstr << ',';
    }
    sstr << '}';
  }

  return sstr.str();
}

//===----------------------------------------------------------------------===//
// ModuleNameManager Implementation
//===----------------------------------------------------------------------===//

namespace {
/// This class keeps track of names for values within a module.
struct ModuleNameManager {
  ModuleNameManager() {}

  StringRef addName(Value value, StringRef name) {
    return addName(ValueOrOp(value), name);
  }
  StringRef addName(Operation *op, StringRef name) {
    return addName(ValueOrOp(op), name);
  }
  StringRef addName(Value value, StringAttr name) {
    return addName(ValueOrOp(value), name);
  }
  StringRef addName(Operation *op, StringAttr name) {
    return addName(ValueOrOp(op), name);
  }

  StringRef getName(Value value) { return getName(ValueOrOp(value)); }
  StringRef getName(Operation *op) {
    // If RegOp or WireOp, then result has the name.
    if (isa<sv::WireOp, sv::RegOp>(op))
      return getName(op->getResult(0));
    return getName(ValueOrOp(op));
  }

  bool hasName(Value value) { return nameTable.count(ValueOrOp(value)); }

  bool hasName(Operation *op) {
    // If RegOp or WireOp, then result has the name.
    if (isa<sv::WireOp, sv::RegOp>(op))
      return nameTable.count(op->getResult(0));
    return nameTable.count(ValueOrOp(op));
  }

private:
  using ValueOrOp = PointerUnion<Value, Operation *>;

  /// Retrieve a name from the name table.  The name must already have been
  /// added.
  StringRef getName(ValueOrOp valueOrOp) {
    auto entry = nameTable.find(valueOrOp);
    assert(entry != nameTable.end() &&
           "value expected a name but doesn't have one");
    return entry->getSecond();
  }

  /// Add the specified name to the name table, auto-uniquing the name if
  /// required.  If the name is empty, then this creates a unique temp name.
  ///
  /// "valueOrOp" is typically the Value for an intermediate wire etc, but it
  /// can also be an op for an instance, since we want the instances op uniqued
  /// and tracked.  It can also be null for things like outputs which are not
  /// tracked in the nameTable.
  StringRef addName(ValueOrOp valueOrOp, StringRef name);

  StringRef addName(ValueOrOp valueOrOp, StringAttr nameAttr) {
    return addName(valueOrOp, nameAttr ? nameAttr.getValue() : "");
  }

  /// nameTable keeps track of mappings from Value's and operations (for
  /// instances) to their string table entry.
  llvm::DenseMap<ValueOrOp, StringRef> nameTable;

  NameCollisionResolver nameResolver;
};
} // end anonymous namespace

/// Add the specified name to the name table, auto-uniquing the name if
/// required.  If the name is empty, then this creates a unique temp name.
///
/// "valueOrOp" is typically the Value for an intermediate wire etc, but it
/// can also be an op for an instance, since we want the instances op uniqued
/// and tracked.  It can also be null for things like outputs which are not
/// tracked in the nameTable.
StringRef ModuleNameManager::addName(ValueOrOp valueOrOp, StringRef name) {
  auto updatedName = nameResolver.getLegalName(name);
  if (valueOrOp)
    nameTable[valueOrOp] = updatedName;
  return updatedName;
}

//===----------------------------------------------------------------------===//
// VerilogEmitterState
//===----------------------------------------------------------------------===//

namespace {

/// This class maintains the mutable state that cross-cuts and is shared by the
/// various emitters.
class VerilogEmitterState {
public:
  explicit VerilogEmitterState(ModuleOp designOp,
                               const SharedEmitterState &shared,
                               const LoweringOptions &options,
                               const SymbolCache &symbolCache,
                               const GlobalNameTable &globalNames,
                               raw_ostream &os)
      : designOp(designOp), shared(shared), options(options),
        symbolCache(symbolCache), globalNames(globalNames), os(os) {}

  /// This is the root mlir::ModuleOp that holds the whole design being emitted.
  ModuleOp designOp;

  const SharedEmitterState &shared;

  /// The emitter options which control verilog emission.
  const LoweringOptions &options;

  /// This is a cache of various information about the IR, in frozen state.
  const SymbolCache &symbolCache;

  /// This tracks global names where the Verilog name needs to be different than
  /// the IR name.
  const GlobalNameTable &globalNames;

  /// The stream to emit to.
  raw_ostream &os;

  bool encounteredError = false;
  unsigned currentIndent = 0;

private:
  VerilogEmitterState(const VerilogEmitterState &) = delete;
  void operator=(const VerilogEmitterState &) = delete;
};
} // namespace

//===----------------------------------------------------------------------===//
// EmitterBase
//===----------------------------------------------------------------------===//

namespace {

class EmitterBase {
public:
  // All of the mutable state we are maintaining.
  VerilogEmitterState &state;

  /// The stream to emit to.
  raw_ostream &os;

  EmitterBase(VerilogEmitterState &state, raw_ostream &os)
      : state(state), os(os) {}
  explicit EmitterBase(VerilogEmitterState &state)
      : EmitterBase(state, state.os) {}

  InFlightDiagnostic emitError(Operation *op, const Twine &message) {
    state.encounteredError = true;
    return op->emitError(message);
  }

  InFlightDiagnostic emitOpError(Operation *op, const Twine &message) {
    state.encounteredError = true;
    return op->emitOpError(message);
  }

  raw_ostream &indent() { return os.indent(state.currentIndent); }

  void addIndent() { state.currentIndent += INDENT_AMOUNT; }
  void reduceIndent() {
    assert(state.currentIndent >= INDENT_AMOUNT &&
           "Unintended indent wrap-around.");
    state.currentIndent -= INDENT_AMOUNT;
  }

  /// If we have location information for any of the specified operations,
  /// aggregate it together and print a pretty comment specifying where the
  /// operations came from.  In any case, print a newline.
  void emitLocationInfoAndNewLine(const SmallPtrSet<Operation *, 8> &ops) {
    auto locInfo = getLocationInfoAsString(ops);
    if (!locInfo.empty())
      os << "\t// " << locInfo;
    os << '\n';
  }

  void emitTextWithSubstitutions(StringRef string, Operation *op,
                                 std::function<void(Value)> operandEmitter,
                                 ArrayAttr symAttrs, ModuleNameManager &names);

  /// Emit the value of a StringAttr as one or more Verilog "one-line" comments
  /// ("//").  Break the comment to respect the emittedLineLength and trim
  /// whitespace after a line break.  Do nothing if the StringAttr is null or
  /// the value is empty.
  void emitComment(StringAttr comment);

  /// Given an expression that is spilled into a temporary wire, try to
  /// synthesize a better name than "_T_42" based on the structure of the
  /// expression.
  StringAttr inferStructuralNameForTemporary(Value expr);

private:
  void operator=(const EmitterBase &) = delete;
  EmitterBase(const EmitterBase &) = delete;
};
} // end anonymous namespace

void EmitterBase::emitTextWithSubstitutions(
    StringRef string, Operation *op, std::function<void(Value)> operandEmitter,
    ArrayAttr symAttrs, ModuleNameManager &names) {

  // Perform operand substitions as we emit the line string.  We turn {{42}}
  // into the value of operand 42.
  auto namify = [&](Attribute sym, SymbolCache::Item item) {
    // CAVEAT: These accesses can reach into other modules through inner name
    // references, which are currently being processed. Do not add those remote
    // operations to this module's `names`, which is reserved for things named
    // *within* this module. Instead, you have to rely on those remote
    // operations to have been named inside the global names table. If they
    // haven't, take a look at name name legalization first.
    if (auto itemOp = item.getOp()) {
      if (item.hasPort()) {
        return state.globalNames.getPortVerilogName(itemOp, item.getPort());
      }
      if (isa<WireOp, RegOp, LocalParamOp, InstanceOp, InterfaceInstanceOp>(
              itemOp))
        return state.globalNames.getDeclarationVerilogName(itemOp);
      StringRef symOpName = getSymOpName(itemOp);
      if (!symOpName.empty())
        return symOpName;
      itemOp->emitError("cannot get name for symbol ") << sym;
    } else {
      op->emitError("cannot get name for symbol ") << sym;
    }
    return StringRef("<INVALID>");
  };

  // Scan 'line' for a substitution, emitting any non-substitution prefix,
  // then the mentioned operand, chopping the relevant text off 'line' and
  // returning true.  This returns false if no substitution is found.
  unsigned numSymOps = symAttrs.size();
  auto emitUntilSubstitution = [&](size_t next = 0) -> bool {
    size_t start = 0;
    while (1) {
      next = string.find("{{", next);
      if (next == StringRef::npos)
        return false;

      // Check to make sure we have a number followed by }}.  If not, we
      // ignore the {{ sequence as something that could happen in Verilog.
      next += 2;
      start = next;
      while (next < string.size() && isdigit(string[next]))
        ++next;
      // We need at least one digit.
      if (start == next)
        continue;

      // We must have a }} right after the digits.
      if (!string.substr(next).startswith("}}"))
        continue;

      // We must be able to decode the integer into an unsigned.
      unsigned operandNo = 0;
      if (string.drop_front(start)
              .take_front(next - start)
              .getAsInteger(10, operandNo)) {
        emitError(op, "operand substitution too large");
        continue;
      }
      next += 2;

      // Emit any text before the substitution.
      os << string.take_front(start - 2);

      // operandNo can either refer to Operands or symOps.  symOps are
      // numbered after the operands.
      if (operandNo < op->getNumOperands())
        // Emit the operand.
        operandEmitter(op->getOperand(operandNo));
      else if ((operandNo - op->getNumOperands()) < numSymOps) {
        unsigned symOpNum = operandNo - op->getNumOperands();
        auto sym = symAttrs[symOpNum];
        StringRef symVerilogName;
        if (auto fsym = sym.dyn_cast<FlatSymbolRefAttr>()) {
          if (auto *symOp = state.symbolCache.getDefinition(fsym))
            symVerilogName = namify(sym, symOp);
        } else if (auto isym = sym.dyn_cast<InnerRefAttr>()) {
          auto symOp =
              state.symbolCache.getDefinition(isym.getModule(), isym.getName());
          symVerilogName = namify(sym, symOp);
        }
        os << symVerilogName;
      } else {
        emitError(op, "operand " + llvm::utostr(operandNo) + " isn't valid");
        continue;
      }
      // Forget about the part we emitted.
      string = string.drop_front(next);
      return true;
    }
  };

  // Emit all the substitutions.
  while (emitUntilSubstitution())
    ;

  // Emit any text after the last substitution.
  os << string;
}

void EmitterBase::emitComment(StringAttr comment) {
  if (!comment)
    return;

  // Set a line length for the comment.  Subtract off the leading comment and
  // space ("// ") as well as the current indent level to simplify later
  // arithmetic.  Ensure that this line length doesn't go below zero.
  auto lineLength = state.options.emittedLineLength - state.currentIndent - 3;
  if (lineLength > state.options.emittedLineLength)
    lineLength = 0;

  // Process the comment in line chunks extracted from manually specified line
  // breaks.  This is done to preserve user-specified line breaking if used.
  auto ref = comment.getValue();
  StringRef line;
  while (!ref.empty()) {
    std::tie(line, ref) = ref.split("\n");
    // Emit each comment line breaking it if it exceeds the emittedLineLength.
    for (;;) {
      indent();
      os << "// ";

      // Base case 1: the entire comment fits on one line.
      if (line.size() <= lineLength) {
        os << line << "\n";
        break;
      }

      // The comment does NOT fit on one line.  Use a simple algorithm to find
      // a position to break the line:
      //   1) Search backwards for whitespace and break there if you find it.
      //   2) If no whitespace exists in (1), search forward for whitespace
      //      and break there.
      // This algorithm violates the emittedLineLength if (2) ever occurrs,
      // but it's dead simple.
      auto breakPos = line.rfind(' ', lineLength);
      // No whitespace exists looking backwards.
      if (breakPos == StringRef::npos) {
        breakPos = line.find(' ', lineLength);
        // No whitespace exists looking forward (you hit the end of the
        // string).
        if (breakPos == StringRef::npos)
          breakPos = line.size();
      }

      // Emit up to the break position.  Trim any whitespace after the break
      // position.  Exit if nothing is left to emit.  Otherwise, update the
      // comment ref and continue;
      os << line.take_front(breakPos) << "\n";
      breakPos = line.find_first_not_of(' ', breakPos);
      // Base Case 2: nothing left except whitespace.
      if (breakPos == StringRef::npos)
        break;

      line = line.drop_front(breakPos);
    }
  }
}

/// Given an expression that is spilled into a temporary wire, try to synthesize
/// a better name than "_T_42" based on the structure of the expression.
StringAttr EmitterBase::inferStructuralNameForTemporary(Value expr) {
  StringAttr result;

  // Look through read_inout.
  if (auto read = expr.getDefiningOp<ReadInOutOp>())
    return inferStructuralNameForTemporary(read.input());

  // Module ports carry names!
  if (auto blockArg = expr.dyn_cast<BlockArgument>()) {
    auto moduleOp = cast<HWModuleOp>(blockArg.getOwner()->getParentOp());
    StringRef name =
        state.globalNames.getPortVerilogName(moduleOp, blockArg.getArgNumber());
    result = StringAttr::get(expr.getContext(), name);

  } else if (auto *op = expr.getDefiningOp()) {
    // Uses of a wire or register can be done inline.
    if (isa<WireOp, RegOp>(op)) {
      StringRef name = state.globalNames.getDeclarationVerilogName(op);
      result = StringAttr::get(expr.getContext(), name);

    } else if (auto nameHint = op->getAttrOfType<StringAttr>("sv.namehint")) {
      // Use a dialect (sv) attribute to get a hint for the name if the op
      // doesn't explicitly specify it. Do this last
      result = nameHint;

    } else {
      TypeSwitch<Operation *>(op)
          // Generate a pretty name for VerbatimExpr's that look macro-like
          // using the same logic that generates the MLIR syntax name.
          .Case([&result](VerbatimExprOp verbatim) {
            verbatim.getAsmResultNames([&](Value, StringRef name) {
              result = StringAttr::get(verbatim.getContext(), name);
            });
          })
          .Case([&result](VerbatimExprSEOp verbatim) {
            verbatim.getAsmResultNames([&](Value, StringRef name) {
              result = StringAttr::get(verbatim.getContext(), name);
            });
          })

          // If this is an extract from a namable object, derive a name from it.
          .Case([&result, this](ExtractOp extract) {
            if (auto operandName =
                    inferStructuralNameForTemporary(extract.input())) {
              unsigned numBits = extract.getType().getWidth();
              if (numBits == 1)
                result = StringAttr::get(extract.getContext(),
                                         operandName.strref() + "_" +
                                             Twine(extract.lowBit()));
              else
                result =
                    StringAttr::get(extract.getContext(),
                                    operandName.strref() + "_" +
                                        Twine(extract.lowBit() + numBits - 1) +
                                        "to" + Twine(extract.lowBit()));
            }
          });
      // TODO: handle other common patterns.
    }
  }

  // Make sure any synthesized name starts with an _.
  if (!result || result.strref().empty())
    return {};

  // Make sure that all temporary names start with an underscore.
  if (result.strref().front() != '_')
    result = StringAttr::get(expr.getContext(), "_" + result.strref());

  return result;
}

//===----------------------------------------------------------------------===//
// ModuleEmitter
//===----------------------------------------------------------------------===//

namespace {

class ModuleEmitter : public EmitterBase {
public:
  explicit ModuleEmitter(VerilogEmitterState &state) : EmitterBase(state) {}

  void emitHWModule(HWModuleOp module);
  void emitHWExternModule(HWModuleExternOp module);
  void emitHWGeneratedModule(HWModuleGeneratedOp module);

  // Statements.
  void emitStatement(Operation *op);
  void emitBind(BindOp op);
  void emitBindInterface(BindInterfaceOp op);

  StringRef getNameRemotely(Value value, const ModulePortInfo &modulePorts,
                            HWModuleOp remoteModule);

  //===--------------------------------------------------------------------===//
  // Methods for formatting types.

  /// Emit a type's packed dimensions.
  void emitTypeDims(Type type, Location loc, raw_ostream &os);

  /// Print the specified packed portion of the type to the specified stream,
  ///
  ///  * When `implicitIntType` is false, a "logic" is printed.  This is used in
  ///        struct fields and typedefs.
  ///  * When `singleBitDefaultType` is false, single bit values are printed as
  ///       `[0:0]`.  This is used in parameter lists.
  ///
  /// This returns true if anything was printed.
  bool printPackedType(Type type, raw_ostream &os, Location loc,
                       bool implicitIntType = true,
                       bool singleBitDefaultType = true);

  /// Output the unpacked array dimensions.  This is the part of the type that
  /// is to the right of the name.
  void printUnpackedTypePostfix(Type type, raw_ostream &os);

  //===--------------------------------------------------------------------===//
  // Methods for formatting parameters.

  /// Prints a parameter attribute expression in a Verilog compatible way to the
  /// specified stream.  This returns the precedence of the generated string.
  SubExprInfo printParamValue(Attribute value, raw_ostream &os,
                              function_ref<InFlightDiagnostic()> emitError);

  SubExprInfo printParamValue(Attribute value, raw_ostream &os,
                              VerilogPrecedence parenthesizeIfLooserThan,
                              function_ref<InFlightDiagnostic()> emitError);

  //===--------------------------------------------------------------------===//
  // Mutable state while emitting a module body.

  /// This is the current module being emitted for a HWModuleOp.
  HWModuleOp currentModuleOp;

  /// This set keeps track of all of the expression nodes that need to be
  /// emitted as standalone wire declarations.  This can happen because they are
  /// multiply-used or because the user requires a name to reference.
  SmallPtrSet<Operation *, 16> outOfLineExpressions;

  /// This set keeps track of expressions that were emitted into their
  /// 'automatic logic' or 'localparam' declaration.  This is only used for
  /// expressions in a procedural region, because we otherwise just emit wires
  /// on demand.
  SmallPtrSet<Operation *, 16> expressionsEmittedIntoDecl;
};

} // end anonymous namespace

//===----------------------------------------------------------------------===//
// Methods for formatting types.

/// Emit a list of dimensions.
static void emitDims(ArrayRef<Attribute> dims, raw_ostream &os, Location loc,
                     ModuleEmitter &emitter) {
  for (Attribute width : dims) {
    if (!width) {
      os << "<<invalid type>>";
      continue;
    }
    if (auto intAttr = width.dyn_cast<IntegerAttr>()) {
      if (intAttr.getValue().isZero())
        os << "/*Zero Width*/";
      else
        os << '[' << (intAttr.getValue().getZExtValue() - 1) << ":0]";
      continue;
    }

    // Otherwise it must be a parameterized dimension.  Shove the "-1" into the
    // attribute so it gets printed in canonical form.
    auto negOne = getInt32Attr(loc.getContext(), -1);
    width = ParamExprAttr::get(PEO::Add, width, negOne);
    os << '[';
    emitter.printParamValue(width, os, [loc]() {
      return mlir::emitError(loc, "invalid parameter in type");
    });
    os << ":0]";
  }
}

/// Emit a type's packed dimensions.
void ModuleEmitter::emitTypeDims(Type type, Location loc, raw_ostream &os) {
  SmallVector<Attribute, 4> dims;
  getTypeDims(dims, type, loc);
  emitDims(dims, os, loc, *this);
}

/// Output the basic type that consists of packed and primitive types.  This is
/// those to the left of the name in verilog. implicitIntType controls whether
/// to print a base type for (logic) for inteters or whether the caller will
/// have handled this (with logic, wire, reg, etc).
///
/// Returns true when anything was printed out.
static bool printPackedTypeImpl(Type type, raw_ostream &os, Location loc,
                                SmallVectorImpl<Attribute> &dims,
                                bool implicitIntType, bool singleBitDefaultType,
                                ModuleEmitter &emitter) {
  return TypeSwitch<Type, bool>(type)
      .Case<IntegerType>([&](IntegerType integerType) {
        if (!implicitIntType)
          os << "logic";
        if (integerType.getWidth() != 1 || !singleBitDefaultType)
          dims.push_back(
              getInt32Attr(type.getContext(), integerType.getWidth()));
        if (!dims.empty() && !implicitIntType)
          os << ' ';

        emitDims(dims, os, loc, emitter);
        return !dims.empty() || !implicitIntType;
      })
      .Case<IntType>([&](IntType intType) {
        if (!implicitIntType)
          os << "logic ";
        dims.push_back(intType.getWidth());
        emitDims(dims, os, loc, emitter);
        return true;
      })
      .Case<ArrayType>([&](ArrayType arrayType) {
        dims.push_back(
            getInt32Attr(arrayType.getContext(), arrayType.getSize()));
        return printPackedTypeImpl(arrayType.getElementType(), os, loc, dims,
                                   implicitIntType, singleBitDefaultType,
                                   emitter);
      })
      .Case<InOutType>([&](InOutType inoutType) {
        return printPackedTypeImpl(inoutType.getElementType(), os, loc, dims,
                                   implicitIntType, singleBitDefaultType,
                                   emitter);
      })
      .Case<StructType>([&](StructType structType) {
        os << "struct packed {";
        for (auto &element : structType.getElements()) {
          SmallVector<Attribute, 8> structDims;
          printPackedTypeImpl(stripUnpackedTypes(element.type), os, loc,
                              structDims, /*implicitIntType=*/false,
                              /*singleBitDefaultType=*/true, emitter);
          os << ' ' << element.name;
          emitter.printUnpackedTypePostfix(element.type, os);
          os << "; ";
        }
        os << '}';
        emitDims(dims, os, loc, emitter);
        return true;
      })

      .Case<InterfaceType>([](InterfaceType ifaceType) { return false; })
      .Case<UnpackedArrayType>([&](UnpackedArrayType arrayType) {
        os << "<<unexpected unpacked array>>";
        mlir::emitError(loc, "Unexpected unpacked array in packed type ")
            << arrayType;
        return true;
      })
      .Case<TypeAliasType>([&](TypeAliasType typeRef) {
        auto typedecl = typeRef.getTypeDecl(emitter.state.symbolCache);
        if (!typedecl) {
          mlir::emitError(loc, "unresolvable type reference");
          return false;
        }
        if (typedecl.type() != typeRef.getInnerType()) {
          mlir::emitError(loc, "declared type did not match aliased type");
          return false;
        }

        os << typedecl.getPreferredName();
        emitDims(dims, os, typedecl->getLoc(), emitter);
        return true;
      })
      .Default([&](Type type) {
        os << "<<invalid type '" << type << "'>>";
        mlir::emitError(loc, "value has an unsupported verilog type ") << type;
        return true;
      });
}

/// Print the specified packed portion of the type to the specified stream,
///
///  * When `implicitIntType` is false, a "logic" is printed.  This is used in
///        struct fields and typedefs.
///  * When `singleBitDefaultType` is false, single bit values are printed as
///       `[0:0]`.  This is used in parameter lists.
///
/// This returns true if anything was printed.
bool ModuleEmitter::printPackedType(Type type, raw_ostream &os, Location loc,
                                    bool implicitIntType,
                                    bool singleBitDefaultType) {
  SmallVector<Attribute, 8> packedDimensions;
  return printPackedTypeImpl(type, os, loc, packedDimensions, implicitIntType,
                             singleBitDefaultType, *this);
}

/// Output the unpacked array dimensions.  This is the part of the type that is
/// to the right of the name.
void ModuleEmitter::printUnpackedTypePostfix(Type type, raw_ostream &os) {
  TypeSwitch<Type, void>(type)
      .Case<InOutType>([&](InOutType inoutType) {
        printUnpackedTypePostfix(inoutType.getElementType(), os);
      })
      .Case<UnpackedArrayType>([&](UnpackedArrayType arrayType) {
        os << "[0:" << (arrayType.getSize() - 1) << "]";
        printUnpackedTypePostfix(arrayType.getElementType(), os);
      })
      .Case<InterfaceType>([&](auto) {
        // Interface instantiations have parentheses like a module with no
        // ports.
        os << "()";
      });
}

//===----------------------------------------------------------------------===//
// Methods for formatting parameters.

/// Prints a parameter attribute expression in a Verilog compatible way to the
/// specified stream.  This returns the precedence of the generated string.
SubExprInfo
ModuleEmitter::printParamValue(Attribute value, raw_ostream &os,
                               function_ref<InFlightDiagnostic()> emitError) {
  return printParamValue(value, os, VerilogPrecedence::LowestPrecedence,
                         emitError);
}

/// Helper that prints a parameter constant value in a Verilog compatible way.
/// This returns the precedence of the generated string.
SubExprInfo
ModuleEmitter::printParamValue(Attribute value, raw_ostream &os,
                               VerilogPrecedence parenthesizeIfLooserThan,
                               function_ref<InFlightDiagnostic()> emitError) {
  if (auto intAttr = value.dyn_cast<IntegerAttr>()) {
    IntegerType intTy = intAttr.getType().cast<IntegerType>();
    APInt value = intAttr.getValue();

    // We omit the width specifier if the value is <= 32-bits in size, which
    // makes this more compatible with unknown width extmodules.
    if (intTy.getWidth() > 32) {
      // Sign comes out before any width specifier.
      if (value.isNegative() && (intTy.isSigned() || intTy.isSignless())) {
        os << '-';
        value = -value;
      }
      if (intTy.isSigned())
        os << intTy.getWidth() << "'sd";
      else
        os << intTy.getWidth() << "'d";
    }
    value.print(os, intTy.isSigned());
    return {Symbol, intTy.isSigned() ? IsSigned : IsUnsigned};
  }
  if (auto strAttr = value.dyn_cast<StringAttr>()) {
    os << '"';
    os.write_escaped(strAttr.getValue());
    os << '"';
    return {Symbol, IsUnsigned};
  }
  if (auto fpAttr = value.dyn_cast<FloatAttr>()) {
    // TODO: relying on float printing to be precise is not a good idea.
    os << fpAttr.getValueAsDouble();
    return {Symbol, IsUnsigned};
  }
  if (auto verbatimParam = value.dyn_cast<ParamVerbatimAttr>()) {
    os << verbatimParam.getValue().getValue();
    return {Symbol, IsUnsigned};
  }
  if (auto parameterRef = value.dyn_cast<ParamDeclRefAttr>()) {
    // Get the name of this parameter (in case it got renamed).
    os << state.globalNames.getParameterVerilogName(currentModuleOp,
                                                    parameterRef.getName());

    // TODO: Should we support signed parameters?
    return {Symbol, IsUnsigned};
  }

  // Handle nested expressions.
  auto expr = value.dyn_cast<ParamExprAttr>();
  if (!expr) {
    os << "<<UNKNOWN MLIRATTR: " << value << ">>";
    emitError() << " = " << value;
    return {LowestPrecedence, IsUnsigned};
  }

  StringRef operatorStr;
  VerilogPrecedence subprecedence = ForceEmitMultiUse;
  Optional<SubExprSignResult> operandSign;

  switch (expr.getOpcode()) {
  case PEO::Add:
    operatorStr = " + ";
    subprecedence = Addition;
    break;
  case PEO::Mul:
    operatorStr = " * ";
    subprecedence = Multiply;
    break;
  case PEO::And:
    operatorStr = " & ";
    subprecedence = And;
    break;
  case PEO::Or:
    operatorStr = " | ";
    subprecedence = Or;
    break;
  case PEO::Xor:
    operatorStr = " ^ ";
    subprecedence = Xor;
    break;
  case PEO::Shl:
    operatorStr = " << ";
    subprecedence = Shift;
    break;
  case PEO::ShrU:
    // >> in verilog is always a logical shift even if operands are signed.
    operatorStr = " >> ";
    subprecedence = Shift;
    break;
  case PEO::ShrS:
    // >>> in verilog is an arithmetic shift if both operands are signed.
    operatorStr = " >>> ";
    subprecedence = Shift;
    operandSign = IsSigned;
    break;
  case PEO::DivU:
    operatorStr = " / ";
    subprecedence = Multiply;
    operandSign = IsUnsigned;
    break;
  case PEO::DivS:
    operatorStr = " / ";
    subprecedence = Multiply;
    operandSign = IsSigned;
    break;
  case PEO::ModU:
    operatorStr = " % ";
    subprecedence = Multiply;
    operandSign = IsUnsigned;
    break;
  case PEO::ModS:
    operatorStr = " % ";
    subprecedence = Multiply;
    operandSign = IsSigned;
    break;
  }

  // Emit the specified operand with a $signed() or $unsigned() wrapper around
  // it if context requires a specific signedness to compute the right value.
  // This returns true if the operand is signed.
  // TODO: This could try harder to omit redundant casts like the mainline
  // expression emitter.
  auto emitOperand = [&](Attribute operand) -> bool {
    if (operandSign.hasValue())
      os << (operandSign.getValue() == IsSigned ? "$signed(" : "$unsigned(");
    auto signedness =
        printParamValue(operand, os, subprecedence, emitError).signedness;
    if (operandSign.hasValue()) {
      os << ')';
      signedness = operandSign.getValue();
    }
    return signedness == IsSigned;
  };

  if (subprecedence > parenthesizeIfLooserThan)
    os << '(';
  bool allOperandsSigned = emitOperand(expr.getOperands()[0]);
  for (auto op : ArrayRef(expr.getOperands()).drop_front()) {
    // Handle the special case of (a + b + -42) as (a + b - 42).
    // TODO: Also handle (a + b + x*-1).
    if (expr.getOpcode() == PEO::Add) {
      if (auto integer = op.dyn_cast<IntegerAttr>()) {
        const APInt &value = integer.getValue();
        if (value.isNegative() && !value.isMinSignedValue()) {
          os << " - ";
          allOperandsSigned &=
              emitOperand(IntegerAttr::get(op.getType(), -value));
          continue;
        }
      }
    }

    os << operatorStr;
    allOperandsSigned &= emitOperand(op);
  }
  if (subprecedence > parenthesizeIfLooserThan) {
    os << ')';
    subprecedence = Symbol;
  }
  return {subprecedence, allOperandsSigned ? IsSigned : IsUnsigned};
}

//===----------------------------------------------------------------------===//
// Expression Emission
//===----------------------------------------------------------------------===//

namespace {
/// This builds a recursively nested expression from an SSA use-def graph.  This
/// uses a post-order walk, but it needs to obey precedence and signedness
/// constraints that depend on the behavior of the child nodes.  To handle this,
/// we emit the characters to a SmallVector which allows us to emit a bunch of
/// stuff, then pre-insert parentheses and other things if we find out that it
/// was needed later.
class ExprEmitter : public EmitterBase,
                    public TypeOpVisitor<ExprEmitter, SubExprInfo>,
                    public CombinationalVisitor<ExprEmitter, SubExprInfo>,
                    public Visitor<ExprEmitter, SubExprInfo> {
public:
  /// Create an ExprEmitter for the specified module emitter, and keeping track
  /// of any emitted expressions in the specified set.  If any subexpressions
  /// are too large to emit, then they are added into tooLargeSubExpressions to
  /// be emitted independently by the caller.
  ExprEmitter(ModuleEmitter &emitter, SmallVectorImpl<char> &outBuffer,
              SmallPtrSet<Operation *, 8> &emittedExprs,
              SmallVectorImpl<Operation *> &tooLargeSubExpressions,
              ModuleNameManager &names)
      : EmitterBase(emitter.state, os), emitter(emitter),
        emittedExprs(emittedExprs),
        tooLargeSubExpressions(tooLargeSubExpressions), outBuffer(outBuffer),
        os(outBuffer), names(names) {}

  /// Emit the specified value as an expression.  If this is an inline-emitted
  /// expression, we emit that expression, otherwise we emit a reference to the
  /// already computed name.
  ///
  void emitExpression(Value exp, VerilogPrecedence parenthesizeIfLooserThan) {
    // Emit the expression.
    emitSubExpr(exp, parenthesizeIfLooserThan, OOLTopLevel,
                /*signRequirement*/ NoRequirement);

    // Emitted expression might break the line length constraint so align it
    // here.
    formatOutBuffer();
  }

private:
  friend class TypeOpVisitor<ExprEmitter, SubExprInfo>;
  friend class CombinationalVisitor<ExprEmitter, SubExprInfo>;
  friend class Visitor<ExprEmitter, SubExprInfo>;

  enum SubExprSignRequirement { NoRequirement, RequireSigned, RequireUnsigned };
  enum SubExprOutOfLineBehavior {
    OOLTopLevel, //< Top level expressions shouldn't be emitted out of line.
    OOLUnary,    //< Unary expressions are more generous on line lengths.
    OOLBinary    //< Binary expressions split easily.
  };

  /// Emit the specified value `exp` as a subexpression to the stream.  The
  /// `parenthesizeIfLooserThan` parameter indicates when parentheses should be
  /// added aroun the subexpression.  The `signReq` flag can cause emitSubExpr
  /// to emit a subexpression that is guaranteed to be signed or unsigned, and
  /// the `isSelfDeterminedUnsignedValue` flag indicates whether the value is
  /// known to be have "self determined" width, allowing us to omit extensions.
  SubExprInfo emitSubExpr(Value exp, VerilogPrecedence parenthesizeIfLooserThan,
                          SubExprOutOfLineBehavior outOfLineBehavior,
                          SubExprSignRequirement signReq = NoRequirement,
                          bool isSelfDeterminedUnsignedValue = false);

  void retroactivelyEmitExpressionIntoTemporary(Operation *op);
  void formatOutBuffer();

  SubExprInfo visitUnhandledExpr(Operation *op);
  SubExprInfo visitInvalidComb(Operation *op) {
    return dispatchTypeOpVisitor(op);
  }
  SubExprInfo visitUnhandledComb(Operation *op) {
    return visitUnhandledExpr(op);
  }
  SubExprInfo visitInvalidTypeOp(Operation *op) {
    return dispatchSVVisitor(op);
  }
  SubExprInfo visitUnhandledTypeOp(Operation *op) {
    return visitUnhandledExpr(op);
  }
  SubExprInfo visitUnhandledSV(Operation *op) { return visitUnhandledExpr(op); }

  using Visitor::visitSV;

  /// These are flags that control `emitBinary`.
  enum EmitBinaryFlags {
    EB_RequireSignedOperands = RequireSigned,     /* 0x1*/
    EB_RequireUnsignedOperands = RequireUnsigned, /* 0x2*/
    EB_OperandSignRequirementMask = 0x3,

    /// This flag indicates that the RHS operand is an unsigned value that has
    /// "self determined" width.  This means that we can omit explicit zero
    /// extensions from it, and don't impose a sign on it.
    EB_RHS_UnsignedWithSelfDeterminedWidth = 0x4,

    /// This flag indicates that the result should be wrapped in a $signed(x)
    /// expression to force the result to signed.
    EB_ForceResultSigned = 0x8,
  };

  /// Emit a binary expression.  The "emitBinaryFlags" are a bitset from
  /// EmitBinaryFlags.
  SubExprInfo emitBinary(Operation *op, VerilogPrecedence prec,
                         const char *syntax, unsigned emitBinaryFlags = 0);

  SubExprInfo emitUnary(Operation *op, const char *syntax,
                        bool resultAlwaysUnsigned = false);

  SubExprInfo visitSV(GetModportOp op);
  SubExprInfo visitSV(ReadInterfaceSignalOp op);
  SubExprInfo visitSV(XMROp op);
  SubExprInfo visitVerbatimExprOp(Operation *op, ArrayAttr symbols);
  SubExprInfo visitSV(VerbatimExprOp op) {
    return visitVerbatimExprOp(op, op.symbols());
  }
  SubExprInfo visitSV(VerbatimExprSEOp op) {
    return visitVerbatimExprOp(op, op.symbols());
  }
  SubExprInfo visitSV(ConstantXOp op);
  SubExprInfo visitSV(ConstantZOp op);

  // Noop cast operators.
  SubExprInfo visitSV(ReadInOutOp op) {
    return emitSubExpr(op->getOperand(0), LowestPrecedence, OOLUnary);
  }
  SubExprInfo visitSV(ArrayIndexInOutOp op);
  SubExprInfo visitSV(IndexedPartSelectInOutOp op);
  SubExprInfo visitSV(IndexedPartSelectOp op);

  // Other
  using TypeOpVisitor::visitTypeOp;
  SubExprInfo visitTypeOp(ConstantOp op);
  SubExprInfo visitTypeOp(BitcastOp op);
  SubExprInfo visitTypeOp(ParamValueOp op);
  SubExprInfo visitTypeOp(ArraySliceOp op);
  SubExprInfo visitTypeOp(ArrayGetOp op);
  SubExprInfo visitTypeOp(ArrayCreateOp op);
  SubExprInfo visitTypeOp(ArrayConcatOp op);
  SubExprInfo visitTypeOp(StructCreateOp op);
  SubExprInfo visitTypeOp(StructExtractOp op);
  SubExprInfo visitTypeOp(StructInjectOp op);

  // Comb Dialect Operations
  using CombinationalVisitor::visitComb;
  SubExprInfo visitComb(MuxOp op);
  SubExprInfo visitComb(AddOp op) {
    assert(op.getNumOperands() == 2 && "prelowering should handle variadics");
    return emitBinary(op, Addition, "+");
  }
  SubExprInfo visitComb(SubOp op) { return emitBinary(op, Addition, "-"); }
  SubExprInfo visitComb(MulOp op) {
    assert(op.getNumOperands() == 2 && "prelowering should handle variadics");
    return emitBinary(op, Multiply, "*");
  }
  SubExprInfo visitComb(DivUOp op) {
    return emitBinary(op, Multiply, "/", EB_RequireUnsignedOperands);
  }
  SubExprInfo visitComb(DivSOp op) {
    return emitBinary(op, Multiply, "/", EB_RequireSignedOperands);
  }
  SubExprInfo visitComb(ModUOp op) {
    return emitBinary(op, Multiply, "%", EB_RequireUnsignedOperands);
  }
  SubExprInfo visitComb(ModSOp op) {
    return emitBinary(op, Multiply, "%", EB_RequireSignedOperands);
  }
  SubExprInfo visitComb(ShlOp op) {
    return emitBinary(op, Shift, "<<", EB_RHS_UnsignedWithSelfDeterminedWidth);
  }
  SubExprInfo visitComb(ShrUOp op) {
    // >> in Verilog is always an unsigned right shift.
    return emitBinary(op, Shift, ">>", EB_RHS_UnsignedWithSelfDeterminedWidth);
  }
  SubExprInfo visitComb(ShrSOp op) {
    // >>> is only an arithmetic shift right when both operands are signed.
    // Otherwise it does a logical shift.
    return emitBinary(op, Shift, ">>>",
                      EB_RequireSignedOperands | EB_ForceResultSigned |
                          EB_RHS_UnsignedWithSelfDeterminedWidth);
  }
  SubExprInfo visitComb(AndOp op) {
    assert(op.getNumOperands() == 2 && "prelowering should handle variadics");
    return emitBinary(op, And, "&");
  }
  SubExprInfo visitComb(OrOp op) {
    assert(op.getNumOperands() == 2 && "prelowering should handle variadics");
    return emitBinary(op, Or, "|");
  }
  SubExprInfo visitComb(XorOp op) {
    if (op.isBinaryNot())
      return emitUnary(op, "~");
    assert(op.getNumOperands() == 2 && "prelowering should handle variadics");
    return emitBinary(op, Xor, "^");
  }

  // SystemVerilog spec 11.8.1: "Reduction operator results are unsigned,
  // regardless of the operands."
  SubExprInfo visitComb(ParityOp op) { return emitUnary(op, "^", true); }

  SubExprInfo visitComb(ReplicateOp op);
  SubExprInfo visitComb(ConcatOp op);
  SubExprInfo visitComb(ExtractOp op);
  SubExprInfo visitComb(ICmpOp op);

public:
  ModuleEmitter &emitter;

private:
  /// This is set (before a visit method is called) if emitSubExpr would
  /// prefer to get an output of a specific sign.  This is a hint to cause the
  /// visitor to change its emission strategy, but the visit method can ignore
  /// it without a correctness problem.
  SubExprSignRequirement signPreference = NoRequirement;

  /// Keep track of all operations emitted within this subexpression for
  /// location information tracking.
  SmallPtrSet<Operation *, 8> &emittedExprs;

  /// If any subexpressions would result in too large of a line, report it
  /// back to the caller in this vector.
  SmallVectorImpl<Operation *> &tooLargeSubExpressions;
  SmallVectorImpl<char> &outBuffer;
  llvm::raw_svector_ostream os;
  // Track legalized names.
  ModuleNameManager &names;
};
} // end anonymous namespace

SubExprInfo ExprEmitter::emitBinary(Operation *op, VerilogPrecedence prec,
                                    const char *syntax,
                                    unsigned emitBinaryFlags) {
  if (emitBinaryFlags & EB_ForceResultSigned)
    os << "$signed(";
  auto operandSignReq =
      SubExprSignRequirement(emitBinaryFlags & EB_OperandSignRequirementMask);
  auto lhsInfo =
      emitSubExpr(op->getOperand(0), prec, OOLBinary, operandSignReq);
  os << ' ' << syntax << ' ';

  // Right associative operators are already generally variadic, we need to
  // handle things like: (a<4> == b<4>) == (c<3> == d<3>).  When processing the
  // top operation of the tree, the rhs needs parens.  When processing
  // known-reassociative operators like +, ^, etc we don't need parens.
  // TODO: MLIR should have general "Associative" trait.
  auto rhsPrec = prec;
  if (!isa<AddOp, MulOp, AndOp, OrOp, XorOp>(op))
    rhsPrec = VerilogPrecedence(prec - 1);

  // If the RHS operand has self-determined width and always treated as
  // unsigned, inform emitSubExpr of this.  This is true for the shift amount in
  // a shift operation.
  bool rhsIsUnsignedValueWithSelfDeterminedWidth = false;
  if (emitBinaryFlags & EB_RHS_UnsignedWithSelfDeterminedWidth) {
    rhsIsUnsignedValueWithSelfDeterminedWidth = true;
    operandSignReq = NoRequirement;
  }

  auto rhsInfo =
      emitSubExpr(op->getOperand(1), rhsPrec, OOLBinary, operandSignReq,
                  rhsIsUnsignedValueWithSelfDeterminedWidth);

  // SystemVerilog 11.8.1 says that the result of a binary expression is signed
  // only if both operands are signed.
  SubExprSignResult signedness = IsUnsigned;
  if (lhsInfo.signedness == IsSigned && rhsInfo.signedness == IsSigned)
    signedness = IsSigned;

  if (emitBinaryFlags & EB_ForceResultSigned) {
    os << ')';
    signedness = IsSigned;
    prec = Selection;
  }

  return {prec, signedness};
}

SubExprInfo ExprEmitter::emitUnary(Operation *op, const char *syntax,
                                   bool resultAlwaysUnsigned) {
  os << syntax;
  auto signedness =
      emitSubExpr(op->getOperand(0), Selection, OOLUnary).signedness;
  return {Unary, resultAlwaysUnsigned ? IsUnsigned : signedness};
}

/// This function split the output buffer into multiple lines if the emitted
/// length is larger than the constraint.
void ExprEmitter::formatOutBuffer() {
  // If the output already satisfies the constraint, skip here.
  if (outBuffer.size() <= state.options.emittedLineLength)
    return;

  SmallVector<char> tmpOutBuffer;
  llvm::raw_svector_ostream tmpOs(tmpOutBuffer);
  auto it = outBuffer.begin();
  unsigned currentIndex = 0;

  while (it != outBuffer.end()) {
    // Split by a white space.
    auto next = std::find(it, outBuffer.end(), ' ');
    unsigned tokenLength = std::distance(it, next);

    if (!tmpOutBuffer.empty() &&
        currentIndex + tokenLength > state.options.emittedLineLength) {
      // It breaks the line constraint, so insert a newline and indent.
      tmpOs << '\n';
      tmpOs.indent(state.currentIndent *
                   SPACE_PER_INDENT_IN_EXPRESSION_FORMATTING);
      currentIndex = tokenLength;
      tmpOutBuffer.insert(tmpOutBuffer.end(), it, next);
    } else {
      currentIndex += tokenLength;
      // If `tmpOutBuffer` is not empty, there exists a token before the
      // current token so insert a white space.
      if (!tmpOutBuffer.empty()) {
        currentIndex += 1;
        tmpOs << ' ';
      }
      tmpOutBuffer.insert(tmpOutBuffer.end(), it, next);
    }

    if (next == outBuffer.end())
      break;
    it = next + 1;
  }
  outBuffer = std::move(tmpOutBuffer);
}

/// We eagerly emit single-use expressions inline into big expression trees...
/// up to the point where they turn into massively long source lines of Verilog.
/// At that point, we retroactively break the huge expression by inserting
/// temporaries.  This handles the bookkeeping.
void ExprEmitter::retroactivelyEmitExpressionIntoTemporary(Operation *op) {
  assert(isVerilogExpression(op) && !emitter.outOfLineExpressions.count(op) &&
         "Should only be called on expressions thought to be inlined");

  emitter.outOfLineExpressions.insert(op);
  if (auto name = inferStructuralNameForTemporary(op->getResult(0)))
    names.addName(op->getResult(0), name);
  else
    names.addName(op->getResult(0), "_tmp");

  // Remember that this subexpr needs to be emitted independently.
  tooLargeSubExpressions.push_back(op);
}

/// If the specified extension is a zero extended version of another value,
/// return the shorter value, otherwise return null.
static Value isZeroExtension(Value value) {
  auto concat = value.getDefiningOp<ConcatOp>();
  if (!concat || concat.getNumOperands() != 2)
    return {};

  auto constant = concat.getOperand(0).getDefiningOp<ConstantOp>();
  if (constant && constant.getValue().isZero())
    return concat.getOperand(1);
  return {};
}

/// Emit the specified value `exp` as a subexpression to the stream.  The
/// `parenthesizeIfLooserThan` parameter indicates when parentheses should be
/// added aroun the subexpression.  The `signReq` flag can cause emitSubExpr
/// to emit a subexpression that is guaranteed to be signed or unsigned, and
/// the `isSelfDeterminedUnsignedValue` flag indicates whether the value is
/// known to be have "self determined" width, allowing us to omit extensions.
SubExprInfo ExprEmitter::emitSubExpr(Value exp,
                                     VerilogPrecedence parenthesizeIfLooserThan,
                                     SubExprOutOfLineBehavior outOfLineBehavior,
                                     SubExprSignRequirement signRequirement,
                                     bool isSelfDeterminedUnsignedValue) {
  // If this is a self-determined unsigned value, look through any inline zero
  // extensions.  This occurs on the RHS of a shift operation for example.
  if (isSelfDeterminedUnsignedValue && exp.hasOneUse()) {
    if (auto smaller = isZeroExtension(exp))
      exp = smaller;
  }

  auto *op = exp.getDefiningOp();
  bool shouldEmitInlineExpr = op && isVerilogExpression(op);

  // Don't emit this expression inline if it has multiple uses.
  if (shouldEmitInlineExpr && parenthesizeIfLooserThan != ForceEmitMultiUse &&
      emitter.outOfLineExpressions.count(op))
    shouldEmitInlineExpr = false;

  // If this is a non-expr or shouldn't be done inline, just refer to its name.
  if (!shouldEmitInlineExpr) {
    // All wires are declared as unsigned, so if the client needed it signed,
    // emit a conversion.
    if (signRequirement == RequireSigned) {
      os << "$signed(" << names.getName(exp) << ')';
      return {Symbol, IsSigned};
    }

    os << names.getName(exp);
    return {Symbol, IsUnsigned};
  }

  unsigned subExprStartIndex = outBuffer.size();

  // Inform the visit method about the preferred sign we want from the result.
  // It may choose to ignore this, but some emitters can change behavior based
  // on contextual desired sign.
  signPreference = signRequirement;

  // Okay, this is an expression we should emit inline.  Do this through our
  // visitor.
  auto expInfo = dispatchCombinationalVisitor(exp.getDefiningOp());

  // Check cases where we have to insert things before the expression now that
  // we know things about it.
  auto addPrefix = [&](StringRef prefix) {
    outBuffer.insert(outBuffer.begin() + subExprStartIndex, prefix.begin(),
                     prefix.end());
  };
  if (signRequirement == RequireSigned && expInfo.signedness == IsUnsigned) {
    addPrefix("$signed(");
    os << ')';
    expInfo.signedness = IsSigned;
    expInfo.precedence = Selection;
  } else if (signRequirement == RequireUnsigned &&
             expInfo.signedness == IsSigned) {
    addPrefix("$unsigned(");
    os << ')';
    expInfo.signedness = IsUnsigned;
    expInfo.precedence = Selection;
  } else if (expInfo.precedence > parenthesizeIfLooserThan) {
    // If this subexpression would bind looser than the expression it is bound
    // into, then we need to parenthesize it.  Insert the parentheses
    // retroactively.
    addPrefix("(");
    os << ')';
    // Reset the precedence to the () level.
    expInfo.precedence = Selection;
  }

  // If we emitted this subexpression and it resulted in something very large,
  // then we may be in the process of making super huge lines.  Back off to
  // emitting this as its own temporary on its own line.
  unsigned threshold;
  switch (outOfLineBehavior) {
  case OOLTopLevel:
    threshold = ~0U;
    break;
  case OOLUnary:
    threshold = std::max(state.options.emittedLineLength - 20, 10U);
    break;
  case OOLBinary:
    threshold = std::max(state.options.emittedLineLength / 2, 10U);
    break;
  }

  if (outBuffer.size() - subExprStartIndex > threshold &&
      parenthesizeIfLooserThan != ForceEmitMultiUse &&
      !isExpressionAlwaysInline(op)) {
    // Inform the module emitter that this expression needs a temporary
    // wire/logic declaration and set it up so it will be referenced instead of
    // emitted inline.
    auto emitExpressionIntoTemporary = [&]() {
      retroactivelyEmitExpressionIntoTemporary(op);

      // Lop this off the buffer we emitted.
      outBuffer.resize(subExprStartIndex);

      // Try again, now it will get emitted as a out-of-line leaf.
      return emitSubExpr(exp, parenthesizeIfLooserThan, outOfLineBehavior,
                         signRequirement);
    };

    // If op has multiple uses or op is a too large expression, we have to spill
    // the expression.
    if (!op->hasOneUse() ||
        outBuffer.size() - subExprStartIndex >
            state.options.maximumNumberOfTokensPerExpression)
      return emitExpressionIntoTemporary();
  }

  // Remember that we emitted this.
  emittedExprs.insert(exp.getDefiningOp());
  return expInfo;
}

SubExprInfo ExprEmitter::visitComb(ReplicateOp op) {
  os << '{' << op.getMultiple() << '{';

  // If the subexpression is an inline concat, we can emit it as part of the
  // replicate.
  if (auto concatOp = op.getOperand().getDefiningOp<ConcatOp>()) {
    if (op.getOperand().hasOneUse() &&
        !emitter.outOfLineExpressions.count(concatOp)) {
      llvm::interleaveComma(concatOp.getOperands(), os, [&](Value v) {
        emitSubExpr(v, LowestPrecedence, OOLBinary);
      });
      os << "}}";
      return {Symbol, IsUnsigned};
    }
  }

  emitSubExpr(op.getOperand(), LowestPrecedence, OOLUnary);
  os << "}}";
  return {Symbol, IsUnsigned};
}

SubExprInfo ExprEmitter::visitComb(ConcatOp op) {
  os << '{';
  llvm::interleaveComma(op.getOperands(), os, [&](Value v) {
    emitSubExpr(v, LowestPrecedence, OOLBinary);
  });

  os << '}';
  return {Symbol, IsUnsigned};
}

SubExprInfo ExprEmitter::visitTypeOp(BitcastOp op) {
  // NOTE: Bitcasts are emitted out-of-line with their own wire declaration when
  // their dimensions don't match. SystemVerilog uses the wire declaration to
  // know what type this value is being casted to.
  Type toType = op.getType();
  if (!haveMatchingDims(toType, op.input().getType(), op.getLoc())) {
    os << "/*cast(bit";
    emitter.emitTypeDims(toType, op.getLoc(), os);
    os << ")*/";
  }
  return emitSubExpr(op.input(), LowestPrecedence, OOLUnary);
}

SubExprInfo ExprEmitter::visitComb(ICmpOp op) {
  const char *symop[] = {"==", "!=", "<",  "<=", ">",
                         ">=", "<",  "<=", ">",  ">="};
  SubExprSignRequirement signop[] = {
      // Equality
      NoRequirement, NoRequirement,
      // Signed Comparisons
      RequireSigned, RequireSigned, RequireSigned, RequireSigned,
      // Unsigned Comparisons
      RequireUnsigned, RequireUnsigned, RequireUnsigned, RequireUnsigned};

  auto pred = static_cast<uint64_t>(op.predicate());
  assert(pred < sizeof(symop) / sizeof(symop[0]));

  // Lower "== -1" to Reduction And.
  if (op.isEqualAllOnes())
    return emitUnary(op, "&", true);

  // Lower "!= 0" to Reduction Or.
  if (op.isNotEqualZero())
    return emitUnary(op, "|", true);

  auto result = emitBinary(op, Comparison, symop[pred], signop[pred]);

  // SystemVerilog 11.8.1: "Comparison... operator results are unsigned,
  // regardless of the operands".
  result.signedness = IsUnsigned;
  return result;
}

SubExprInfo ExprEmitter::visitComb(ExtractOp op) {
  unsigned loBit = op.lowBit();
  unsigned hiBit = loBit + op.getType().getWidth() - 1;

  auto x = emitSubExpr(op.input(), LowestPrecedence, OOLUnary);
  assert(x.precedence == Symbol &&
         "should be handled by isExpressionUnableToInline");

  // If we're extracting the whole input, just return it.  This is valid but
  // non-canonical IR, and we don't want to generate invalid Verilog.
  if (loBit == 0 && op.input().getType().getIntOrFloatBitWidth() == hiBit + 1)
    return x;

  os << '[' << hiBit;
  if (hiBit != loBit) // Emit x[4] instead of x[4:4].
    os << ':' << loBit;
  os << ']';
  return {Unary, IsUnsigned};
}

SubExprInfo ExprEmitter::visitSV(GetModportOp op) {
  auto decl = op.getReferencedDecl(state.symbolCache);
  os << names.getName(op.iface()) << '.'
     << state.globalNames.getInterfaceVerilogName(decl);
  return {Selection, IsUnsigned};
}

SubExprInfo ExprEmitter::visitSV(ReadInterfaceSignalOp op) {
  auto decl = op.getReferencedDecl(state.symbolCache);

  os << names.getName(op.iface()) << '.'
     << state.globalNames.getInterfaceVerilogName(decl);
  return {Selection, IsUnsigned};
}

SubExprInfo ExprEmitter::visitSV(XMROp op) {
  if (op.isRooted())
    os << "$root.";
  for (auto s : op.path())
    os << s.cast<StringAttr>().getValue() << '.';
  os << op.terminal();
  return {Selection, IsUnsigned};
}

SubExprInfo ExprEmitter::visitVerbatimExprOp(Operation *op, ArrayAttr symbols) {
  emitTextWithSubstitutions(
      op->getAttrOfType<StringAttr>("string").getValue(), op,
      [&](Value operand) { emitSubExpr(operand, LowestPrecedence, OOLBinary); },
      symbols, names);

  return {Unary, IsUnsigned};
}

SubExprInfo ExprEmitter::visitSV(ConstantXOp op) {
  os << op.getType().getWidth() << "'bx";
  return {Unary, IsUnsigned};
}

SubExprInfo ExprEmitter::visitSV(ConstantZOp op) {
  os << op.getType().getWidth() << "'bz";
  return {Unary, IsUnsigned};
}

SubExprInfo ExprEmitter::visitTypeOp(ConstantOp op) {
  bool isNegated = false;
  const APInt &value = op.getValue();
  // If this is a negative signed number and not MININT (e.g. -128), then print
  // it as a negated positive number.
  if (signPreference == RequireSigned && value.isNegative() &&
      !value.isMinSignedValue()) {
    os << '-';
    isNegated = true;
  }

  os << op.getType().getWidth() << '\'';

  // Emit this as a signed constant if the caller would prefer that.
  if (signPreference == RequireSigned)
    os << 's';
  os << 'h';

  // Print negated if required.
  SmallString<32> valueStr;
  if (isNegated) {
    (-value).toStringUnsigned(valueStr, 16);
  } else {
    value.toStringUnsigned(valueStr, 16);
  }
  os << valueStr;
  return {Unary, signPreference == RequireSigned ? IsSigned : IsUnsigned};
}

SubExprInfo ExprEmitter::visitTypeOp(ParamValueOp op) {
  return emitter.printParamValue(op.value(), os, [&]() {
    return op->emitOpError("invalid parameter use");
  });
}

// 11.5.1 "Vector bit-select and part-select addressing" allows a '+:' syntax
// for slicing operations.
SubExprInfo ExprEmitter::visitTypeOp(ArraySliceOp op) {
  auto arrayPrec = emitSubExpr(op.input(), Selection, OOLUnary);

  unsigned dstWidth = type_cast<ArrayType>(op.getType()).getSize();
  os << '[';
  emitSubExpr(op.lowIndex(), LowestPrecedence, OOLBinary);
  os << " +: " << dstWidth << ']';
  return {Selection, arrayPrec.signedness};
}

SubExprInfo ExprEmitter::visitTypeOp(ArrayGetOp op) {
  emitSubExpr(op.input(), Selection, OOLUnary);
  os << '[';
  emitSubExpr(op.index(), LowestPrecedence, OOLBinary);
  os << ']';
  return {Selection, IsUnsigned};
}

// Syntax from: section 5.11 "Array literals".
SubExprInfo ExprEmitter::visitTypeOp(ArrayCreateOp op) {
  os << '{';
  llvm::interleaveComma(op.inputs(), os, [&](Value operand) {
    os << "{";
    emitSubExpr(operand, LowestPrecedence, OOLBinary);
    os << "}";
  });
  os << '}';
  return {Unary, IsUnsigned};
}

SubExprInfo ExprEmitter::visitTypeOp(ArrayConcatOp op) {
  os << '{';
  llvm::interleaveComma(op.getOperands(), os, [&](Value v) {
    emitSubExpr(v, LowestPrecedence, OOLBinary);
  });
  os << '}';
  return {Unary, IsUnsigned};
}

SubExprInfo ExprEmitter::visitSV(ArrayIndexInOutOp op) {
  auto arrayPrec = emitSubExpr(op.input(), Selection, OOLUnary);
  os << '[';
  emitSubExpr(op.index(), LowestPrecedence, OOLBinary);
  os << ']';
  return {Selection, arrayPrec.signedness};
}

SubExprInfo ExprEmitter::visitSV(IndexedPartSelectInOutOp op) {
  auto prec = emitSubExpr(op.input(), Selection, OOLUnary);
  os << '[';
  emitSubExpr(op.base(), LowestPrecedence, OOLBinary);
  if (op.decrement())
    os << " -: ";
  else
    os << " +: ";
  os << op.width() << ']';
  return {Selection, prec.signedness};
}

SubExprInfo ExprEmitter::visitSV(IndexedPartSelectOp op) {
  auto info = emitSubExpr(op.input(), LowestPrecedence, OOLUnary);
  os << '[';
  emitSubExpr(op.base(), LowestPrecedence, OOLBinary);
  if (op.decrement())
    os << " -: ";
  else
    os << " +: ";
  os << op.width();
  os << ']';
  return info;
}

SubExprInfo ExprEmitter::visitComb(MuxOp op) {
  // The ?: operator is right associative.
  emitSubExpr(op.cond(), VerilogPrecedence(Conditional - 1), OOLBinary);
  os << " ? ";
  auto lhsInfo = emitSubExpr(op.trueValue(), VerilogPrecedence(Conditional - 1),
                             OOLBinary);
  os << " : ";
  auto rhsInfo = emitSubExpr(op.falseValue(), Conditional, OOLBinary);

  SubExprSignResult signedness = IsUnsigned;
  if (lhsInfo.signedness == IsSigned && rhsInfo.signedness == IsSigned)
    signedness = IsSigned;

  return {Conditional, signedness};
}

SubExprInfo ExprEmitter::visitTypeOp(StructCreateOp op) {
  StructType stype = op.getType();
  os << "'{";
  size_t i = 0;
  llvm::interleaveComma(stype.getElements(), os,
                        [&](const StructType::FieldInfo &field) {
                          os << field.name << ": ";
                          emitSubExpr(op.getOperand(i++), Selection, OOLBinary);
                        });
  os << '}';
  return {Unary, IsUnsigned};
}

SubExprInfo ExprEmitter::visitTypeOp(StructExtractOp op) {
  emitSubExpr(op.input(), Selection, OOLUnary);
  os << '.' << op.field();
  return {Selection, IsUnsigned};
}

SubExprInfo ExprEmitter::visitTypeOp(StructInjectOp op) {
  StructType stype = op.getType().cast<StructType>();
  os << "'{";
  llvm::interleaveComma(stype.getElements(), os,
                        [&](const StructType::FieldInfo &field) {
                          os << field.name << ": ";
                          if (field.name == op.field()) {
                            emitSubExpr(op.newValue(), Selection, OOLBinary);
                          } else {
                            emitSubExpr(op.input(), Selection, OOLBinary);
                            os << '.' << field.name;
                          }
                        });
  os << '}';
  return {Selection, IsUnsigned};
}

SubExprInfo ExprEmitter::visitUnhandledExpr(Operation *op) {
  emitOpError(op, "cannot emit this expression to Verilog");
  os << "<<unsupported expr: " << op->getName().getStringRef() << ">>";
  return {Symbol, IsUnsigned};
}

//===----------------------------------------------------------------------===//
// NameCollector
//===----------------------------------------------------------------------===//

/// Most expressions are invalid to bit-select from in Verilog, but some
/// things are ok.  Return true if it is ok to inline bitselect from the
/// result of this expression.  It is conservatively correct to return false.
static bool isOkToBitSelectFrom(Value v) {
  // Module ports are always ok to bit select from.
  if (v.isa<BlockArgument>())
    return true;

  // Uses of a wire or register can be done inline.
  if (auto read = v.getDefiningOp<ReadInOutOp>()) {
    if (read.input().getDefiningOp<WireOp>() ||
        read.input().getDefiningOp<RegOp>())
      return true;
  }

  // TODO: We could handle concat and other operators here.
  return false;
}

/// Return true if we are unable to ever inline the specified operation.  This
/// happens because not all Verilog expressions are composable, notably you
/// can only use bit selects like x[4:6] on simple expressions, you cannot use
/// expressions in the sensitivity list of always blocks, etc.
static bool isExpressionUnableToInline(Operation *op) {
  if (auto cast = dyn_cast<BitcastOp>(op))
    if (!haveMatchingDims(cast.input().getType(), cast.result().getType(),
                          op->getLoc()))
      // Bitcasts rely on the type being assigned to, so we cannot inline.
      return true;

  // StructCreateOp needs to be assigning to a named temporary so that types
  // are inferred properly by verilog
  if (isa<StructCreateOp>(op))
    return true;

  auto *opBlock = op->getBlock();

  // Scan the users of the operation to see if any of them need this to be
  // emitted out-of-line.
  for (auto user : op->getUsers()) {
    // If the user is in a different block and the op shouldn't be inlined, then
    // we emit this as an out-of-line declaration into its block and the user
    // can refer to it.
    if (user->getBlock() != opBlock)
      return true;

    // Verilog bit selection is required by the standard to be:
    // "a vector, packed array, packed structure, parameter or concatenation".
    //
    // It cannot be an arbitrary expression, e.g. this is invalid:
    //     assign bar = {{a}, {b}, {c}, {d}}[idx];
    //
    // To handle these, we push the subexpression into a temporary.
    if (isa<ExtractOp, ArraySliceOp, ArrayGetOp>(user))
      if (op->getResult(0) == user->getOperand(0) && // ignore index operands.
          !isOkToBitSelectFrom(op->getResult(0)))
        return true;

    // Always blocks must have a name in their sensitivity list, not an expr.
    if (isa<AlwaysOp>(user) || isa<AlwaysFFOp>(user)) {
      // Anything other than a read of a wire must be out of line.
      if (auto read = dyn_cast<ReadInOutOp>(op))
        if (read.input().getDefiningOp<WireOp>() ||
            read.input().getDefiningOp<RegOp>())
          continue;
      return true;
    }
  }
  return false;
}

/// Return true if this expression should be emitted inline into any statement
/// that uses it.
static bool isExpressionEmittedInline(Operation *op) {
  // Never create a temporary which is only going to be assigned to an output
  // port.
  if (op->hasOneUse() && isa<hw::OutputOp>(*op->getUsers().begin()))
    return true;

  // If this operation has multiple uses, we can't generally inline it.
  if (!op->getResult(0).hasOneUse()) {
    // ... unless it is nullary and duplicable, then we can emit it inline.
    if (op->getNumOperands() != 0 || !isDuplicatableNullaryExpression(op))
      return false;
  }

  // If it isn't structurally possible to inline this expression, emit it out
  // of line.
  return !isExpressionUnableToInline(op);
}

namespace {
class NameCollector {
public:
  // This is information we keep track of for each wire/reg/interface
  // declaration we're going to emit.
  struct ValuesToEmitRecord {
    Value value;
    SmallString<8> typeString;
  };

  NameCollector(ModuleEmitter &moduleEmitter, ModuleNameManager &names)
      : moduleEmitter(moduleEmitter), names(names) {}

  // Scan operations in the specified block, collecting information about
  // those that need to be emitted out of line.
  void collectNames(Block &block);

  size_t getMaxDeclNameWidth() const { return maxDeclNameWidth; }
  size_t getMaxTypeWidth() const { return maxTypeWidth; }
  const SmallVectorImpl<ValuesToEmitRecord> &getValuesToEmit() const {
    return valuesToEmit;
  }

private:
  size_t maxDeclNameWidth = 0, maxTypeWidth = 0;
  SmallVector<ValuesToEmitRecord, 16> valuesToEmit;
  ModuleEmitter &moduleEmitter;
  ModuleNameManager &names;
};
} // namespace

void NameCollector::collectNames(Block &block) {
  bool isBlockProcedural = block.getParentOp()->hasTrait<ProceduralRegion>();

  SmallString<32> nameTmp;

  // Loop over all of the results of all of the ops.  Anything that defines a
  // value needs to be noticed.
  for (auto &op : block) {
    // Instances have a instance name to recognize but we don't need to look
    // at the result values and don't need to schedule them as valuesToEmit.
    if (auto instance = dyn_cast<InstanceOp>(op)) {
      names.addName(
          &op,
          moduleEmitter.state.globalNames.getDeclarationVerilogName(instance));
      continue;
    }
    if (auto interface = dyn_cast<InterfaceInstanceOp>(op)) {
      names.addName(
          interface.getResult(),
          moduleEmitter.state.globalNames.getDeclarationVerilogName(interface));
      continue;
    }

    bool isExpr = isVerilogExpression(&op);
    for (auto result : op.getResults()) {
      // If this is an expression emitted inline or unused, it doesn't need a
      // name.
      if (isExpr) {
        // If this expression is dead, or can be emitted inline, ignore it.
        if (result.use_empty() || isExpressionEmittedInline(&op))
          continue;

        // Remember that this expression should be emitted out of line.
        moduleEmitter.outOfLineExpressions.insert(&op);

<<<<<<< HEAD
        // Use a dialect (sv) attribute to get a hint for the name if all else
        // fails.
        auto nameAttr = op.getAttrOfType<StringAttr>("sv.namehint");
        // Add '_' to namehint if it's not already there.
        if (nameAttr && !nameAttr.getValue().startswith("_"))
          nameAttr =
              StringAttr::get(op.getContext(), "_" + nameAttr.getValue());

        // If we don't have a specified pretty name, try to infer a name from
        // the structure of the expression.
        if (!nameAttr)
          nameAttr = moduleEmitter.inferStructuralNameForTemporary(result);
        names.addName(result, nameAttr);
=======
        // Get an explicitly set name or try to infer a name from the structure
        // of the expression.
        names.addName(result,
                      moduleEmitter.inferStructuralNameForTemporary(result));
>>>>>>> 558ec321

        // Don't measure or emit wires that are emitted inline (i.e. the wire
        // definition is emitted on the line of the expression instead of a
        // block at the top of the module).
        // Procedural blocks always emit out of line variable declarations,
        // because Verilog requires that they all be at the top of a block.
        if (!isBlockProcedural)
          continue;
      }

      // Measure this name and the length of its type, and ensure it is
      // emitted later.
      valuesToEmit.push_back(ValuesToEmitRecord{result, {}});
      auto &typeString = valuesToEmit.back().typeString;

      StringRef declName = getVerilogDeclWord(&op, moduleEmitter.state.options);
      maxDeclNameWidth = std::max(declName.size(), maxDeclNameWidth);

      // Convert the port's type to a string and measure it.
      {
        llvm::raw_svector_ostream stringStream(typeString);
        moduleEmitter.printPackedType(stripUnpackedTypes(result.getType()),
                                      stringStream, op.getLoc());
      }
      maxTypeWidth = std::max(typeString.size(), maxTypeWidth);
    }

    // Notice and renamify named declarations.
    if (isa<WireOp, RegOp, LocalParamOp>(op))
      names.addName(
          op.getResult(0),
          moduleEmitter.state.globalNames.getDeclarationVerilogName(&op));

    // Notice and renamify the labels on verification statements.
    if (isa<AssertOp, AssumeOp, CoverOp, AssertConcurrentOp, AssumeConcurrentOp,
            CoverConcurrentOp>(op)) {
      if (auto labelAttr = op.getAttrOfType<StringAttr>("label"))
        names.addName(&op, labelAttr);
    }

    // Recursively process any regions under the op iff this is a procedural
    // #ifdef region: we need to emit automatic logic values at the top of the
    // enclosing region.
    if (isa<IfDefProceduralOp>(op)) {
      for (auto &region : op.getRegions()) {
        if (!region.empty())
          collectNames(region.front());
      }
    }
  }
}

//===----------------------------------------------------------------------===//
// StmtEmitter
//===----------------------------------------------------------------------===//

namespace {
/// This emits statement-related operations.
class StmtEmitter : public EmitterBase,
                    public hw::StmtVisitor<StmtEmitter, LogicalResult>,
                    public sv::Visitor<StmtEmitter, LogicalResult> {
public:
  /// Create an ExprEmitter for the specified module emitter, and keeping track
  /// of any emitted expressions in the specified set.
  StmtEmitter(ModuleEmitter &emitter, RearrangableOStream &outStream,
              ModuleNameManager &names)
      : EmitterBase(emitter.state, outStream), emitter(emitter),
        rearrangableStream(outStream), names(names) {}

  void emitStatement(Operation *op);
  void emitStatementBlock(Block &body);
  size_t getNumStatementsEmitted() const { return numStatementsEmitted; }

  /// Emit the declaration for the temporary operation. If the operation is not
  /// a constant, emit no initializer and no semicolon, e.g. `wire foo`, and
  /// return false. If the operation *is* a constant, also emit the initializer
  /// and semicolon, e.g. `localparam K = 1'h0;`, and return true.
  bool emitDeclarationForTemporary(Operation *op);

private:
  void collectNamesEmitDecls(Block &block);

  void
  emitExpression(Value exp, SmallPtrSet<Operation *, 8> &emittedExprs,
                 VerilogPrecedence parenthesizeIfLooserThan = LowestPrecedence);

  using StmtVisitor::visitStmt;
  using Visitor::visitSV;
  friend class hw::StmtVisitor<StmtEmitter, LogicalResult>;
  friend class sv::Visitor<StmtEmitter, LogicalResult>;

  // Visitor methods.
  LogicalResult visitUnhandledStmt(Operation *op) { return failure(); }
  LogicalResult visitInvalidStmt(Operation *op) { return failure(); }
  LogicalResult visitUnhandledSV(Operation *op) { return failure(); }
  LogicalResult visitInvalidSV(Operation *op) { return failure(); }

  LogicalResult emitNoop() {
    --numStatementsEmitted;
    return success();
  }

  LogicalResult visitSV(WireOp op) { return emitNoop(); }
  LogicalResult visitSV(RegOp op) { return emitNoop(); }
  LogicalResult visitSV(LocalParamOp op) { return emitNoop(); }
  LogicalResult visitSV(AssignOp op);
  LogicalResult visitSV(BPAssignOp op);
  LogicalResult visitSV(PAssignOp op);
  LogicalResult visitSV(ForceOp op);
  LogicalResult visitSV(ReleaseOp op);
  LogicalResult visitSV(AliasOp op);
  LogicalResult visitSV(InterfaceInstanceOp op);
  LogicalResult visitStmt(OutputOp op);
  LogicalResult visitStmt(InstanceOp op);
  LogicalResult visitStmt(TypeScopeOp op);
  LogicalResult visitStmt(TypedeclOp op);

  LogicalResult emitIfDef(Operation *op, StringRef cond);
  LogicalResult visitSV(IfDefOp op) { return emitIfDef(op, op.cond()); }
  LogicalResult visitSV(IfDefProceduralOp op) {
    return emitIfDef(op, op.cond());
  }
  LogicalResult visitSV(IfOp op);
  LogicalResult visitSV(AlwaysOp op);
  LogicalResult visitSV(AlwaysCombOp op);
  LogicalResult visitSV(AlwaysFFOp op);
  LogicalResult visitSV(InitialOp op);
  LogicalResult visitSV(CaseZOp op);
  LogicalResult visitSV(FWriteOp op);
  LogicalResult visitSV(VerbatimOp op);

  LogicalResult emitSimulationControlTask(Operation *op, StringRef taskName,
                                          Optional<unsigned> verbosity);
  LogicalResult visitSV(StopOp op);
  LogicalResult visitSV(FinishOp op);
  LogicalResult visitSV(ExitOp op);

  LogicalResult emitSeverityMessageTask(Operation *op, StringRef taskName,
                                        Optional<unsigned> verbosity,
                                        StringAttr message,
                                        ValueRange operands);
  LogicalResult visitSV(FatalOp op);
  LogicalResult visitSV(ErrorOp op);
  LogicalResult visitSV(WarningOp op);
  LogicalResult visitSV(InfoOp op);

  void emitAssertionLabel(Operation *op, StringRef opName);
  void emitAssertionMessage(StringAttr message, ValueRange args,
                            SmallPtrSet<Operation *, 8> &ops);
  template <typename Op>
  LogicalResult emitImmediateAssertion(Op op, StringRef opName);
  LogicalResult visitSV(AssertOp op);
  LogicalResult visitSV(AssumeOp op);
  LogicalResult visitSV(CoverOp op);
  template <typename Op>
  LogicalResult emitConcurrentAssertion(Op op, StringRef opName);
  LogicalResult visitSV(AssertConcurrentOp op);
  LogicalResult visitSV(AssumeConcurrentOp op);
  LogicalResult visitSV(CoverConcurrentOp op);

  LogicalResult visitSV(BindOp op);
  LogicalResult visitSV(InterfaceOp op);
  LogicalResult visitSV(InterfaceSignalOp op);
  LogicalResult visitSV(InterfaceModportOp op);
  LogicalResult visitSV(AssignInterfaceSignalOp op);
  void emitStatementExpression(Operation *op);

  void emitBlockAsStatement(Block *block,
                            SmallPtrSet<Operation *, 8> &locationOps,
                            StringRef multiLineComment = StringRef());

public:
  ModuleEmitter &emitter;

private:
  /// This is the current ostream we're emiting to, when we know it is a
  /// rearrangableStream.
  RearrangableOStream &rearrangableStream;

  /// Track the legalized names.
  ModuleNameManager &names;

  /// This is the index of the start of the current statement being emitted.
  RearrangableOStream::Cursor statementBeginning;

  /// This is the index of the end of the declaration region of the current
  /// 'begin' block, used to emit variable declarations.
  RearrangableOStream::Cursor blockDeclarationInsertPoint;

  /// This keeps track of the number of statements emitted, important for
  /// determining if we need to put out a begin/end marker in a block
  /// declaration.
  size_t numStatementsEmitted = 0;
};

} // end anonymous namespace

/// Emit the specified value as an expression.  If this is an inline-emitted
/// expression, we emit that expression, otherwise we emit a reference to the
/// already computed name.
///
void StmtEmitter::emitExpression(Value exp,
                                 SmallPtrSet<Operation *, 8> &emittedExprs,
                                 VerilogPrecedence parenthesizeIfLooserThan) {
  SmallVector<char, 128> exprBuffer;
  SmallVector<Operation *> tooLargeSubExpressions;
  ExprEmitter(emitter, exprBuffer, emittedExprs, tooLargeSubExpressions, names)
      .emitExpression(exp, parenthesizeIfLooserThan);
  os.write(exprBuffer.data(), exprBuffer.size());

  // It is possible that the emitted expression was too large to fit on a line
  // and needs to be split.  If so, the new subexpressions that need emitting
  // are put out into the the 'tooLargeSubExpressions' list.  Re-emit these at
  // the start of the current statement as their own stmt expressions.
  if (tooLargeSubExpressions.empty())
    return;

  // If we are working on a procedural statement, we need to emit the
  // declarations for each variable separately from the assignments to them.
  // Otherwise we just emit inline 'wire' declarations.
  RearrangableOStream::Cursor declStartCursor, declEndCursor;
  if (tooLargeSubExpressions[0]->getParentOp()->hasTrait<ProceduralRegion>()) {
    // Split the current segment to make sure the cursors we are about to create
    // don't get invalidated by statement reordering.
    rearrangableStream.splitCurrentSegment();

    // We're about to emit new things that we want to rearrange.
    declStartCursor = rearrangableStream.getCursor();

    // Emit the declarations into the stream.
    for (auto *expr : tooLargeSubExpressions) {
      // TODO: This results in a lot of things like this:
      //   automatic logic _tmp;
      //   automatic logic _tmp_0;
      // which could be turned into a comma separated list and properly
      // justified.  We could collect these and emit them all at once when
      // we recurse up to finishing off the procedural statement.  That would
      // also eliminate the need for blockDeclarationInsertPoint to be so
      // 'global'.
      if (!emitDeclarationForTemporary(expr))
        os << ";\n";
      ++numStatementsEmitted;
    }
    declEndCursor = rearrangableStream.getCursor();
  }

  /// Generating new statements will change `statementBeginning`, so make sure
  /// to keep track of what it is.
  auto prevStmtBeginning = statementBeginning;

  // Emit each stmt expression in turn.
  auto stmtStartCursor = rearrangableStream.getCursor();
  for (auto *expr : tooLargeSubExpressions) {
    ++numStatementsEmitted;
    emitStatementExpression(expr);
  }

  // Rearrange all of the generated text for these statements to before the
  // previous statement we were emitting, and restore statementBeginning to the
  // right place.
  statementBeginning = rearrangableStream.moveRangeBefore(
      prevStmtBeginning, stmtStartCursor, rearrangableStream.getCursor());
  if (!declStartCursor.isInvalid()) {
    // Scoop up all of the stuff we just emitted, and move it to the
    // blockDeclarationInsertPoint.
    blockDeclarationInsertPoint = rearrangableStream.moveRangeBefore(
        blockDeclarationInsertPoint, declStartCursor, declEndCursor);
  }
}

void StmtEmitter::emitStatementExpression(Operation *op) {
  // Know where the start of this statement is in case any out-of-band precursor
  // statements need to be emitted.
  statementBeginning = rearrangableStream.getCursor();

  // This is invoked for expressions that have a non-single use.  This could
  // either be because they are dead or because they have multiple uses.
  if (op->getResult(0).use_empty()) {
    indent() << "// Unused: ";
    --numStatementsEmitted;
  } else if (isZeroBitType(op->getResult(0).getType())) {
    indent() << "// Zero width: ";
    --numStatementsEmitted;
  } else if (op->getParentOp()->hasTrait<ProceduralRegion>()) {
    // Some expressions in procedural regions can be emitted inline into their
    // "automatic logic" or "localparam" definitions.  Don't redundantly emit
    // them.
    if (emitter.expressionsEmittedIntoDecl.count(op)) {
      --numStatementsEmitted;
      return;
    }
    indent() << names.getName(op->getResult(0)) << " = ";
  } else {
    if (emitDeclarationForTemporary(op))
      return;
    os << " = ";
  }

  // Emit the expression with a special precedence level so it knows to do a
  // "deep" emission even though there are multiple uses, not just emitting the
  // name.
  SmallPtrSet<Operation *, 8> emittedExprs;
  emitExpression(op->getResult(0), emittedExprs, ForceEmitMultiUse);
  os << ';';
  emitLocationInfoAndNewLine(emittedExprs);
}

LogicalResult StmtEmitter::visitSV(AssignOp op) {
  // prepare assigns wires to instance outputs, but these are logically handled
  // in the port binding list when outputing an instance.
  if (dyn_cast_or_null<InstanceOp>(op.src().getDefiningOp()))
    return success();

  SmallPtrSet<Operation *, 8> ops;
  ops.insert(op);

  indent() << "assign ";
  emitExpression(op.dest(), ops);
  os << " = ";
  emitExpression(op.src(), ops);
  os << ';';
  emitLocationInfoAndNewLine(ops);
  return success();
}

LogicalResult StmtEmitter::visitSV(BPAssignOp op) {
  SmallPtrSet<Operation *, 8> ops;
  ops.insert(op);

  indent();
  emitExpression(op.dest(), ops);
  os << " = ";
  emitExpression(op.src(), ops);
  os << ';';
  emitLocationInfoAndNewLine(ops);
  return success();
}

LogicalResult StmtEmitter::visitSV(PAssignOp op) {
  SmallPtrSet<Operation *, 8> ops;
  ops.insert(op);

  indent();
  emitExpression(op.dest(), ops);
  os << " <= ";
  emitExpression(op.src(), ops);
  os << ';';
  emitLocationInfoAndNewLine(ops);
  return success();
}

LogicalResult StmtEmitter::visitSV(ForceOp op) {
  SmallPtrSet<Operation *, 8> ops;
  ops.insert(op);

  indent() << "force ";
  emitExpression(op.dest(), ops);
  os << " = ";
  emitExpression(op.src(), ops);
  os << ';';
  emitLocationInfoAndNewLine(ops);
  return success();
}

LogicalResult StmtEmitter::visitSV(ReleaseOp op) {
  SmallPtrSet<Operation *, 8> ops;
  ops.insert(op);

  indent() << "release ";
  emitExpression(op.dest(), ops);
  os << ';';
  emitLocationInfoAndNewLine(ops);
  return success();
}

LogicalResult StmtEmitter::visitSV(AliasOp op) {
  SmallPtrSet<Operation *, 8> ops;
  ops.insert(op);

  indent() << "alias ";
  llvm::interleave(
      op.getOperands(), os, [&](Value v) { emitExpression(v, ops); }, " = ");
  os << ';';
  emitLocationInfoAndNewLine(ops);
  return success();
}

LogicalResult StmtEmitter::visitSV(InterfaceInstanceOp op) {
  StringRef prefix = "";
  if (op->hasAttr("doNotPrint")) {
    prefix = "// ";
    indent() << "// This interface is elsewhere emitted as a bind statement.\n";
  }

  SmallPtrSet<Operation *, 8> ops;
  ops.insert(op);

  auto *interfaceOp = op.getReferencedInterface(&state.symbolCache);
  assert(interfaceOp && "InterfaceInstanceOp has invalid symbol that does not "
                        "point to an interface");

  auto verilogName = state.globalNames.getInterfaceVerilogName(interfaceOp);
  indent() << prefix << verilogName << " " << op.name() << "();";

  emitLocationInfoAndNewLine(ops);

  return success();
}

/// For OutputOp we put "assign" statements at the end of the Verilog module to
/// assign the module outputs to intermediate wires.
LogicalResult StmtEmitter::visitStmt(OutputOp op) {
  --numStatementsEmitted; // Count emitted statements manually.

  SmallPtrSet<Operation *, 8> ops;
  HWModuleOp parent = op->getParentOfType<HWModuleOp>();

  size_t operandIndex = 0;
  for (PortInfo port : parent.getPorts().outputs) {
    auto operand = op.getOperand(operandIndex);
    // Outputs that are set by the output port of an instance are handled
    // directly when the instance is emitted.
    if (operand.hasOneUse() &&
        dyn_cast_or_null<InstanceOp>(operand.getDefiningOp())) {
      ++operandIndex;
      continue;
    }

    ops.clear();
    ops.insert(op);
    indent();
    if (isZeroBitType(port.type))
      os << "// Zero width: ";
    os << "assign " << state.globalNames.getPortVerilogName(parent, port)
       << " = ";
    emitExpression(operand, ops);
    os << ';';
    emitLocationInfoAndNewLine(ops);
    ++operandIndex;
    ++numStatementsEmitted;
  }
  return success();
}

LogicalResult StmtEmitter::visitStmt(TypeScopeOp op) {
  emitStatementBlock(*op.getBodyBlock());
  return success();
}

LogicalResult StmtEmitter::visitStmt(TypedeclOp op) {
  os << "typedef ";
  emitter.printPackedType(stripUnpackedTypes(op.type()), os, op.getLoc(),
                          false);
  os << ' ' << op.getPreferredName();
  emitter.printUnpackedTypePostfix(op.type(), os);
  os << ";\n";
  return success();
}

LogicalResult StmtEmitter::visitSV(FWriteOp op) {
  SmallPtrSet<Operation *, 8> ops;
  ops.insert(op);

  indent() << "$fwrite(32'h80000002, \"";
  os.write_escaped(op.string());
  os << '"';

  for (auto operand : op.operands()) {
    os << ", ";
    emitExpression(operand, ops);
  }
  os << ");";
  emitLocationInfoAndNewLine(ops);
  return success();
}

LogicalResult StmtEmitter::visitSV(VerbatimOp op) {
  SmallPtrSet<Operation *, 8> ops;
  ops.insert(op);

  // Drop an extraneous \n off the end of the string if present.
  StringRef string = op.string();
  if (string.endswith("\n"))
    string = string.drop_back();

  // Emit each \n separated piece of the string with each piece properly
  // indented.  The convention is to not emit the \n so
  // emitLocationInfoAndNewLine can do that for the last line.
  bool isFirst = true;
  indent();

  // Emit each line of the string at a time.
  while (!string.empty()) {
    auto lhsRhs = string.split('\n');
    if (isFirst)
      isFirst = false;
    else {
      os << '\n';
      indent();
    }

    // Emit each chunk of the line.
    emitTextWithSubstitutions(
        lhsRhs.first, op, [&](Value operand) { emitExpression(operand, ops); },
        op.symbols(), names);
    string = lhsRhs.second;
  }

  emitLocationInfoAndNewLine(ops);

  // We don't know how many statements we emitted, so assume conservatively
  // that a lot got put out. This will make sure we get a begin/end block around
  // this.
  numStatementsEmitted += 2;
  return success();
}

/// Emit one of the simulation control tasks `$stop`, `$finish`, or `$exit`.
LogicalResult
StmtEmitter::emitSimulationControlTask(Operation *op, StringRef taskName,
                                       Optional<unsigned> verbosity) {
  SmallPtrSet<Operation *, 8> ops;
  ops.insert(op);
  indent() << taskName;
  if (verbosity && *verbosity != 1)
    os << "(" << *verbosity << ")";
  os << ";";
  emitLocationInfoAndNewLine(ops);
  return success();
}

LogicalResult StmtEmitter::visitSV(StopOp op) {
  return emitSimulationControlTask(op, "$stop", op.verbosity());
}

LogicalResult StmtEmitter::visitSV(FinishOp op) {
  return emitSimulationControlTask(op, "$finish", op.verbosity());
}

LogicalResult StmtEmitter::visitSV(ExitOp op) {
  return emitSimulationControlTask(op, "$exit", {});
}

/// Emit one of the severity message tasks `$fatal`, `$error`, `$warning`, or
/// `$info`.
LogicalResult StmtEmitter::emitSeverityMessageTask(Operation *op,
                                                   StringRef taskName,
                                                   Optional<unsigned> verbosity,
                                                   StringAttr message,
                                                   ValueRange operands) {
  SmallPtrSet<Operation *, 8> ops;
  ops.insert(op);
  indent() << taskName;

  // In case we have a message to print, or the operation has an optional
  // verbosity and that verbosity is present, print the parenthesized parameter
  // list.
  if ((verbosity && *verbosity != 1) || message) {
    os << "(";

    // If the operation takes a verbosity, print it if it is set, or print the
    // default "1".
    if (verbosity)
      os << *verbosity;

    // Print the message and interpolation operands if present.
    if (message) {
      if (verbosity)
        os << ", ";
      os << "\"";
      os.write_escaped(message.getValue());
      os << "\"";
      for (auto operand : operands) {
        os << ", ";
        emitExpression(operand, ops);
      }
    }

    os << ")";
  }

  os << ";";
  emitLocationInfoAndNewLine(ops);
  return success();
}

LogicalResult StmtEmitter::visitSV(FatalOp op) {
  return emitSeverityMessageTask(op, "$fatal", op.verbosity(), op.messageAttr(),
                                 op.operands());
}

LogicalResult StmtEmitter::visitSV(ErrorOp op) {
  return emitSeverityMessageTask(op, "$error", {}, op.messageAttr(),
                                 op.operands());
}

LogicalResult StmtEmitter::visitSV(WarningOp op) {
  return emitSeverityMessageTask(op, "$warning", {}, op.messageAttr(),
                                 op.operands());
}

LogicalResult StmtEmitter::visitSV(InfoOp op) {
  return emitSeverityMessageTask(op, "$info", {}, op.messageAttr(),
                                 op.operands());
}

/// Emit the `<label>:` portion of an immediate or concurrent verification
/// operation. If a label has been stored for the operation through
/// `addLegalName` in the pre-pass, that label is used. Otherwise, if the
/// `enforceVerifLabels` option is set, a temporary name for the operation is
/// picked and uniquified through `addName`.
void StmtEmitter::emitAssertionLabel(Operation *op, StringRef opName) {
  if (op->getAttrOfType<StringAttr>("label")) {
    os << names.getName(op) << ": ";
  } else if (state.options.enforceVerifLabels) {
    os << names.addName(op, opName) << ": ";
  }
}

/// Emit the optional ` else $error(...)` portion of an immediate or concurrent
/// verification operation.
void StmtEmitter::emitAssertionMessage(StringAttr message, ValueRange args,
                                       SmallPtrSet<Operation *, 8> &ops) {
  if (!message)
    return;
  os << " else $error(\"";
  os.write_escaped(message.getValue());
  os << "\"";
  for (auto arg : args) {
    os << ", ";
    emitExpression(arg, ops);
  }
  os << ")";
}

template <typename Op>
LogicalResult StmtEmitter::emitImmediateAssertion(Op op, StringRef opName) {
  SmallPtrSet<Operation *, 8> ops;
  ops.insert(op);
  indent();
  emitAssertionLabel(op, opName);
  os << opName;
  switch (op.defer()) {
  case DeferAssert::Immediate:
    break;
  case DeferAssert::Observed:
    os << " #0 ";
    break;
  case DeferAssert::Final:
    os << " final ";
    break;
  }
  os << "(";
  emitExpression(op.expression(), ops);
  os << ")";
  emitAssertionMessage(op.messageAttr(), op.operands(), ops);
  os << ";";
  emitLocationInfoAndNewLine(ops);
  return success();
}

LogicalResult StmtEmitter::visitSV(AssertOp op) {
  return emitImmediateAssertion(op, "assert");
}

LogicalResult StmtEmitter::visitSV(AssumeOp op) {
  return emitImmediateAssertion(op, "assume");
}

LogicalResult StmtEmitter::visitSV(CoverOp op) {
  return emitImmediateAssertion(op, "cover");
}

template <typename Op>
LogicalResult StmtEmitter::emitConcurrentAssertion(Op op, StringRef opName) {
  SmallPtrSet<Operation *, 8> ops;
  ops.insert(op);
  indent();
  emitAssertionLabel(op, opName);
  os << opName << " property (@(" << stringifyEventControl(op.event()) << " ";
  emitExpression(op.clock(), ops);
  os << ") ";
  emitExpression(op.property(), ops);
  os << ")";
  emitAssertionMessage(op.messageAttr(), op.operands(), ops);
  os << ";";
  emitLocationInfoAndNewLine(ops);
  return success();
}

LogicalResult StmtEmitter::visitSV(AssertConcurrentOp op) {
  return emitConcurrentAssertion(op, "assert");
}

LogicalResult StmtEmitter::visitSV(AssumeConcurrentOp op) {
  return emitConcurrentAssertion(op, "assume");
}

LogicalResult StmtEmitter::visitSV(CoverConcurrentOp op) {
  return emitConcurrentAssertion(op, "cover");
}

LogicalResult StmtEmitter::emitIfDef(Operation *op, StringRef cond) {
  bool hasEmptyThen = op->getRegion(0).front().empty();
  if (hasEmptyThen)
    indent() << "`ifndef " << cond;
  else
    indent() << "`ifdef " << cond;

  SmallPtrSet<Operation *, 8> ops;
  ops.insert(op);
  emitLocationInfoAndNewLine(ops);

  if (!hasEmptyThen)
    emitStatementBlock(op->getRegion(0).front());

  if (!op->getRegion(1).empty()) {
    if (!hasEmptyThen)
      indent() << "`else\n";
    emitStatementBlock(op->getRegion(1).front());
  }

  indent() << "`endif\n";

  // We don't know how many statements we emitted, so assume conservatively
  // that a lot got put out. This will make sure we get a begin/end block around
  // this.
  numStatementsEmitted += 2;
  return success();
}

/// Emit the body of a control flow statement that is surrounded by begin/end
/// markers if non-singular.  If the control flow construct is multi-line and
/// if multiLineComment is non-null, the string is included in a comment after
/// the 'end' to make it easier to associate.
void StmtEmitter::emitBlockAsStatement(Block *block,
                                       SmallPtrSet<Operation *, 8> &locationOps,
                                       StringRef multiLineComment) {

  // We don't know if we need to emit the begin until after we emit the body of
  // the block.  We can have multiple ops that fold together into one statement
  // (common in nested expressions feeding into a connect) or one apparently
  // simple set of operations that gets broken across multiple lines because
  // they are too long.
  //
  // Solve this by emitting the statements, determining if we need to
  // emit the begin, and if so, emit the begin retroactively.
  RearrangableOStream::Cursor beginInsertPoint = rearrangableStream.getCursor();
  emitLocationInfoAndNewLine(locationOps);

  // Change the blockDeclarationInsertPointIndex for the statements in this
  // block, and restore it back when we move on to code after the block.
  llvm::SaveAndRestore<RearrangableOStream::Cursor> X(
      blockDeclarationInsertPoint, rearrangableStream.getCursor());
  auto numEmittedBefore = getNumStatementsEmitted();
  emitStatementBlock(*block);

  // If we emitted exactly one statement, then we are done.
  if (getNumStatementsEmitted() - numEmittedBefore == 1)
    return;

  // Otherwise we emit the begin and end logic.
  rearrangableStream.insertLiteral(beginInsertPoint, " begin");

  indent() << "end";
  if (!multiLineComment.empty())
    os << " // " << multiLineComment;
  os << '\n';
}

LogicalResult StmtEmitter::visitSV(IfOp op) {
  SmallPtrSet<Operation *, 8> ops;
  ops.insert(op);

  indent() << "if (";

  // If we have an else and and empty then block, emit an inverted condition.
  if (!op.hasElse() || !op.getThenBlock()->empty()) {
    // Normal emission.
    emitExpression(op.cond(), ops);
    os << ')';
    emitBlockAsStatement(op.getThenBlock(), ops);
    if (op.hasElse()) {
      indent() << "else";
      emitBlockAsStatement(op.getElseBlock(), ops);
    }
  } else {
    // inverted condition.
    os << '!';
    emitExpression(op.cond(), ops, Unary);
    os << ')';
    emitBlockAsStatement(op.getElseBlock(), ops);
  }

  // We count if as multiple statements to make sure it is always surrounded by
  // a begin/end so we don't get if/else confusion in cases like this:
  // if (cond)
  //   if (otherCond)    // This should force a begin!
  //     stmt
  // else                // Goes with the outer if!
  //   thing;
  ++numStatementsEmitted;
  return success();
}

LogicalResult StmtEmitter::visitSV(AlwaysOp op) {
  SmallPtrSet<Operation *, 8> ops;
  ops.insert(op);

  auto printEvent = [&](AlwaysOp::Condition cond) {
    os << stringifyEventControl(cond.event) << ' ';
    emitExpression(cond.value, ops);
  };

  switch (op.getNumConditions()) {
  case 0:
    indent() << "always @*";
    break;
  case 1:
    indent() << "always @(";
    printEvent(op.getCondition(0));
    os << ')';
    break;
  default:
    indent() << "always @(";
    printEvent(op.getCondition(0));
    for (size_t i = 1, e = op.getNumConditions(); i != e; ++i) {
      os << " or ";
      printEvent(op.getCondition(i));
    }
    os << ')';
    break;
  }

  // Build the comment string, leave out the signal expressions (since they
  // can be large).
  std::string comment;
  if (op.getNumConditions() == 0) {
    comment = "always @*";
  } else {
    comment = "always @(";
    llvm::interleave(
        op.events(),
        [&](Attribute eventAttr) {
          auto event = EventControl(eventAttr.cast<IntegerAttr>().getInt());
          comment += stringifyEventControl(event);
        },
        [&]() { comment += ", "; });
    comment += ')';
  }

  emitBlockAsStatement(op.getBodyBlock(), ops, comment);
  return success();
}

LogicalResult StmtEmitter::visitSV(AlwaysCombOp op) {
  SmallPtrSet<Operation *, 8> ops;
  ops.insert(op);

  StringRef opString = "always_comb";
  if (state.options.noAlwaysComb)
    opString = "always @(*)";

  indent() << opString;
  emitBlockAsStatement(op.getBodyBlock(), ops, opString);
  return success();
}

LogicalResult StmtEmitter::visitSV(AlwaysFFOp op) {
  SmallPtrSet<Operation *, 8> ops;
  ops.insert(op);

  indent() << "always_ff @(" << stringifyEventControl(op.clockEdge()) << " ";
  emitExpression(op.clock(), ops);
  if (op.resetStyle() == ResetType::AsyncReset) {
    os << " or " << stringifyEventControl(*op.resetEdge()) << " ";
    emitExpression(op.reset(), ops);
  }
  os << ')';

  // Build the comment string, leave out the signal expressions (since they
  // can be large).
  std::string comment;
  comment += "always_ff @(";
  comment += stringifyEventControl(op.clockEdge());
  if (op.resetStyle() == ResetType::AsyncReset) {
    comment += " or ";
    comment += stringifyEventControl(*op.resetEdge());
  }
  comment += ')';

  if (op.resetStyle() == ResetType::NoReset)
    emitBlockAsStatement(op.getBodyBlock(), ops, comment);
  else {
    os << " begin";
    emitLocationInfoAndNewLine(ops);
    addIndent();

    indent() << "if (";
    // Negative edge async resets need to invert the reset condition.  This is
    // noted in the op description.
    if (op.resetStyle() == ResetType::AsyncReset &&
        *op.resetEdge() == EventControl::AtNegEdge)
      os << "!";
    emitExpression(op.reset(), ops);
    os << ')';
    emitBlockAsStatement(op.getResetBlock(), ops);
    indent() << "else";
    emitBlockAsStatement(op.getBodyBlock(), ops);
    reduceIndent();

    indent() << "end";
    os << " // " << comment;
    os << '\n';
  }
  return success();
}

LogicalResult StmtEmitter::visitSV(InitialOp op) {
  SmallPtrSet<Operation *, 8> ops;
  ops.insert(op);

  indent() << "initial";
  emitBlockAsStatement(op.getBodyBlock(), ops, "initial");
  return success();
}

LogicalResult StmtEmitter::visitSV(CaseZOp op) {
  SmallPtrSet<Operation *, 8> ops, emptyOps;
  ops.insert(op);

  indent() << "casez (";
  emitExpression(op.cond(), ops);
  os << ')';
  emitLocationInfoAndNewLine(ops);

  addIndent();
  for (auto caseInfo : op.getCases()) {
    auto pattern = caseInfo.pattern;

    if (pattern.isDefault())
      indent() << "default";
    else {
      // TODO: We could emit in hex if/when the size is a multiple of 4 and
      // there are no x's crossing nibble boundaries.
      indent() << pattern.getWidth() << "'b";
      for (size_t bit = 0, e = pattern.getWidth(); bit != e; ++bit)
        os << getLetter(pattern.getBit(e - bit - 1), /*isVerilog*/ true);
    }
    os << ":";
    emitBlockAsStatement(caseInfo.block, emptyOps);
  }

  reduceIndent();
  indent() << "endcase";
  emitLocationInfoAndNewLine(ops);
  return success();
}

LogicalResult StmtEmitter::visitStmt(InstanceOp op) {
  bool doNotPrint = op->hasAttr("doNotPrint");
  if (doNotPrint) {
    indent() << "/* This instance is elsewhere emitted as a bind statement.\n";
    addIndent();
  }

  SmallPtrSet<Operation *, 8> ops;
  ops.insert(op);

  // Use the specified name or the symbol name as appropriate.
  auto *moduleOp = op.getReferencedModule(&state.symbolCache);
  assert(moduleOp && "Invalid IR");
  indent() << getVerilogModuleName(moduleOp);

  // If this is a parameterized module, then emit the parameters.
  if (!op.parameters().empty()) {
    // All the parameters may be defaulted -- don't print out an empty list if
    // so.
    bool printed = false;
    for (auto params :
         llvm::zip(op.parameters(),
                   moduleOp->getAttrOfType<ArrayAttr>("parameters"))) {
      auto param = std::get<0>(params).cast<ParamDeclAttr>();
      auto modParam = std::get<1>(params).cast<ParamDeclAttr>();
      // Ignore values that line up with their default.
      if (param.getValue() == modParam.getValue())
        continue;

      // Handle # if this is the first parameter we're printing.
      if (!printed) {
        os << " #(\n";
        printed = true;
      } else {
        os << ",\n";
      }
      os.indent(state.currentIndent + INDENT_AMOUNT) << '.';
      os << state.globalNames.getParameterVerilogName(moduleOp,
                                                      param.getName());
      os << '(';
      emitter.printParamValue(param.getValue(), os, [&]() {
        return op->emitOpError("invalid instance parameter '")
               << param.getName().getValue() << "' value";
      });
      os << ')';
    }
    if (printed) {
      os << '\n';
      indent() << ')';
    }
  }

  os << ' ' << names.getName(op) << " (";

  SmallVector<PortInfo> portInfo = getAllModulePortInfos(op);

  // Get the max port name length so we can align the '('.
  size_t maxNameLength = 0;
  for (auto &elt : portInfo) {
    maxNameLength = std::max(maxNameLength, elt.getName().size());
  }

  auto getWireForValue = [&](Value result) {
    return result.getUsers().begin()->getOperand(0);
  };

  // Emit the argument and result ports.
  auto opArgs = op.inputs();
  auto opResults = op.getResults();
  bool isFirst = true; // True until we print a port.
  bool isZeroWidth = false;
  SmallVector<Value, 32> portValues;
  for (auto &elt : portInfo) {
    // Figure out which value we are emitting.
    portValues.push_back(elt.isOutput() ? opResults[elt.argNum]
                                        : opArgs[elt.argNum]);
  }

  for (size_t portNum = 0, e = portValues.size(); portNum < e; ++portNum) {
    // Figure out which value we are emitting.
    auto &elt = portInfo[portNum];
    Value portVal = portValues[portNum];
    isZeroWidth = isZeroBitType(portVal.getType());

    // Decide if we should print a comma.  We can't do this if we're the first
    // port or if all the subsequent ports are zero width.
    if (!isFirst) {
      bool shouldPrintComma = true;
      if (isZeroWidth) {
        shouldPrintComma = false;
        for (size_t i = (&elt - portInfo.data()) + 1, e = portInfo.size();
             i != e; ++i)
          if (!isZeroBitType(portValues[i].getType())) {
            shouldPrintComma = true;
            break;
          }
      }

      if (shouldPrintComma)
        os << ',';
    }
    emitLocationInfoAndNewLine(ops);

    // Emit the port's name.
    indent();
    if (!isZeroWidth) {
      // If this is a real port we're printing, then it isn't the first one. Any
      // subsequent ones will need a comma.
      isFirst = false;
      os << "  ";
    } else {
      // We comment out zero width ports, so their presence and initializer
      // expressions are still emitted textually.
      os << "//";
    }

    os << '.' << state.globalNames.getPortVerilogName(moduleOp, elt);
    os.indent(maxNameLength - elt.getName().size()) << " (";

    // Emit the value as an expression.
    ops.clear();

    // Output ports that are not connected to single use output ports were
    // lowered to wire.
    OutputOp output;
    if (!elt.isOutput()) {
      emitExpression(portVal, ops);
    } else if (portVal.hasOneUse() &&
               (output = dyn_cast_or_null<OutputOp>(
                    portVal.getUses().begin()->getOwner()))) {
      // If this is directly using the output port of the containing module,
      // just specify that directly so we avoid a temporary wire.
      size_t outputPortNo = portVal.getUses().begin()->getOperandNumber();
      auto containingModule = emitter.currentModuleOp;
      os << state.globalNames.getPortVerilogName(
          containingModule, containingModule.getOutputPort(outputPortNo));
    } else {
      portVal = getWireForValue(portVal);
      emitExpression(portVal, ops);
    }
    os << ')';
  }
  if (!isFirst || isZeroWidth) {
    emitLocationInfoAndNewLine(ops);
    ops.clear();
    indent();
  }
  os << ");";
  emitLocationInfoAndNewLine(ops);
  if (doNotPrint) {
    reduceIndent();
    indent() << "*/\n";
  }
  return success();
}

// This may be called in the top-level, not just in an hw.module.  Thus we can't
// use the name map to find expression names for arguments to the instance, nor
// do we need to emit subexpressions.  Prepare pass, which has run for all
// modules prior to this, has ensured that all arguments are bound to wires,
// regs, or ports, with legalized names, so we can lookup up the names through
// the IR.
LogicalResult StmtEmitter::visitSV(BindOp op) {
  emitter.emitBind(op);
  return success();
}

LogicalResult StmtEmitter::visitSV(InterfaceOp op) {
  os << "interface " << state.globalNames.getInterfaceVerilogName(op) << ";\n";
  // FIXME: Don't emit the body of this as general statements, they aren't!
  emitStatementBlock(*op.getBodyBlock());
  os << "endinterface\n\n";
  return success();
}

LogicalResult StmtEmitter::visitSV(InterfaceSignalOp op) {
  indent();
  emitter.printPackedType(stripUnpackedTypes(op.type()), os, op->getLoc(),
                          false);
  os << ' ' << state.globalNames.getInterfaceVerilogName(op);
  emitter.printUnpackedTypePostfix(op.type(), os);
  os << ";\n";
  return success();
}

LogicalResult StmtEmitter::visitSV(InterfaceModportOp op) {
  indent() << "modport " << state.globalNames.getInterfaceVerilogName(op)
           << '(';

  llvm::interleaveComma(op.ports(), os, [&](const Attribute &portAttr) {
    auto port = portAttr.cast<ModportStructAttr>();
    os << port.direction().getValue() << ' ';
    auto signalDecl = state.symbolCache.getDefinition(port.signal());
    os << state.globalNames.getInterfaceVerilogName(signalDecl);
  });

  os << ");\n";
  return success();
}

LogicalResult StmtEmitter::visitSV(AssignInterfaceSignalOp op) {
  SmallPtrSet<Operation *, 8> emitted;
  indent() << "assign ";
  emitExpression(op.iface(), emitted);
  os << '.' << op.signalName() << " = ";
  emitExpression(op.rhs(), emitted);
  os << ";\n";
  return success();
}

void StmtEmitter::emitStatement(Operation *op) {
  // Expressions may either be ignored or emitted as an expression statements.
  if (isVerilogExpression(op)) {
    if (emitter.outOfLineExpressions.count(op)) {
      ++numStatementsEmitted;
      emitStatementExpression(op);
    }
    return;
  }

  ++numStatementsEmitted;

  // Know where the start of this statement is in case any out-of-band precursor
  // statements need to be emitted.
  statementBeginning = rearrangableStream.getCursor();

  // Handle HW statements.
  if (succeeded(dispatchStmtVisitor(op)))
    return;

  // Handle SV Statements.
  if (succeeded(dispatchSVVisitor(op)))
    return;

  emitOpError(op, "cannot emit this operation to Verilog");
  indent() << "unknown MLIR operation " << op->getName().getStringRef() << "\n";
}

/// Given an operation corresponding to a VerilogExpression, determine whether
/// it is safe to emit inline into a 'localparam' or 'automatic logic' varaible
/// initializer in a procedural region.
///
/// We can't emit exprs inline when they refer to something else that can't be
/// emitted inline, when they're in a general #ifdef region,
static bool
isExpressionEmittedInlineIntoProceduralDeclaration(Operation *op,
                                                   StmtEmitter &stmtEmitter) {
  if (!isVerilogExpression(op))
    return false;

  // If the expression exists in an #ifdef region, then bail.  Emitting it
  // inline would cause it to be executed unconditionally, because the
  // declarations are outside the #ifdef.
  if (isa<IfDefProceduralOp>(op->getParentOp()))
    return false;

  // This expression tree can be emitted into the initializer if all leaf
  // references are safe to refer to from here.  They are only safe if they are
  // defined in an enclosing scope (guaranteed to already be live by now) or if
  // they are defined in this block and already emitted to an inline automatic
  // logic variable.
  SmallVector<Value, 8> exprsToScan(op->getOperands());

  // This loop is guaranteed to terminate because we're only scanning up
  // single-use expressions and other things that 'isExpressionEmittedInline'
  // returns success for.  Cycles won't get in here.
  while (!exprsToScan.empty()) {
    Operation *expr = exprsToScan.pop_back_val().getDefiningOp();
    if (!expr)
      continue; // Ports are always safe to reference.

    // If this is an internal node in the expression tree, process its operands.
    if (isExpressionEmittedInline(expr)) {
      exprsToScan.append(expr->getOperands().begin(),
                         expr->getOperands().end());
      continue;
    }

    // Otherwise, this isn't an inlinable expression.  If it is defined outside
    // this block, then it is live-in.
    if (expr->getBlock() != op->getBlock())
      continue;

    // Otherwise, if it is defined in this block then it is only ok to reference
    // if it has already been emitted into an automatic logic.
    if (!stmtEmitter.emitter.expressionsEmittedIntoDecl.count(expr))
      return false;
  }

  return true;
}

/// Emit the declaration for the temporary operation. If the operation is not
/// a constant, emit no initializer and no semicolon, e.g. `wire foo`, and
/// return false. If the operation *is* a constant, also emit the initializer
/// and semicolon, e.g. `localparam K = 1'h0`, and return true.
bool StmtEmitter::emitDeclarationForTemporary(Operation *op) {
  StringRef declWord = getVerilogDeclWord(op, state.options);

  // If we're emitting a declaration inside of an ifdef region, we'll insert
  // the declaration outside of it.  This means we need to unindent a bit due
  // to the indent level.
  unsigned ifdefDepth = 0;
  Operation *parentOp = op->getParentOp();
  while (isa<IfDefProceduralOp>(parentOp) || isa<IfDefOp>(parentOp)) {
    ++ifdefDepth;
    parentOp = parentOp->getParentOp();
  }

  os.indent(state.currentIndent - ifdefDepth * INDENT_AMOUNT);
  os << declWord;
  if (!declWord.empty())
    os << ' ';
  if (emitter.printPackedType(stripUnpackedTypes(op->getResult(0).getType()),
                              os, op->getLoc()))
    os << ' ';
  os << names.getName(op->getResult(0));

  // Emit the initializer expression for this declaration inline if safe.
  if (!isExpressionEmittedInlineIntoProceduralDeclaration(op, *this))
    return false;

  // Keep track that we emitted this.
  emitter.expressionsEmittedIntoDecl.insert(op);

  os << " = ";
  SmallPtrSet<Operation *, 8> emittedExprs;
  emitExpression(op->getResult(0), emittedExprs, ForceEmitMultiUse);
  os << ';';
  emitLocationInfoAndNewLine(emittedExprs);
  return true;
}

void StmtEmitter::collectNamesEmitDecls(Block &block) {
  // In the first pass, we fill in the symbol table, calculate the max width
  // of the declaration words and the max type width.
  NameCollector collector(emitter, names);
  collector.collectNames(block);

  auto &valuesToEmit = collector.getValuesToEmit();
  if (valuesToEmit.empty())
    return;

  size_t maxDeclNameWidth = collector.getMaxDeclNameWidth();
  size_t maxTypeWidth = collector.getMaxTypeWidth();

  if (maxTypeWidth > 0) // add a space if any type exists
    maxTypeWidth += 1;

  SmallPtrSet<Operation *, 8> opsForLocation;

  // Okay, now that we have measured the things to emit, emit the things.
  for (const auto &record : valuesToEmit) {
    statementBeginning = rearrangableStream.getCursor();

    // We have two different sorts of things that we proactively emit:
    // declarations (wires, regs, localpamarams, etc) and expressions that
    // cannot be emitted inline (e.g. because of limitations around subscripts).
    auto *op = record.value.getDefiningOp();
    opsForLocation.clear();
    opsForLocation.insert(op);

    // Emit the leading word, like 'wire' or 'reg'.
    auto type = record.value.getType();
    auto word = getVerilogDeclWord(op, state.options);
    if (!isZeroBitType(type)) {
      indent() << word;
      auto extraIndent = word.empty() ? 0 : 1;
      os.indent(maxDeclNameWidth - word.size() + extraIndent);
    } else {
      indent() << "// Zero width: " << word << ' ';
    }

    // Emit the type.
    os << record.typeString;
    if (record.typeString.size() < maxTypeWidth)
      os.indent(maxTypeWidth - record.typeString.size());

    // Emit the name.
    os << names.getName(record.value);

    // Print out any array subscripts or other post-name stuff.
    emitter.printUnpackedTypePostfix(type, os);

    if (auto localparam = dyn_cast<LocalParamOp>(op)) {
      os << " = ";
      emitter.printParamValue(localparam.value(), os, [&]() {
        return op->emitOpError("invalid localparam value");
      });
    }

    // Constants carry their assignment directly in the declaration.
    if (isExpressionEmittedInlineIntoProceduralDeclaration(op, *this)) {
      os << " = ";
      emitExpression(op->getResult(0), opsForLocation, ForceEmitMultiUse);

      // Remember that we emitted this inline into the declaration so we don't
      // emit it and we know the value is available for other declaration
      // expressions who might want to reference it.
      emitter.expressionsEmittedIntoDecl.insert(op);
    }

    os << ';';
    emitLocationInfoAndNewLine(opsForLocation);
    ++numStatementsEmitted;

    // If any sub-expressions are too large to fit on a line and need a
    // temporary declaration, put it after the already-emitted declarations.
    // This is important to maintain incrementally after each statement, because
    // each statement can generate spills when they are overly-long.
    blockDeclarationInsertPoint = rearrangableStream.getCursor();
  }

  os << '\n';
}

void StmtEmitter::emitStatementBlock(Block &body) {
  addIndent();

  // Build up the symbol table for all of the values that need names in the
  // module.  #ifdef's in procedural regions are special because local variables
  // are all emitted at the top of their enclosing blocks.
  if (!isa<IfDefProceduralOp>(body.getParentOp()))
    collectNamesEmitDecls(body);

  // Emit the body.
  for (auto &op : body) {
    emitStatement(&op);
  }

  reduceIndent();
}

void ModuleEmitter::emitStatement(Operation *op) {
  RearrangableOStream outputBuffer;
  ModuleNameManager names;
  StmtEmitter(*this, outputBuffer, names).emitStatement(op);
  outputBuffer.print(os);
}

//===----------------------------------------------------------------------===//
// Module Driver
//===----------------------------------------------------------------------===//

void ModuleEmitter::emitHWExternModule(HWModuleExternOp module) {
  auto verilogName = module.getVerilogModuleNameAttr();
  os << "// external module " << verilogName.getValue() << "\n\n";
}

void ModuleEmitter::emitHWGeneratedModule(HWModuleGeneratedOp module) {
  auto verilogName = module.getVerilogModuleNameAttr();
  os << "// external generated module " << verilogName.getValue() << "\n\n";
}

// This may be called in the top-level, not just in an hw.module.  Thus we can't
// use the name map to find expression names for arguments to the instance, nor
// do we need to emit subexpressions.  Prepare pass, which has run for all
// modules prior to this, has ensured that all arguments are bound to wires,
// regs, or ports, with legalized names, so we can lookup up the names through
// the IR.
void ModuleEmitter::emitBind(BindOp op) {
  InstanceOp inst = op.getReferencedInstance(&state.symbolCache);

  HWModuleOp parentMod = inst->getParentOfType<hw::HWModuleOp>();
  auto parentVerilogName = getVerilogModuleNameAttr(parentMod);

  Operation *childMod = inst.getReferencedModule(&state.symbolCache);
  auto childVerilogName = getVerilogModuleNameAttr(childMod);

  indent() << "bind " << parentVerilogName.getValue() << " "
           << childVerilogName.getValue() << ' '
           << state.globalNames.getDeclarationVerilogName(inst) << " (";

  ModulePortInfo parentPortInfo = parentMod.getPorts();
  SmallVector<PortInfo> childPortInfo = getAllModulePortInfos(inst);

  // Get the max port name length so we can align the '('.
  size_t maxNameLength = 0;
  for (auto &elt : childPortInfo) {
    auto portName = state.globalNames.getPortVerilogName(childMod, elt);
    elt.name = Builder(inst.getContext()).getStringAttr(portName);
    maxNameLength = std::max(maxNameLength, elt.getName().size());
  }

  // Emit the argument and result ports.
  auto opArgs = inst.inputs();
  auto opResults = inst.getResults();
  bool isFirst = true; // True until we print a port.
  for (auto &elt : childPortInfo) {
    // Figure out which value we are emitting.
    Value portVal = elt.isOutput() ? opResults[elt.argNum] : opArgs[elt.argNum];
    bool isZeroWidth = isZeroBitType(elt.type);

    // Decide if we should print a comma.  We can't do this if we're the first
    // port or if all the subsequent ports are zero width.
    if (!isFirst) {
      bool shouldPrintComma = true;
      if (isZeroWidth) {
        shouldPrintComma = false;
        for (size_t i = (&elt - childPortInfo.data()) + 1,
                    e = childPortInfo.size();
             i != e; ++i)
          if (!isZeroBitType(childPortInfo[i].type)) {
            shouldPrintComma = true;
            break;
          }
      }

      if (shouldPrintComma)
        os << ',';
    }
    os << '\n';

    // Emit the port's name.
    indent();
    if (!isZeroWidth) {
      // If this is a real port we're printing, then it isn't the first one. Any
      // subsequent ones will need a comma.
      isFirst = false;
      os << "  ";
    } else {
      // We comment out zero width ports, so their presence and initializer
      // expressions are still emitted textually.
      os << "//";
    }

    os << '.' << elt.getName();
    os.indent(maxNameLength - elt.getName().size()) << " (";

    // Emit the value as an expression.
    auto name = getNameRemotely(portVal, parentPortInfo, parentMod);
    assert(!name.empty() && "bind port connection must have a name");
    os << name << ')';
  }
  if (!isFirst) {
    os << '\n';
    indent();
  }
  os << ");\n";
}

/// Return the name of a value in a remote module to be used in a `bind`
/// statement. This function examines the remote module `remoteModule` and looks
/// up the corresponding name in the provide `GlobalNameTable`. This requires
/// that all names this function may be asked to lookup have been legalized and
/// added to that name table.
StringRef ModuleEmitter::getNameRemotely(Value value,
                                         const ModulePortInfo &modulePorts,
                                         HWModuleOp remoteModule) {
  if (auto barg = value.dyn_cast<BlockArgument>())
    return state.globalNames.getPortVerilogName(
        remoteModule, modulePorts.inputs[barg.getArgNumber()]);

  Operation *valueOp = value.getDefiningOp();

  // Handle wires/registers, likely as instance inputs.
  if (auto readinout = dyn_cast<ReadInOutOp>(valueOp)) {
    auto *wireInput = readinout.input().getDefiningOp();
    if (!wireInput)
      return {};
    if (isa<WireOp, RegOp>(wireInput))
      return state.globalNames.getDeclarationVerilogName(wireInput);
  }

  // Handle values being driven onto wires, likely as instance outputs.
  if (isa<InstanceOp>(valueOp)) {
    for (auto &use : value.getUses()) {
      Operation *user = use.getOwner();
      if (!isa<AssignOp>(user) || use.getOperandNumber() != 1)
        continue;
      Value drivenOnto = user->getOperand(0);
      Operation *drivenOntoOp = drivenOnto.getDefiningOp();
      if (isa<WireOp, RegOp>(drivenOntoOp))
        return state.globalNames.getDeclarationVerilogName(drivenOntoOp);
    }
  }

  // Handle local parameters.
  if (isa<LocalParamOp>(valueOp))
    return state.globalNames.getDeclarationVerilogName(valueOp);
  return {};
}

void ModuleEmitter::emitBindInterface(BindInterfaceOp bind) {
  auto instance = bind.getReferencedInstance(&state.symbolCache);
  auto instantiator = instance->getParentOfType<HWModuleOp>().getName();
  auto *interface = bind->getParentOfType<ModuleOp>().lookupSymbol(
      instance.getInterfaceType().getInterface());
  os << "bind " << instantiator << " "
     << cast<InterfaceOp>(*interface).sym_name() << " "
     << state.globalNames.getDeclarationVerilogName(instance) << " (.*);\n\n";
}

void ModuleEmitter::emitHWModule(HWModuleOp module) {
  currentModuleOp = module;

  ModuleNameManager names;

  // Add all the ports to the name table so wires etc don't reuse the name.
  SmallVector<PortInfo> portInfo = module.getAllPorts();
  for (auto &port : portInfo) {
    StringRef name = state.globalNames.getPortVerilogName(module, port);
    Value value;
    if (!port.isOutput())
      value = module.getArgument(port.argNum);
    names.addName(value, name);
  }

  // Add all parameters to the name table.
  for (auto param : module.parameters()) {
    // Add the name to the name table so any conflicting wires are renamed.
    StringRef verilogName = state.globalNames.getParameterVerilogName(
        module, param.cast<ParamDeclAttr>().getName());
    names.addName(nullptr, verilogName);
  }

  SmallPtrSet<Operation *, 8> moduleOpSet;
  moduleOpSet.insert(module);

  emitComment(module.commentAttr());

  os << "module " << getVerilogModuleName(module);

  // If we have any parameters, print them on their own line.
  if (!module.parameters().empty()) {
    os << "\n  #(";

    auto printParamType = [&](Type type, Attribute defaultValue,
                              SmallString<8> &result) {
      result.clear();
      llvm::raw_svector_ostream sstream(result);

      // If there is a default value like "32" then just print without type at
      // all.
      if (defaultValue) {
        if (auto intAttr = defaultValue.dyn_cast<IntegerAttr>())
          if (intAttr.getValue().getBitWidth() == 32)
            return;
        if (auto fpAttr = defaultValue.dyn_cast<FloatAttr>())
          if (fpAttr.getType().isF64())
            return;
        if (defaultValue.isa<StringAttr>())
          return;
      }

      // Classic Verilog parser don't allow a type in the parameter declaration.
      // For compatibility with them, we omit the type when it is implicit based
      // on its initializer value, and print the type commented out when it is
      // a 32-bit "integer" parameter.
      if (auto intType = type_dyn_cast<IntegerType>(type))
        if (intType.getWidth() == 32) {
          sstream << "/*integer*/";
          return;
        }

      printPackedType(type, sstream, module->getLoc(),
                      /*implicitIntType=*/true,
                      // Print single-bit values as explicit `[0:0]` type.
                      /*singleBitDefaultType=*/false);
    };

    // Determine the max width of the parameter types so things are lined up.
    size_t maxTypeWidth = 0;
    SmallString<8> scratch;
    for (auto param : module.parameters()) {
      auto paramAttr = param.cast<ParamDeclAttr>();
      // Measure the type length by printing it to a temporary string.
      printParamType(paramAttr.getType().getValue(), paramAttr.getValue(),
                     scratch);
      maxTypeWidth = std::max(scratch.size(), maxTypeWidth);
    }

    if (maxTypeWidth > 0) // add a space if any type exists.
      maxTypeWidth += 1;

    llvm::interleave(
        module.parameters(), os,
        [&](Attribute param) {
          auto paramAttr = param.cast<ParamDeclAttr>();
          auto defaultValue = paramAttr.getValue(); // may be null if absent.
          os << "parameter ";
          printParamType(paramAttr.getType().getValue(), defaultValue, scratch);
          os << scratch;
          if (scratch.size() < maxTypeWidth)
            os.indent(maxTypeWidth - scratch.size());

          os << state.globalNames.getParameterVerilogName(module,
                                                          paramAttr.getName());

          if (defaultValue) {
            os << " = ";
            printParamValue(defaultValue, os, [&]() {
              return module->emitError("parameter '")
                     << paramAttr.getName().getValue() << "' has invalid value";
            });
          }
        },
        ",\n    ");
    os << ") ";
  }

  os << '(';
  if (!portInfo.empty())
    emitLocationInfoAndNewLine(moduleOpSet);

  // Determine the width of the widest type we have to print so everything
  // lines up nicely.
  bool hasOutputs = false, hasZeroWidth = false;
  size_t maxTypeWidth = 0, lastNonZeroPort = -1;
  SmallVector<SmallString<8>, 16> portTypeStrings;

  for (size_t i = 0, e = portInfo.size(); i < e; ++i) {
    auto port = portInfo[i];
    hasOutputs |= port.isOutput();
    hasZeroWidth |= isZeroBitType(port.type);
    if (!isZeroBitType(port.type))
      lastNonZeroPort = i;

    // Convert the port's type to a string and measure it.
    portTypeStrings.push_back({});
    {
      llvm::raw_svector_ostream stringStream(portTypeStrings.back());
      printPackedType(stripUnpackedTypes(port.type), stringStream,
                      module->getLoc());
    }

    maxTypeWidth = std::max(portTypeStrings.back().size(), maxTypeWidth);
  }

  if (maxTypeWidth > 0) // add a space if any type exists
    maxTypeWidth += 1;

  addIndent();

  for (size_t portIdx = 0, e = portInfo.size(); portIdx != e;) {
    size_t startOfLinePos = os.tell();

    indent();
    // Emit the arguments.
    auto portType = portInfo[portIdx].type;
    bool isZeroWidth = false;
    if (hasZeroWidth) {
      isZeroWidth = isZeroBitType(portType);
      os << (isZeroWidth ? "// " : "   ");
    }

    PortDirection thisPortDirection = portInfo[portIdx].direction;
    switch (thisPortDirection) {
    case PortDirection::OUTPUT:
      os << "output ";
      break;
    case PortDirection::INPUT:
      os << (hasOutputs ? "input  " : "input ");
      break;
    case PortDirection::INOUT:
      os << (hasOutputs ? "inout  " : "inout ");
      break;
    }

    // Emit the type.
    os << portTypeStrings[portIdx];
    if (portTypeStrings[portIdx].size() < maxTypeWidth)
      os.indent(maxTypeWidth - portTypeStrings[portIdx].size());

    // Emit the name.
    os << state.globalNames.getPortVerilogName(module, portInfo[portIdx]);
    printUnpackedTypePostfix(portType, os);
    ++portIdx;

    auto lineLength = state.options.emittedLineLength;

    // If we have any more ports with the same types and the same direction,
    // emit them in a list on the same line.
    while (portIdx != e && portInfo[portIdx].direction == thisPortDirection &&
           stripUnpackedTypes(portType) ==
               stripUnpackedTypes(portInfo[portIdx].type)) {
      // Don't exceed our preferred line length.
      StringRef name =
          state.globalNames.getPortVerilogName(module, portInfo[portIdx]);
      if (os.tell() + 2 + name.size() - startOfLinePos >
          // We use "-2" here because we need a trailing comma or ); for the
          // decl.
          lineLength - 2)
        break;

      // Append this to the running port decl.
      os << ", " << name;
      printUnpackedTypePostfix(portInfo[portIdx].type, os);
      ++portIdx;
    }

    if (portIdx != e) {
      if (portIdx <= lastNonZeroPort)
        os << ',';
    } else if (isZeroWidth)
      os << "\n   );\n";
    else
      os << ");\n";
    os << '\n';
  }

  if (portInfo.empty()) {
    os << ");";
    emitLocationInfoAndNewLine(moduleOpSet);
  }
  reduceIndent();

  // Emit the body of the module.
  RearrangableOStream outputBuffer;
  StmtEmitter(*this, outputBuffer, names)
      .emitStatementBlock(*module.getBodyBlock());
  outputBuffer.print(os);
  os << "endmodule\n\n";

  currentModuleOp = HWModuleOp();
}

//===----------------------------------------------------------------------===//
// Top level "file" emitter logic
//===----------------------------------------------------------------------===//

/// Organize the operations in the root MLIR module into output files to be
/// generated. If `separateModules` is true, a handful of top-level
/// declarations will be split into separate output files even in the absence
/// of an explicit output file attribute.
void SharedEmitterState::gatherFiles(bool separateModules) {

  /// Collect all the inner names from the specified module and add them to the
  /// IRCache.  Declarations (named things) only exist at the top level of the
  /// module.  Also keep track of any modules that contain bind operations.
  /// These are non-hierarchical references which we need to be careful about
  /// during emission.
  auto collectInstanceSymbolsAndBinds = [&](HWModuleOp moduleOp) {
    moduleOp.walk([&](Operation *op) {
      // Populate the symbolCache with all operations that can define a symbol.
      if (auto name = op->getAttrOfType<StringAttr>(
              hw::InnerName::getInnerNameAttrName()))
        symbolCache.addDefinition(moduleOp.getNameAttr(), name.getValue(), op);
      // HACK: This is to make interface-related operations work as they are at
      // the moment, with names being stored in `sym_name` instead of
      // `inner_sym`.
      if (auto instOp = dyn_cast<InterfaceInstanceOp>(op))
        if (auto attr = instOp.sym_nameAttr())
          symbolCache.addDefinition(moduleOp.getNameAttr(), attr.getValue(),
                                    op);
      if (isa<BindOp>(op))
        modulesContainingBinds.insert(moduleOp);
    });
  };
  /// Collect any port marked as being referenced via symbol.
  auto collectPorts = [&](auto moduleOp) {
    auto numArgs = moduleOp.getNumArguments();
    for (size_t p = 0; p != numArgs; ++p)
      for (NamedAttribute argAttr : moduleOp.getArgAttrs(p))
        if (auto sym = argAttr.getValue().dyn_cast<FlatSymbolRefAttr>())
          symbolCache.addDefinition(moduleOp.getNameAttr(), sym.getValue(),
                                    moduleOp, p);
    for (size_t p = 0, e = moduleOp.getNumResults(); p != e; ++p)
      for (NamedAttribute resultAttr : moduleOp.getResultAttrs(p))
        if (auto sym = resultAttr.getValue().dyn_cast<FlatSymbolRefAttr>())
          symbolCache.addDefinition(moduleOp.getNameAttr(), sym.getValue(),
                                    moduleOp, p + numArgs);
  };

  SmallString<32> outputPath;
  for (auto &op : *designOp.getBody()) {
    auto info = OpFileInfo{&op, replicatedOps.size()};

    bool hasFileName = false;
    bool emitReplicatedOps = true;
    bool addToFilelist = true;

    outputPath.clear();

    // Check if the operation has an explicit `output_file` attribute set. If
    // it does, extract the information from the attribute.
    auto attr = op.getAttrOfType<hw::OutputFileAttr>("output_file");
    if (attr) {
      LLVM_DEBUG(llvm::dbgs() << "Found output_file attribute " << attr
                              << " on " << op << "\n";);
      if (!attr.isDirectory())
        hasFileName = true;
      appendPossiblyAbsolutePath(outputPath, attr.getFilename().getValue());
      emitReplicatedOps = attr.getIncludeReplicatedOps().getValue();
      addToFilelist = !attr.getExcludeFromFilelist().getValue();
    }

    // Collect extra file lists to output the file to.
    SmallVector<StringAttr> opFileList;
    if (auto fl = op.getAttrOfType<hw::FileListAttr>("output_filelist"))
      opFileList.push_back(fl.getFilename());
    if (auto fla = op.getAttrOfType<ArrayAttr>("output_filelist"))
      for (auto fl : fla)
        opFileList.push_back(fl.cast<hw::FileListAttr>().getFilename());

    auto separateFile = [&](Operation *op, Twine defaultFileName = "") {
      // If we're emitting to a separate file and the output_file attribute
      // didn't specify a filename, take the default one if present or emit an
      // error if not.
      if (!hasFileName) {
        if (!defaultFileName.isTriviallyEmpty()) {
          llvm::sys::path::append(outputPath, defaultFileName);
        } else {
          op->emitError("file name unspecified");
          encounteredError = true;
          llvm::sys::path::append(outputPath, "error.out");
        }
      }

      auto destFile = StringAttr::get(outputPath, op->getContext());
      auto &file = files[destFile];
      file.ops.push_back(info);
      file.emitReplicatedOps = emitReplicatedOps;
      file.addToFilelist = addToFilelist;
      for (auto fl : opFileList)
        fileLists[fl.getValue()].push_back(destFile);
    };

    // Separate the operation into dedicated output file, or emit into the
    // root file, or replicate in all output files.
    TypeSwitch<Operation *>(&op)
        .Case<HWModuleOp>([&](auto mod) {
          // Build the IR cache.
          symbolCache.addDefinition(mod.getNameAttr(), mod);
          collectPorts(mod);
          collectInstanceSymbolsAndBinds(mod);

          // Emit into a separate file named after the module.
          if (attr || separateModules)
            separateFile(mod, getVerilogModuleName(mod) + ".sv");
          else
            rootFile.ops.push_back(info);
        })
        .Case<InterfaceOp>([&](InterfaceOp intf) {
          // Build the IR cache.
          symbolCache.addDefinition(intf.getNameAttr(), intf);
          // Populate the symbolCache with all operations that can define a
          // symbol.
          for (auto &op : *intf.getBodyBlock())
            if (auto symOp = dyn_cast<mlir::SymbolOpInterface>(op))
              if (auto name = symOp.getNameAttr())
                symbolCache.addDefinition(name, symOp);

          // Emit into a separate file named after the interface.
          if (attr || separateModules)
            separateFile(intf, intf.sym_name() + ".sv");
          else
            rootFile.ops.push_back(info);
        })
        .Case<HWModuleExternOp>([&](HWModuleExternOp op) {
          // Build the IR cache.
          symbolCache.addDefinition(op.getNameAttr(), op);
          collectPorts(op);
          if (separateModules)
            separateFile(op, "extern_modules.sv");
          else
            rootFile.ops.push_back(info);
        })
        .Case<VerbatimOp, IfDefOp>([&](Operation *op) {
          // Emit into a separate file using the specified file name or
          // replicate the operation in each outputfile.
          if (!attr) {
            replicatedOps.push_back(op);
          } else
            separateFile(op, "");
        })
        .Case<HWGeneratorSchemaOp>([&](HWGeneratorSchemaOp schemaOp) {
          symbolCache.addDefinition(schemaOp.getNameAttr(), schemaOp);
        })
        .Case<TypeScopeOp>([&](TypeScopeOp op) {
          symbolCache.addDefinition(op.getNameAttr(), op);
          // TODO: How do we want to handle typedefs in a split output?
          if (!attr) {
            replicatedOps.push_back(op);
          } else
            separateFile(op, "");
        })
        .Case<BindOp, BindInterfaceOp>([&](auto op) {
          if (!attr) {
            separateFile(op, "bindfile");
          } else {
            separateFile(op);
          }
        })
        .Default([&](auto *) {
          op.emitError("unknown operation");
          encounteredError = true;
        });
  }

  // We've built the whole symbol cache.  Freeze it so things can start
  // querying it (potentially concurrently).
  symbolCache.freeze();
}

/// Given a FileInfo, collect all the replicated and designated operations
/// that go into it and append them to "thingsToEmit".
void SharedEmitterState::collectOpsForFile(const FileInfo &file,
                                           EmissionList &thingsToEmit) {
  // If we're emitting replicated ops, keep track of where we are in the list.
  size_t lastReplicatedOp = 0;
  size_t numReplicatedOps = file.emitReplicatedOps ? replicatedOps.size() : 0;

  thingsToEmit.reserve(thingsToEmit.size() + numReplicatedOps +
                       file.ops.size());

  // Emit each operation in the file preceded by the replicated ops not yet
  // printed.
  for (const auto &opInfo : file.ops) {
    // Emit the replicated per-file operations before the main operation's
    // position (if enabled).
    for (; lastReplicatedOp < std::min(opInfo.position, numReplicatedOps);
         ++lastReplicatedOp)
      thingsToEmit.emplace_back(replicatedOps[lastReplicatedOp]);

    // Emit the operation itself.
    thingsToEmit.emplace_back(opInfo.op);
  }

  // Emit the replicated per-file operations after the last operation (if
  // enabled).
  for (; lastReplicatedOp < numReplicatedOps; lastReplicatedOp++)
    thingsToEmit.emplace_back(replicatedOps[lastReplicatedOp]);
}

static void emitOperation(VerilogEmitterState &state, Operation *op) {
  TypeSwitch<Operation *>(op)
      .Case<HWModuleOp>([&](auto op) { ModuleEmitter(state).emitHWModule(op); })
      .Case<HWModuleExternOp>(
          [&](auto op) { ModuleEmitter(state).emitHWExternModule(op); })
      .Case<HWModuleGeneratedOp>(
          [&](auto op) { ModuleEmitter(state).emitHWGeneratedModule(op); })
      .Case<HWGeneratorSchemaOp>([&](auto op) { /* Empty */ })
      .Case<BindOp>([&](auto op) { ModuleEmitter(state).emitBind(op); })
      .Case<BindInterfaceOp>(
          [&](auto op) { ModuleEmitter(state).emitBindInterface(op); })
      .Case<InterfaceOp, VerbatimOp, IfDefOp>(
          [&](auto op) { ModuleEmitter(state).emitStatement(op); })
      .Case<TypeScopeOp>([&](auto typedecls) {
        ModuleEmitter(state).emitStatement(typedecls);
      })
      .Default([&](auto *op) {
        state.encounteredError = true;
        op->emitError("unknown operation");
      });
}

/// Actually emit the collected list of operations and strings to the
/// specified file.
void SharedEmitterState::emitOps(EmissionList &thingsToEmit, raw_ostream &os,
                                 bool parallelize) {
  MLIRContext *context = designOp->getContext();

  // Disable parallelization overhead if MLIR threading is disabled.
  if (parallelize)
    parallelize &= context->isMultithreadingEnabled();

  // If we aren't parallelizing output, directly output each operation to the
  // specified stream.
  if (!parallelize) {
    VerilogEmitterState state(designOp, *this, options, symbolCache,
                              globalNames, os);
    for (auto &entry : thingsToEmit) {
      if (auto *op = entry.getOperation())
        emitOperation(state, op);
      else
        os << entry.getStringData();
    }

    if (state.encounteredError)
      encounteredError = true;
    return;
  }

  // If we are parallelizing emission, we emit each independent operation to a
  // string buffer in parallel, then concat at the end.
  parallelForEach(context, thingsToEmit, [&](StringOrOpToEmit &stringOrOp) {
    auto *op = stringOrOp.getOperation();
    if (!op)
      return; // Ignore things that are already strings.

    // BindOp emission reaches into the hw.module of the instance, and that
    // body may be being transformed by its own emission.  Defer their
    // emission to the serial phase.  They are speedy to emit anyway.
    if (isa<BindOp>(op) || modulesContainingBinds.count(op))
      return;

    SmallString<256> buffer;
    llvm::raw_svector_ostream tmpStream(buffer);
    VerilogEmitterState state(designOp, *this, options, symbolCache,
                              globalNames, tmpStream);
    emitOperation(state, op);
    stringOrOp.setString(buffer);
  });

  // Finally emit each entry now that we know it is a string.
  for (auto &entry : thingsToEmit) {
    // Almost everything is lowered to a string, just concat the strings onto
    // the output stream.
    auto *op = entry.getOperation();
    if (!op) {
      os << entry.getStringData();
      continue;
    }

    // If this wasn't emitted to a string (e.g. it is a bind) do so now.
    VerilogEmitterState state(designOp, *this, options, symbolCache,
                              globalNames, os);
    emitOperation(state, op);
  }
}

/// Prepare the given MLIR module for emission.
static void prepareForEmission(ModuleOp module,
                               const LoweringOptions &options) {
  SmallVector<HWModuleOp> modulesToPrepare;
  module.walk([&](HWModuleOp op) { modulesToPrepare.push_back(op); });
  parallelForEach(module->getContext(), modulesToPrepare, [&](auto op) {
    prepareHWModule(*op.getBodyBlock(), options);
  });
}

//===----------------------------------------------------------------------===//
// Unified Emitter
//===----------------------------------------------------------------------===//

LogicalResult circt::exportVerilog(ModuleOp module, llvm::raw_ostream &os) {
  // Prepare the ops in the module for emission and legalize the names that will
  // end up in the output.
  LoweringOptions options(module);
  prepareForEmission(module, options);
  GlobalNameTable globalNames = legalizeGlobalNames(module);

  SharedEmitterState emitter(module, options, std::move(globalNames));
  emitter.gatherFiles(false);

  SharedEmitterState::EmissionList list;

  // Collect the contents of the main file. This is a container for anything
  // not explicitly split out into a separate file.
  emitter.collectOpsForFile(emitter.rootFile, list);

  // Emit the separate files.
  for (const auto &it : emitter.files) {
    list.emplace_back("\n// ----- 8< ----- FILE \"" + it.first.str() +
                      "\" ----- 8< -----\n\n");
    emitter.collectOpsForFile(it.second, list);
  }

  // Emit the filelists.
  for (auto &it : emitter.fileLists) {
    std::string contents("\n// ----- 8< ----- FILE \"" + it.first().str() +
                         "\" ----- 8< -----\n\n");
    for (auto &name : it.second)
      contents += name.str() + "\n";
    list.emplace_back(contents);
  }

  // Finally, emit all the ops we collected.
  emitter.emitOps(list, os, /*parallelize=*/true);
  return failure(emitter.encounteredError);
}

namespace {

struct ExportVerilogPass : public ExportVerilogBase<ExportVerilogPass> {
  ExportVerilogPass(raw_ostream &os) : os(os) {}
  void runOnOperation() override {
    // Make sure LoweringOptions are applied to the module if it was overridden
    // on the command line.
    // TODO: This should be moved up to circt-opt and circt-translate.
    applyLoweringCLOptions(getOperation());

    if (failed(exportVerilog(getOperation(), os)))
      signalPassFailure();
  }

private:
  raw_ostream &os;
};
} // end anonymous namespace

std::unique_ptr<mlir::Pass>
circt::createExportVerilogPass(llvm::raw_ostream &os) {
  return std::make_unique<ExportVerilogPass>(os);
}

std::unique_ptr<mlir::Pass> circt::createExportVerilogPass() {
  return createExportVerilogPass(llvm::outs());
}

//===----------------------------------------------------------------------===//
// Split Emitter
//===----------------------------------------------------------------------===//

static std::unique_ptr<llvm::ToolOutputFile>
createOutputFile(StringRef fileName, StringRef dirname,
                 SharedEmitterState &emitter) {
  // Determine the output path from the output directory and filename.
  SmallString<128> outputFilename(dirname);
  appendPossiblyAbsolutePath(outputFilename, fileName);
  auto outputDir = llvm::sys::path::parent_path(outputFilename);

  // Create the output directory if needed.
  std::error_code error = llvm::sys::fs::create_directories(outputDir);
  if (error) {
    emitter.designOp.emitError("cannot create output directory \"")
        << outputDir << "\": " << error.message();
    emitter.encounteredError = true;
    return {};
  }

  // Open the output file.
  std::string errorMessage;
  auto output = mlir::openOutputFile(outputFilename, &errorMessage);
  if (!output) {
    emitter.designOp.emitError(errorMessage);
    emitter.encounteredError = true;
  }
  return output;
}

static void createSplitOutputFile(StringAttr fileName, FileInfo &file,
                                  StringRef dirname,
                                  SharedEmitterState &emitter) {
  auto output = createOutputFile(fileName, dirname, emitter);
  if (!output)
    return;

  SharedEmitterState::EmissionList list;
  emitter.collectOpsForFile(file, list);

  // Emit the file, copying the global options into the individual module
  // state.  Don't parallelize emission of the ops within this file - we
  // already parallelize per-file emission and we pay a string copy overhead
  // for parallelization.
  emitter.emitOps(list, output->os(), /*parallelize=*/false);
  output->keep();
}

LogicalResult circt::exportSplitVerilog(ModuleOp module, StringRef dirname) {
  // Prepare the ops in the module for emission and legalize the names that will
  // end up in the output.
  LoweringOptions options(module);
  prepareForEmission(module, options);
  GlobalNameTable globalNames = legalizeGlobalNames(module);

  SharedEmitterState emitter(module, options, std::move(globalNames));
  emitter.gatherFiles(true);

  // Emit each file in parallel if context enables it.
  parallelForEach(module->getContext(), emitter.files.begin(),
                  emitter.files.end(), [&](auto &it) {
                    createSplitOutputFile(it.first, it.second, dirname,
                                          emitter);
                  });

  // Write the file list.
  SmallString<128> filelistPath(dirname);
  llvm::sys::path::append(filelistPath, "filelist.f");

  std::string errorMessage;
  auto output = mlir::openOutputFile(filelistPath, &errorMessage);
  if (!output) {
    module->emitError(errorMessage);
    return failure();
  }

  for (const auto &it : emitter.files) {
    if (it.second.addToFilelist)
      output->os() << it.first << "\n";
  }
  output->keep();

  // Emit the filelists.
  for (auto &it : emitter.fileLists) {
    auto output = createOutputFile(it.first(), dirname, emitter);
    if (!output)
      continue;
    for (auto &name : it.second)
      output->os() << name.str() << "\n";
    output->keep();
  }

  return failure(emitter.encounteredError);
}

namespace {

struct ExportSplitVerilogPass
    : public ExportSplitVerilogBase<ExportSplitVerilogPass> {
  ExportSplitVerilogPass(StringRef directory) {
    directoryName = directory.str();
  }
  void runOnOperation() override {
    // Make sure LoweringOptions are applied to the module if it was overridden
    // on the command line.
    // TODO: This should be moved up to circt-opt and circt-translate.
    applyLoweringCLOptions(getOperation());
    if (failed(exportSplitVerilog(getOperation(), directoryName)))
      signalPassFailure();
  }
};
} // end anonymous namespace

std::unique_ptr<mlir::Pass>
circt::createExportSplitVerilogPass(StringRef directory) {
  return std::make_unique<ExportSplitVerilogPass>(directory);
}<|MERGE_RESOLUTION|>--- conflicted
+++ resolved
@@ -2193,26 +2193,10 @@
         // Remember that this expression should be emitted out of line.
         moduleEmitter.outOfLineExpressions.insert(&op);
 
-<<<<<<< HEAD
-        // Use a dialect (sv) attribute to get a hint for the name if all else
-        // fails.
-        auto nameAttr = op.getAttrOfType<StringAttr>("sv.namehint");
-        // Add '_' to namehint if it's not already there.
-        if (nameAttr && !nameAttr.getValue().startswith("_"))
-          nameAttr =
-              StringAttr::get(op.getContext(), "_" + nameAttr.getValue());
-
-        // If we don't have a specified pretty name, try to infer a name from
-        // the structure of the expression.
-        if (!nameAttr)
-          nameAttr = moduleEmitter.inferStructuralNameForTemporary(result);
-        names.addName(result, nameAttr);
-=======
         // Get an explicitly set name or try to infer a name from the structure
         // of the expression.
         names.addName(result,
                       moduleEmitter.inferStructuralNameForTemporary(result));
->>>>>>> 558ec321
 
         // Don't measure or emit wires that are emitted inline (i.e. the wire
         // definition is emitted on the line of the expression instead of a
