//===- ExportVerilog.cpp - Verilog Emitter --------------------------------===//
//
// Part of the LLVM Project, under the Apache License v2.0 with LLVM Exceptions.
// See https://llvm.org/LICENSE.txt for license information.
// SPDX-License-Identifier: Apache-2.0 WITH LLVM-exception
//
//===----------------------------------------------------------------------===//
//
// This is the main Verilog emitter implementation.
//
// CAREFUL: This file covers the emission phase of `ExportVerilog` which mainly
// walks the IR and produces output. Do NOT modify the IR during this walk, as
// emission occurs in a highly parallel fashion. If you need to modify the IR,
// do so during the preparation phase which lives in `PrepareForEmission.cpp`.
//
//===----------------------------------------------------------------------===//

#include "circt/Conversion/ExportVerilog.h"
#include "ExportVerilogInternals.h"
#include "circt/Dialect/Comb/CombDialect.h"
#include "circt/Dialect/Comb/CombVisitors.h"
#include "circt/Dialect/Debug/DebugDialect.h"
#include "circt/Dialect/Emit/EmitOps.h"
#include "circt/Dialect/HW/HWAttributes.h"
#include "circt/Dialect/HW/HWOps.h"
#include "circt/Dialect/HW/HWTypes.h"
#include "circt/Dialect/HW/HWVisitors.h"
#include "circt/Dialect/LTL/LTLVisitors.h"
#include "circt/Dialect/OM/OMOps.h"
#include "circt/Dialect/SV/SVAttributes.h"
#include "circt/Dialect/SV/SVOps.h"
#include "circt/Dialect/SV/SVVisitors.h"
#include "circt/Dialect/Verif/VerifVisitors.h"
#include "circt/Support/LLVM.h"
#include "circt/Support/LoweringOptions.h"
#include "circt/Support/Path.h"
#include "circt/Support/PrettyPrinter.h"
#include "circt/Support/PrettyPrinterHelpers.h"
#include "circt/Support/Version.h"
#include "mlir/IR/BuiltinOps.h"
#include "mlir/IR/ImplicitLocOpBuilder.h"
#include "mlir/IR/Location.h"
#include "mlir/IR/Threading.h"
#include "mlir/Interfaces/FunctionImplementation.h"
#include "mlir/Pass/PassManager.h"
#include "mlir/Support/FileUtilities.h"
#include "llvm/ADT/MapVector.h"
#include "llvm/ADT/STLExtras.h"
#include "llvm/ADT/StringSet.h"
#include "llvm/ADT/TypeSwitch.h"
#include "llvm/Support/FileSystem.h"
#include "llvm/Support/FormattedStream.h"
#include "llvm/Support/Path.h"
#include "llvm/Support/SaveAndRestore.h"
#include "llvm/Support/ToolOutputFile.h"
#include "llvm/Support/raw_ostream.h"

namespace circt {
#define GEN_PASS_DEF_EXPORTSPLITVERILOG
#define GEN_PASS_DEF_EXPORTVERILOG
#include "circt/Conversion/Passes.h.inc"
} // namespace circt

using namespace circt;
using namespace comb;
using namespace hw;
using namespace sv;
using namespace ExportVerilog;

using namespace pretty;

#define DEBUG_TYPE "export-verilog"

StringRef circtHeader = "circt_header.svh";
StringRef circtHeaderInclude = "`include \"circt_header.svh\"\n";

namespace {
/// This enum keeps track of the precedence level of various binary operators,
/// where a lower number binds tighter.
enum VerilogPrecedence {
  // Normal precedence levels.
  Symbol,          // Atomic symbol like "foo" and {a,b}
  Selection,       // () , [] , :: , ., $signed()
  Unary,           // Unary operators like ~foo
  Multiply,        // * , / , %
  Addition,        // + , -
  Shift,           // << , >>, <<<, >>>
  Comparison,      // > , >= , < , <=
  Equality,        // == , !=
  And,             // &
  Xor,             // ^ , ^~
  Or,              // |
  AndShortCircuit, // &&
  Conditional,     // ? :

  LowestPrecedence, // Sentinel which is always the lowest precedence.
};

/// This enum keeps track of whether the emitted subexpression is signed or
/// unsigned as seen from the Verilog language perspective.
enum SubExprSignResult { IsSigned, IsUnsigned };

/// This is information precomputed about each subexpression in the tree we
/// are emitting as a unit.
struct SubExprInfo {
  /// The precedence of this expression.
  VerilogPrecedence precedence;

  /// The signedness of the expression.
  SubExprSignResult signedness;

  SubExprInfo(VerilogPrecedence precedence, SubExprSignResult signedness)
      : precedence(precedence), signedness(signedness) {}
};

} // end anonymous namespace

//===----------------------------------------------------------------------===//
// Helper routines
//===----------------------------------------------------------------------===//

static TypedAttr getInt32Attr(MLIRContext *ctx, uint32_t value) {
  return Builder(ctx).getI32IntegerAttr(value);
}

static TypedAttr getIntAttr(MLIRContext *ctx, Type t, const APInt &value) {
  return Builder(ctx).getIntegerAttr(t, value);
}

/// Return true for nullary operations that are better emitted multiple
/// times as inline expression (when they have multiple uses) rather than having
/// a temporary wire.
///
/// This can only handle nullary expressions, because we don't want to replicate
/// subtrees arbitrarily.
static bool isDuplicatableNullaryExpression(Operation *op) {
  // We don't want wires that are just constants aesthetically.
  if (isConstantExpression(op))
    return true;

  // If this is a small verbatim expression with no side effects, duplicate it
  // inline.
  if (isa<VerbatimExprOp>(op)) {
    if (op->getNumOperands() == 0 &&
        op->getAttrOfType<StringAttr>("format_string").getValue().size() <= 32)
      return true;
  }

  // Always duplicate XMRs into their use site.
  if (isa<XMRRefOp>(op))
    return true;

  // If this is a macro reference without side effects, allow duplication.
  if (isa<MacroRefExprOp>(op))
    return true;

  return false;
}

// Return true if the expression can be inlined even when the op has multiple
// uses. Be careful to add operations here since it might cause exponential
// emission without proper restrictions.
static bool isDuplicatableExpression(Operation *op) {
  if (op->getNumOperands() == 0)
    return isDuplicatableNullaryExpression(op);

  // It is cheap to inline extract op.
  if (isa<comb::ExtractOp, hw::StructExtractOp, hw::UnionExtractOp>(op))
    return true;

  // We only inline array_get with a constant, port or wire index.
  if (auto array = dyn_cast<hw::ArrayGetOp>(op)) {
    auto *indexOp = array.getIndex().getDefiningOp();
    if (!indexOp || isa<ConstantOp>(indexOp))
      return true;
    if (auto read = dyn_cast<ReadInOutOp>(indexOp)) {
      auto *readSrc = read.getInput().getDefiningOp();
      // A port or wire is ok to duplicate reads.
      return !readSrc || isa<sv::WireOp, LogicOp>(readSrc);
    }

    return false;
  }

  return false;
}

/// Return the verilog name of the operations that can define a symbol.
/// Legalized names are added to "hw.verilogName" so look up it when the
/// attribute already exists.
StringRef ExportVerilog::getSymOpName(Operation *symOp) {
  // Typeswitch of operation types which can define a symbol.
  // If legalizeNames has renamed it, then the attribute must be set.
  if (auto attr = symOp->getAttrOfType<StringAttr>("hw.verilogName"))
    return attr.getValue();
  return TypeSwitch<Operation *, StringRef>(symOp)
      .Case<HWModuleOp, HWModuleExternOp, HWModuleGeneratedOp, FuncOp>(
          [](Operation *op) { return getVerilogModuleName(op); })
      .Case<InterfaceOp>([&](InterfaceOp op) {
        return getVerilogModuleNameAttr(op).getValue();
      })
      .Case<InterfaceSignalOp>(
          [&](InterfaceSignalOp op) { return op.getSymName(); })
      .Case<InterfaceModportOp>(
          [&](InterfaceModportOp op) { return op.getSymName(); })
      .Default([&](Operation *op) {
        if (auto attr = op->getAttrOfType<StringAttr>("name"))
          return attr.getValue();
        if (auto attr = op->getAttrOfType<StringAttr>("instanceName"))
          return attr.getValue();
        if (auto attr = op->getAttrOfType<StringAttr>("sv.namehint"))
          return attr.getValue();
        if (auto attr =
                op->getAttrOfType<StringAttr>(SymbolTable::getSymbolAttrName()))
          return attr.getValue();
        return StringRef("");
      });
}

/// Emits a known-safe token that is legal when indexing into singleton arrays.
template <typename PPS>
static void emitZeroWidthIndexingValue(PPS &os) {
  os << "/*Zero width*/ 1\'b0";
}

/// Return the verilog name of the port for the module.
static StringRef getPortVerilogName(Operation *module, size_t portArgNum) {
  auto hml = cast<HWModuleLike>(module);
  return hml.getPort(portArgNum).getVerilogName();
}

/// Return the verilog name of the port for the module.
static StringRef getInputPortVerilogName(Operation *module, size_t portArgNum) {
  auto hml = cast<HWModuleLike>(module);
  auto pId = hml.getHWModuleType().getPortIdForInputId(portArgNum);
  if (auto attrs = dyn_cast_or_null<DictionaryAttr>(hml.getPortAttrs(pId)))
    if (auto updatedName = attrs.getAs<StringAttr>("hw.verilogName"))
      return updatedName.getValue();
  return hml.getHWModuleType().getPortName(pId);
}

/// This predicate returns true if the specified operation is considered a
/// potentially inlinable Verilog expression.  These nodes always have a single
/// result, but may have side effects (e.g. `sv.verbatim.expr.se`).
/// MemoryEffects should be checked if a client cares.
bool ExportVerilog::isVerilogExpression(Operation *op) {
  // These are SV dialect expressions.
  if (isa<ReadInOutOp, AggregateConstantOp, ArrayIndexInOutOp,
          IndexedPartSelectInOutOp, StructFieldInOutOp, IndexedPartSelectOp,
          ParamValueOp, XMROp, XMRRefOp, SampledOp, EnumConstantOp,
<<<<<<< HEAD
          SystemFunctionOp, UnpackedArrayCreateOp, UnpackedOpenArrayCastOp>(op))
=======
          SystemFunctionOp, UnpackedArrayCreateOp>(op))
>>>>>>> 578929b3
    return true;

  // All HW combinational logic ops and SV expression ops are Verilog
  // expressions.
  return isCombinational(op) || isExpression(op);
}

// NOLINTBEGIN(misc-no-recursion)
/// Push this type's dimension into a vector.
static void getTypeDims(SmallVectorImpl<Attribute> &dims, Type type,
                        Location loc) {
  if (auto integer = hw::type_dyn_cast<IntegerType>(type)) {
    if (integer.getWidth() != 1)
      dims.push_back(getInt32Attr(type.getContext(), integer.getWidth()));
    return;
  }
  if (auto array = hw::type_dyn_cast<ArrayType>(type)) {
    dims.push_back(getInt32Attr(type.getContext(), array.getNumElements()));
    getTypeDims(dims, array.getElementType(), loc);

    return;
  }
  if (auto intType = hw::type_dyn_cast<IntType>(type)) {
    dims.push_back(intType.getWidth());
    return;
  }

  if (auto inout = hw::type_dyn_cast<InOutType>(type))
    return getTypeDims(dims, inout.getElementType(), loc);
  if (auto uarray = hw::type_dyn_cast<hw::UnpackedArrayType>(type))
    return getTypeDims(dims, uarray.getElementType(), loc);
  if (auto uarray = hw::type_dyn_cast<sv::UnpackedOpenArrayType>(type))
    return getTypeDims(dims, uarray.getElementType(), loc);

  if (hw::type_isa<InterfaceType, StructType, EnumType>(type))
    return;

  mlir::emitError(loc, "value has an unsupported verilog type ") << type;
}
// NOLINTEND(misc-no-recursion)

/// True iff 'a' and 'b' have the same wire dims.
static bool haveMatchingDims(Type a, Type b, Location loc) {
  SmallVector<Attribute, 4> aDims;
  getTypeDims(aDims, a, loc);

  SmallVector<Attribute, 4> bDims;
  getTypeDims(bDims, b, loc);

  return aDims == bDims;
}

// NOLINTBEGIN(misc-no-recursion)
bool ExportVerilog::isZeroBitType(Type type) {
  type = getCanonicalType(type);
  if (auto intType = dyn_cast<IntegerType>(type))
    return intType.getWidth() == 0;
  if (auto inout = dyn_cast<hw::InOutType>(type))
    return isZeroBitType(inout.getElementType());
  if (auto uarray = dyn_cast<hw::UnpackedArrayType>(type))
    return uarray.getNumElements() == 0 ||
           isZeroBitType(uarray.getElementType());
  if (auto array = dyn_cast<hw::ArrayType>(type))
    return array.getNumElements() == 0 || isZeroBitType(array.getElementType());
  if (auto structType = dyn_cast<hw::StructType>(type))
    return llvm::all_of(structType.getElements(),
                        [](auto elem) { return isZeroBitType(elem.type); });
  if (auto enumType = dyn_cast<hw::EnumType>(type))
    return enumType.getFields().empty();
  if (auto unionType = dyn_cast<hw::UnionType>(type))
    return hw::getBitWidth(unionType) == 0;

  // We have an open type system, so assume it is ok.
  return false;
}
// NOLINTEND(misc-no-recursion)

/// Given a set of known nested types (those supported by this pass), strip off
/// leading unpacked types.  This strips off portions of the type that are
/// printed to the right of the name in verilog.
// NOLINTBEGIN(misc-no-recursion)
static Type stripUnpackedTypes(Type type) {
  return TypeSwitch<Type, Type>(type)
      .Case<InOutType>([](InOutType inoutType) {
        return stripUnpackedTypes(inoutType.getElementType());
      })
      .Case<UnpackedArrayType, sv::UnpackedOpenArrayType>([](auto arrayType) {
        return stripUnpackedTypes(arrayType.getElementType());
      })
      .Default([](Type type) { return type; });
}

/// Return true if type has a struct type as a subtype.
static bool hasStructType(Type type) {
  return TypeSwitch<Type, bool>(type)
      .Case<InOutType, UnpackedArrayType, ArrayType>([](auto parentType) {
        return hasStructType(parentType.getElementType());
      })
      .Case<StructType>([](auto) { return true; })
      .Default([](auto) { return false; });
}
// NOLINTEND(misc-no-recursion)

//===----------------------------------------------------------------------===//
// Location comparison
//===----------------------------------------------------------------------===//

// NOLINTBEGIN(misc-no-recursion)

static int compareLocs(Location lhs, Location rhs);

// NameLoc comparator - compare names, then child locations.
static int compareLocsImpl(mlir::NameLoc lhs, mlir::NameLoc rhs) {
  if (auto name = lhs.getName().compare(rhs.getName()))
    return name;
  return compareLocs(lhs.getChildLoc(), rhs.getChildLoc());
}

// FileLineColLoc comparator.
static int compareLocsImpl(mlir::FileLineColLoc lhs, mlir::FileLineColLoc rhs) {
  if (auto fn = lhs.getFilename().compare(rhs.getFilename()))
    return fn;
  if (lhs.getLine() != rhs.getLine())
    return lhs.getLine() < rhs.getLine() ? -1 : 1;
  return lhs.getColumn() < rhs.getColumn() ? -1 : 1;
}

// CallSiteLoc comparator. Compare first on the callee, then on the caller.
static int compareLocsImpl(mlir::CallSiteLoc lhs, mlir::CallSiteLoc rhs) {
  Location lhsCallee = lhs.getCallee();
  Location rhsCallee = rhs.getCallee();
  if (auto res = compareLocs(lhsCallee, rhsCallee))
    return res;

  Location lhsCaller = lhs.getCaller();
  Location rhsCaller = rhs.getCaller();
  return compareLocs(lhsCaller, rhsCaller);
}

template <typename TTargetLoc>
FailureOr<int> dispatchCompareLocations(Location lhs, Location rhs) {
  auto lhsT = dyn_cast<TTargetLoc>(lhs);
  auto rhsT = dyn_cast<TTargetLoc>(rhs);
  if (lhsT && rhsT) {
    // Both are of the target location type, compare them directly.
    return compareLocsImpl(lhsT, rhsT);
  }
  if (lhsT) {
    // lhs is TTargetLoc => it comes before rhs.
    return -1;
  }
  if (rhsT) {
    // rhs is TTargetLoc => it comes before lhs.
    return 1;
  }

  return failure();
}

// Top-level comparator for two arbitrarily typed locations.
// First order comparison by location type:
// 1. FileLineColLoc
// 2. NameLoc
// 3. CallSiteLoc
// 4. Anything else...
// Intra-location type comparison is delegated to the corresponding
// compareLocsImpl() function.
static int compareLocs(Location lhs, Location rhs) {
  // FileLineColLoc
  if (auto res = dispatchCompareLocations<mlir::FileLineColLoc>(lhs, rhs);
      succeeded(res))
    return *res;

  // NameLoc
  if (auto res = dispatchCompareLocations<mlir::NameLoc>(lhs, rhs);
      succeeded(res))
    return *res;

  // CallSiteLoc
  if (auto res = dispatchCompareLocations<mlir::CallSiteLoc>(lhs, rhs);
      succeeded(res))
    return *res;

  // Anything else...
  return 0;
}

// NOLINTEND(misc-no-recursion)

//===----------------------------------------------------------------------===//
// Location printing
//===----------------------------------------------------------------------===//

/// Pull apart any fused locations into the location set, such that they are
/// uniqued. Any other location type will be added as-is.
static void collectAndUniqueLocations(Location loc,
                                      SmallPtrSetImpl<Attribute> &locationSet) {
  llvm::TypeSwitch<Location, void>(loc)
      .Case<FusedLoc>([&](auto fusedLoc) {
        for (auto subLoc : fusedLoc.getLocations())
          collectAndUniqueLocations(subLoc, locationSet);
      })
      .Default([&](auto loc) { locationSet.insert(loc); });
}

// Sorts a vector of locations in-place.
template <typename TVector>
static void sortLocationVector(TVector &vec) {
  llvm::array_pod_sort(
      vec.begin(), vec.end(), [](const auto *lhs, const auto *rhs) -> int {
        return compareLocs(cast<Location>(*lhs), cast<Location>(*rhs));
      });
}

class LocationEmitter {
public:
  // Generates location info for a single location in the specified style.
  LocationEmitter(LoweringOptions::LocationInfoStyle style, Location loc) {
    SmallPtrSet<Attribute, 8> locationSet;
    locationSet.insert(loc);
    llvm::raw_string_ostream os(output);
    emitLocationSetInfo(os, style, locationSet);
  }

  // Generates location info for a set of operations in the specified style.
  LocationEmitter(LoweringOptions::LocationInfoStyle style,
                  const SmallPtrSetImpl<Operation *> &ops) {
    // Multiple operations may come from the same location or may not have
    // useful
    // location info.  Unique it now.
    SmallPtrSet<Attribute, 8> locationSet;
    for (auto *op : ops)
      collectAndUniqueLocations(op->getLoc(), locationSet);
    llvm::raw_string_ostream os(output);
    emitLocationSetInfo(os, style, locationSet);
  }

  StringRef strref() { return output; }

private:
  void emitLocationSetInfo(llvm::raw_string_ostream &os,
                           LoweringOptions::LocationInfoStyle style,
                           const SmallPtrSetImpl<Attribute> &locationSet) {
    if (style == LoweringOptions::LocationInfoStyle::None)
      return;
    std::string resstr;
    llvm::raw_string_ostream sstr(resstr);
    LocationEmitter::Impl(sstr, style, locationSet);
    if (resstr.empty() || style == LoweringOptions::LocationInfoStyle::Plain) {
      os << resstr;
      return;
    }
    assert(style == LoweringOptions::LocationInfoStyle::WrapInAtSquareBracket &&
           "other styles must be already handled");
    os << "@[" << resstr << "]";
  }

  std::string output;

  struct Impl {

    // NOLINTBEGIN(misc-no-recursion)
    Impl(llvm::raw_string_ostream &os, LoweringOptions::LocationInfoStyle style,
         const SmallPtrSetImpl<Attribute> &locationSet)
        : os(os), style(style) {
      emitLocationSetInfoImpl(locationSet);
    }

    // Emit CallSiteLocs.
    void emitLocationInfo(mlir::CallSiteLoc loc) {
      os << "{";
      emitLocationInfo(loc.getCallee());
      os << " <- ";
      emitLocationInfo(loc.getCaller());
      os << "}";
    }

    // Emit NameLocs.
    void emitLocationInfo(mlir::NameLoc loc) {
      bool withName = !loc.getName().empty();
      if (withName)
        os << "'" << loc.getName().strref() << "'(";
      emitLocationInfo(loc.getChildLoc());

      if (withName)
        os << ")";
    }

    // Emit FileLineColLocs.
    void emitLocationInfo(FileLineColLoc loc) {
      os << loc.getFilename().getValue();
      if (auto line = loc.getLine()) {
        os << ':' << line;
        if (auto col = loc.getColumn())
          os << ':' << col;
      }
    }

    // Generates a string representation of a set of FileLineColLocs.
    // The entries are sorted by filename, line, col.  Try to merge together
    // entries to reduce verbosity on the column info.
    void
    printFileLineColSetInfo(llvm::SmallVector<FileLineColLoc, 8> locVector) {
      // The entries are sorted by filename, line, col.  Try to merge together
      // entries to reduce verbosity on the column info.
      StringRef lastFileName;
      for (size_t i = 0, e = locVector.size(); i != e;) {
        if (i != 0)
          os << ", ";

        // Print the filename if it changed.
        auto first = locVector[i];
        if (first.getFilename() != lastFileName) {
          lastFileName = first.getFilename();
          os << lastFileName;
        }

        // Scan for entries with the same file/line.
        size_t end = i + 1;
        while (end != e &&
               first.getFilename() == locVector[end].getFilename() &&
               first.getLine() == locVector[end].getLine())
          ++end;

        // If we have one entry, print it normally.
        if (end == i + 1) {
          if (auto line = first.getLine()) {
            os << ':' << line;
            if (auto col = first.getColumn())
              os << ':' << col;
          }
          ++i;
          continue;
        }

        // Otherwise print a brace enclosed list.
        os << ':' << first.getLine() << ":{";
        while (i != end) {
          os << locVector[i++].getColumn();

          if (i != end)
            os << ',';
        }
        os << '}';
      }
    }

    /// Return the location information in the specified style. This is the main
    /// dispatch function for calling the location-specific routines.
    void emitLocationInfo(Location loc) {
      llvm::TypeSwitch<Location, void>(loc)
          .Case<mlir::CallSiteLoc, mlir::NameLoc, mlir::FileLineColLoc>(
              [&](auto loc) { emitLocationInfo(loc); })
          .Case<mlir::FusedLoc>([&](auto loc) {
            SmallPtrSet<Attribute, 8> locationSet;
            collectAndUniqueLocations(loc, locationSet);
            emitLocationSetInfoImpl(locationSet);
          })
          .Default([&](auto loc) {
            // Don't print anything for unhandled locations.
          });
    }

    /// Emit the location information of `locationSet` to `sstr`. The emitted
    /// string
    /// may potentially be an empty string given the contents of the
    /// `locationSet`.
    void
    emitLocationSetInfoImpl(const SmallPtrSetImpl<Attribute> &locationSet) {
      // Fast pass some common cases.
      switch (locationSet.size()) {
      case 1:
        emitLocationInfo(cast<LocationAttr>(*locationSet.begin()));
        [[fallthrough]];
      case 0:
        return;
      default:
        break;
      }

      // Sort the entries into distinct location printing kinds.
      SmallVector<FileLineColLoc, 8> flcLocs;
      SmallVector<Attribute, 8> otherLocs;
      flcLocs.reserve(locationSet.size());
      otherLocs.reserve(locationSet.size());
      for (Attribute loc : locationSet) {
        if (auto flcLoc = dyn_cast<FileLineColLoc>(loc))
          flcLocs.push_back(flcLoc);
        else
          otherLocs.push_back(loc);
      }

      // SmallPtrSet iteration is non-deterministic, so sort the location
      // vectors to ensure deterministic output.
      sortLocationVector(otherLocs);
      sortLocationVector(flcLocs);

      // To detect whether something actually got emitted, we inspect the stream
      // for size changes. This is due to the possiblity of locations which are
      // not supposed to be emitted (e.g. `loc("")`).
      size_t sstrSize = os.tell();
      bool emittedAnything = false;
      auto recheckEmittedSomething = [&]() {
        size_t currSize = os.tell();
        bool emittedSomethingSinceLastCheck = currSize != sstrSize;
        emittedAnything |= emittedSomethingSinceLastCheck;
        sstrSize = currSize;
        return emittedSomethingSinceLastCheck;
      };

      // First, emit the other locations through the generic location dispatch
      // function.
      llvm::interleave(
          otherLocs,
          [&](Attribute loc) { emitLocationInfo(cast<LocationAttr>(loc)); },
          [&] {
            if (recheckEmittedSomething()) {
              os << ", ";
              recheckEmittedSomething(); // reset detector to reflect the comma.
            }
          });

      // If we emitted anything, and we have FileLineColLocs, then emit a
      // location-separating comma.
      if (emittedAnything && !flcLocs.empty())
        os << ", ";
      // Then, emit the FileLineColLocs.
      printFileLineColSetInfo(flcLocs);
    }
    llvm::raw_string_ostream &os;
    LoweringOptions::LocationInfoStyle style;

    // NOLINTEND(misc-no-recursion)
  };
};

/// Most expressions are invalid to bit-select from in Verilog, but some
/// things are ok.  Return true if it is ok to inline bitselect from the
/// result of this expression.  It is conservatively correct to return false.
static bool isOkToBitSelectFrom(Value v) {
  // Module ports are always ok to bit select from.
  if (isa<BlockArgument>(v))
    return true;

  // Read_inout is valid to inline for bit-select. See `select` syntax on
  // SV spec A.8.4 (P1174).
  if (auto read = v.getDefiningOp<ReadInOutOp>())
    return true;

  // Aggregate access can be inlined.
  if (isa_and_nonnull<StructExtractOp, UnionExtractOp, ArrayGetOp>(
          v.getDefiningOp()))
    return true;

  // Interface signal can be inlined.
  if (v.getDefiningOp<ReadInterfaceSignalOp>())
    return true;

  // TODO: We could handle concat and other operators here.
  return false;
}

/// Return true if we are unable to ever inline the specified operation.  This
/// happens because not all Verilog expressions are composable, notably you
/// can only use bit selects like x[4:6] on simple expressions, you cannot use
/// expressions in the sensitivity list of always blocks, etc.
static bool isExpressionUnableToInline(Operation *op,
                                       const LoweringOptions &options) {
  if (auto cast = dyn_cast<BitcastOp>(op))
    if (!haveMatchingDims(cast.getInput().getType(), cast.getResult().getType(),
                          op->getLoc())) {
      // Even if dimentions don't match, we can inline when its user doesn't
      // rely on the type.
      if (op->hasOneUse() &&
          isa<comb::ConcatOp, hw::ArrayConcatOp>(*op->getUsers().begin()))
        return false;
      // Bitcasts rely on the type being assigned to, so we cannot inline.
      return true;
    }

  // StructCreateOp needs to be assigning to a named temporary so that types
  // are inferred properly by verilog
  if (isa<StructCreateOp, UnionCreateOp, UnpackedArrayCreateOp>(op))
    return true;

  // Aggregate literal syntax only works in an assignment expression, where
  // the Verilog expression's type is determined by the LHS.
  if (auto aggConstantOp = dyn_cast<AggregateConstantOp>(op))
    return true;

  // Verbatim with a long string should be emitted as an out-of-line declration.
  if (auto verbatim = dyn_cast<VerbatimExprOp>(op))
    if (verbatim.getFormatString().size() > 32)
      return true;

  // Scan the users of the operation to see if any of them need this to be
  // emitted out-of-line.
  for (auto &use : op->getUses()) {
    auto *user = use.getOwner();

    // Verilog bit selection is required by the standard to be:
    // "a vector, packed array, packed structure, parameter or concatenation".
    //
    // It cannot be an arbitrary expression, e.g. this is invalid:
    //     assign bar = {{a}, {b}, {c}, {d}}[idx];
    //
    // To handle these, we push the subexpression into a temporary.
    if (isa<ExtractOp, ArraySliceOp, ArrayGetOp, StructExtractOp,
            UnionExtractOp, IndexedPartSelectOp>(user))
      if (use.getOperandNumber() == 0 && // ignore index operands.
          !isOkToBitSelectFrom(use.get()))
        return true;

    // Handle option disallowing expressions in event control.
    if (!options.allowExprInEventControl) {
      // Check operations used for event control, anything other than
      // a read of a wire must be out of line.

      // Helper to determine if the use will be part of "event control",
      // based on what the operation using it is and as which operand.
      auto usedInExprControl = [user, &use]() {
        // LTL Clock op's clock operand must be a name.
        if (auto clockOp = dyn_cast<ltl::ClockOp>(user))
          return clockOp.getClock() == use.get();
        // Always blocks must have a name in their sensitivity list.
        // (all operands)
        return isa<AlwaysOp, AlwaysFFOp>(user);
      };

      if (!usedInExprControl())
        continue;

      // Otherwise, this can only be inlined if is (already) a read of a wire.
      auto read = dyn_cast<ReadInOutOp>(op);
      if (!read)
        return true;
      if (!isa_and_nonnull<sv::WireOp, RegOp>(read.getInput().getDefiningOp()))
        return true;
    }
  }
  return false;
}

enum class BlockStatementCount { Zero, One, TwoOrMore };

/// Compute how many statements are within this block, for begin/end markers.
static BlockStatementCount countStatements(Block &block) {
  unsigned numStatements = 0;
  block.walk([&](Operation *op) {
    if (isVerilogExpression(op) || isa<ltl::LTLDialect>(op->getDialect()))
      return WalkResult::advance();
    numStatements +=
        TypeSwitch<Operation *, unsigned>(op)
            .Case<VerbatimOp>([&](auto) {
              // We don't know how many statements we emitted, so assume
              // conservatively that a lot got put out. This will make sure we
              // get a begin/end block around this.
              return 3;
            })
            .Case<IfOp>([&](auto) {
              // We count if as multiple statements to make sure it is always
              // surrounded by a begin/end so we don't get if/else confusion in
              // cases like this:
              // if (cond)
              //   if (otherCond)    // This should force a begin!
              //     stmt
              // else                // Goes with the outer if!
              //   thing;
              return 2;
            })
            .Case<IfDefOp, IfDefProceduralOp>([&](auto) { return 3; })
            .Case<OutputOp>([&](OutputOp oop) {
              // Skip single-use instance outputs, they don't get statements.
              // Keep this synchronized with visitStmt(InstanceOp,OutputOp).
              return llvm::count_if(oop->getOperands(), [&](auto operand) {
                Operation *op = operand.getDefiningOp();
                return !operand.hasOneUse() || !op || !isa<HWInstanceLike>(op);
              });
            })
            .Default([](auto) { return 1; });
    if (numStatements > 1)
      return WalkResult::interrupt();
    return WalkResult::advance();
  });
  if (numStatements == 0)
    return BlockStatementCount::Zero;
  if (numStatements == 1)
    return BlockStatementCount::One;
  return BlockStatementCount::TwoOrMore;
}

/// Return true if this expression should be emitted inline into any statement
/// that uses it.
bool ExportVerilog::isExpressionEmittedInline(Operation *op,
                                              const LoweringOptions &options) {
  // Never create a temporary for a dead expression.
  if (op->getResult(0).use_empty())
    return true;

  // Never create a temporary which is only going to be assigned to an output
  // port, wire, or reg.
  if (op->hasOneUse() &&
      isa<hw::OutputOp, sv::AssignOp, sv::BPAssignOp, sv::PAssignOp>(
          *op->getUsers().begin()))
    return true;

  // If mux inlining is dissallowed, we cannot inline muxes.
  if (options.disallowMuxInlining && isa<MuxOp>(op))
    return false;

  // If this operation has multiple uses, we can't generally inline it unless
  // the op is duplicatable.
  if (!op->getResult(0).hasOneUse() && !isDuplicatableExpression(op))
    return false;

  // If it isn't structurally possible to inline this expression, emit it out
  // of line.
  return !isExpressionUnableToInline(op, options);
}

/// Find a nested IfOp in an else block that can be printed as `else if`
/// instead of nesting it into a new `begin` - `end` block.  The block must
/// contain a single IfOp and optionally expressions which can be hoisted out.
static IfOp findNestedElseIf(Block *elseBlock) {
  IfOp ifOp;
  for (auto &op : *elseBlock) {
    if (auto opIf = dyn_cast<IfOp>(op)) {
      if (ifOp)
        return {};
      ifOp = opIf;
      continue;
    }
    if (!isVerilogExpression(&op))
      return {};
  }
  // SV attributes cannot be attached to `else if` so reject when ifOp has SV
  // attributes.
  if (ifOp && hasSVAttributes(ifOp))
    return {};
  return ifOp;
}

/// Emit SystemVerilog attributes.
template <typename PPS>
static void emitSVAttributesImpl(PPS &ps, ArrayAttr attrs, bool mayBreak) {
  enum Container { NoContainer, InComment, InAttr };
  Container currentContainer = NoContainer;

  auto closeContainer = [&] {
    if (currentContainer == NoContainer)
      return;
    if (currentContainer == InComment)
      ps << " */";
    else if (currentContainer == InAttr)
      ps << " *)";
    ps << PP::end << PP::end;

    currentContainer = NoContainer;
  };

  bool isFirstContainer = true;
  auto openContainer = [&](Container newContainer) {
    assert(newContainer != NoContainer);
    if (currentContainer == newContainer)
      return false;
    closeContainer();
    // If not first container, insert break point but no space.
    if (!isFirstContainer)
      ps << (mayBreak ? PP::space : PP::nbsp);
    isFirstContainer = false;
    // fit container on one line if possible, break if needed.
    ps << PP::ibox0;
    if (newContainer == InComment)
      ps << "/* ";
    else if (newContainer == InAttr)
      ps << "(* ";
    currentContainer = newContainer;
    // Pack attributes within to fit, align to current column when breaking.
    ps << PP::ibox0;
    return true;
  };

  // Break containers to starting column (0), put all on same line OR
  // put each on their own line (cbox).
  ps.scopedBox(PP::cbox0, [&]() {
    for (auto attr : attrs.getAsRange<SVAttributeAttr>()) {
      if (!openContainer(attr.getEmitAsComment().getValue() ? InComment
                                                            : InAttr))
        ps << "," << (mayBreak ? PP::space : PP::nbsp);
      ps << PPExtString(attr.getName().getValue());
      if (attr.getExpression())
        ps << " = " << PPExtString(attr.getExpression().getValue());
    }
    closeContainer();
  });
}

/// Retrieve value's verilog name from IR. The name must already have been
/// added in pre-pass and passed through "hw.verilogName" attr.
StringRef getVerilogValueName(Value val) {
  if (auto *op = val.getDefiningOp())
    return getSymOpName(op);

  if (auto port = dyn_cast<BlockArgument>(val)) {
    // If the value is defined by for op, use its associated verilog name.
    if (auto forOp = dyn_cast<ForOp>(port.getParentBlock()->getParentOp()))
      return forOp->getAttrOfType<StringAttr>("hw.verilogName");
    return getInputPortVerilogName(port.getParentBlock()->getParentOp(),
                                   port.getArgNumber());
  }
  assert(false && "unhandled value");
  return {};
}

//===----------------------------------------------------------------------===//
// VerilogEmitterState
//===----------------------------------------------------------------------===//

namespace {

/// This class maintains the mutable state that cross-cuts and is shared by the
/// various emitters.
class VerilogEmitterState {
public:
  explicit VerilogEmitterState(ModuleOp designOp,
                               const SharedEmitterState &shared,
                               const LoweringOptions &options,
                               const HWSymbolCache &symbolCache,
                               const GlobalNameTable &globalNames,
                               const FileMapping &fileMapping,
                               llvm::formatted_raw_ostream &os,
                               StringAttr fileName, OpLocMap &verilogLocMap)
      : designOp(designOp), shared(shared), options(options),
        symbolCache(symbolCache), globalNames(globalNames),
        fileMapping(fileMapping), os(os), verilogLocMap(verilogLocMap),
        pp(os, options.emittedLineLength), fileName(fileName) {
    pp.setListener(&saver);
  }
  /// This is the root mlir::ModuleOp that holds the whole design being emitted.
  ModuleOp designOp;

  const SharedEmitterState &shared;

  /// The emitter options which control verilog emission.
  const LoweringOptions &options;

  /// This is a cache of various information about the IR, in frozen state.
  const HWSymbolCache &symbolCache;

  /// This tracks global names where the Verilog name needs to be different than
  /// the IR name.
  const GlobalNameTable &globalNames;

  /// Tracks the referenceable files through their symbol.
  const FileMapping &fileMapping;

  /// The stream to emit to. Use a formatted_raw_ostream, to easily get the
  /// current location(line,column) on the stream. This is required to record
  /// the verilog output location information corresponding to any op.
  llvm::formatted_raw_ostream &os;

  bool encounteredError = false;

  /// Pretty printing:

  /// Whether a newline is expected, emitted late to provide opportunity to
  /// open/close boxes we don't know we need at level of individual statement.
  /// Every statement should set this instead of directly emitting (last)
  /// newline. Most statements end with emitLocationInfoAndNewLine which handles
  /// this.
  bool pendingNewline = false;

  /// Used to record the verilog output file location of an op.
  OpLocMap &verilogLocMap;
  /// String storage backing Tokens built from temporary strings.
  /// PrettyPrinter will clear this as appropriate.
  PrintEventAndStorageListener<OpLocMap, std::pair<Operation *, bool>> saver =
      PrintEventAndStorageListener<OpLocMap, std::pair<Operation *, bool>>(
          verilogLocMap);

  /// Pretty printer.
  PrettyPrinter pp;

  /// Name of the output file, used for debug information.
  StringAttr fileName;

  /// Update the location attribute of the ops with the verilog locations
  /// recorded in `verilogLocMap` and clear the map. `lineOffset` is added to
  /// all the line numbers, this is required when the modules are exported in
  /// parallel.
  void addVerilogLocToOps(unsigned int lineOffset, StringAttr fileName) {
    verilogLocMap.updateIRWithLoc(lineOffset, fileName,
                                  shared.designOp->getContext());
    verilogLocMap.clear();
  }

private:
  VerilogEmitterState(const VerilogEmitterState &) = delete;
  void operator=(const VerilogEmitterState &) = delete;
};
} // namespace

//===----------------------------------------------------------------------===//
// EmitterBase
//===----------------------------------------------------------------------===//

namespace {

/// The data that is unique to each callback. The operation and a flag to
/// indicate if the callback is for begin or end of the operation print
/// location.
using CallbackDataTy = std::pair<Operation *, bool>;
class EmitterBase {
public:
  // All of the mutable state we are maintaining.
  VerilogEmitterState &state;

  /// Stream helper (pp, saver).
  TokenStreamWithCallback<OpLocMap, CallbackDataTy> ps;

  explicit EmitterBase(VerilogEmitterState &state)
      : state(state),
        ps(state.pp, state.saver, state.options.emitVerilogLocations) {}

  InFlightDiagnostic emitError(Operation *op, const Twine &message) {
    state.encounteredError = true;
    return op->emitError(message);
  }

  InFlightDiagnostic emitOpError(Operation *op, const Twine &message) {
    state.encounteredError = true;
    return op->emitOpError(message);
  }

  void emitLocationImpl(llvm::StringRef location) {
    // Break so previous content is not impacted by following,
    // but use a 'neverbreak' so it always fits.
    ps << PP::neverbreak;
    if (!location.empty())
      ps << "\t// " << location; // (don't use tabs in normal pretty-printing)
  }

  void emitLocationInfo(Location loc) {
    emitLocationImpl(
        LocationEmitter(state.options.locationInfoStyle, loc).strref());
  }

  /// If we have location information for any of the specified operations,
  /// aggregate it together and print a pretty comment specifying where the
  /// operations came from.  In any case, print a newline.
  void emitLocationInfoAndNewLine(const SmallPtrSetImpl<Operation *> &ops) {
    emitLocationImpl(
        LocationEmitter(state.options.locationInfoStyle, ops).strref());
    setPendingNewline();
  }

  template <typename PPS>
  void emitTextWithSubstitutions(PPS &ps, StringRef string, Operation *op,
                                 llvm::function_ref<void(Value)> operandEmitter,
                                 ArrayAttr symAttrs);

  /// Emit the value of a StringAttr as one or more Verilog "one-line" comments
  /// ("//").  Break the comment to respect the emittedLineLength and trim
  /// whitespace after a line break.  Do nothing if the StringAttr is null or
  /// the value is empty.
  void emitComment(StringAttr comment);

  /// If previous emission requires a newline, emit it now.
  /// This gives us opportunity to open/close boxes before linebreak.
  void emitPendingNewlineIfNeeded() {
    if (state.pendingNewline) {
      state.pendingNewline = false;
      ps << PP::newline;
    }
  }
  void setPendingNewline() {
    assert(!state.pendingNewline);
    state.pendingNewline = true;
  }

  void startStatement() { emitPendingNewlineIfNeeded(); }

private:
  void operator=(const EmitterBase &) = delete;
  EmitterBase(const EmitterBase &) = delete;
};
} // end anonymous namespace

template <typename PPS>
void EmitterBase::emitTextWithSubstitutions(
    PPS &ps, StringRef string, Operation *op,
    llvm::function_ref<void(Value)> operandEmitter, ArrayAttr symAttrs) {

  // Perform operand substitions as we emit the line string.  We turn {{42}}
  // into the value of operand 42.
  auto namify = [&](Attribute sym, HWSymbolCache::Item item) {
    // CAVEAT: These accesses can reach into other modules through inner name
    // references, which are currently being processed. Do not add those remote
    // operations to this module's `names`, which is reserved for things named
    // *within* this module. Instead, you have to rely on those remote
    // operations to have been named inside the global names table. If they
    // haven't, take a look at name legalization first.
    if (auto *itemOp = item.getOp()) {
      if (item.hasPort()) {
        return getPortVerilogName(itemOp, item.getPort());
      }
      StringRef symOpName = getSymOpName(itemOp);
      if (!symOpName.empty())
        return symOpName;
      emitError(itemOp, "cannot get name for symbol ") << sym;
    } else {
      emitError(op, "cannot get name for symbol ") << sym;
    }
    return StringRef("<INVALID>");
  };

  // Scan 'line' for a substitution, emitting any non-substitution prefix,
  // then the mentioned operand, chopping the relevant text off 'line' and
  // returning true.  This returns false if no substitution is found.
  unsigned numSymOps = symAttrs.size();
  auto emitUntilSubstitution = [&](size_t next = 0) -> bool {
    size_t start = 0;
    while (true) {
      next = string.find("{{", next);
      if (next == StringRef::npos)
        return false;

      // Check to make sure we have a number followed by }}.  If not, we
      // ignore the {{ sequence as something that could happen in Verilog.
      next += 2;
      start = next;
      while (next < string.size() && isdigit(string[next]))
        ++next;
      // We need at least one digit.
      if (start == next) {
        next--;
        continue;
      }
      size_t operandNoLength = next - start;

      // Format string options follow a ':'.
      StringRef fmtOptsStr;
      if (string[next] == ':') {
        size_t startFmtOpts = next + 1;
        while (next < string.size() && string[next] != '}')
          ++next;
        fmtOptsStr = string.substr(startFmtOpts, next - startFmtOpts);
      }

      // We must have a }} right after the digits.
      if (!string.substr(next).starts_with("}}"))
        continue;

      // We must be able to decode the integer into an unsigned.
      unsigned operandNo = 0;
      if (string.drop_front(start)
              .take_front(operandNoLength)
              .getAsInteger(10, operandNo)) {
        emitError(op, "operand substitution too large");
        continue;
      }
      next += 2;

      // Emit any text before the substitution.
      auto before = string.take_front(start - 2);
      if (!before.empty())
        ps << PPExtString(before);

      // operandNo can either refer to Operands or symOps.  symOps are
      // numbered after the operands.
      if (operandNo < op->getNumOperands())
        // Emit the operand.
        operandEmitter(op->getOperand(operandNo));
      else if ((operandNo - op->getNumOperands()) < numSymOps) {
        unsigned symOpNum = operandNo - op->getNumOperands();
        auto sym = symAttrs[symOpNum];
        StringRef symVerilogName;
        if (auto fsym = dyn_cast<FlatSymbolRefAttr>(sym)) {
          if (auto *symOp = state.symbolCache.getDefinition(fsym)) {
            if (auto globalRef = dyn_cast<HierPathOp>(symOp)) {
              auto namepath = globalRef.getNamepathAttr().getValue();
              for (auto [index, sym] : llvm::enumerate(namepath)) {
                // Emit the seperator string.
                if (index > 0)
                  ps << (fmtOptsStr.empty() ? "." : fmtOptsStr);

                auto innerRef = cast<InnerRefAttr>(sym);
                auto ref = state.symbolCache.getInnerDefinition(
                    innerRef.getModule(), innerRef.getName());
                ps << namify(innerRef, ref);
              }
            } else {
              symVerilogName = namify(sym, symOp);
            }
          }
        } else if (auto isym = dyn_cast<InnerRefAttr>(sym)) {
          auto symOp = state.symbolCache.getInnerDefinition(isym.getModule(),
                                                            isym.getName());
          symVerilogName = namify(sym, symOp);
        }
        if (!symVerilogName.empty())
          ps << PPExtString(symVerilogName);
      } else {
        emitError(op, "operand " + llvm::utostr(operandNo) + " isn't valid");
        continue;
      }
      // Forget about the part we emitted.
      string = string.drop_front(next);
      return true;
    }
  };

  // Emit all the substitutions.
  while (emitUntilSubstitution())
    ;

  // Emit any text after the last substitution.
  if (!string.empty())
    ps << PPExtString(string);
}

void EmitterBase::emitComment(StringAttr comment) {
  if (!comment)
    return;

  // Set a line length for the comment.  Subtract off the leading comment and
  // space ("// ") as well as the current indent level to simplify later
  // arithmetic.  Ensure that this line length doesn't go below zero.
  auto lineLength = std::max<size_t>(state.options.emittedLineLength, 3) - 3;

  // Process the comment in line chunks extracted from manually specified line
  // breaks.  This is done to preserve user-specified line breaking if used.
  auto ref = comment.getValue();
  StringRef line;
  while (!ref.empty()) {
    std::tie(line, ref) = ref.split("\n");
    // Emit each comment line breaking it if it exceeds the emittedLineLength.
    for (;;) {
      startStatement();
      ps << "// ";

      // Base case 1: the entire comment fits on one line.
      if (line.size() <= lineLength) {
        ps << PPExtString(line);
        setPendingNewline();
        break;
      }

      // The comment does NOT fit on one line.  Use a simple algorithm to find
      // a position to break the line:
      //   1) Search backwards for whitespace and break there if you find it.
      //   2) If no whitespace exists in (1), search forward for whitespace
      //      and break there.
      // This algorithm violates the emittedLineLength if (2) ever occurrs,
      // but it's dead simple.
      auto breakPos = line.rfind(' ', lineLength);
      // No whitespace exists looking backwards.
      if (breakPos == StringRef::npos) {
        breakPos = line.find(' ', lineLength);
        // No whitespace exists looking forward (you hit the end of the
        // string).
        if (breakPos == StringRef::npos)
          breakPos = line.size();
      }

      // Emit up to the break position.  Trim any whitespace after the break
      // position.  Exit if nothing is left to emit.  Otherwise, update the
      // comment ref and continue;
      ps << PPExtString(line.take_front(breakPos));
      setPendingNewline();
      breakPos = line.find_first_not_of(' ', breakPos);
      // Base Case 2: nothing left except whitespace.
      if (breakPos == StringRef::npos)
        break;

      line = line.drop_front(breakPos);
    }
  }
}

/// Given an expression that is spilled into a temporary wire, try to synthesize
/// a better name than "_T_42" based on the structure of the expression.
// NOLINTBEGIN(misc-no-recursion)
StringAttr ExportVerilog::inferStructuralNameForTemporary(Value expr) {
  StringAttr result;
  bool addPrefixUnderScore = true;

  // Look through read_inout.
  if (auto read = expr.getDefiningOp<ReadInOutOp>())
    return inferStructuralNameForTemporary(read.getInput());

  // Module ports carry names!
  if (auto blockArg = dyn_cast<BlockArgument>(expr)) {
    auto moduleOp =
        cast<HWEmittableModuleLike>(blockArg.getOwner()->getParentOp());
    StringRef name = getPortVerilogName(moduleOp, blockArg.getArgNumber());
    result = StringAttr::get(expr.getContext(), name);

  } else if (auto *op = expr.getDefiningOp()) {
    // Uses of a wire, register or logic can be done inline.
    if (isa<sv::WireOp, RegOp, LogicOp>(op)) {
      StringRef name = getSymOpName(op);
      result = StringAttr::get(expr.getContext(), name);

    } else if (auto nameHint = op->getAttrOfType<StringAttr>("sv.namehint")) {
      // Use a dialect (sv) attribute to get a hint for the name if the op
      // doesn't explicitly specify it. Do this last
      result = nameHint;

      // If there is a namehint, don't add underscores to the name.
      addPrefixUnderScore = false;
    } else {
      TypeSwitch<Operation *>(op)
          // Generate a pretty name for VerbatimExpr's that look macro-like
          // using the same logic that generates the MLIR syntax name.
          .Case([&result](VerbatimExprOp verbatim) {
            verbatim.getAsmResultNames([&](Value, StringRef name) {
              result = StringAttr::get(verbatim.getContext(), name);
            });
          })
          .Case([&result](VerbatimExprSEOp verbatim) {
            verbatim.getAsmResultNames([&](Value, StringRef name) {
              result = StringAttr::get(verbatim.getContext(), name);
            });
          })

          // If this is an extract from a namable object, derive a name from it.
          .Case([&result](ExtractOp extract) {
            if (auto operandName =
                    inferStructuralNameForTemporary(extract.getInput())) {
              unsigned numBits =
                  cast<IntegerType>(extract.getType()).getWidth();
              if (numBits == 1)
                result = StringAttr::get(extract.getContext(),
                                         operandName.strref() + "_" +
                                             Twine(extract.getLowBit()));
              else
                result = StringAttr::get(
                    extract.getContext(),
                    operandName.strref() + "_" +
                        Twine(extract.getLowBit() + numBits - 1) + "to" +
                        Twine(extract.getLowBit()));
            }
          });
      // TODO: handle other common patterns.
    }
  }

  // Make sure any synthesized name starts with an _.
  if (!result || result.strref().empty())
    return {};

  // Make sure that all temporary names start with an underscore.
  if (addPrefixUnderScore && result.strref().front() != '_')
    result = StringAttr::get(expr.getContext(), "_" + result.strref());

  return result;
}
// NOLINTEND(misc-no-recursion)

//===----------------------------------------------------------------------===//
// ModuleEmitter
//===----------------------------------------------------------------------===//

namespace {

class ModuleEmitter : public EmitterBase {
public:
  explicit ModuleEmitter(VerilogEmitterState &state)
      : EmitterBase(state), currentModuleOp(nullptr),
        fieldNameResolver(FieldNameResolver(state.globalNames, state.options)) {
  }
  ~ModuleEmitter() {
    emitPendingNewlineIfNeeded();
    ps.eof();
  };

  void emitParameters(Operation *module, ArrayAttr params);
  void emitPortList(Operation *module, const ModulePortInfo &portInfo,
                    bool emitAsTwoStateType = false);

  void emitHWModule(HWModuleOp module);
  void emitHWExternModule(HWModuleExternOp module);
  void emitHWGeneratedModule(HWModuleGeneratedOp module);
  void emitFunc(FuncOp);

  // Statements.
  void emitStatement(Operation *op);
  void emitBind(BindOp op);
  void emitBindInterface(BindInterfaceOp op);

  void emitSVAttributes(Operation *op);

  /// Legalize the given field name if it is an invalid verilog name.
  StringRef getVerilogStructFieldName(StringAttr field) {
    return fieldNameResolver.getRenamedFieldName(field).getValue();
  }

  //===--------------------------------------------------------------------===//
  // Methods for formatting types.

  /// Emit a type's packed dimensions.
  void emitTypeDims(Type type, Location loc, raw_ostream &os);

  /// Print the specified packed portion of the type to the specified stream,
  ///
  ///  * 'optionalAliasType' can be provided to perform any alias-aware printing
  ///    of the inner type.
  ///  * When `implicitIntType` is false, a "logic" is printed.  This is used in
  ///        struct fields and typedefs.
  ///  * When `singleBitDefaultType` is false, single bit values are printed as
  ///       `[0:0]`.  This is used in parameter lists.
  ///
  /// This returns true if anything was printed.
  bool printPackedType(Type type, raw_ostream &os, Location loc,
                       Type optionalAliasType = {}, bool implicitIntType = true,
                       bool singleBitDefaultType = true,
                       bool emitAsTwoStateType = false);

  /// Output the unpacked array dimensions.  This is the part of the type that
  /// is to the right of the name.
  void printUnpackedTypePostfix(Type type, raw_ostream &os);

  //===--------------------------------------------------------------------===//
  // Methods for formatting parameters.

  /// Prints a parameter attribute expression in a Verilog compatible way to the
  /// specified stream.  This returns the precedence of the generated string.
  SubExprInfo printParamValue(Attribute value, raw_ostream &os,
                              function_ref<InFlightDiagnostic()> emitError);

  SubExprInfo printParamValue(Attribute value, raw_ostream &os,
                              VerilogPrecedence parenthesizeIfLooserThan,
                              function_ref<InFlightDiagnostic()> emitError);

  //===--------------------------------------------------------------------===//
  // Mutable state while emitting a module body.

  /// This is the current module being emitted for a HWModuleOp.
  Operation *currentModuleOp;

  /// This set keeps track of expressions that were emitted into their
  /// 'automatic logic' or 'localparam' declaration.  This is only used for
  /// expressions in a procedural region, because we otherwise just emit wires
  /// on demand.
  SmallPtrSet<Operation *, 16> expressionsEmittedIntoDecl;

  /// This class keeps track of field name renamings in the module scope.
  FieldNameResolver fieldNameResolver;

  /// This keeps track of assignments folded into wire emissions
  SmallPtrSet<Operation *, 16> assignsInlined;
};

} // end anonymous namespace

/// Return the word (e.g. "reg") in Verilog to declare the specified thing.
/// If `stripAutomatic` is true, "automatic" is not used even for a declaration
/// in a non-procedural region.
static StringRef getVerilogDeclWord(Operation *op,
                                    const ModuleEmitter &emitter) {
  if (isa<RegOp>(op)) {
    // Check if the type stored in this register is a struct or array of
    // structs. In this case, according to spec section 6.8, the "reg" prefix
    // should be left off.
    auto elementType =
        cast<InOutType>(op->getResult(0).getType()).getElementType();
    if (isa<StructType>(elementType))
      return "";
    if (isa<UnionType>(elementType))
      return "";
    if (isa<EnumType>(elementType))
      return "";
    if (auto innerType = dyn_cast<ArrayType>(elementType)) {
      while (isa<ArrayType>(innerType.getElementType()))
        innerType = cast<ArrayType>(innerType.getElementType());
      if (isa<StructType>(innerType.getElementType()) ||
          isa<TypeAliasType>(innerType.getElementType()))
        return "";
    }
    if (isa<TypeAliasType>(elementType))
      return "";

    return "reg";
  }
  if (isa<sv::WireOp>(op))
    return "wire";
  if (isa<ConstantOp, AggregateConstantOp, LocalParamOp, ParamValueOp>(op))
    return "localparam";

  // Interfaces instances use the name of the declared interface.
  if (auto interface = dyn_cast<InterfaceInstanceOp>(op))
    return interface.getInterfaceType().getInterface().getValue();

  // If 'op' is in a module, output 'wire'. If 'op' is in a procedural block,
  // fall through to default.
  bool isProcedural = op->getParentOp()->hasTrait<ProceduralRegion>();

  // If this decl is within a function, "automatic" is not needed because
  // "automatic" is added to its definition.
  bool stripAutomatic = isa_and_nonnull<FuncOp>(emitter.currentModuleOp);

  if (isa<LogicOp>(op)) {
    // If the logic op is defined in a procedural region, add 'automatic'
    // keyword. If the op has a struct type, 'logic' keyword is already emitted
    // within a struct type definition (e.g. struct packed {logic foo;}). So we
    // should not emit extra 'logic'.
    bool hasStruct = hasStructType(op->getResult(0).getType());
    if (isProcedural && !stripAutomatic)
      return hasStruct ? "automatic" : "automatic logic";
    return hasStruct ? "" : "logic";
  }

  if (!isProcedural)
    return "wire";

  if (stripAutomatic)
    return hasStructType(op->getResult(0).getType()) ? "" : "logic";

  // "automatic" values aren't allowed in disallowLocalVariables mode.
  assert(!emitter.state.options.disallowLocalVariables &&
         "automatic variables not allowed");

  // If the type contains a struct type, we have to use only "automatic" because
  // "automatic struct" is syntactically correct.
  return hasStructType(op->getResult(0).getType()) ? "automatic"
                                                   : "automatic logic";
}

//===----------------------------------------------------------------------===//
// Methods for formatting types.

/// Emit a single dimension.
static void emitDim(Attribute width, raw_ostream &os, Location loc,
                    ModuleEmitter &emitter, bool downTo) {
  if (!width) {
    os << "<<invalid type>>";
    return;
  }
  if (auto intAttr = dyn_cast<IntegerAttr>(width)) {
    if (intAttr.getValue().isZero()) {
      os << "/*Zero Width*/";
    } else {
      os << '[';
      if (!downTo)
        os << "0:";
      os << (intAttr.getValue().getZExtValue() - 1);
      if (downTo)
        os << ":0";
      os << ']';
    }
    return;
  }

  // Otherwise it must be a parameterized dimension.  Shove the "-1" into the
  // attribute so it gets printed in canonical form.
  auto typedAttr = dyn_cast<TypedAttr>(width);
  if (!typedAttr) {
    mlir::emitError(loc, "untyped dimension attribute ") << width;
    return;
  }
  auto negOne =
      getIntAttr(loc.getContext(), typedAttr.getType(),
                 APInt(typedAttr.getType().getIntOrFloatBitWidth(), -1L, true));
  width = ParamExprAttr::get(PEO::Add, typedAttr, negOne);
  os << '[';
  if (!downTo)
    os << "0:";
  emitter.printParamValue(width, os, [loc]() {
    return mlir::emitError(loc, "invalid parameter in type");
  });
  if (downTo)
    os << ":0";
  os << ']';
}

/// Emit a list of packed dimensions.
static void emitDims(ArrayRef<Attribute> dims, raw_ostream &os, Location loc,
                     ModuleEmitter &emitter) {
  for (Attribute width : dims) {
    emitDim(width, os, loc, emitter, /*downTo=*/true);
  }
}

/// Emit a type's packed dimensions.
void ModuleEmitter::emitTypeDims(Type type, Location loc, raw_ostream &os) {
  SmallVector<Attribute, 4> dims;
  getTypeDims(dims, type, loc);
  emitDims(dims, os, loc, *this);
}

/// Return a 2-state integer atom type name if the width matches. See Spec 6.8
/// Variable declarations.
static StringRef getTwoStateIntegerAtomType(size_t width) {
  switch (width) {
  case 8:
    return "byte";
  case 16:
    return "shortint";
  case 32:
    return "int";
  case 64:
    return "longint";
  default:
    return "";
  }
}

/// Output the basic type that consists of packed and primitive types.  This is
/// those to the left of the name in verilog. implicitIntType controls whether
/// to print a base type for (logic) for inteters or whether the caller will
/// have handled this (with logic, wire, reg, etc).
/// optionalAliasType can be provided to perform any necessary alias-aware
/// printing of 'type'.
///
/// Returns true when anything was printed out.
// NOLINTBEGIN(misc-no-recursion)
static bool printPackedTypeImpl(Type type, raw_ostream &os, Location loc,
                                SmallVectorImpl<Attribute> &dims,
                                bool implicitIntType, bool singleBitDefaultType,
                                ModuleEmitter &emitter,
                                Type optionalAliasType = {},
                                bool emitAsTwoStateType = false) {
  return TypeSwitch<Type, bool>(type)
      .Case<IntegerType>([&](IntegerType integerType) {
        if (emitAsTwoStateType && dims.empty()) {
          auto typeName = getTwoStateIntegerAtomType(integerType.getWidth());
          if (!typeName.empty()) {
            os << typeName;
            return true;
          }
        }
        if (integerType.getWidth() != 1 || !singleBitDefaultType)
          dims.push_back(
              getInt32Attr(type.getContext(), integerType.getWidth()));

        StringRef typeName =
            (emitAsTwoStateType ? "bit" : (implicitIntType ? "" : "logic"));
        if (!typeName.empty()) {
          os << typeName;
          if (!dims.empty())
            os << ' ';
        }

        emitDims(dims, os, loc, emitter);
        return !dims.empty() || !implicitIntType;
      })
      .Case<IntType>([&](IntType intType) {
        if (!implicitIntType)
          os << "logic ";
        dims.push_back(intType.getWidth());
        emitDims(dims, os, loc, emitter);
        return true;
      })
      .Case<ArrayType>([&](ArrayType arrayType) {
        dims.push_back(arrayType.getSizeAttr());
        return printPackedTypeImpl(arrayType.getElementType(), os, loc, dims,
                                   implicitIntType, singleBitDefaultType,
                                   emitter, /*optionalAliasType=*/{},
                                   emitAsTwoStateType);
      })
      .Case<InOutType>([&](InOutType inoutType) {
        return printPackedTypeImpl(inoutType.getElementType(), os, loc, dims,
                                   implicitIntType, singleBitDefaultType,
                                   emitter, /*optionalAliasType=*/{},
                                   emitAsTwoStateType);
      })
      .Case<EnumType>([&](EnumType enumType) {
        os << "enum ";
        if (enumType.getBitWidth() != 32)
          os << "bit [" << enumType.getBitWidth() - 1 << ":0] ";
        os << "{";
        Type enumPrefixType = optionalAliasType ? optionalAliasType : enumType;
        llvm::interleaveComma(
            enumType.getFields().getAsRange<StringAttr>(), os,
            [&](auto enumerator) {
              os << emitter.fieldNameResolver.getEnumFieldName(
                  hw::EnumFieldAttr::get(loc, enumerator, enumPrefixType));
            });
        os << "}";
        return true;
      })
      .Case<StructType>([&](StructType structType) {
        if (structType.getElements().empty() || isZeroBitType(structType)) {
          os << "/*Zero Width*/";
          return true;
        }
        os << "struct packed {";
        for (auto &element : structType.getElements()) {
          if (isZeroBitType(element.type)) {
            os << "/*" << emitter.getVerilogStructFieldName(element.name)
               << ": Zero Width;*/ ";
            continue;
          }
          SmallVector<Attribute, 8> structDims;
          printPackedTypeImpl(stripUnpackedTypes(element.type), os, loc,
                              structDims,
                              /*implicitIntType=*/false,
                              /*singleBitDefaultType=*/true, emitter,
                              /*optionalAliasType=*/{}, emitAsTwoStateType);
          os << ' ' << emitter.getVerilogStructFieldName(element.name);
          emitter.printUnpackedTypePostfix(element.type, os);
          os << "; ";
        }
        os << '}';
        emitDims(dims, os, loc, emitter);
        return true;
      })
      .Case<UnionType>([&](UnionType unionType) {
        if (unionType.getElements().empty() || isZeroBitType(unionType)) {
          os << "/*Zero Width*/";
          return true;
        }

        int64_t unionWidth = hw::getBitWidth(unionType);
        os << "union packed {";
        for (auto &element : unionType.getElements()) {
          if (isZeroBitType(element.type)) {
            os << "/*" << emitter.getVerilogStructFieldName(element.name)
               << ": Zero Width;*/ ";
            continue;
          }
          int64_t elementWidth = hw::getBitWidth(element.type);
          bool needsPadding = elementWidth < unionWidth || element.offset > 0;
          if (needsPadding) {
            os << " struct packed {";
            if (element.offset) {
              os << (emitAsTwoStateType ? "bit" : "logic") << " ["
                 << element.offset - 1 << ":0] "
                 << "__pre_padding_" << element.name.getValue() << "; ";
            }
          }

          SmallVector<Attribute, 8> structDims;
          printPackedTypeImpl(
              stripUnpackedTypes(element.type), os, loc, structDims,
              /*implicitIntType=*/false,
              /*singleBitDefaultType=*/true, emitter, {}, emitAsTwoStateType);
          os << ' ' << emitter.getVerilogStructFieldName(element.name);
          emitter.printUnpackedTypePostfix(element.type, os);
          os << ";";

          if (needsPadding) {
            if (elementWidth + (int64_t)element.offset < unionWidth) {
              os << " " << (emitAsTwoStateType ? "bit" : "logic") << " ["
                 << unionWidth - (elementWidth + element.offset) - 1 << ":0] "
                 << "__post_padding_" << element.name.getValue() << ";";
            }
            os << "} " << emitter.getVerilogStructFieldName(element.name)
               << ";";
          }
        }
        os << '}';
        emitDims(dims, os, loc, emitter);
        return true;
      })

      .Case<InterfaceType>([](InterfaceType ifaceType) { return false; })
      .Case<UnpackedArrayType>([&](UnpackedArrayType arrayType) {
        os << "<<unexpected unpacked array>>";
        mlir::emitError(loc, "Unexpected unpacked array in packed type ")
            << arrayType;
        return true;
      })
      .Case<TypeAliasType>([&](TypeAliasType typeRef) {
        auto typedecl = typeRef.getTypeDecl(emitter.state.symbolCache);
        if (!typedecl) {
          mlir::emitError(loc, "unresolvable type reference");
          return false;
        }
        if (typedecl.getType() != typeRef.getInnerType()) {
          mlir::emitError(loc, "declared type did not match aliased type");
          return false;
        }

        os << typedecl.getPreferredName();
        emitDims(dims, os, typedecl->getLoc(), emitter);
        return true;
      })
      .Default([&](Type type) {
        os << "<<invalid type '" << type << "'>>";
        mlir::emitError(loc, "value has an unsupported verilog type ") << type;
        return true;
      });
}
// NOLINTEND(misc-no-recursion)

/// Print the specified packed portion of the type to the specified stream,
///
///  * When `implicitIntType` is false, a "logic" is printed.  This is used in
///        struct fields and typedefs.
///  * When `singleBitDefaultType` is false, single bit values are printed as
///       `[0:0]`.  This is used in parameter lists.
///  * When `emitAsTwoStateType` is true, a "bit" is printed. This is used in
///        DPI function import statement.
///
/// This returns true if anything was printed.
bool ModuleEmitter::printPackedType(Type type, raw_ostream &os, Location loc,
                                    Type optionalAliasType,
                                    bool implicitIntType,
                                    bool singleBitDefaultType,
                                    bool emitAsTwoStateType) {
  SmallVector<Attribute, 8> packedDimensions;
  return printPackedTypeImpl(type, os, loc, packedDimensions, implicitIntType,
                             singleBitDefaultType, *this, optionalAliasType,
                             emitAsTwoStateType);
}

/// Output the unpacked array dimensions.  This is the part of the type that is
/// to the right of the name.
// NOLINTBEGIN(misc-no-recursion)
void ModuleEmitter::printUnpackedTypePostfix(Type type, raw_ostream &os) {
  TypeSwitch<Type, void>(type)
      .Case<InOutType>([&](InOutType inoutType) {
        printUnpackedTypePostfix(inoutType.getElementType(), os);
      })
      .Case<UnpackedArrayType>([&](UnpackedArrayType arrayType) {
        auto loc = currentModuleOp ? currentModuleOp->getLoc()
                                   : state.designOp->getLoc();
        emitDim(arrayType.getSizeAttr(), os, loc, *this,
                /*downTo=*/false);
        printUnpackedTypePostfix(arrayType.getElementType(), os);
      })
      .Case<sv::UnpackedOpenArrayType>([&](auto arrayType) {
        os << "[]";
        printUnpackedTypePostfix(arrayType.getElementType(), os);
      })
      .Case<InterfaceType>([&](auto) {
        // Interface instantiations have parentheses like a module with no
        // ports.
        os << "()";
      });
}
// NOLINTEND(misc-no-recursion)

//===----------------------------------------------------------------------===//
// Methods for formatting parameters.

/// Prints a parameter attribute expression in a Verilog compatible way to the
/// specified stream.  This returns the precedence of the generated string.
SubExprInfo
ModuleEmitter::printParamValue(Attribute value, raw_ostream &os,
                               function_ref<InFlightDiagnostic()> emitError) {
  return printParamValue(value, os, VerilogPrecedence::LowestPrecedence,
                         emitError);
}

/// Helper that prints a parameter constant value in a Verilog compatible way.
/// This returns the precedence of the generated string.
// NOLINTBEGIN(misc-no-recursion)
SubExprInfo
ModuleEmitter::printParamValue(Attribute value, raw_ostream &os,
                               VerilogPrecedence parenthesizeIfLooserThan,
                               function_ref<InFlightDiagnostic()> emitError) {
  if (auto intAttr = dyn_cast<IntegerAttr>(value)) {
    IntegerType intTy = cast<IntegerType>(intAttr.getType());
    APInt value = intAttr.getValue();

    // We omit the width specifier if the value is <= 32-bits in size, which
    // makes this more compatible with unknown width extmodules.
    if (intTy.getWidth() > 32) {
      // Sign comes out before any width specifier.
      if (value.isNegative() && (intTy.isSigned() || intTy.isSignless())) {
        os << '-';
        value = -value;
      }
      if (intTy.isSigned())
        os << intTy.getWidth() << "'sd";
      else
        os << intTy.getWidth() << "'d";
    }
    value.print(os, intTy.isSigned());
    return {Symbol, intTy.isSigned() ? IsSigned : IsUnsigned};
  }
  if (auto strAttr = dyn_cast<StringAttr>(value)) {
    os << '"';
    os.write_escaped(strAttr.getValue());
    os << '"';
    return {Symbol, IsUnsigned};
  }
  if (auto fpAttr = dyn_cast<FloatAttr>(value)) {
    // TODO: relying on float printing to be precise is not a good idea.
    os << fpAttr.getValueAsDouble();
    return {Symbol, IsUnsigned};
  }
  if (auto verbatimParam = dyn_cast<ParamVerbatimAttr>(value)) {
    os << verbatimParam.getValue().getValue();
    return {Symbol, IsUnsigned};
  }
  if (auto parameterRef = dyn_cast<ParamDeclRefAttr>(value)) {
    // Get the name of this parameter (in case it got renamed).
    os << state.globalNames.getParameterVerilogName(currentModuleOp,
                                                    parameterRef.getName());

    // TODO: Should we support signed parameters?
    return {Symbol, IsUnsigned};
  }

  // Handle nested expressions.
  auto expr = dyn_cast<ParamExprAttr>(value);
  if (!expr) {
    os << "<<UNKNOWN MLIRATTR: " << value << ">>";
    emitError() << " = " << value;
    return {LowestPrecedence, IsUnsigned};
  }

  StringRef operatorStr;
  StringRef openStr, closeStr;
  VerilogPrecedence subprecedence = LowestPrecedence;
  VerilogPrecedence prec; // precedence of the emitted expression.
  std::optional<SubExprSignResult> operandSign;
  bool isUnary = false;
  bool hasOpenClose = false;

  switch (expr.getOpcode()) {
  case PEO::Add:
    operatorStr = " + ";
    subprecedence = Addition;
    break;
  case PEO::Mul:
    operatorStr = " * ";
    subprecedence = Multiply;
    break;
  case PEO::And:
    operatorStr = " & ";
    subprecedence = And;
    break;
  case PEO::Or:
    operatorStr = " | ";
    subprecedence = Or;
    break;
  case PEO::Xor:
    operatorStr = " ^ ";
    subprecedence = Xor;
    break;
  case PEO::Shl:
    operatorStr = " << ";
    subprecedence = Shift;
    break;
  case PEO::ShrU:
    // >> in verilog is always a logical shift even if operands are signed.
    operatorStr = " >> ";
    subprecedence = Shift;
    break;
  case PEO::ShrS:
    // >>> in verilog is an arithmetic shift if both operands are signed.
    operatorStr = " >>> ";
    subprecedence = Shift;
    operandSign = IsSigned;
    break;
  case PEO::DivU:
    operatorStr = " / ";
    subprecedence = Multiply;
    operandSign = IsUnsigned;
    break;
  case PEO::DivS:
    operatorStr = " / ";
    subprecedence = Multiply;
    operandSign = IsSigned;
    break;
  case PEO::ModU:
    operatorStr = " % ";
    subprecedence = Multiply;
    operandSign = IsUnsigned;
    break;
  case PEO::ModS:
    operatorStr = " % ";
    subprecedence = Multiply;
    operandSign = IsSigned;
    break;
  case PEO::CLog2:
    openStr = "$clog2(";
    closeStr = ")";
    operandSign = IsUnsigned;
    hasOpenClose = true;
    prec = Symbol;
    break;
  case PEO::StrConcat:
    openStr = "{";
    closeStr = "}";
    hasOpenClose = true;
    operatorStr = ", ";
    // We don't have Concat precedence, but it's lowest anyway. (SV Table 11-2).
    subprecedence = LowestPrecedence;
    prec = Symbol;
    break;
  }
  if (!hasOpenClose)
    prec = subprecedence;

  // unary -> one element.
  assert(!isUnary || llvm::hasSingleElement(expr.getOperands()));
  // one element -> {unary || open/close}.
  assert(isUnary || hasOpenClose ||
         !llvm::hasSingleElement(expr.getOperands()));

  // Emit the specified operand with a $signed() or $unsigned() wrapper around
  // it if context requires a specific signedness to compute the right value.
  // This returns true if the operand is signed.
  // TODO: This could try harder to omit redundant casts like the mainline
  // expression emitter.
  auto emitOperand = [&](Attribute operand) -> bool {
    // If surrounding with signed/unsigned, inner expr doesn't need parens.
    auto subprec = operandSign.has_value() ? LowestPrecedence : subprecedence;
    if (operandSign.has_value())
      os << (*operandSign == IsSigned ? "$signed(" : "$unsigned(");
    auto signedness =
        printParamValue(operand, os, subprec, emitError).signedness;
    if (operandSign.has_value()) {
      os << ')';
      signedness = *operandSign;
    }
    return signedness == IsSigned;
  };

  // Check outer precedence, wrap in parentheses if needed.
  if (prec > parenthesizeIfLooserThan)
    os << '(';

  // Emit opening portion of the operation.
  if (hasOpenClose)
    os << openStr;
  else if (isUnary)
    os << operatorStr;

  bool allOperandsSigned = emitOperand(expr.getOperands()[0]);
  for (auto op : expr.getOperands().drop_front()) {
    // Handle the special case of (a + b + -42) as (a + b - 42).
    // TODO: Also handle (a + b + x*-1).
    if (expr.getOpcode() == PEO::Add) {
      if (auto integer = dyn_cast<IntegerAttr>(op)) {
        const APInt &value = integer.getValue();
        if (value.isNegative() && !value.isMinSignedValue()) {
          os << " - ";
          allOperandsSigned &=
              emitOperand(IntegerAttr::get(op.getType(), -value));
          continue;
        }
      }
    }

    os << operatorStr;
    allOperandsSigned &= emitOperand(op);
  }
  if (hasOpenClose)
    os << closeStr;
  if (prec > parenthesizeIfLooserThan) {
    os << ')';
    prec = Selection;
  }
  return {prec, allOperandsSigned ? IsSigned : IsUnsigned};
}
// NOLINTEND(misc-no-recursion)

//===----------------------------------------------------------------------===//
// Expression Emission
//===----------------------------------------------------------------------===//

namespace {
/// This builds a recursively nested expression from an SSA use-def graph.  This
/// uses a post-order walk, but it needs to obey precedence and signedness
/// constraints that depend on the behavior of the child nodes.
/// To handle this, we must buffer all output so we can insert parentheses
/// and other things if we find out that it was needed later.
// NOLINTBEGIN(misc-no-recursion)
class ExprEmitter : public EmitterBase,
                    public TypeOpVisitor<ExprEmitter, SubExprInfo>,
                    public CombinationalVisitor<ExprEmitter, SubExprInfo>,
                    public Visitor<ExprEmitter, SubExprInfo> {
public:
  /// Create an ExprEmitter for the specified module emitter, and keeping track
  /// of any emitted expressions in the specified set.
  ExprEmitter(ModuleEmitter &emitter,
              SmallPtrSetImpl<Operation *> &emittedExprs)
      : ExprEmitter(emitter, emittedExprs, localTokens) {}

  ExprEmitter(ModuleEmitter &emitter,
              SmallPtrSetImpl<Operation *> &emittedExprs,
              BufferingPP::BufferVec &tokens)
      : EmitterBase(emitter.state), emitter(emitter),
        emittedExprs(emittedExprs), buffer(tokens),
        ps(buffer, state.saver, state.options.emitVerilogLocations) {
    assert(state.pp.getListener() == &state.saver);
  }

  /// Emit the specified value as an expression.  If this is an inline-emitted
  /// expression, we emit that expression, otherwise we emit a reference to the
  /// already computed name.
  ///
  void emitExpression(Value exp, VerilogPrecedence parenthesizeIfLooserThan,
                      bool isAssignmentLikeContext) {
    assert(localTokens.empty());
    // Wrap to this column.
    ps.scopedBox(PP::ibox0, [&]() {
      emitSubExpr(exp, parenthesizeIfLooserThan,
                  /*signRequirement*/ NoRequirement,
                  /*isSelfDeterminedUnsignedValue*/ false,
                  isAssignmentLikeContext);
    });
    // If we are not using an external token buffer provided through the
    // constructor, but we're using the default `ExprEmitter`-scoped buffer,
    // flush it.
    if (&buffer.tokens == &localTokens)
      buffer.flush(state.pp);
  }

private:
  friend class TypeOpVisitor<ExprEmitter, SubExprInfo>;
  friend class CombinationalVisitor<ExprEmitter, SubExprInfo>;
  friend class Visitor<ExprEmitter, SubExprInfo>;

  enum SubExprSignRequirement { NoRequirement, RequireSigned, RequireUnsigned };

  /// Emit the specified value `exp` as a subexpression to the stream.  The
  /// `parenthesizeIfLooserThan` parameter indicates when parentheses should be
  /// added aroun the subexpression.  The `signReq` flag can cause emitSubExpr
  /// to emit a subexpression that is guaranteed to be signed or unsigned, and
  /// the `isSelfDeterminedUnsignedValue` flag indicates whether the value is
  /// known to be have "self determined" width, allowing us to omit extensions.
  SubExprInfo emitSubExpr(Value exp, VerilogPrecedence parenthesizeIfLooserThan,
                          SubExprSignRequirement signReq = NoRequirement,
                          bool isSelfDeterminedUnsignedValue = false,
                          bool isAssignmentLikeContext = false);

  /// Emit SystemVerilog attributes attached to the expression op as dialect
  /// attributes.
  void emitSVAttributes(Operation *op);

  SubExprInfo visitUnhandledExpr(Operation *op);
  SubExprInfo visitInvalidComb(Operation *op) {
    return dispatchTypeOpVisitor(op);
  }
  SubExprInfo visitUnhandledComb(Operation *op) {
    return visitUnhandledExpr(op);
  }
  SubExprInfo visitInvalidTypeOp(Operation *op) {
    return dispatchSVVisitor(op);
  }
  SubExprInfo visitUnhandledTypeOp(Operation *op) {
    return visitUnhandledExpr(op);
  }
  SubExprInfo visitUnhandledSV(Operation *op) { return visitUnhandledExpr(op); }

  using Visitor::visitSV;

  /// These are flags that control `emitBinary`.
  enum EmitBinaryFlags {
    EB_RequireSignedOperands = RequireSigned,     /* 0x1*/
    EB_RequireUnsignedOperands = RequireUnsigned, /* 0x2*/
    EB_OperandSignRequirementMask = 0x3,

    /// This flag indicates that the RHS operand is an unsigned value that has
    /// "self determined" width.  This means that we can omit explicit zero
    /// extensions from it, and don't impose a sign on it.
    EB_RHS_UnsignedWithSelfDeterminedWidth = 0x4,

    /// This flag indicates that the result should be wrapped in a $signed(x)
    /// expression to force the result to signed.
    EB_ForceResultSigned = 0x8,
  };

  /// Emit a binary expression.  The "emitBinaryFlags" are a bitset from
  /// EmitBinaryFlags.
  SubExprInfo emitBinary(Operation *op, VerilogPrecedence prec,
                         const char *syntax, unsigned emitBinaryFlags = 0);

  SubExprInfo emitUnary(Operation *op, const char *syntax,
                        bool resultAlwaysUnsigned = false);

  /// Emit the specified value as a subexpression, wrapping in an ibox2.
  void emitSubExprIBox2(
      Value v, VerilogPrecedence parenthesizeIfLooserThan = LowestPrecedence) {
    ps.scopedBox(PP::ibox2,
                 [&]() { emitSubExpr(v, parenthesizeIfLooserThan); });
  }

  /// Emit a range of values separated by commas and a breakable space.
  /// Each value is emitted by invoking `eachFn`.
  template <typename Container, typename EachFn>
  void interleaveComma(const Container &c, EachFn eachFn) {
    llvm::interleave(c, eachFn, [&]() { ps << "," << PP::space; });
  }

  /// Emit a range of values separated by commas and a breakable space.
  /// Each value is emitted in an ibox2.
  void interleaveComma(ValueRange ops) {
    return interleaveComma(ops, [&](Value v) { emitSubExprIBox2(v); });
  }

  /// Emit an array-literal-like structure, separated by commas.
  /// Use callbacks to emit open tokens, closing tokens, and handle each value.
  /// If it fits, will be emitted on a single line with no space between
  /// list and surrounding open and close.
  /// Otherwise, each item is placed on its own line.
  /// This has property that if any element requires breaking, all elements
  /// are emitted on separate lines (with open/close attached to first/last).
  /// `{a + b, x + y, c}`
  /// OR
  /// ```
  /// {a + b,
  ///  x + y,
  ///  c}
  /// ```
  template <typename Container, typename OpenFunc, typename CloseFunc,
            typename EachFunc>
  void emitBracedList(const Container &c, OpenFunc openFn, EachFunc eachFn,
                      CloseFunc closeFn) {
    openFn();
    ps.scopedBox(PP::cbox0, [&]() {
      interleaveComma(c, eachFn);
      closeFn();
    });
  }

  /// Emit braced list of values surrounded by specified open/close.
  template <typename OpenFunc, typename CloseFunc>
  void emitBracedList(ValueRange ops, OpenFunc openFn, CloseFunc closeFn) {
    return emitBracedList(
        ops, openFn, [&](Value v) { emitSubExprIBox2(v); }, closeFn);
  }

  /// Emit braced list of values surrounded by `{` and `}`.
  void emitBracedList(ValueRange ops) {
    return emitBracedList(
        ops, [&]() { ps << "{"; }, [&]() { ps << "}"; });
  }

  /// Print an APInt constant.
  SubExprInfo printConstantScalar(APInt &value, IntegerType type);

  /// Print a constant array.
  void printConstantArray(ArrayAttr elementValues, Type elementType,
                          bool printAsPattern, Operation *op);
  /// Print a constant struct.
  void printConstantStruct(ArrayRef<hw::detail::FieldInfo> fieldInfos,
                           ArrayAttr fieldValues, bool printAsPattern,
                           Operation *op);
  /// Print an aggregate array or struct constant as the given type.
  void printConstantAggregate(Attribute attr, Type type, Operation *op);

  SubExprInfo visitSV(GetModportOp op);
  SubExprInfo visitSV(SystemFunctionOp op);
  SubExprInfo visitSV(ReadInterfaceSignalOp op);
  SubExprInfo visitSV(XMROp op);
  SubExprInfo visitSV(XMRRefOp op);
  SubExprInfo visitVerbatimExprOp(Operation *op, ArrayAttr symbols);
  SubExprInfo visitSV(VerbatimExprOp op) {
    return visitVerbatimExprOp(op, op.getSymbols());
  }
  SubExprInfo visitSV(VerbatimExprSEOp op) {
    return visitVerbatimExprOp(op, op.getSymbols());
  }
  SubExprInfo visitSV(MacroRefExprOp op);
  SubExprInfo visitSV(MacroRefExprSEOp op);
  template <typename MacroTy>
  SubExprInfo emitMacroCall(MacroTy op);

  SubExprInfo visitSV(ConstantXOp op);
  SubExprInfo visitSV(ConstantZOp op);
  SubExprInfo visitSV(ConstantStrOp op);

  SubExprInfo visitSV(sv::UnpackedArrayCreateOp op);
<<<<<<< HEAD
  SubExprInfo visitSV(sv::UnpackedOpenArrayCastOp op) {
    // Cast op is noop.
    return emitSubExpr(op->getOperand(0), LowestPrecedence);
  }

=======
>>>>>>> 578929b3
  // Noop cast operators.
  SubExprInfo visitSV(ReadInOutOp op) {
    auto result = emitSubExpr(op->getOperand(0), LowestPrecedence);
    emitSVAttributes(op);
    return result;
  }
  SubExprInfo visitSV(ArrayIndexInOutOp op);
  SubExprInfo visitSV(IndexedPartSelectInOutOp op);
  SubExprInfo visitSV(IndexedPartSelectOp op);
  SubExprInfo visitSV(StructFieldInOutOp op);

  // Sampled value functions
  SubExprInfo visitSV(SampledOp op);

  // Other
  using TypeOpVisitor::visitTypeOp;
  SubExprInfo visitTypeOp(ConstantOp op);
  SubExprInfo visitTypeOp(AggregateConstantOp op);
  SubExprInfo visitTypeOp(BitcastOp op);
  SubExprInfo visitTypeOp(ParamValueOp op);
  SubExprInfo visitTypeOp(ArraySliceOp op);
  SubExprInfo visitTypeOp(ArrayGetOp op);
  SubExprInfo visitTypeOp(ArrayCreateOp op);
  SubExprInfo visitTypeOp(ArrayConcatOp op);
  SubExprInfo visitTypeOp(StructCreateOp op);
  SubExprInfo visitTypeOp(StructExtractOp op);
  SubExprInfo visitTypeOp(StructInjectOp op);
  SubExprInfo visitTypeOp(UnionCreateOp op);
  SubExprInfo visitTypeOp(UnionExtractOp op);
  SubExprInfo visitTypeOp(EnumCmpOp op);
  SubExprInfo visitTypeOp(EnumConstantOp op);

  // Comb Dialect Operations
  using CombinationalVisitor::visitComb;
  SubExprInfo visitComb(MuxOp op);
  SubExprInfo visitComb(AddOp op) {
    assert(op.getNumOperands() == 2 && "prelowering should handle variadics");
    return emitBinary(op, Addition, "+");
  }
  SubExprInfo visitComb(SubOp op) { return emitBinary(op, Addition, "-"); }
  SubExprInfo visitComb(MulOp op) {
    assert(op.getNumOperands() == 2 && "prelowering should handle variadics");
    return emitBinary(op, Multiply, "*");
  }
  SubExprInfo visitComb(DivUOp op) {
    return emitBinary(op, Multiply, "/", EB_RequireUnsignedOperands);
  }
  SubExprInfo visitComb(DivSOp op) {
    return emitBinary(op, Multiply, "/",
                      EB_RequireSignedOperands | EB_ForceResultSigned);
  }
  SubExprInfo visitComb(ModUOp op) {
    return emitBinary(op, Multiply, "%", EB_RequireUnsignedOperands);
  }
  SubExprInfo visitComb(ModSOp op) {
    return emitBinary(op, Multiply, "%",
                      EB_RequireSignedOperands | EB_ForceResultSigned);
  }
  SubExprInfo visitComb(ShlOp op) {
    return emitBinary(op, Shift, "<<", EB_RHS_UnsignedWithSelfDeterminedWidth);
  }
  SubExprInfo visitComb(ShrUOp op) {
    // >> in Verilog is always an unsigned right shift.
    return emitBinary(op, Shift, ">>", EB_RHS_UnsignedWithSelfDeterminedWidth);
  }
  SubExprInfo visitComb(ShrSOp op) {
    // >>> is only an arithmetic shift right when both operands are signed.
    // Otherwise it does a logical shift.
    return emitBinary(op, Shift, ">>>",
                      EB_RequireSignedOperands | EB_ForceResultSigned |
                          EB_RHS_UnsignedWithSelfDeterminedWidth);
  }
  SubExprInfo visitComb(AndOp op) {
    assert(op.getNumOperands() == 2 && "prelowering should handle variadics");
    return emitBinary(op, And, "&");
  }
  SubExprInfo visitComb(OrOp op) {
    assert(op.getNumOperands() == 2 && "prelowering should handle variadics");
    return emitBinary(op, Or, "|");
  }
  SubExprInfo visitComb(XorOp op) {
    if (op.isBinaryNot())
      return emitUnary(op, "~");
    assert(op.getNumOperands() == 2 && "prelowering should handle variadics");
    return emitBinary(op, Xor, "^");
  }

  // SystemVerilog spec 11.8.1: "Reduction operator results are unsigned,
  // regardless of the operands."
  SubExprInfo visitComb(ParityOp op) { return emitUnary(op, "^", true); }

  SubExprInfo visitComb(ReplicateOp op);
  SubExprInfo visitComb(ConcatOp op);
  SubExprInfo visitComb(ExtractOp op);
  SubExprInfo visitComb(ICmpOp op);

  InFlightDiagnostic emitAssignmentPatternContextError(Operation *op) {
    auto d = emitOpError(op, "must be printed as assignment pattern, but is "
                             "not printed within an assignment-like context");
    d.attachNote() << "this is likely a bug in PrepareForEmission, which is "
                      "supposed to spill such expressions";
    return d;
  }

  SubExprInfo printStructCreate(
      ArrayRef<hw::detail::FieldInfo> fieldInfos,
      llvm::function_ref<void(const hw::detail::FieldInfo &, unsigned)> fieldFn,
      bool printAsPattern, Operation *op);

public:
  ModuleEmitter &emitter;

private:
  /// This is set (before a visit method is called) if emitSubExpr would
  /// prefer to get an output of a specific sign.  This is a hint to cause the
  /// visitor to change its emission strategy, but the visit method can ignore
  /// it without a correctness problem.
  SubExprSignRequirement signPreference = NoRequirement;

  /// Keep track of all operations emitted within this subexpression for
  /// location information tracking.
  SmallPtrSetImpl<Operation *> &emittedExprs;

  /// Tokens buffered for inserting casts/parens after emitting children.
  SmallVector<Token> localTokens;

  /// Stores tokens until told to flush.  Uses provided buffer (tokens).
  BufferingPP buffer;

  /// Stream to emit expressions into, will add to buffer.
  TokenStreamWithCallback<OpLocMap, CallbackDataTy, BufferingPP> ps;

  /// Tracks whether the expression being emitted is currently within an
  /// assignment-like context. Certain constructs such as `'{...}` assignment
  /// patterns are restricted to only appear in assignment-like contexts.
  /// Others, like packed struct and array constants, can be printed as either
  /// `{...}` concatenation or `'{...}` assignment pattern, depending on whether
  /// they appear within an assignment-like context or not.
  bool isAssignmentLikeContext = false;
};
} // end anonymous namespace

SubExprInfo ExprEmitter::emitBinary(Operation *op, VerilogPrecedence prec,
                                    const char *syntax,
                                    unsigned emitBinaryFlags) {
  if (hasSVAttributes(op))
    emitError(op, "SV attributes emission is unimplemented for the op");

  // It's tempting to wrap expressions in groups as we emit them,
  // but that can cause bad wrapping as-is:
  // add(a, add(b, add(c, add(d, e))))
  //   ->
  // group(a + (group(b + group(c + group(d + e)))))
  // Which will break after 'a +' first.
  // TODO: Build tree capturing precedence/fixity at same level, group those!
  // Maybe like: https://www.tweag.io/blog/2022-02-10-ormolu-and-operators/ .
  // For now, only group within punctuation, such as parens + braces.
  if (emitBinaryFlags & EB_ForceResultSigned)
    ps << "$signed(" << PP::ibox0;
  auto operandSignReq =
      SubExprSignRequirement(emitBinaryFlags & EB_OperandSignRequirementMask);
  auto lhsInfo = emitSubExpr(op->getOperand(0), prec, operandSignReq);
  // Bit of a kludge: if this is a comparison, don't break on either side.
  auto lhsSpace = prec == VerilogPrecedence::Comparison ? PP::nbsp : PP::space;
  // Use non-breaking space between op and RHS so breaking is consistent.
  ps << lhsSpace << syntax << PP::nbsp; // PP::space;

  // Right associative operators are already generally variadic, we need to
  // handle things like: (a<4> == b<4>) == (c<3> == d<3>).  When processing the
  // top operation of the tree, the rhs needs parens.  When processing
  // known-reassociative operators like +, ^, etc we don't need parens.
  // TODO: MLIR should have general "Associative" trait.
  auto rhsPrec = prec;
  if (!isa<AddOp, MulOp, AndOp, OrOp, XorOp>(op))
    rhsPrec = VerilogPrecedence(prec - 1);

  // If the RHS operand has self-determined width and always treated as
  // unsigned, inform emitSubExpr of this.  This is true for the shift amount in
  // a shift operation.
  bool rhsIsUnsignedValueWithSelfDeterminedWidth = false;
  if (emitBinaryFlags & EB_RHS_UnsignedWithSelfDeterminedWidth) {
    rhsIsUnsignedValueWithSelfDeterminedWidth = true;
    operandSignReq = NoRequirement;
  }

  auto rhsInfo = emitSubExpr(op->getOperand(1), rhsPrec, operandSignReq,
                             rhsIsUnsignedValueWithSelfDeterminedWidth);

  // SystemVerilog 11.8.1 says that the result of a binary expression is signed
  // only if both operands are signed.
  SubExprSignResult signedness = IsUnsigned;
  if (lhsInfo.signedness == IsSigned && rhsInfo.signedness == IsSigned)
    signedness = IsSigned;

  if (emitBinaryFlags & EB_ForceResultSigned) {
    ps << PP::end << ")";
    signedness = IsSigned;
    prec = Selection;
  }

  return {prec, signedness};
}

SubExprInfo ExprEmitter::emitUnary(Operation *op, const char *syntax,
                                   bool resultAlwaysUnsigned) {
  if (hasSVAttributes(op))
    emitError(op, "SV attributes emission is unimplemented for the op");

  ps << syntax;
  auto signedness = emitSubExpr(op->getOperand(0), Selection).signedness;
  // For reduction operators "&" and "|", make precedence lowest to avoid
  // emitting an expression like `a & &b`, which is syntactically valid but some
  // tools produce LINT warnings.
  return {isa<ICmpOp>(op) ? LowestPrecedence : Unary,
          resultAlwaysUnsigned ? IsUnsigned : signedness};
}

/// Emit SystemVerilog attributes attached to the expression op as dialect
/// attributes.
void ExprEmitter::emitSVAttributes(Operation *op) {
  // SystemVerilog 2017 Section 5.12.
  auto svAttrs = getSVAttributes(op);
  if (!svAttrs)
    return;

  // For now, no breaks for attributes.
  ps << PP::nbsp;
  emitSVAttributesImpl(ps, svAttrs, /*mayBreak=*/false);
}

/// If the specified extension is a zero extended version of another value,
/// return the shorter value, otherwise return null.
static Value isZeroExtension(Value value) {
  auto concat = value.getDefiningOp<ConcatOp>();
  if (!concat || concat.getNumOperands() != 2)
    return {};

  auto constant = concat.getOperand(0).getDefiningOp<ConstantOp>();
  if (constant && constant.getValue().isZero())
    return concat.getOperand(1);
  return {};
}

/// Emit the specified value `exp` as a subexpression to the stream.  The
/// `parenthesizeIfLooserThan` parameter indicates when parentheses should be
/// added aroun the subexpression.  The `signReq` flag can cause emitSubExpr
/// to emit a subexpression that is guaranteed to be signed or unsigned, and
/// the `isSelfDeterminedUnsignedValue` flag indicates whether the value is
/// known to be have "self determined" width, allowing us to omit extensions.
SubExprInfo ExprEmitter::emitSubExpr(Value exp,
                                     VerilogPrecedence parenthesizeIfLooserThan,
                                     SubExprSignRequirement signRequirement,
                                     bool isSelfDeterminedUnsignedValue,
                                     bool isAssignmentLikeContext) {
  // If this is a self-determined unsigned value, look through any inline zero
  // extensions.  This occurs on the RHS of a shift operation for example.
  if (isSelfDeterminedUnsignedValue && exp.hasOneUse()) {
    if (auto smaller = isZeroExtension(exp))
      exp = smaller;
  }

  auto *op = exp.getDefiningOp();
  bool shouldEmitInlineExpr = op && isVerilogExpression(op);

  // If this is a non-expr or shouldn't be done inline, just refer to its name.
  if (!shouldEmitInlineExpr) {
    // All wires are declared as unsigned, so if the client needed it signed,
    // emit a conversion.
    if (signRequirement == RequireSigned) {
      ps << "$signed(" << PPExtString(getVerilogValueName(exp)) << ")";
      return {Symbol, IsSigned};
    }

    ps << PPExtString(getVerilogValueName(exp));
    return {Symbol, IsUnsigned};
  }

  unsigned subExprStartIndex = buffer.tokens.size();
  if (op)
    ps.addCallback({op, true});
  auto done = llvm::make_scope_exit([&]() {
    if (op)
      ps.addCallback({op, false});
  });

  // Inform the visit method about the preferred sign we want from the result.
  // It may choose to ignore this, but some emitters can change behavior based
  // on contextual desired sign.
  signPreference = signRequirement;

  bool bitCastAdded = false;
  if (state.options.explicitBitcast && isa<AddOp, MulOp, SubOp>(op))
    if (auto inType =
            dyn_cast_or_null<IntegerType>(op->getResult(0).getType())) {
      ps.addAsString(inType.getWidth());
      ps << "'(" << PP::ibox0;
      bitCastAdded = true;
    }
  // Okay, this is an expression we should emit inline.  Do this through our
  // visitor.
  llvm::SaveAndRestore restoreALC(this->isAssignmentLikeContext,
                                  isAssignmentLikeContext);
  auto expInfo = dispatchCombinationalVisitor(exp.getDefiningOp());

  // Check cases where we have to insert things before the expression now that
  // we know things about it.
  auto addPrefix = [&](StringToken &&t) {
    // insert {Prefix, ibox0}.
    buffer.tokens.insert(buffer.tokens.begin() + subExprStartIndex,
                         BeginToken(0));
    buffer.tokens.insert(buffer.tokens.begin() + subExprStartIndex, t);
  };
  auto closeBoxAndParen = [&]() { ps << PP::end << ")"; };
  if (signRequirement == RequireSigned && expInfo.signedness == IsUnsigned) {
    addPrefix(StringToken("$signed("));
    closeBoxAndParen();
    expInfo.signedness = IsSigned;
    expInfo.precedence = Selection;
  } else if (signRequirement == RequireUnsigned &&
             expInfo.signedness == IsSigned) {
    addPrefix(StringToken("$unsigned("));
    closeBoxAndParen();
    expInfo.signedness = IsUnsigned;
    expInfo.precedence = Selection;
  } else if (expInfo.precedence > parenthesizeIfLooserThan) {
    // If this subexpression would bind looser than the expression it is bound
    // into, then we need to parenthesize it.  Insert the parentheses
    // retroactively.
    addPrefix(StringToken("("));
    closeBoxAndParen();
    // Reset the precedence to the () level.
    expInfo.precedence = Selection;
  }
  if (bitCastAdded) {
    closeBoxAndParen();
  }

  // Remember that we emitted this.
  emittedExprs.insert(exp.getDefiningOp());
  return expInfo;
}

SubExprInfo ExprEmitter::visitComb(ReplicateOp op) {
  auto openFn = [&]() {
    ps << "{";
    ps.addAsString(op.getMultiple());
    ps << "{";
  };
  auto closeFn = [&]() { ps << "}}"; };

  // If the subexpression is an inline concat, we can emit it as part of the
  // replicate.
  if (auto concatOp = op.getOperand().getDefiningOp<ConcatOp>()) {
    if (op.getOperand().hasOneUse()) {
      emitBracedList(concatOp.getOperands(), openFn, closeFn);
      return {Symbol, IsUnsigned};
    }
  }
  emitBracedList(op.getOperand(), openFn, closeFn);
  return {Symbol, IsUnsigned};
}

SubExprInfo ExprEmitter::visitComb(ConcatOp op) {
  emitBracedList(op.getOperands());
  return {Symbol, IsUnsigned};
}

SubExprInfo ExprEmitter::visitTypeOp(BitcastOp op) {
  // NOTE: Bitcasts are emitted out-of-line with their own wire declaration when
  // their dimensions don't match. SystemVerilog uses the wire declaration to
  // know what type this value is being casted to.
  Type toType = op.getType();
  if (!haveMatchingDims(toType, op.getInput().getType(), op.getLoc())) {
    ps << "/*cast(bit";
    ps.invokeWithStringOS(
        [&](auto &os) { emitter.emitTypeDims(toType, op.getLoc(), os); });
    ps << ")*/";
  }
  return emitSubExpr(op.getInput(), LowestPrecedence);
}

SubExprInfo ExprEmitter::visitComb(ICmpOp op) {
  const char *symop[] = {"==", "!=", "<",  "<=",  ">",   ">=",  "<",
                         "<=", ">",  ">=", "===", "!==", "==?", "!=?"};
  SubExprSignRequirement signop[] = {
      // Equality
      NoRequirement, NoRequirement,
      // Signed Comparisons
      RequireSigned, RequireSigned, RequireSigned, RequireSigned,
      // Unsigned Comparisons
      RequireUnsigned, RequireUnsigned, RequireUnsigned, RequireUnsigned,
      // Weird Comparisons
      NoRequirement, NoRequirement, NoRequirement, NoRequirement};

  auto pred = static_cast<uint64_t>(op.getPredicate());
  assert(pred < sizeof(symop) / sizeof(symop[0]));

  // Lower "== -1" to Reduction And.
  if (op.isEqualAllOnes())
    return emitUnary(op, "&", true);

  // Lower "!= 0" to Reduction Or.
  if (op.isNotEqualZero())
    return emitUnary(op, "|", true);

  auto result = emitBinary(op, Comparison, symop[pred], signop[pred]);

  // SystemVerilog 11.8.1: "Comparison... operator results are unsigned,
  // regardless of the operands".
  result.signedness = IsUnsigned;
  return result;
}

SubExprInfo ExprEmitter::visitComb(ExtractOp op) {
  if (hasSVAttributes(op))
    emitError(op, "SV attributes emission is unimplemented for the op");

  unsigned loBit = op.getLowBit();
  unsigned hiBit = loBit + cast<IntegerType>(op.getType()).getWidth() - 1;

  auto x = emitSubExpr(op.getInput(), LowestPrecedence);
  assert((x.precedence == Symbol ||
          (x.precedence == Selection && isOkToBitSelectFrom(op.getInput()))) &&
         "should be handled by isExpressionUnableToInline");

  // If we're extracting the whole input, just return it.  This is valid but
  // non-canonical IR, and we don't want to generate invalid Verilog.
  if (loBit == 0 &&
      op.getInput().getType().getIntOrFloatBitWidth() == hiBit + 1)
    return x;

  ps << "[";
  ps.addAsString(hiBit);
  if (hiBit != loBit) { // Emit x[4] instead of x[4:4].
    ps << ":";
    ps.addAsString(loBit);
  }
  ps << "]";
  return {Unary, IsUnsigned};
}

SubExprInfo ExprEmitter::visitSV(GetModportOp op) {
  if (hasSVAttributes(op))
    emitError(op, "SV attributes emission is unimplemented for the op");

  auto decl = op.getReferencedDecl(state.symbolCache);
  ps << PPExtString(getVerilogValueName(op.getIface())) << "."
     << PPExtString(getSymOpName(decl));
  return {Selection, IsUnsigned};
}

SubExprInfo ExprEmitter::visitSV(SystemFunctionOp op) {
  if (hasSVAttributes(op))
    emitError(op, "SV attributes emission is unimplemented for the op");

  ps << "$" << PPExtString(op.getFnName()) << "(";
  ps.scopedBox(PP::ibox0, [&]() {
    llvm::interleave(
        op.getOperands(), [&](Value v) { emitSubExpr(v, LowestPrecedence); },
        [&]() { ps << "," << PP::space; });
    ps << ")";
  });
  return {Symbol, IsUnsigned};
}

SubExprInfo ExprEmitter::visitSV(ReadInterfaceSignalOp op) {
  if (hasSVAttributes(op))
    emitError(op, "SV attributes emission is unimplemented for the op");

  auto decl = op.getReferencedDecl(state.symbolCache);

  ps << PPExtString(getVerilogValueName(op.getIface())) << "."
     << PPExtString(getSymOpName(decl));
  return {Selection, IsUnsigned};
}

SubExprInfo ExprEmitter::visitSV(XMROp op) {
  if (hasSVAttributes(op))
    emitError(op, "SV attributes emission is unimplemented for the op");

  if (op.getIsRooted())
    ps << "$root.";
  for (auto s : op.getPath())
    ps << PPExtString(cast<StringAttr>(s).getValue()) << ".";
  ps << PPExtString(op.getTerminal());
  return {Selection, IsUnsigned};
}

// TODO: This shares a lot of code with the getNameRemotely mtehod. Combine
// these to share logic.
SubExprInfo ExprEmitter::visitSV(XMRRefOp op) {
  if (hasSVAttributes(op))
    emitError(op, "SV attributes emission is unimplemented for the op");

  // The XMR is pointing at a GlobalRef.
  auto globalRef = op.getReferencedPath(&state.symbolCache);
  auto namepath = globalRef.getNamepathAttr().getValue();
  auto *module = state.symbolCache.getDefinition(
      cast<InnerRefAttr>(namepath.front()).getModule());
  ps << PPExtString(getSymOpName(module));
  for (auto sym : namepath) {
    ps << ".";
    auto innerRef = cast<InnerRefAttr>(sym);
    auto ref = state.symbolCache.getInnerDefinition(innerRef.getModule(),
                                                    innerRef.getName());
    if (ref.hasPort()) {
      ps << PPExtString(getPortVerilogName(ref.getOp(), ref.getPort()));
      continue;
    }
    ps << PPExtString(getSymOpName(ref.getOp()));
  }
  auto leaf = op.getVerbatimSuffixAttr();
  if (leaf && leaf.size())
    ps << PPExtString(leaf);
  return {Selection, IsUnsigned};
}

SubExprInfo ExprEmitter::visitVerbatimExprOp(Operation *op, ArrayAttr symbols) {
  if (hasSVAttributes(op))
    emitError(op, "SV attributes emission is unimplemented for the op");

  emitTextWithSubstitutions(
      ps, op->getAttrOfType<StringAttr>("format_string").getValue(), op,
      [&](Value operand) { emitSubExpr(operand, LowestPrecedence); }, symbols);

  return {Unary, IsUnsigned};
}

template <typename MacroTy>
SubExprInfo ExprEmitter::emitMacroCall(MacroTy op) {
  if (hasSVAttributes(op))
    emitError(op, "SV attributes emission is unimplemented for the op");

  // Use the specified name or the symbol name as appropriate.
  auto macroOp = op.getReferencedMacro(&state.symbolCache);
  assert(macroOp && "Invalid IR");
  StringRef name =
      macroOp.getVerilogName() ? *macroOp.getVerilogName() : macroOp.getName();
  ps << "`" << PPExtString(name);
  if (!op.getInputs().empty()) {
    ps << "(";
    llvm::interleaveComma(op.getInputs(), ps, [&](Value val) {
      emitExpression(val, LowestPrecedence, /*isAssignmentLikeContext=*/false);
    });
    ps << ")";
  }
  return {LowestPrecedence, IsUnsigned};
}

SubExprInfo ExprEmitter::visitSV(MacroRefExprOp op) {
  return emitMacroCall(op);
}

SubExprInfo ExprEmitter::visitSV(MacroRefExprSEOp op) {
  return emitMacroCall(op);
}

SubExprInfo ExprEmitter::visitSV(ConstantXOp op) {
  if (hasSVAttributes(op))
    emitError(op, "SV attributes emission is unimplemented for the op");

  ps.addAsString(op.getWidth());
  ps << "'bx";
  return {Unary, IsUnsigned};
}

SubExprInfo ExprEmitter::visitSV(ConstantStrOp op) {
  if (hasSVAttributes(op))
    emitError(op, "SV attributes emission is unimplemented for the op");

  ps.writeQuotedEscaped(op.getStr());
  return {Symbol, IsUnsigned}; // is a string unsigned?  Yes! SV 5.9
}

SubExprInfo ExprEmitter::visitSV(ConstantZOp op) {
  if (hasSVAttributes(op))
    emitError(op, "SV attributes emission is unimplemented for the op");

  ps.addAsString(op.getWidth());
  ps << "'bz";
  return {Unary, IsUnsigned};
}

SubExprInfo ExprEmitter::printConstantScalar(APInt &value, IntegerType type) {
  bool isNegated = false;
  // If this is a negative signed number and not MININT (e.g. -128), then print
  // it as a negated positive number.
  if (signPreference == RequireSigned && value.isNegative() &&
      !value.isMinSignedValue()) {
    ps << "-";
    isNegated = true;
  }

  ps.addAsString(type.getWidth());
  ps << "'";

  // Emit this as a signed constant if the caller would prefer that.
  if (signPreference == RequireSigned)
    ps << "sh";
  else
    ps << "h";

  // Print negated if required.
  SmallString<32> valueStr;
  if (isNegated) {
    (-value).toStringUnsigned(valueStr, 16);
  } else {
    value.toStringUnsigned(valueStr, 16);
  }
  ps << valueStr;
  return {Unary, signPreference == RequireSigned ? IsSigned : IsUnsigned};
}

SubExprInfo ExprEmitter::visitTypeOp(ConstantOp op) {
  if (hasSVAttributes(op))
    emitError(op, "SV attributes emission is unimplemented for the op");

  auto value = op.getValue();
  // We currently only allow zero width values to be handled as special cases in
  // the various operations that may come across them. If we reached this point
  // in the emitter, the value should be considered illegal to emit.
  if (value.getBitWidth() == 0) {
    emitOpError(op, "will not emit zero width constants in the general case");
    ps << "<<unsupported zero width constant: "
       << PPExtString(op->getName().getStringRef()) << ">>";
    return {Unary, IsUnsigned};
  }

  return printConstantScalar(value, cast<IntegerType>(op.getType()));
}

void ExprEmitter::printConstantArray(ArrayAttr elementValues, Type elementType,
                                     bool printAsPattern, Operation *op) {
  if (printAsPattern && !isAssignmentLikeContext)
    emitAssignmentPatternContextError(op);
  StringRef openDelim = printAsPattern ? "'{" : "{";

  emitBracedList(
      elementValues, [&]() { ps << openDelim; },
      [&](Attribute elementValue) {
        printConstantAggregate(elementValue, elementType, op);
      },
      [&]() { ps << "}"; });
}

void ExprEmitter::printConstantStruct(
    ArrayRef<hw::detail::FieldInfo> fieldInfos, ArrayAttr fieldValues,
    bool printAsPattern, Operation *op) {
  if (printAsPattern && !isAssignmentLikeContext)
    emitAssignmentPatternContextError(op);

  // Only emit elements with non-zero bit width.
  // TODO: Ideally we should emit zero bit values as comments, e.g. `{/*a:
  // ZeroBit,*/ b: foo, /* c: ZeroBit*/ d: bar}`. However it's tedious to
  // nicely emit all edge cases hence currently we just elide zero bit
  // values.
  auto fieldRange = llvm::make_filter_range(
      llvm::zip(fieldInfos, fieldValues), [](const auto &fieldAndValue) {
        // Elide zero bit elements.
        return !isZeroBitType(std::get<0>(fieldAndValue).type);
      });

  if (printAsPattern) {
    emitBracedList(
        fieldRange, [&]() { ps << "'{"; },
        [&](const auto &fieldAndValue) {
          ps.scopedBox(PP::ibox2, [&]() {
            const auto &[field, value] = fieldAndValue;
            ps << PPExtString(emitter.getVerilogStructFieldName(field.name))
               << ":" << PP::space;
            printConstantAggregate(value, field.type, op);
          });
        },
        [&]() { ps << "}"; });
  } else {
    emitBracedList(
        fieldRange, [&]() { ps << "{"; },
        [&](const auto &fieldAndValue) {
          ps.scopedBox(PP::ibox2, [&]() {
            const auto &[field, value] = fieldAndValue;
            printConstantAggregate(value, field.type, op);
          });
        },
        [&]() { ps << "}"; });
  }
}

void ExprEmitter::printConstantAggregate(Attribute attr, Type type,
                                         Operation *op) {
  // Packed arrays can be printed as concatenation or pattern.
  if (auto arrayType = hw::type_dyn_cast<ArrayType>(type))
    return printConstantArray(cast<ArrayAttr>(attr), arrayType.getElementType(),
                              isAssignmentLikeContext, op);

  // Unpacked arrays must be printed as pattern.
  if (auto arrayType = hw::type_dyn_cast<UnpackedArrayType>(type))
    return printConstantArray(cast<ArrayAttr>(attr), arrayType.getElementType(),
                              true, op);

  // Packed structs can be printed as concatenation or pattern.
  if (auto structType = hw::type_dyn_cast<StructType>(type))
    return printConstantStruct(structType.getElements(), cast<ArrayAttr>(attr),
                               isAssignmentLikeContext, op);

  if (auto intType = hw::type_dyn_cast<IntegerType>(type)) {
    auto value = cast<IntegerAttr>(attr).getValue();
    printConstantScalar(value, intType);
    return;
  }

  emitOpError(op, "contains constant of type ")
      << type << " which cannot be emitted as Verilog";
}

SubExprInfo ExprEmitter::visitTypeOp(AggregateConstantOp op) {
  if (hasSVAttributes(op))
    emitError(op, "SV attributes emission is unimplemented for the op");

  // If the constant op as a whole is zero-width, it is an error.
  assert(!isZeroBitType(op.getType()) &&
         "zero-bit types not allowed at this point");

  printConstantAggregate(op.getFields(), op.getType(), op);
  return {Symbol, IsUnsigned};
}

SubExprInfo ExprEmitter::visitTypeOp(ParamValueOp op) {
  if (hasSVAttributes(op))
    emitError(op, "SV attributes emission is unimplemented for the op");

  return ps.invokeWithStringOS([&](auto &os) {
    return emitter.printParamValue(op.getValue(), os, [&]() {
      return op->emitOpError("invalid parameter use");
    });
  });
}

// 11.5.1 "Vector bit-select and part-select addressing" allows a '+:' syntax
// for slicing operations.
SubExprInfo ExprEmitter::visitTypeOp(ArraySliceOp op) {
  if (hasSVAttributes(op))
    emitError(op, "SV attributes emission is unimplemented for the op");

  auto arrayPrec = emitSubExpr(op.getInput(), Selection);

  unsigned dstWidth = type_cast<ArrayType>(op.getType()).getNumElements();
  ps << "[";
  emitSubExpr(op.getLowIndex(), LowestPrecedence);
  ps << " +: ";
  ps.addAsString(dstWidth);
  ps << "]";
  return {Selection, arrayPrec.signedness};
}

SubExprInfo ExprEmitter::visitTypeOp(ArrayGetOp op) {
  emitSubExpr(op.getInput(), Selection);
  ps << "[";
  if (isZeroBitType(op.getIndex().getType()))
    emitZeroWidthIndexingValue(ps);
  else
    emitSubExpr(op.getIndex(), LowestPrecedence);
  ps << "]";
  emitSVAttributes(op);
  return {Selection, IsUnsigned};
}

// Syntax from: section 5.11 "Array literals".
SubExprInfo ExprEmitter::visitTypeOp(ArrayCreateOp op) {
  if (hasSVAttributes(op))
    emitError(op, "SV attributes emission is unimplemented for the op");

  if (op.isUniform()) {
    ps << "{";
    ps.addAsString(op.getInputs().size());
    ps << "{";
    emitSubExpr(op.getUniformElement(), LowestPrecedence);
    ps << "}}";
  } else {
    emitBracedList(
        op.getInputs(), [&]() { ps << "{"; },
        [&](Value v) {
          ps << "{";
          emitSubExprIBox2(v);
          ps << "}";
        },
        [&]() { ps << "}"; });
  }
  return {Unary, IsUnsigned};
}

SubExprInfo ExprEmitter::visitSV(UnpackedArrayCreateOp op) {
  if (hasSVAttributes(op))
    emitError(op, "SV attributes emission is unimplemented for the op");

  emitBracedList(
      llvm::reverse(op.getInputs()), [&]() { ps << "'{"; },
      [&](Value v) { emitSubExprIBox2(v); }, [&]() { ps << "}"; });
  return {Unary, IsUnsigned};
}

SubExprInfo ExprEmitter::visitTypeOp(ArrayConcatOp op) {
  if (hasSVAttributes(op))
    emitError(op, "SV attributes emission is unimplemented for the op");

  emitBracedList(op.getOperands());
  return {Unary, IsUnsigned};
}

SubExprInfo ExprEmitter::visitSV(ArrayIndexInOutOp op) {
  if (hasSVAttributes(op))
    emitError(op, "SV attributes emission is unimplemented for the op");

  auto index = op.getIndex();
  auto arrayPrec = emitSubExpr(op.getInput(), Selection);
  ps << "[";
  if (isZeroBitType(index.getType()))
    emitZeroWidthIndexingValue(ps);
  else
    emitSubExpr(index, LowestPrecedence);
  ps << "]";
  return {Selection, arrayPrec.signedness};
}

SubExprInfo ExprEmitter::visitSV(IndexedPartSelectInOutOp op) {
  if (hasSVAttributes(op))
    emitError(op, "SV attributes emission is unimplemented for the op");

  auto prec = emitSubExpr(op.getInput(), Selection);
  ps << "[";
  emitSubExpr(op.getBase(), LowestPrecedence);
  if (op.getDecrement())
    ps << " -: ";
  else
    ps << " +: ";
  ps.addAsString(op.getWidth());
  ps << "]";
  return {Selection, prec.signedness};
}

SubExprInfo ExprEmitter::visitSV(IndexedPartSelectOp op) {
  if (hasSVAttributes(op))
    emitError(op, "SV attributes emission is unimplemented for the op");

  auto info = emitSubExpr(op.getInput(), LowestPrecedence);
  ps << "[";
  emitSubExpr(op.getBase(), LowestPrecedence);
  if (op.getDecrement())
    ps << " -: ";
  else
    ps << " +: ";
  ps.addAsString(op.getWidth());
  ps << "]";
  return info;
}

SubExprInfo ExprEmitter::visitSV(StructFieldInOutOp op) {
  if (hasSVAttributes(op))
    emitError(op, "SV attributes emission is unimplemented for the op");

  auto prec = emitSubExpr(op.getInput(), Selection);
  ps << "."
     << PPExtString(emitter.getVerilogStructFieldName(op.getFieldAttr()));
  return {Selection, prec.signedness};
}

SubExprInfo ExprEmitter::visitSV(SampledOp op) {
  if (hasSVAttributes(op))
    emitError(op, "SV attributes emission is unimplemented for the op");

  ps << "$sampled(";
  auto info = emitSubExpr(op.getExpression(), LowestPrecedence);
  ps << ")";
  return info;
}

SubExprInfo ExprEmitter::visitComb(MuxOp op) {
  // The ?: operator is right associative.

  // Layout:
  // cond ? a : b
  // (long
  //  + cond) ? a : b
  // long
  // + cond
  //   ? a : b
  // long
  // + cond
  //   ? a
  //   : b
  return ps.scopedBox(PP::cbox0, [&]() -> SubExprInfo {
    ps.scopedBox(PP::ibox0, [&]() {
      emitSubExpr(op.getCond(), VerilogPrecedence(Conditional - 1));
    });
    ps << BreakToken(1, 2);
    ps << "?";
    emitSVAttributes(op);
    ps << " ";
    auto lhsInfo = ps.scopedBox(PP::ibox0, [&]() {
      return emitSubExpr(op.getTrueValue(), VerilogPrecedence(Conditional - 1));
    });
    ps << BreakToken(1, 2) << ": ";

    auto rhsInfo = ps.scopedBox(PP::ibox0, [&]() {
      return emitSubExpr(op.getFalseValue(), Conditional);
    });

    SubExprSignResult signedness = IsUnsigned;
    if (lhsInfo.signedness == IsSigned && rhsInfo.signedness == IsSigned)
      signedness = IsSigned;

    return {Conditional, signedness};
  });
}

SubExprInfo ExprEmitter::printStructCreate(
    ArrayRef<hw::detail::FieldInfo> fieldInfos,
    llvm::function_ref<void(const hw::detail::FieldInfo &, unsigned)> fieldFn,
    bool printAsPattern, Operation *op) {
  if (printAsPattern && !isAssignmentLikeContext)
    emitAssignmentPatternContextError(op);

  // Elide zero bit elements.
  auto filteredFields = llvm::make_filter_range(
      llvm::enumerate(fieldInfos),
      [](const auto &field) { return !isZeroBitType(field.value().type); });

  if (printAsPattern) {
    emitBracedList(
        filteredFields, [&]() { ps << "'{"; },
        [&](const auto &field) {
          ps.scopedBox(PP::ibox2, [&]() {
            ps << PPExtString(
                      emitter.getVerilogStructFieldName(field.value().name))
               << ":" << PP::space;
            fieldFn(field.value(), field.index());
          });
        },
        [&]() { ps << "}"; });
  } else {
    emitBracedList(
        filteredFields, [&]() { ps << "{"; },
        [&](const auto &field) {
          ps.scopedBox(PP::ibox2,
                       [&]() { fieldFn(field.value(), field.index()); });
        },
        [&]() { ps << "}"; });
  }

  return {Selection, IsUnsigned};
}

SubExprInfo ExprEmitter::visitTypeOp(StructCreateOp op) {
  if (hasSVAttributes(op))
    emitError(op, "SV attributes emission is unimplemented for the op");

  // TODO: For unpacked structs, once we have support for them, `printAsPattern`
  // should be set to true.
  bool printAsPattern = isAssignmentLikeContext;
  StructType structType = op.getType();
  return printStructCreate(
      structType.getElements(),
      [&](const auto &field, auto index) {
        emitSubExpr(op.getOperand(index), Selection, NoRequirement,
                    /*isSelfDeterminedUnsignedValue=*/false,
                    /*isAssignmentLikeContext=*/isAssignmentLikeContext);
      },
      printAsPattern, op);
}

SubExprInfo ExprEmitter::visitTypeOp(StructExtractOp op) {
  if (hasSVAttributes(op))
    emitError(op, "SV attributes emission is unimplemented for the op");

  emitSubExpr(op.getInput(), Selection);
  ps << "."
     << PPExtString(emitter.getVerilogStructFieldName(op.getFieldNameAttr()));
  return {Selection, IsUnsigned};
}

SubExprInfo ExprEmitter::visitTypeOp(StructInjectOp op) {
  if (hasSVAttributes(op))
    emitError(op, "SV attributes emission is unimplemented for the op");

  // TODO: For unpacked structs, once we have support for them, `printAsPattern`
  // should be set to true.
  bool printAsPattern = isAssignmentLikeContext;
  StructType structType = op.getType();
  return printStructCreate(
      structType.getElements(),
      [&](const auto &field, auto index) {
        if (field.name == op.getFieldNameAttr()) {
          emitSubExpr(op.getNewValue(), Selection);
        } else {
          emitSubExpr(op.getInput(), Selection);
          ps << "."
             << PPExtString(emitter.getVerilogStructFieldName(field.name));
        }
      },
      printAsPattern, op);
}

SubExprInfo ExprEmitter::visitTypeOp(EnumConstantOp op) {
  ps << PPSaveString(emitter.fieldNameResolver.getEnumFieldName(op.getField()));
  return {Selection, IsUnsigned};
}

SubExprInfo ExprEmitter::visitTypeOp(EnumCmpOp op) {
  if (hasSVAttributes(op))
    emitError(op, "SV attributes emission is unimplemented for the op");
  auto result = emitBinary(op, Comparison, "==", NoRequirement);
  // SystemVerilog 11.8.1: "Comparison... operator results are unsigned,
  // regardless of the operands".
  result.signedness = IsUnsigned;
  return result;
}

SubExprInfo ExprEmitter::visitTypeOp(UnionCreateOp op) {
  if (hasSVAttributes(op))
    emitError(op, "SV attributes emission is unimplemented for the op");

  // Check if this union type has been padded.
  auto unionType = cast<UnionType>(getCanonicalType(op.getType()));
  auto unionWidth = hw::getBitWidth(unionType);
  auto &element = unionType.getElements()[op.getFieldIndex()];
  auto elementWidth = hw::getBitWidth(element.type);

  // If the element is 0 width, just fill the union with 0s.
  if (!elementWidth) {
    ps.addAsString(unionWidth);
    ps << "'h0";
    return {Unary, IsUnsigned};
  }

  // If the element has no padding, emit it directly.
  if (elementWidth == unionWidth) {
    emitSubExpr(op.getInput(), LowestPrecedence);
    return {Unary, IsUnsigned};
  }

  // Emit the value as a bitconcat, supplying 0 for the padding bits.
  ps << "{";
  ps.scopedBox(PP::ibox0, [&]() {
    if (auto prePadding = element.offset) {
      ps.addAsString(prePadding);
      ps << "'h0," << PP::space;
    }
    emitSubExpr(op.getInput(), Selection);
    if (auto postPadding = unionWidth - elementWidth - element.offset) {
      ps << "," << PP::space;
      ps.addAsString(postPadding);
      ps << "'h0";
    }
    ps << "}";
  });

  return {Unary, IsUnsigned};
}

SubExprInfo ExprEmitter::visitTypeOp(UnionExtractOp op) {
  if (hasSVAttributes(op))
    emitError(op, "SV attributes emission is unimplemented for the op");
  emitSubExpr(op.getInput(), Selection);

  // Check if this union type has been padded.
  auto unionType = cast<UnionType>(getCanonicalType(op.getInput().getType()));
  auto unionWidth = hw::getBitWidth(unionType);
  auto &element = unionType.getElements()[op.getFieldIndex()];
  auto elementWidth = hw::getBitWidth(element.type);
  bool needsPadding = elementWidth < unionWidth || element.offset > 0;
  auto verilogFieldName = emitter.getVerilogStructFieldName(element.name);

  // If the element needs padding then we need to get the actual element out
  // of an anonymous structure.
  if (needsPadding)
    ps << "." << PPExtString(verilogFieldName);

  // Get the correct member from the union.
  ps << "." << PPExtString(verilogFieldName);
  return {Selection, IsUnsigned};
}

SubExprInfo ExprEmitter::visitUnhandledExpr(Operation *op) {
  emitOpError(op, "cannot emit this expression to Verilog");
  ps << "<<unsupported expr: " << PPExtString(op->getName().getStringRef())
     << ">>";
  return {Symbol, IsUnsigned};
}
// NOLINTEND(misc-no-recursion)

//===----------------------------------------------------------------------===//
// Property Emission
//===----------------------------------------------------------------------===//

// NOLINTBEGIN(misc-no-recursion)

namespace {
/// Precedence level of various property and sequence expressions. Lower numbers
/// bind tighter.
///
/// See IEEE 1800-2017 section 16.12 "Declaring properties", specifically table
/// 16-3 on "Sequence and property operator precedence and associativity".
enum class PropertyPrecedence {
  Symbol,      // Atomic symbol like `foo` and regular boolean expressions
  Repeat,      // Sequence `[*]`, `[=]`, `[->]`
  Concat,      // Sequence `##`
  Throughout,  // Sequence `throughout`
  Within,      // Sequence `within`
  Intersect,   // Sequence `intersect`
  Unary,       // Property `not`, `nexttime`-like
  And,         // Sequence and property `and`
  Or,          // Sequence and property `or`
  Iff,         // Property `iff`
  Until,       // Property `until`-like, `implies`
  Implication, // Property `|->`, `|=>`, `#-#`, `#=#`
  Qualifier,   // Property `always`-like, `eventually`-like, `if`, `case`,
               // `accept`-like, `reject`-like
  Clocking,    // `@(...)`, `disable iff` (not specified in the standard)
  Lowest,      // Sentinel which is always the lowest precedence.
};

/// Additional information on emitted property and sequence expressions.
struct EmittedProperty {
  /// The precedence of this expression.
  PropertyPrecedence precedence;
};

/// A helper to emit recursively nested property and sequence expressions for
/// SystemVerilog assertions.
class PropertyEmitter : public EmitterBase,
                        public ltl::Visitor<PropertyEmitter, EmittedProperty> {
public:
  /// Create a PropertyEmitter for the specified module emitter, and keeping
  /// track of any emitted expressions in the specified set.
  PropertyEmitter(ModuleEmitter &emitter,
                  SmallPtrSetImpl<Operation *> &emittedOps)
      : PropertyEmitter(emitter, emittedOps, localTokens) {}
  PropertyEmitter(ModuleEmitter &emitter,
                  SmallPtrSetImpl<Operation *> &emittedOps,
                  BufferingPP::BufferVec &tokens)
      : EmitterBase(emitter.state), emitter(emitter), emittedOps(emittedOps),
        buffer(tokens),
        ps(buffer, state.saver, state.options.emitVerilogLocations) {
    assert(state.pp.getListener() == &state.saver);
  }

  void emitAssertPropertyDisable(
      Value property, Value disable,
      PropertyPrecedence parenthesizeIfLooserThan = PropertyPrecedence::Lowest);

  void emitAssertPropertyBody(
      Value property, Value disable,
      PropertyPrecedence parenthesizeIfLooserThan = PropertyPrecedence::Lowest);

  void emitAssertPropertyBody(
      Value property, sv::EventControl event, Value clock, Value disable,
      PropertyPrecedence parenthesizeIfLooserThan = PropertyPrecedence::Lowest);

private:
  /// Emit the specified value as an SVA property or sequence.
  EmittedProperty
  emitNestedProperty(Value property,
                     PropertyPrecedence parenthesizeIfLooserThan);
  using ltl::Visitor<PropertyEmitter, EmittedProperty>::visitLTL;
  friend class ltl::Visitor<PropertyEmitter, EmittedProperty>;

  EmittedProperty visitUnhandledLTL(Operation *op);
  EmittedProperty visitLTL(ltl::AndOp op);
  EmittedProperty visitLTL(ltl::OrOp op);
  EmittedProperty visitLTL(ltl::IntersectOp op);
  EmittedProperty visitLTL(ltl::DelayOp op);
  EmittedProperty visitLTL(ltl::ConcatOp op);
  EmittedProperty visitLTL(ltl::RepeatOp op);
  EmittedProperty visitLTL(ltl::GoToRepeatOp op);
  EmittedProperty visitLTL(ltl::NonConsecutiveRepeatOp op);
  EmittedProperty visitLTL(ltl::NotOp op);
  EmittedProperty visitLTL(ltl::ImplicationOp op);
  EmittedProperty visitLTL(ltl::UntilOp op);
  EmittedProperty visitLTL(ltl::EventuallyOp op);
  EmittedProperty visitLTL(ltl::ClockOp op);

  void emitLTLConcat(ValueRange inputs);

public:
  ModuleEmitter &emitter;

private:
  /// Keep track of all operations emitted within this subexpression for
  /// location information tracking.
  SmallPtrSetImpl<Operation *> &emittedOps;

  /// Tokens buffered for inserting casts/parens after emitting children.
  SmallVector<Token> localTokens;

  /// Stores tokens until told to flush.  Uses provided buffer (tokens).
  BufferingPP buffer;

  /// Stream to emit expressions into, will add to buffer.
  TokenStreamWithCallback<OpLocMap, CallbackDataTy, BufferingPP> ps;
};
} // end anonymous namespace

// Emits a disable signal and its containing property.
// This function can be called from withing another emission process in which
// case we don't need to check that the local tokens are empty.
void PropertyEmitter::emitAssertPropertyDisable(
    Value property, Value disable,
    PropertyPrecedence parenthesizeIfLooserThan) {
  // If the property is tied to a disable, emit that.
  if (disable) {
    ps << "disable iff" << PP::nbsp << "(";
    ps.scopedBox(PP::ibox2, [&] {
      emitNestedProperty(disable, PropertyPrecedence::Unary);
      ps << ")";
    });
    ps << PP::space;
  }

  ps.scopedBox(PP::ibox0,
               [&] { emitNestedProperty(property, parenthesizeIfLooserThan); });
}

// Emits a disable signal and its containing property.
// This function can be called from withing another emission process in which
// case we don't need to check that the local tokens are empty.
void PropertyEmitter::emitAssertPropertyBody(
    Value property, Value disable,
    PropertyPrecedence parenthesizeIfLooserThan) {
  assert(localTokens.empty());

  emitAssertPropertyDisable(property, disable, parenthesizeIfLooserThan);

  // If we are not using an external token buffer provided through the
  // constructor, but we're using the default `PropertyEmitter`-scoped buffer,
  // flush it.
  if (&buffer.tokens == &localTokens)
    buffer.flush(state.pp);
}

void PropertyEmitter::emitAssertPropertyBody(
    Value property, sv::EventControl event, Value clock, Value disable,
    PropertyPrecedence parenthesizeIfLooserThan) {
  assert(localTokens.empty());
  // Wrap to this column.
  ps << "@(";
  ps.scopedBox(PP::ibox2, [&] {
    ps << PPExtString(stringifyEventControl(event)) << PP::space;
    emitNestedProperty(clock, PropertyPrecedence::Lowest);
    ps << ")";
  });
  ps << PP::space;

  // Emit the rest of the body
  emitAssertPropertyDisable(property, disable, parenthesizeIfLooserThan);

  // If we are not using an external token buffer provided through the
  // constructor, but we're using the default `PropertyEmitter`-scoped buffer,
  // flush it.
  if (&buffer.tokens == &localTokens)
    buffer.flush(state.pp);
}

EmittedProperty PropertyEmitter::emitNestedProperty(
    Value property, PropertyPrecedence parenthesizeIfLooserThan) {
  // Emit the property as a plain expression if it doesn't have a property or
  // sequence type, in which case it is just a boolean expression.
  //
  // We use the `LowestPrecedence` for the boolean expression such that it never
  // gets parenthesized. According to IEEE 1800-2017, "the operators described
  // in Table 11-2 have higher precedence than the sequence and property
  // operators". Therefore any boolean expression behaves just like a
  // `PropertyPrecedence::Symbol` and needs no parantheses, which is equivalent
  // to `VerilogPrecedence::LowestPrecedence`.
  if (!isa<ltl::SequenceType, ltl::PropertyType>(property.getType())) {
    ExprEmitter(emitter, emittedOps, buffer.tokens)
        .emitExpression(property, LowestPrecedence,
                        /*isAssignmentLikeContext=*/false);
    return {PropertyPrecedence::Symbol};
  }

  unsigned startIndex = buffer.tokens.size();
  auto info = dispatchLTLVisitor(property.getDefiningOp());

  // If this subexpression would bind looser than the expression it is bound
  // into, then we need to parenthesize it. Insert the parentheses
  // retroactively.
  if (info.precedence > parenthesizeIfLooserThan) {
    // Insert {"(", ibox0} before the subexpression.
    buffer.tokens.insert(buffer.tokens.begin() + startIndex, BeginToken(0));
    buffer.tokens.insert(buffer.tokens.begin() + startIndex, StringToken("("));
    // Insert {end, ")" } after the subexpression.
    ps << PP::end << ")";
    // Reset the precedence level.
    info.precedence = PropertyPrecedence::Symbol;
  }

  // Remember that we emitted this.
  emittedOps.insert(property.getDefiningOp());
  return info;
}

EmittedProperty PropertyEmitter::visitUnhandledLTL(Operation *op) {
  emitOpError(op, "emission as Verilog property or sequence not supported");
  ps << "<<unsupported: " << PPExtString(op->getName().getStringRef()) << ">>";
  return {PropertyPrecedence::Symbol};
}

EmittedProperty PropertyEmitter::visitLTL(ltl::AndOp op) {
  llvm::interleave(
      op.getInputs(),
      [&](auto input) { emitNestedProperty(input, PropertyPrecedence::And); },
      [&]() { ps << PP::space << "and" << PP::nbsp; });
  return {PropertyPrecedence::And};
}

EmittedProperty PropertyEmitter::visitLTL(ltl::OrOp op) {
  llvm::interleave(
      op.getInputs(),
      [&](auto input) { emitNestedProperty(input, PropertyPrecedence::Or); },
      [&]() { ps << PP::space << "or" << PP::nbsp; });
  return {PropertyPrecedence::Or};
}

EmittedProperty PropertyEmitter::visitLTL(ltl::IntersectOp op) {
  llvm::interleave(
      op.getInputs(),
      [&](auto input) {
        emitNestedProperty(input, PropertyPrecedence::Intersect);
      },
      [&]() { ps << PP::space << "intersect" << PP::nbsp; });
  return {PropertyPrecedence::Intersect};
}

EmittedProperty PropertyEmitter::visitLTL(ltl::DelayOp op) {
  ps << "##";
  if (auto length = op.getLength()) {
    if (*length == 0) {
      ps.addAsString(op.getDelay());
    } else {
      ps << "[";
      ps.addAsString(op.getDelay());
      ps << ":";
      ps.addAsString(op.getDelay() + *length);
      ps << "]";
    }
  } else {
    if (op.getDelay() == 0) {
      ps << "[*]";
    } else if (op.getDelay() == 1) {
      ps << "[+]";
    } else {
      ps << "[";
      ps.addAsString(op.getDelay());
      ps << ":$]";
    }
  }
  ps << PP::space;
  emitNestedProperty(op.getInput(), PropertyPrecedence::Concat);
  return {PropertyPrecedence::Concat};
}

void PropertyEmitter::emitLTLConcat(ValueRange inputs) {
  bool addSeparator = false;
  for (auto input : inputs) {
    if (addSeparator) {
      ps << PP::space;
      if (!input.getDefiningOp<ltl::DelayOp>())
        ps << "##0" << PP::space;
    }
    addSeparator = true;
    emitNestedProperty(input, PropertyPrecedence::Concat);
  }
}

EmittedProperty PropertyEmitter::visitLTL(ltl::ConcatOp op) {
  emitLTLConcat(op.getInputs());
  return {PropertyPrecedence::Concat};
}

EmittedProperty PropertyEmitter::visitLTL(ltl::RepeatOp op) {
  emitNestedProperty(op.getInput(), PropertyPrecedence::Repeat);
  if (auto more = op.getMore()) {
    ps << "[*";
    ps.addAsString(op.getBase());
    if (*more != 0) {
      ps << ":";
      ps.addAsString(op.getBase() + *more);
    }
    ps << "]";
  } else {
    if (op.getBase() == 0) {
      ps << "[*]";
    } else if (op.getBase() == 1) {
      ps << "[+]";
    } else {
      ps << "[*";
      ps.addAsString(op.getBase());
      ps << ":$]";
    }
  }
  return {PropertyPrecedence::Repeat};
}

EmittedProperty PropertyEmitter::visitLTL(ltl::GoToRepeatOp op) {
  emitNestedProperty(op.getInput(), PropertyPrecedence::Repeat);
  // More always exists
  auto more = op.getMore();
  ps << "[->";
  ps.addAsString(op.getBase());
  if (more != 0) {
    ps << ":";
    ps.addAsString(op.getBase() + more);
  }
  ps << "]";

  return {PropertyPrecedence::Repeat};
}

EmittedProperty PropertyEmitter::visitLTL(ltl::NonConsecutiveRepeatOp op) {
  emitNestedProperty(op.getInput(), PropertyPrecedence::Repeat);
  // More always exists
  auto more = op.getMore();
  ps << "[=";
  ps.addAsString(op.getBase());
  if (more != 0) {
    ps << ":";
    ps.addAsString(op.getBase() + more);
  }
  ps << "]";

  return {PropertyPrecedence::Repeat};
}

EmittedProperty PropertyEmitter::visitLTL(ltl::NotOp op) {
  ps << "not" << PP::space;
  emitNestedProperty(op.getInput(), PropertyPrecedence::Unary);
  return {PropertyPrecedence::Unary};
}

/// For a value `concat(..., delay(const(true), 1, 0))`, return `...`. This is
/// useful for emitting `(seq ##1 true) |-> prop` as `seq |=> prop`.
static ValueRange getNonOverlappingConcatSubrange(Value value) {
  auto concatOp = value.getDefiningOp<ltl::ConcatOp>();
  if (!concatOp || concatOp.getInputs().size() < 2)
    return {};
  auto delayOp = concatOp.getInputs().back().getDefiningOp<ltl::DelayOp>();
  if (!delayOp || delayOp.getDelay() != 1 || delayOp.getLength() != 0)
    return {};
  auto constOp = delayOp.getInput().getDefiningOp<ConstantOp>();
  if (!constOp || !constOp.getValue().isOne())
    return {};
  return concatOp.getInputs().drop_back();
}

EmittedProperty PropertyEmitter::visitLTL(ltl::ImplicationOp op) {
  // Emit `(seq ##1 true) |-> prop` as `seq |=> prop`.
  if (auto range = getNonOverlappingConcatSubrange(op.getAntecedent());
      !range.empty()) {
    emitLTLConcat(range);
    ps << PP::space << "|=>" << PP::nbsp;
  } else {
    emitNestedProperty(op.getAntecedent(), PropertyPrecedence::Implication);
    ps << PP::space << "|->" << PP::nbsp;
  }
  emitNestedProperty(op.getConsequent(), PropertyPrecedence::Implication);
  return {PropertyPrecedence::Implication};
}

EmittedProperty PropertyEmitter::visitLTL(ltl::UntilOp op) {
  emitNestedProperty(op.getInput(), PropertyPrecedence::Until);
  ps << PP::space << "until" << PP::space;
  emitNestedProperty(op.getCondition(), PropertyPrecedence::Until);
  return {PropertyPrecedence::Until};
}

EmittedProperty PropertyEmitter::visitLTL(ltl::EventuallyOp op) {
  ps << "s_eventually" << PP::space;
  emitNestedProperty(op.getInput(), PropertyPrecedence::Qualifier);
  return {PropertyPrecedence::Qualifier};
}

EmittedProperty PropertyEmitter::visitLTL(ltl::ClockOp op) {
  ps << "@(";
  ps.scopedBox(PP::ibox2, [&] {
    ps << PPExtString(stringifyClockEdge(op.getEdge())) << PP::space;
    emitNestedProperty(op.getClock(), PropertyPrecedence::Lowest);
    ps << ")";
  });
  ps << PP::space;
  emitNestedProperty(op.getInput(), PropertyPrecedence::Clocking);
  return {PropertyPrecedence::Clocking};
}

// NOLINTEND(misc-no-recursion)

//===----------------------------------------------------------------------===//
// NameCollector
//===----------------------------------------------------------------------===//

namespace {
class NameCollector {
public:
  NameCollector(ModuleEmitter &moduleEmitter) : moduleEmitter(moduleEmitter) {}

  // Scan operations in the specified block, collecting information about
  // those that need to be emitted as declarations.
  void collectNames(Block &block);

  size_t getMaxDeclNameWidth() const { return maxDeclNameWidth; }
  size_t getMaxTypeWidth() const { return maxTypeWidth; }

private:
  size_t maxDeclNameWidth = 0, maxTypeWidth = 0;
  ModuleEmitter &moduleEmitter;

  /// Types that are longer than `maxTypeWidthBound` are not added to the
  /// `maxTypeWidth` to prevent one single huge type from messing up the
  /// alignment of all other declarations.
  static constexpr size_t maxTypeWidthBound = 32;
};
} // namespace

// NOLINTNEXTLINE(misc-no-recursion)
void NameCollector::collectNames(Block &block) {
  // Loop over all of the results of all of the ops. Anything that defines a
  // value needs to be noticed.
  for (auto &op : block) {
    // Instances have an instance name to recognize but we don't need to look
    // at the result values since wires used by instances should be traversed
    // anyway.
    if (isa<InstanceOp, InstanceChoiceOp, InterfaceInstanceOp,
            FuncCallProceduralOp, FuncCallOp>(op))
      continue;
    if (isa<ltl::LTLDialect, debug::DebugDialect>(op.getDialect()))
      continue;

    if (!isVerilogExpression(&op)) {
      for (auto result : op.getResults()) {
        StringRef declName = getVerilogDeclWord(&op, moduleEmitter);
        maxDeclNameWidth = std::max(declName.size(), maxDeclNameWidth);
        SmallString<16> typeString;

        // Convert the port's type to a string and measure it.
        {
          llvm::raw_svector_ostream stringStream(typeString);
          moduleEmitter.printPackedType(stripUnpackedTypes(result.getType()),
                                        stringStream, op.getLoc());
        }
        if (typeString.size() <= maxTypeWidthBound)
          maxTypeWidth = std::max(typeString.size(), maxTypeWidth);
      }
    }

    // Recursively process any regions under the op iff this is a procedural
    // #ifdef region: we need to emit automatic logic values at the top of the
    // enclosing region.
    if (isa<IfDefProceduralOp, OrderedOutputOp>(op)) {
      for (auto &region : op.getRegions()) {
        if (!region.empty())
          collectNames(region.front());
      }
      continue;
    }
  }
}

//===----------------------------------------------------------------------===//
// StmtEmitter
//===----------------------------------------------------------------------===//

namespace {
/// This emits statement-related operations.
// NOLINTBEGIN(misc-no-recursion)
class StmtEmitter : public EmitterBase,
                    public hw::StmtVisitor<StmtEmitter, LogicalResult>,
                    public sv::Visitor<StmtEmitter, LogicalResult>,
                    public verif::Visitor<StmtEmitter, LogicalResult> {
public:
  /// Create an ExprEmitter for the specified module emitter, and keeping track
  /// of any emitted expressions in the specified set.
  StmtEmitter(ModuleEmitter &emitter, const LoweringOptions &options)
      : EmitterBase(emitter.state), emitter(emitter), options(options) {}

  void emitStatement(Operation *op);
  void emitStatementBlock(Block &body);

  /// Emit a declaration.
  LogicalResult emitDeclaration(Operation *op);

private:
  void collectNamesAndCalculateDeclarationWidths(Block &block);

  void
  emitExpression(Value exp, SmallPtrSetImpl<Operation *> &emittedExprs,
                 VerilogPrecedence parenthesizeIfLooserThan = LowestPrecedence,
                 bool isAssignmentLikeContext = false);
  void emitSVAttributes(Operation *op);

  using hw::StmtVisitor<StmtEmitter, LogicalResult>::visitStmt;
  using sv::Visitor<StmtEmitter, LogicalResult>::visitSV;
  using verif::Visitor<StmtEmitter, LogicalResult>::visitVerif;
  friend class hw::StmtVisitor<StmtEmitter, LogicalResult>;
  friend class sv::Visitor<StmtEmitter, LogicalResult>;
  friend class verif::Visitor<StmtEmitter, LogicalResult>;

  // Visitor methods.
  LogicalResult visitUnhandledStmt(Operation *op) { return failure(); }
  LogicalResult visitInvalidStmt(Operation *op) { return failure(); }
  LogicalResult visitUnhandledSV(Operation *op) { return failure(); }
  LogicalResult visitInvalidSV(Operation *op) { return failure(); }
  LogicalResult visitUnhandledVerif(Operation *op) { return failure(); }
  LogicalResult visitInvalidVerif(Operation *op) { return failure(); }

  LogicalResult visitSV(sv::WireOp op) { return emitDeclaration(op); }
  LogicalResult visitSV(RegOp op) { return emitDeclaration(op); }
  LogicalResult visitSV(LogicOp op) { return emitDeclaration(op); }
  LogicalResult visitSV(LocalParamOp op) { return emitDeclaration(op); }
  template <typename Op>
  LogicalResult
  emitAssignLike(Op op, PPExtString syntax,
                 std::optional<PPExtString> wordBeforeLHS = std::nullopt);
  void emitAssignLike(llvm::function_ref<void()> emitLHS,
                      llvm::function_ref<void()> emitRHS, PPExtString syntax,
                      PPExtString postSyntax = PPExtString(";"),
                      std::optional<PPExtString> wordBeforeLHS = std::nullopt);
  LogicalResult visitSV(AssignOp op);
  LogicalResult visitSV(BPAssignOp op);
  LogicalResult visitSV(PAssignOp op);
  LogicalResult visitSV(ForceOp op);
  LogicalResult visitSV(ReleaseOp op);
  LogicalResult visitSV(AliasOp op);
  LogicalResult visitSV(InterfaceInstanceOp op);
  LogicalResult emitOutputLikeOp(Operation *op, const ModulePortInfo &ports);
  LogicalResult visitStmt(OutputOp op);

  LogicalResult visitStmt(InstanceOp op);
  LogicalResult visitStmt(InstanceChoiceOp op);
  void emitInstancePortList(Operation *op, ModulePortInfo &modPortInfo,
                            ArrayRef<Value> instPortValues);

  LogicalResult visitStmt(TypeScopeOp op);
  LogicalResult visitStmt(TypedeclOp op);

  LogicalResult emitIfDef(Operation *op, MacroIdentAttr cond);
  LogicalResult visitSV(OrderedOutputOp op);
  LogicalResult visitSV(IfDefOp op) { return emitIfDef(op, op.getCond()); }
  LogicalResult visitSV(IfDefProceduralOp op) {
    return emitIfDef(op, op.getCond());
  }
  LogicalResult visitSV(IfOp op);
  LogicalResult visitSV(AlwaysOp op);
  LogicalResult visitSV(AlwaysCombOp op);
  LogicalResult visitSV(AlwaysFFOp op);
  LogicalResult visitSV(InitialOp op);
  LogicalResult visitSV(CaseOp op);
  LogicalResult visitSV(FWriteOp op);
  LogicalResult visitSV(VerbatimOp op);

  LogicalResult emitSimulationControlTask(Operation *op, PPExtString taskName,
                                          std::optional<unsigned> verbosity);
  LogicalResult visitSV(StopOp op);
  LogicalResult visitSV(FinishOp op);
  LogicalResult visitSV(ExitOp op);

  LogicalResult emitSeverityMessageTask(Operation *op, PPExtString taskName,
                                        std::optional<unsigned> verbosity,
                                        StringAttr message,
                                        ValueRange operands);
  LogicalResult visitSV(FatalOp op);
  LogicalResult visitSV(ErrorOp op);
  LogicalResult visitSV(WarningOp op);
  LogicalResult visitSV(InfoOp op);

  LogicalResult visitSV(ReadMemOp op);

  LogicalResult visitSV(GenerateOp op);
  LogicalResult visitSV(GenerateCaseOp op);

  LogicalResult visitSV(ForOp op);

  void emitAssertionLabel(Operation *op);
  void emitAssertionMessage(StringAttr message, ValueRange args,
                            SmallPtrSetImpl<Operation *> &ops,
                            bool isConcurrent);
  template <typename Op>
  LogicalResult emitImmediateAssertion(Op op, PPExtString opName);
  LogicalResult visitSV(AssertOp op);
  LogicalResult visitSV(AssumeOp op);
  LogicalResult visitSV(CoverOp op);
  template <typename Op>
  LogicalResult emitConcurrentAssertion(Op op, PPExtString opName);
  LogicalResult visitSV(AssertConcurrentOp op);
  LogicalResult visitSV(AssumeConcurrentOp op);
  LogicalResult visitSV(CoverConcurrentOp op);
  template <typename Op>
  LogicalResult emitPropertyAssertion(Op op, PPExtString opName);
  LogicalResult visitSV(AssertPropertyOp op);
  LogicalResult visitSV(AssumePropertyOp op);
  LogicalResult visitSV(CoverPropertyOp op);

  LogicalResult visitSV(BindOp op);
  LogicalResult visitSV(InterfaceOp op);
  LogicalResult visitSV(InterfaceSignalOp op);
  LogicalResult visitSV(InterfaceModportOp op);
  LogicalResult visitSV(AssignInterfaceSignalOp op);
  LogicalResult visitSV(MacroDefOp op);

  void emitBlockAsStatement(Block *block,
                            const SmallPtrSetImpl<Operation *> &locationOps,
                            StringRef multiLineComment = StringRef());

  LogicalResult visitSV(FuncDPIImportOp op);
  template <typename CallOp>
  LogicalResult emitFunctionCall(CallOp callOp);
  LogicalResult visitSV(FuncCallProceduralOp op);
  LogicalResult visitSV(FuncCallOp op);
  LogicalResult visitSV(ReturnOp op);

public:
  ModuleEmitter &emitter;

private:
  /// These keep track of the maximum length of name width and type width in the
  /// current statement scope.
  size_t maxDeclNameWidth = 0;
  size_t maxTypeWidth = 0;

  const LoweringOptions &options;
};

} // end anonymous namespace

/// Emit the specified value as an expression.  If this is an inline-emitted
/// expression, we emit that expression, otherwise we emit a reference to the
/// already computed name.
///
void StmtEmitter::emitExpression(Value exp,
                                 SmallPtrSetImpl<Operation *> &emittedExprs,
                                 VerilogPrecedence parenthesizeIfLooserThan,
                                 bool isAssignmentLikeContext) {
  ExprEmitter(emitter, emittedExprs)
      .emitExpression(exp, parenthesizeIfLooserThan, isAssignmentLikeContext);
}

/// Emit SystemVerilog attributes attached to the statement op as dialect
/// attributes.
void StmtEmitter::emitSVAttributes(Operation *op) {
  // SystemVerilog 2017 Section 5.12.
  auto svAttrs = getSVAttributes(op);
  if (!svAttrs)
    return;

  startStatement(); // For attributes.
  emitSVAttributesImpl(ps, svAttrs, /*mayBreak=*/true);
  setPendingNewline();
}

void StmtEmitter::emitAssignLike(llvm::function_ref<void()> emitLHS,
                                 llvm::function_ref<void()> emitRHS,
                                 PPExtString syntax, PPExtString postSyntax,
                                 std::optional<PPExtString> wordBeforeLHS) {
  // If wraps, indent.
  ps.scopedBox(PP::ibox2, [&]() {
    if (wordBeforeLHS) {
      ps << *wordBeforeLHS << PP::space;
    }
    emitLHS();
    // Allow breaking before 'syntax' (e.g., '=') if long assignment.
    ps << PP::space << syntax << PP::space;
    // RHS is boxed to right of the syntax.
    ps.scopedBox(PP::ibox0, [&]() {
      emitRHS();
      ps << postSyntax;
    });
  });
}

template <typename Op>
LogicalResult
StmtEmitter::emitAssignLike(Op op, PPExtString syntax,
                            std::optional<PPExtString> wordBeforeLHS) {
  SmallPtrSet<Operation *, 8> ops;
  ops.insert(op);

  startStatement();
  ps.addCallback({op, true});
  emitAssignLike([&]() { emitExpression(op.getDest(), ops); },
                 [&]() {
                   emitExpression(op.getSrc(), ops, LowestPrecedence,
                                  /*isAssignmentLikeContext=*/true);
                 },
                 syntax, PPExtString(";"), wordBeforeLHS);

  ps.addCallback({op, false});
  emitLocationInfoAndNewLine(ops);
  return success();
}

LogicalResult StmtEmitter::visitSV(AssignOp op) {
  // prepare assigns wires to instance outputs and function results, but these
  // are logically handled in the port binding list when outputing an instance.
  if (isa_and_nonnull<HWInstanceLike, FuncCallOp>(op.getSrc().getDefiningOp()))
    return success();

  if (emitter.assignsInlined.count(op))
    return success();

  // Emit SV attributes. See Spec 12.3.
  emitSVAttributes(op);

  return emitAssignLike(op, PPExtString("="), PPExtString("assign"));
}

LogicalResult StmtEmitter::visitSV(BPAssignOp op) {
  if (op.getSrc().getDefiningOp<FuncCallProceduralOp>())
    return success();

  // If the assign is emitted into logic declaration, we must not emit again.
  if (emitter.assignsInlined.count(op))
    return success();

  // Emit SV attributes. See Spec 12.3.
  emitSVAttributes(op);

  return emitAssignLike(op, PPExtString("="));
}

LogicalResult StmtEmitter::visitSV(PAssignOp op) {
  // Emit SV attributes. See Spec 12.3.
  emitSVAttributes(op);

  return emitAssignLike(op, PPExtString("<="));
}

LogicalResult StmtEmitter::visitSV(ForceOp op) {
  if (hasSVAttributes(op))
    emitError(op, "SV attributes emission is unimplemented for the op");

  return emitAssignLike(op, PPExtString("="), PPExtString("force"));
}

LogicalResult StmtEmitter::visitSV(ReleaseOp op) {
  if (hasSVAttributes(op))
    emitError(op, "SV attributes emission is unimplemented for the op");

  startStatement();
  SmallPtrSet<Operation *, 8> ops;
  ops.insert(op);
  ps.addCallback({op, true});
  ps.scopedBox(PP::ibox2, [&]() {
    ps << "release" << PP::space;
    emitExpression(op.getDest(), ops);
    ps << ";";
  });
  ps.addCallback({op, false});
  emitLocationInfoAndNewLine(ops);
  return success();
}

LogicalResult StmtEmitter::visitSV(AliasOp op) {
  if (hasSVAttributes(op))
    emitError(op, "SV attributes emission is unimplemented for the op");

  startStatement();
  SmallPtrSet<Operation *, 8> ops;
  ops.insert(op);
  ps.addCallback({op, true});
  ps.scopedBox(PP::ibox2, [&]() {
    ps << "alias" << PP::space;
    ps.scopedBox(PP::cbox0, [&]() { // If any breaks, all break.
      llvm::interleave(
          op.getOperands(), [&](Value v) { emitExpression(v, ops); },
          [&]() { ps << PP::nbsp << "=" << PP::space; });
      ps << ";";
    });
  });
  ps.addCallback({op, false});
  emitLocationInfoAndNewLine(ops);
  return success();
}

LogicalResult StmtEmitter::visitSV(InterfaceInstanceOp op) {
  auto doNotPrint = op->hasAttr("doNotPrint");
  if (doNotPrint && !state.options.emitBindComments)
    return success();

  if (hasSVAttributes(op))
    emitError(op, "SV attributes emission is unimplemented for the op");

  startStatement();
  StringRef prefix = "";
  ps.addCallback({op, true});
  if (doNotPrint) {
    prefix = "// ";
    ps << "// This interface is elsewhere emitted as a bind statement."
       << PP::newline;
  }

  SmallPtrSet<Operation *, 8> ops;
  ops.insert(op);

  auto *interfaceOp = op.getReferencedInterface(&state.symbolCache);
  assert(interfaceOp && "InterfaceInstanceOp has invalid symbol that does not "
                        "point to an interface");

  auto verilogName = getSymOpName(interfaceOp);
  if (!prefix.empty())
    ps << PPExtString(prefix);
  ps << PPExtString(verilogName)
     << PP::nbsp /* don't break, may be comment line */
     << PPExtString(op.getName()) << "();";

  ps.addCallback({op, false});
  emitLocationInfoAndNewLine(ops);

  return success();
}

/// For OutputOp and ReturnOp we put "assign" statements at the end of the
/// Verilog module or function respectively to assign outputs to intermediate
/// wires.
LogicalResult StmtEmitter::emitOutputLikeOp(Operation *op,
                                            const ModulePortInfo &ports) {
  SmallPtrSet<Operation *, 8> ops;
  size_t operandIndex = 0;
  bool isProcedural = op->getParentOp()->hasTrait<ProceduralRegion>();
  for (PortInfo port : ports.getOutputs()) {
    auto operand = op->getOperand(operandIndex);
    // Outputs that are set by the output port of an instance are handled
    // directly when the instance is emitted.
    // Keep synced with countStatements() and visitStmt(InstanceOp).
    if (operand.hasOneUse() && operand.getDefiningOp() &&
        isa<InstanceOp, InstanceChoiceOp>(operand.getDefiningOp())) {
      ++operandIndex;
      continue;
    }

    ops.clear();
    ops.insert(op);

    startStatement();
    ps.addCallback({op, true});
    bool isZeroBit = isZeroBitType(port.type);
    ps.scopedBox(isZeroBit ? PP::neverbox : PP::ibox2, [&]() {
      if (isZeroBit)
        ps << "// Zero width: ";
      // Emit "assign" only in a non-procedural region.
      if (!isProcedural)
        ps << "assign" << PP::space;
      ps << PPExtString(port.getVerilogName());
      ps << PP::space << "=" << PP::space;
      ps.scopedBox(PP::ibox0, [&]() {
        // If this is a zero-width constant then don't emit it (illegal). Else,
        // emit the expression - even for zero width - for traceability.
        if (isZeroBit &&
            isa_and_nonnull<hw::ConstantOp>(operand.getDefiningOp()))
          ps << "/*Zero width*/";
        else
          emitExpression(operand, ops, LowestPrecedence,
                         /*isAssignmentLikeContext=*/true);
        ps << ";";
      });
    });
    ps.addCallback({op, false});
    emitLocationInfoAndNewLine(ops);

    ++operandIndex;
  }
  return success();
}

LogicalResult StmtEmitter::visitStmt(OutputOp op) {
  auto parent = op->getParentOfType<PortList>();
  ModulePortInfo ports(parent.getPortList());
  return emitOutputLikeOp(op, ports);
}

LogicalResult StmtEmitter::visitStmt(TypeScopeOp op) {
  startStatement();
  auto typescopeDef = ("_TYPESCOPE_" + op.getSymName()).str();
  ps << "`ifndef " << typescopeDef << PP::newline;
  ps << "`define " << typescopeDef;
  setPendingNewline();
  emitStatementBlock(*op.getBodyBlock());
  startStatement();
  ps << "`endif // " << typescopeDef;
  setPendingNewline();
  return success();
}

LogicalResult StmtEmitter::visitStmt(TypedeclOp op) {
  if (hasSVAttributes(op))
    emitError(op, "SV attributes emission is unimplemented for the op");

  startStatement();
  auto zeroBitType = isZeroBitType(op.getType());
  if (zeroBitType)
    ps << PP::neverbox << "// ";

  SmallPtrSet<Operation *, 8> ops;
  ops.insert(op);
  ps.scopedBox(PP::ibox2, [&]() {
    ps << "typedef" << PP::space;
    ps.invokeWithStringOS([&](auto &os) {
      emitter.printPackedType(stripUnpackedTypes(op.getType()), os, op.getLoc(),
                              op.getAliasType(), false);
    });
    ps << PP::space << PPExtString(op.getPreferredName());
    ps.invokeWithStringOS(
        [&](auto &os) { emitter.printUnpackedTypePostfix(op.getType(), os); });
    ps << ";";
  });
  if (zeroBitType)
    ps << PP::end;
  emitLocationInfoAndNewLine(ops);
  return success();
}

template <typename CallOpTy>
LogicalResult StmtEmitter::emitFunctionCall(CallOpTy op) {
  startStatement();

  auto callee =
      dyn_cast<FuncOp>(state.symbolCache.getDefinition(op.getCalleeAttr()));

  SmallPtrSet<Operation *, 8> ops;
  ops.insert(op);
  assert(callee);

  auto explicitReturn = op.getExplicitlyReturnedValue(callee);
  if (explicitReturn) {
    assert(explicitReturn.hasOneUse());
    if (op->getParentOp()->template hasTrait<ProceduralRegion>()) {
      auto bpassignOp = cast<sv::BPAssignOp>(*explicitReturn.user_begin());
      emitExpression(bpassignOp.getDest(), ops);
    } else {
      auto assignOp = cast<sv::AssignOp>(*explicitReturn.user_begin());
      ps << "assign" << PP::nbsp;
      emitExpression(assignOp.getDest(), ops);
    }
    ps << PP::nbsp << "=" << PP::nbsp;
  }

  auto arguments = callee.getPortList(true);

  ps << PPExtString(getSymOpName(callee)) << "(";

  bool needsComma = false;
  auto printArg = [&](Value value) {
    if (needsComma)
      ps << "," << PP::space;
    emitExpression(value, ops);
    needsComma = true;
  };

  ps.scopedBox(PP::ibox0, [&] {
    unsigned inputIndex = 0, outputIndex = 0;
    for (auto arg : arguments) {
      if (arg.dir == hw::ModulePort::Output)
        printArg(
            op.getResults()[outputIndex++].getUsers().begin()->getOperand(0));
      else
        printArg(op.getInputs()[inputIndex++]);
    }
  });

  ps << ");";
  emitLocationInfoAndNewLine(ops);
  return success();
}

LogicalResult StmtEmitter::visitSV(FuncCallProceduralOp op) {
  return emitFunctionCall(op);
}

LogicalResult StmtEmitter::visitSV(FuncCallOp op) {
  return emitFunctionCall(op);
}

template <typename PPS>
void emitFunctionSignature(ModuleEmitter &emitter, PPS &ps, FuncOp op,
                           bool isAutomatic = false,
                           bool emitAsTwoStateType = false) {
  ps << "function" << PP::nbsp;
  if (isAutomatic)
    ps << "automatic" << PP::nbsp;
  auto retType = op.getExplicitlyReturnedType();
  if (retType) {
    ps.invokeWithStringOS([&](auto &os) {
      emitter.printPackedType(retType, os, op->getLoc(), {}, false, true,
                              emitAsTwoStateType);
    });
  } else
    ps << "void";
  ps << PP::nbsp << PPExtString(getSymOpName(op));

  emitter.emitPortList(
      op, ModulePortInfo(op.getPortList(/*excludeExplicitReturn=*/true)), true);
}

LogicalResult StmtEmitter::visitSV(ReturnOp op) {
  auto parent = op->getParentOfType<sv::FuncOp>();
  ModulePortInfo ports(parent.getPortList(false));
  return emitOutputLikeOp(op, ports);
}

LogicalResult StmtEmitter::visitSV(FuncDPIImportOp importOp) {
  startStatement();

  ps << "import" << PP::nbsp << "\"DPI-C\"" << PP::nbsp << "context"
     << PP::nbsp;

  // Emit a linkage name if provided.
  if (auto linkageName = importOp.getLinkageName())
    ps << *linkageName << PP::nbsp << "=" << PP::nbsp;
  auto op =
      cast<FuncOp>(state.symbolCache.getDefinition(importOp.getCalleeAttr()));
  assert(op.isDeclaration() && "function must be a declaration");
  emitFunctionSignature(emitter, ps, op, /*isAutomatic=*/false,
                        /*emitAsTwoStateType=*/true);
  assert(state.pendingNewline);
  ps << PP::newline;

  return success();
}

LogicalResult StmtEmitter::visitSV(FWriteOp op) {
  if (hasSVAttributes(op))
    emitError(op, "SV attributes emission is unimplemented for the op");

  startStatement();
  SmallPtrSet<Operation *, 8> ops;
  ops.insert(op);

  ps.addCallback({op, true});
  ps << "$fwrite(";
  ps.scopedBox(PP::ibox0, [&]() {
    emitExpression(op.getFd(), ops);

    ps << "," << PP::space;
    ps.writeQuotedEscaped(op.getFormatString());

    // TODO: if any of these breaks, it'd be "nice" to break
    // after the comma, instead of:
    // $fwrite(5, "...", a + b,
    //         longexpr_goes
    //         + here, c);
    // (without forcing breaking between all elements, like braced list)
    for (auto operand : op.getSubstitutions()) {
      ps << "," << PP::space;
      emitExpression(operand, ops);
    }
    ps << ");";
  });
  ps.addCallback({op, false});
  emitLocationInfoAndNewLine(ops);
  return success();
}

LogicalResult StmtEmitter::visitSV(VerbatimOp op) {
  if (hasSVAttributes(op))
    emitError(op, "SV attributes emission is unimplemented for the op");

  startStatement();
  SmallPtrSet<Operation *, 8> ops;
  ops.insert(op);
  ps << PP::neverbox;

  // Drop an extraneous \n off the end of the string if present.
  StringRef string = op.getFormatString();
  if (string.ends_with("\n"))
    string = string.drop_back();

  // Emit each \n separated piece of the string with each piece properly
  // indented.  The convention is to not emit the \n so
  // emitLocationInfoAndNewLine can do that for the last line.
  bool isFirst = true;

  // Emit each line of the string at a time.
  while (!string.empty()) {
    auto lhsRhs = string.split('\n');
    if (isFirst)
      isFirst = false;
    else {
      ps << PP::end << PP::newline << PP::neverbox;
    }

    // Emit each chunk of the line.
    emitTextWithSubstitutions(
        ps, lhsRhs.first, op,
        [&](Value operand) { emitExpression(operand, ops); }, op.getSymbols());
    string = lhsRhs.second;
  }

  ps << PP::end;

  emitLocationInfoAndNewLine(ops);
  return success();
}

/// Emit one of the simulation control tasks `$stop`, `$finish`, or `$exit`.
LogicalResult
StmtEmitter::emitSimulationControlTask(Operation *op, PPExtString taskName,
                                       std::optional<unsigned> verbosity) {
  if (hasSVAttributes(op))
    emitError(op, "SV attributes emission is unimplemented for the op");

  startStatement();
  SmallPtrSet<Operation *, 8> ops;
  ops.insert(op);
  ps.addCallback({op, true});
  ps << taskName;
  if (verbosity && *verbosity != 1) {
    ps << "(";
    ps.addAsString(*verbosity);
    ps << ")";
  }
  ps << ";";
  ps.addCallback({op, false});
  emitLocationInfoAndNewLine(ops);
  return success();
}

LogicalResult StmtEmitter::visitSV(StopOp op) {
  return emitSimulationControlTask(op, PPExtString("$stop"), op.getVerbosity());
}

LogicalResult StmtEmitter::visitSV(FinishOp op) {
  return emitSimulationControlTask(op, PPExtString("$finish"),
                                   op.getVerbosity());
}

LogicalResult StmtEmitter::visitSV(ExitOp op) {
  return emitSimulationControlTask(op, PPExtString("$exit"), {});
}

/// Emit one of the severity message tasks `$fatal`, `$error`, `$warning`, or
/// `$info`.
LogicalResult
StmtEmitter::emitSeverityMessageTask(Operation *op, PPExtString taskName,
                                     std::optional<unsigned> verbosity,
                                     StringAttr message, ValueRange operands) {
  if (hasSVAttributes(op))
    emitError(op, "SV attributes emission is unimplemented for the op");

  startStatement();
  SmallPtrSet<Operation *, 8> ops;
  ops.insert(op);
  ps.addCallback({op, true});
  ps << taskName;

  // In case we have a message to print, or the operation has an optional
  // verbosity and that verbosity is present, print the parenthesized parameter
  // list.
  if ((verbosity && *verbosity != 1) || message) {
    ps << "(";
    ps.scopedBox(PP::ibox0, [&]() {
      // If the operation takes a verbosity, print it if it is set, or print the
      // default "1".
      if (verbosity)
        ps.addAsString(*verbosity);

      // Print the message and interpolation operands if present.
      if (message) {
        if (verbosity)
          ps << "," << PP::space;
        ps.writeQuotedEscaped(message.getValue());
        // TODO: good comma/wrapping behavior as elsewhere.
        for (auto operand : operands) {
          ps << "," << PP::space;
          emitExpression(operand, ops);
        }
      }

      ps << ")";
    });
  }

  ps << ";";
  ps.addCallback({op, false});
  emitLocationInfoAndNewLine(ops);
  return success();
}

LogicalResult StmtEmitter::visitSV(FatalOp op) {
  return emitSeverityMessageTask(op, PPExtString("$fatal"), op.getVerbosity(),
                                 op.getMessageAttr(), op.getSubstitutions());
}

LogicalResult StmtEmitter::visitSV(ErrorOp op) {
  return emitSeverityMessageTask(op, PPExtString("$error"), {},
                                 op.getMessageAttr(), op.getSubstitutions());
}

LogicalResult StmtEmitter::visitSV(WarningOp op) {
  return emitSeverityMessageTask(op, PPExtString("$warning"), {},
                                 op.getMessageAttr(), op.getSubstitutions());
}

LogicalResult StmtEmitter::visitSV(InfoOp op) {
  return emitSeverityMessageTask(op, PPExtString("$info"), {},
                                 op.getMessageAttr(), op.getSubstitutions());
}

LogicalResult StmtEmitter::visitSV(ReadMemOp op) {
  SmallPtrSet<Operation *, 8> ops({op});

  startStatement();
  ps.addCallback({op, true});
  ps << "$readmem";
  switch (op.getBaseAttr().getValue()) {
  case MemBaseTypeAttr::MemBaseBin:
    ps << "b";
    break;
  case MemBaseTypeAttr::MemBaseHex:
    ps << "h";
    break;
  }
  ps << "(";
  ps.scopedBox(PP::ibox0, [&]() {
    ps.writeQuotedEscaped(op.getFilename());
    ps << "," << PP::space;
    emitExpression(op.getDest(), ops);
  });

  ps << ");";
  ps.addCallback({op, false});
  emitLocationInfoAndNewLine(ops);
  return success();
}

LogicalResult StmtEmitter::visitSV(GenerateOp op) {
  emitSVAttributes(op);
  // TODO: location info?
  startStatement();
  ps.addCallback({op, true});
  ps << "generate" << PP::newline;
  ps << "begin: " << PPExtString(getSymOpName(op));
  setPendingNewline();
  emitStatementBlock(op.getBody().getBlocks().front());
  startStatement();
  ps << "end: " << PPExtString(getSymOpName(op)) << PP::newline;
  ps << "endgenerate";
  ps.addCallback({op, false});
  setPendingNewline();
  return success();
}

LogicalResult StmtEmitter::visitSV(GenerateCaseOp op) {
  emitSVAttributes(op);
  // TODO: location info?
  startStatement();
  ps.addCallback({op, true});
  ps << "case (";
  ps.invokeWithStringOS([&](auto &os) {
    emitter.printParamValue(
        op.getCond(), os, VerilogPrecedence::Selection,
        [&]() { return op->emitOpError("invalid case parameter"); });
  });
  ps << ")";
  setPendingNewline();

  // Ensure that all of the per-case arrays are the same length.
  ArrayAttr patterns = op.getCasePatterns();
  ArrayAttr caseNames = op.getCaseNames();
  MutableArrayRef<Region> regions = op.getCaseRegions();
  assert(patterns.size() == regions.size());
  assert(patterns.size() == caseNames.size());

  // TODO: We'll probably need to store the legalized names somewhere for
  // `verbose` formatting. Set up the infra for storing names recursively. Just
  // store this locally for now.
  llvm::StringMap<size_t> nextGenIds;
  ps.scopedBox(PP::bbox2, [&]() {
    // Emit each case.
    for (size_t i = 0, e = patterns.size(); i < e; ++i) {
      auto &region = regions[i];
      assert(region.hasOneBlock());
      Attribute patternAttr = patterns[i];

      startStatement();
      if (!isa<mlir::TypedAttr>(patternAttr))
        ps << "default";
      else
        ps.invokeWithStringOS([&](auto &os) {
          emitter.printParamValue(
              patternAttr, os, VerilogPrecedence::LowestPrecedence,
              [&]() { return op->emitOpError("invalid case value"); });
        });

      StringRef legalName =
          legalizeName(cast<StringAttr>(caseNames[i]).getValue(), nextGenIds,
                       options.caseInsensitiveKeywords);
      ps << ": begin: " << PPExtString(legalName);
      setPendingNewline();
      emitStatementBlock(region.getBlocks().front());
      startStatement();
      ps << "end: " << PPExtString(legalName);
      setPendingNewline();
    }
  });

  startStatement();
  ps << "endcase";
  ps.addCallback({op, false});
  setPendingNewline();
  return success();
}

LogicalResult StmtEmitter::visitSV(ForOp op) {
  emitSVAttributes(op);
  llvm::SmallPtrSet<Operation *, 8> ops;
  ps.addCallback({op, true});
  startStatement();
  auto inductionVarName = op->getAttrOfType<StringAttr>("hw.verilogName");
  ps << "for (";
  // Emit statements on same line if possible, or put each on own line.
  ps.scopedBox(PP::cbox0, [&]() {
    // Emit initialization assignment.
    emitAssignLike(
        [&]() {
          ps << "logic" << PP::nbsp;
          ps.invokeWithStringOS([&](auto &os) {
            emitter.emitTypeDims(op.getInductionVar().getType(), op.getLoc(),
                                 os);
          });
          ps << PP::nbsp << PPExtString(inductionVarName);
        },
        [&]() { emitExpression(op.getLowerBound(), ops); }, PPExtString("="));
    // Break between statements.
    ps << PP::space;

    // Emit bounds-check statement.
    emitAssignLike([&]() { ps << PPExtString(inductionVarName); },
                   [&]() { emitExpression(op.getUpperBound(), ops); },
                   PPExtString("<"));
    // Break between statements.
    ps << PP::space;

    // Emit update statement and trailing syntax.
    emitAssignLike([&]() { ps << PPExtString(inductionVarName); },
                   [&]() { emitExpression(op.getStep(), ops); },
                   PPExtString("+="), PPExtString(") begin"));
  });
  // Don't break for because of newline.
  ps << PP::neverbreak;
  setPendingNewline();
  emitStatementBlock(op.getBody().getBlocks().front());
  startStatement();
  ps << "end";
  ps.addCallback({op, false});
  emitLocationInfoAndNewLine(ops);
  return success();
}

/// Emit the `<label>:` portion of a verification operation.
void StmtEmitter::emitAssertionLabel(Operation *op) {
  if (auto label = op->getAttrOfType<StringAttr>("hw.verilogName"))
    ps << PPExtString(label) << ":" << PP::space;
}

/// Emit the optional ` else $error(...)` portion of an immediate or concurrent
/// verification operation.
void StmtEmitter::emitAssertionMessage(StringAttr message, ValueRange args,
                                       SmallPtrSetImpl<Operation *> &ops,
                                       bool isConcurrent = false) {
  if (!message)
    return;
  ps << PP::space << "else" << PP::nbsp << "$error(";
  ps.scopedBox(PP::ibox0, [&]() {
    ps.writeQuotedEscaped(message.getValue());
    // TODO: box, break/wrap behavior!
    for (auto arg : args) {
      ps << "," << PP::space;
      emitExpression(arg, ops);
    }
    ps << ")";
  });
}

template <typename Op>
LogicalResult StmtEmitter::emitImmediateAssertion(Op op, PPExtString opName) {
  if (hasSVAttributes(op))
    emitError(op, "SV attributes emission is unimplemented for the op");

  startStatement();
  SmallPtrSet<Operation *, 8> ops;
  ops.insert(op);
  ps.addCallback({op, true});
  ps.scopedBox(PP::ibox2, [&]() {
    emitAssertionLabel(op);
    ps.scopedBox(PP::cbox0, [&]() {
      ps << opName;
      switch (op.getDefer()) {
      case DeferAssert::Immediate:
        break;
      case DeferAssert::Observed:
        ps << " #0 ";
        break;
      case DeferAssert::Final:
        ps << " final ";
        break;
      }
      ps << "(";
      ps.scopedBox(PP::ibox0, [&]() {
        emitExpression(op.getExpression(), ops);
        ps << ")";
      });
      emitAssertionMessage(op.getMessageAttr(), op.getSubstitutions(), ops);
      ps << ";";
    });
  });
  ps.addCallback({op, false});
  emitLocationInfoAndNewLine(ops);
  return success();
}

LogicalResult StmtEmitter::visitSV(AssertOp op) {
  return emitImmediateAssertion(op, PPExtString("assert"));
}

LogicalResult StmtEmitter::visitSV(AssumeOp op) {
  return emitImmediateAssertion(op, PPExtString("assume"));
}

LogicalResult StmtEmitter::visitSV(CoverOp op) {
  return emitImmediateAssertion(op, PPExtString("cover"));
}

template <typename Op>
LogicalResult StmtEmitter::emitConcurrentAssertion(Op op, PPExtString opName) {
  if (hasSVAttributes(op))
    emitError(op, "SV attributes emission is unimplemented for the op");

  startStatement();
  SmallPtrSet<Operation *, 8> ops;
  ops.insert(op);
  ps.addCallback({op, true});
  ps.scopedBox(PP::ibox2, [&]() {
    emitAssertionLabel(op);
    ps.scopedBox(PP::cbox0, [&]() {
      ps << opName << PP::nbsp << "property (";
      ps.scopedBox(PP::ibox0, [&]() {
        ps << "@(" << PPExtString(stringifyEventControl(op.getEvent()))
           << PP::nbsp;
        emitExpression(op.getClock(), ops);
        ps << ")" << PP::space;
        emitExpression(op.getProperty(), ops);
        ps << ")";
      });
      emitAssertionMessage(op.getMessageAttr(), op.getSubstitutions(), ops,
                           true);
      ps << ";";
    });
  });
  ps.addCallback({op, false});
  emitLocationInfoAndNewLine(ops);
  return success();
}

LogicalResult StmtEmitter::visitSV(AssertConcurrentOp op) {
  return emitConcurrentAssertion(op, PPExtString("assert"));
}

LogicalResult StmtEmitter::visitSV(AssumeConcurrentOp op) {
  return emitConcurrentAssertion(op, PPExtString("assume"));
}

LogicalResult StmtEmitter::visitSV(CoverConcurrentOp op) {
  return emitConcurrentAssertion(op, PPExtString("cover"));
}

// Property assertions are what gets emitted if the user want to combine
// concurrent assertions with a disable signal, a clock and an ltl property.
template <typename Op>
LogicalResult StmtEmitter::emitPropertyAssertion(Op op, PPExtString opName) {
  if (hasSVAttributes(op))
    emitError(op, "SV attributes emission is unimplemented for the op");

  // If we are inside a procedural region we have the option of emitting either
  // an `assert` or `assert property`. If we are in a non-procedural region,
  // e.g., the body of a module, we have to use the concurrent form `assert
  // property` (which also supports plain booleans).
  //
  // See IEEE 1800-2017 section 16.14.5 "Using concurrent assertion statements
  // outside procedural code" and 16.14.6 "Embedding concurrent assertions in
  // procedural code".
  Operation *parent = op->getParentOp();
  Value property = op.getProperty();
  bool isTemporal = !property.getType().isSignlessInteger(1);
  bool isProcedural = parent->hasTrait<ProceduralRegion>();
  bool emitAsImmediate = !isTemporal && isProcedural;

  startStatement();
  SmallPtrSet<Operation *, 8> ops;
  ops.insert(op);
  ps.addCallback({op, true});
  ps.scopedBox(PP::ibox2, [&]() {
    // Check for a label and emit it if necessary
    emitAssertionLabel(op);
    // Emit the assertion
    ps.scopedBox(PP::cbox0, [&]() {
      if (emitAsImmediate)
        ps << opName << "(";
      else
        ps << opName << PP::nbsp << "property" << PP::nbsp << "(";
      // Event only exists if the clock exists
      Value clock = op.getClock();
      auto event = op.getEvent();
      if (clock)
        ps.scopedBox(PP::ibox2, [&]() {
          PropertyEmitter(emitter, ops)
              .emitAssertPropertyBody(property, *event, clock, op.getDisable());
        });
      else
        ps.scopedBox(PP::ibox2, [&]() {
          PropertyEmitter(emitter, ops)
              .emitAssertPropertyBody(property, op.getDisable());
        });
      ps << ");";
    });
  });
  ps.addCallback({op, false});
  emitLocationInfoAndNewLine(ops);
  return success();
}

LogicalResult StmtEmitter::visitSV(AssertPropertyOp op) {
  return emitPropertyAssertion(op, PPExtString("assert"));
}

LogicalResult StmtEmitter::visitSV(AssumePropertyOp op) {
  return emitPropertyAssertion(op, PPExtString("assume"));
}

LogicalResult StmtEmitter::visitSV(CoverPropertyOp op) {
  return emitPropertyAssertion(op, PPExtString("cover"));
}

LogicalResult StmtEmitter::emitIfDef(Operation *op, MacroIdentAttr cond) {
  if (hasSVAttributes(op))
    emitError(op, "SV attributes emission is unimplemented for the op");

  auto ident = PPExtString(cond.getName());

  startStatement();
  bool hasEmptyThen = op->getRegion(0).front().empty();
  if (hasEmptyThen)
    ps << "`ifndef " << ident;
  else
    ps << "`ifdef " << ident;

  SmallPtrSet<Operation *, 8> ops;
  ops.insert(op);
  emitLocationInfoAndNewLine(ops);

  if (!hasEmptyThen)
    emitStatementBlock(op->getRegion(0).front());

  if (!op->getRegion(1).empty()) {
    if (!hasEmptyThen) {
      startStatement();
      ps << "`else  // " << ident;
      setPendingNewline();
    }
    emitStatementBlock(op->getRegion(1).front());
  }
  startStatement();
  ps << "`endif // ";
  if (hasEmptyThen)
    ps << "not def ";
  ps << ident;
  setPendingNewline();
  return success();
}

/// Emit the body of a control flow statement that is surrounded by begin/end
/// markers if non-singular.  If the control flow construct is multi-line and
/// if multiLineComment is non-null, the string is included in a comment after
/// the 'end' to make it easier to associate.
void StmtEmitter::emitBlockAsStatement(
    Block *block, const SmallPtrSetImpl<Operation *> &locationOps,
    StringRef multiLineComment) {

  // Determine if we need begin/end by scanning the block.
  auto count = countStatements(*block);
  auto needsBeginEnd = count != BlockStatementCount::One;
  if (needsBeginEnd)
    ps << " begin";
  emitLocationInfoAndNewLine(locationOps);

  if (count != BlockStatementCount::Zero)
    emitStatementBlock(*block);

  if (needsBeginEnd) {
    startStatement();
    ps << "end";
    // Emit comment if there's an 'end', regardless of line count.
    if (!multiLineComment.empty())
      ps << " // " << multiLineComment;
    setPendingNewline();
  }
}

LogicalResult StmtEmitter::visitSV(OrderedOutputOp ooop) {
  // Emit the body.
  for (auto &op : ooop.getBody().front())
    emitStatement(&op);
  return success();
}

LogicalResult StmtEmitter::visitSV(IfOp op) {
  SmallPtrSet<Operation *, 8> ops;

  auto ifcondBox = PP::ibox2;

  emitSVAttributes(op);
  startStatement();
  ps.addCallback({op, true});
  ps << "if (" << ifcondBox;

  // In the loop, emit an if statement assuming the keyword introducing
  // it (either "if (" or "else if (") was printed already.
  IfOp ifOp = op;
  for (;;) {
    ops.clear();
    ops.insert(ifOp);

    // Emit the condition and the then block.
    emitExpression(ifOp.getCond(), ops);
    ps << PP::end << ")";
    emitBlockAsStatement(ifOp.getThenBlock(), ops);

    if (!ifOp.hasElse())
      break;

    startStatement();
    Block *elseBlock = ifOp.getElseBlock();
    auto nestedElseIfOp = findNestedElseIf(elseBlock);
    if (!nestedElseIfOp) {
      // The else block does not contain an if-else that can be flattened.
      ops.clear();
      ops.insert(ifOp);
      ps << "else";
      emitBlockAsStatement(elseBlock, ops);
      break;
    }

    // Introduce the 'else if', and iteratively continue unfolding any if-else
    // statements inside of it.
    ifOp = nestedElseIfOp;
    ps << "else if (" << ifcondBox;
  }
  ps.addCallback({op, false});

  return success();
}

LogicalResult StmtEmitter::visitSV(AlwaysOp op) {
  emitSVAttributes(op);
  SmallPtrSet<Operation *, 8> ops;
  ops.insert(op);
  startStatement();

  auto printEvent = [&](AlwaysOp::Condition cond) {
    ps << PPExtString(stringifyEventControl(cond.event)) << PP::nbsp;
    ps.scopedBox(PP::cbox0, [&]() { emitExpression(cond.value, ops); });
  };
  ps.addCallback({op, true});

  switch (op.getNumConditions()) {
  case 0:
    ps << "always @*";
    break;
  case 1:
    ps << "always @(";
    printEvent(op.getCondition(0));
    ps << ")";
    break;
  default:
    ps << "always @(";
    ps.scopedBox(PP::cbox0, [&]() {
      printEvent(op.getCondition(0));
      for (size_t i = 1, e = op.getNumConditions(); i != e; ++i) {
        ps << PP::space << "or" << PP::space;
        printEvent(op.getCondition(i));
      }
      ps << ")";
    });
    break;
  }

  // Build the comment string, leave out the signal expressions (since they
  // can be large).
  std::string comment;
  if (op.getNumConditions() == 0) {
    comment = "always @*";
  } else {
    comment = "always @(";
    llvm::interleave(
        op.getEvents(),
        [&](Attribute eventAttr) {
          auto event = sv::EventControl(cast<IntegerAttr>(eventAttr).getInt());
          comment += stringifyEventControl(event);
        },
        [&]() { comment += ", "; });
    comment += ')';
  }

  emitBlockAsStatement(op.getBodyBlock(), ops, comment);
  ps.addCallback({op, false});
  return success();
}

LogicalResult StmtEmitter::visitSV(AlwaysCombOp op) {
  emitSVAttributes(op);
  SmallPtrSet<Operation *, 8> ops;
  ops.insert(op);
  startStatement();

  ps.addCallback({op, true});
  StringRef opString = "always_comb";
  if (state.options.noAlwaysComb)
    opString = "always @(*)";

  ps << PPExtString(opString);
  emitBlockAsStatement(op.getBodyBlock(), ops, opString);
  ps.addCallback({op, false});
  return success();
}

LogicalResult StmtEmitter::visitSV(AlwaysFFOp op) {
  emitSVAttributes(op);

  SmallPtrSet<Operation *, 8> ops;
  ops.insert(op);
  startStatement();

  ps.addCallback({op, true});
  ps << "always_ff @(";
  ps.scopedBox(PP::cbox0, [&]() {
    ps << PPExtString(stringifyEventControl(op.getClockEdge())) << PP::nbsp;
    emitExpression(op.getClock(), ops);
    if (op.getResetStyle() == ResetType::AsyncReset) {
      ps << PP::nbsp << "or" << PP::space
         << PPExtString(stringifyEventControl(*op.getResetEdge())) << PP::nbsp;
      emitExpression(op.getReset(), ops);
    }
    ps << ")";
  });

  // Build the comment string, leave out the signal expressions (since they
  // can be large).
  std::string comment;
  comment += "always_ff @(";
  comment += stringifyEventControl(op.getClockEdge());
  if (op.getResetStyle() == ResetType::AsyncReset) {
    comment += " or ";
    comment += stringifyEventControl(*op.getResetEdge());
  }
  comment += ')';

  if (op.getResetStyle() == ResetType::NoReset)
    emitBlockAsStatement(op.getBodyBlock(), ops, comment);
  else {
    ps << " begin";
    emitLocationInfoAndNewLine(ops);
    ps.scopedBox(PP::bbox2, [&]() {
      startStatement();
      ps << "if (";
      // TODO: group, like normal 'if'.
      // Negative edge async resets need to invert the reset condition. This
      // is noted in the op description.
      if (op.getResetStyle() == ResetType::AsyncReset &&
          *op.getResetEdge() == sv::EventControl::AtNegEdge)
        ps << "!";
      emitExpression(op.getReset(), ops);
      ps << ")";
      emitBlockAsStatement(op.getResetBlock(), ops);
      startStatement();
      ps << "else";
      emitBlockAsStatement(op.getBodyBlock(), ops);
    });

    startStatement();
    ps << "end";
    ps << " // " << comment;
    setPendingNewline();
  }
  ps.addCallback({op, false});
  return success();
}

LogicalResult StmtEmitter::visitSV(InitialOp op) {
  emitSVAttributes(op);
  SmallPtrSet<Operation *, 8> ops;
  ops.insert(op);
  startStatement();
  ps.addCallback({op, true});
  ps << "initial";
  emitBlockAsStatement(op.getBodyBlock(), ops, "initial");
  ps.addCallback({op, false});
  return success();
}

LogicalResult StmtEmitter::visitSV(CaseOp op) {
  emitSVAttributes(op);
  SmallPtrSet<Operation *, 8> ops, emptyOps;
  ops.insert(op);
  startStatement();
  ps.addCallback({op, true});
  if (op.getValidationQualifier() !=
      ValidationQualifierTypeEnum::ValidationQualifierPlain)
    ps << PPExtString(circt::sv::stringifyValidationQualifierTypeEnum(
              op.getValidationQualifier()))
       << PP::nbsp;
  const char *opname = nullptr;
  switch (op.getCaseStyle()) {
  case CaseStmtType::CaseStmt:
    opname = "case";
    break;
  case CaseStmtType::CaseXStmt:
    opname = "casex";
    break;
  case CaseStmtType::CaseZStmt:
    opname = "casez";
    break;
  }
  ps << opname << " (";
  ps.scopedBox(PP::ibox0, [&]() {
    emitExpression(op.getCond(), ops);
    ps << ")";
  });
  emitLocationInfoAndNewLine(ops);

  ps.scopedBox(PP::bbox2, [&]() {
    for (auto &caseInfo : op.getCases()) {
      startStatement();
      auto &pattern = caseInfo.pattern;

      llvm::TypeSwitch<CasePattern *>(pattern.get())
          .Case<CaseBitPattern>([&](auto bitPattern) {
            // TODO: We could emit in hex if/when the size is a multiple of
            // 4 and there are no x's crossing nibble boundaries.
            ps.invokeWithStringOS([&](auto &os) {
              os << bitPattern->getWidth() << "'b";
              for (size_t bit = 0, e = bitPattern->getWidth(); bit != e; ++bit)
                os << getLetter(bitPattern->getBit(e - bit - 1));
            });
          })
          .Case<CaseEnumPattern>([&](auto enumPattern) {
            ps << PPExtString(emitter.fieldNameResolver.getEnumFieldName(
                cast<hw::EnumFieldAttr>(enumPattern->attr())));
          })
          .Case<CaseDefaultPattern>([&](auto) { ps << "default"; })
          .Default([&](auto) { assert(false && "unhandled case pattern"); });

      ps << ":";
      emitBlockAsStatement(caseInfo.block, emptyOps);
    }
  });

  startStatement();
  ps << "endcase";
  ps.addCallback({op, false});
  emitLocationInfoAndNewLine(ops);
  return success();
}

LogicalResult StmtEmitter::visitStmt(InstanceOp op) {
  bool doNotPrint = op->hasAttr("doNotPrint");
  if (doNotPrint && !state.options.emitBindComments)
    return success();

  // Emit SV attributes if the op is not emitted as a bind statement.
  if (!doNotPrint)
    emitSVAttributes(op);
  startStatement();
  ps.addCallback({op, true});
  if (doNotPrint) {
    ps << PP::ibox2
       << "/* This instance is elsewhere emitted as a bind statement."
       << PP::newline;
    if (hasSVAttributes(op))
      op->emitWarning() << "is emitted as a bind statement but has SV "
                           "attributes. The attributes will not be emitted.";
  }

  SmallPtrSet<Operation *, 8> ops;
  ops.insert(op);

  // Use the specified name or the symbol name as appropriate.
  auto *moduleOp =
      state.symbolCache.getDefinition(op.getReferencedModuleNameAttr());
  assert(moduleOp && "Invalid IR");
  ps << PPExtString(getVerilogModuleName(moduleOp));

  // If this is a parameterized module, then emit the parameters.
  if (!op.getParameters().empty()) {
    // All the parameters may be defaulted -- don't print out an empty list if
    // so.
    bool printed = false;
    for (auto params :
         llvm::zip(op.getParameters(),
                   moduleOp->getAttrOfType<ArrayAttr>("parameters"))) {
      auto param = cast<ParamDeclAttr>(std::get<0>(params));
      auto modParam = cast<ParamDeclAttr>(std::get<1>(params));
      // Ignore values that line up with their default.
      if (param.getValue() == modParam.getValue())
        continue;

      // Handle # if this is the first parameter we're printing.
      if (!printed) {
        ps << " #(" << PP::bbox2 << PP::newline;
        printed = true;
      } else {
        ps << "," << PP::newline;
      }
      ps << ".";
      ps << PPExtString(
          state.globalNames.getParameterVerilogName(moduleOp, param.getName()));
      ps << "(";
      ps.invokeWithStringOS([&](auto &os) {
        emitter.printParamValue(param.getValue(), os, [&]() {
          return op->emitOpError("invalid instance parameter '")
                 << param.getName().getValue() << "' value";
        });
      });
      ps << ")";
    }
    if (printed) {
      ps << PP::end << PP::newline << ")";
    }
  }

  ps << PP::nbsp << PPExtString(getSymOpName(op));

  ModulePortInfo modPortInfo(cast<PortList>(moduleOp).getPortList());
  SmallVector<Value> instPortValues(modPortInfo.size());
  op.getValues(instPortValues, modPortInfo);
  emitInstancePortList(op, modPortInfo, instPortValues);

  ps.addCallback({op, false});
  emitLocationInfoAndNewLine(ops);
  if (doNotPrint) {
    ps << PP::end;
    startStatement();
    ps << "*/";
    setPendingNewline();
  }
  return success();
}

LogicalResult StmtEmitter::visitStmt(InstanceChoiceOp op) {
  startStatement();
  Operation *choiceMacroDeclOp = state.symbolCache.getDefinition(
      op->getAttrOfType<FlatSymbolRefAttr>("hw.choiceTarget"));

  ps << "`" << PPExtString(getSymOpName(choiceMacroDeclOp)) << PP::nbsp
     << PPExtString(getSymOpName(op));

  Operation *defaultModuleOp =
      state.symbolCache.getDefinition(op.getDefaultModuleNameAttr());
  ModulePortInfo modPortInfo(cast<PortList>(defaultModuleOp).getPortList());
  SmallVector<Value> instPortValues(modPortInfo.size());
  op.getValues(instPortValues, modPortInfo);
  emitInstancePortList(op, modPortInfo, instPortValues);

  SmallPtrSet<Operation *, 8> ops;
  ops.insert(op);
  ps.addCallback({op, false});
  emitLocationInfoAndNewLine(ops);

  return success();
}

void StmtEmitter::emitInstancePortList(Operation *op,
                                       ModulePortInfo &modPortInfo,
                                       ArrayRef<Value> instPortValues) {
  SmallPtrSet<Operation *, 8> ops;
  ops.insert(op);

  auto containingModule = cast<HWModuleOp>(emitter.currentModuleOp);
  ModulePortInfo containingPortList(containingModule.getPortList());

  ps << " (";

  // Get the max port name length so we can align the '('.
  size_t maxNameLength = 0;
  for (auto &elt : modPortInfo) {
    maxNameLength = std::max(maxNameLength, elt.getVerilogName().size());
  }

  auto getWireForValue = [&](Value result) {
    return result.getUsers().begin()->getOperand(0);
  };

  // Emit the argument and result ports.
  bool isFirst = true; // True until we print a port.
  bool isZeroWidth = false;

  for (size_t portNum = 0, portEnd = modPortInfo.size(); portNum < portEnd;
       ++portNum) {
    auto &modPort = modPortInfo.at(portNum);
    isZeroWidth = isZeroBitType(modPort.type);
    Value portVal = instPortValues[portNum];

    // Decide if we should print a comma.  We can't do this if we're the first
    // port or if all the subsequent ports are zero width.
    if (!isFirst) {
      bool shouldPrintComma = true;
      if (isZeroWidth) {
        shouldPrintComma = false;
        for (size_t i = portNum + 1, e = modPortInfo.size(); i != e; ++i)
          if (!isZeroBitType(modPortInfo.at(i).type)) {
            shouldPrintComma = true;
            break;
          }
      }

      if (shouldPrintComma)
        ps << ",";
    }
    emitLocationInfoAndNewLine(ops);

    // Emit the port's name.
    startStatement();
    if (!isZeroWidth) {
      // If this is a real port we're printing, then it isn't the first one. Any
      // subsequent ones will need a comma.
      isFirst = false;
      ps << "  ";
    } else {
      // We comment out zero width ports, so their presence and initializer
      // expressions are still emitted textually.
      ps << "//";
    }

    ps.scopedBox(isZeroWidth ? PP::neverbox : PP::ibox2, [&]() {
      auto modPortName = modPort.getVerilogName();
      ps << "." << PPExtString(modPortName);
      ps.spaces(maxNameLength - modPortName.size() + 1);
      ps << "(";
      ps.scopedBox(PP::ibox0, [&]() {
        // Emit the value as an expression.
        ops.clear();

        // Output ports that are not connected to single use output ports were
        // lowered to wire.
        OutputOp output;
        if (!modPort.isOutput()) {
          if (isZeroWidth &&
              isa_and_nonnull<ConstantOp>(portVal.getDefiningOp()))
            ps << "/* Zero width */";
          else
            emitExpression(portVal, ops, LowestPrecedence);
        } else if (portVal.use_empty()) {
          ps << "/* unused */";
        } else if (portVal.hasOneUse() &&
                   (output = dyn_cast_or_null<OutputOp>(
                        portVal.getUses().begin()->getOwner()))) {
          // If this is directly using the output port of the containing module,
          // just specify that directly so we avoid a temporary wire.
          // Keep this synchronized with countStatements() and
          // visitStmt(OutputOp).
          size_t outputPortNo = portVal.getUses().begin()->getOperandNumber();
          ps << PPExtString(
              containingPortList.atOutput(outputPortNo).getVerilogName());
        } else {
          portVal = getWireForValue(portVal);
          emitExpression(portVal, ops);
        }
        ps << ")";
      });
    });
  }
  if (!isFirst || isZeroWidth) {
    emitLocationInfoAndNewLine(ops);
    ops.clear();
    startStatement();
  }
  ps << ");";
}

// This may be called in the top-level, not just in an hw.module.  Thus we can't
// use the name map to find expression names for arguments to the instance, nor
// do we need to emit subexpressions.  Prepare pass, which has run for all
// modules prior to this, has ensured that all arguments are bound to wires,
// regs, or ports, with legalized names, so we can lookup up the names through
// the IR.
LogicalResult StmtEmitter::visitSV(BindOp op) {
  emitter.emitBind(op);
  assert(state.pendingNewline);
  return success();
}

LogicalResult StmtEmitter::visitSV(InterfaceOp op) {
  emitComment(op.getCommentAttr());
  // Emit SV attributes.
  emitSVAttributes(op);
  // TODO: source info!
  startStatement();
  ps.addCallback({op, true});
  ps << "interface " << PPExtString(getSymOpName(op)) << ";";
  setPendingNewline();
  // FIXME: Don't emit the body of this as general statements, they aren't!
  emitStatementBlock(*op.getBodyBlock());
  startStatement();
  ps << "endinterface" << PP::newline;
  ps.addCallback({op, false});
  setPendingNewline();
  return success();
}

LogicalResult StmtEmitter::visitSV(InterfaceSignalOp op) {
  // Emit SV attributes.
  emitSVAttributes(op);
  startStatement();
  ps.addCallback({op, true});
  if (isZeroBitType(op.getType()))
    ps << PP::neverbox << "// ";
  ps.invokeWithStringOS([&](auto &os) {
    emitter.printPackedType(stripUnpackedTypes(op.getType()), os, op->getLoc(),
                            Type(), false);
  });
  ps << PP::nbsp << PPExtString(getSymOpName(op));
  ps.invokeWithStringOS(
      [&](auto &os) { emitter.printUnpackedTypePostfix(op.getType(), os); });
  ps << ";";
  if (isZeroBitType(op.getType()))
    ps << PP::end; // Close never-break group.
  ps.addCallback({op, false});
  setPendingNewline();
  return success();
}

LogicalResult StmtEmitter::visitSV(InterfaceModportOp op) {
  startStatement();
  ps.addCallback({op, true});
  ps << "modport " << PPExtString(getSymOpName(op)) << "(";

  // TODO: revisit, better breaks/grouping.
  llvm::interleaveComma(op.getPorts(), ps, [&](const Attribute &portAttr) {
    auto port = cast<ModportStructAttr>(portAttr);
    ps << PPExtString(stringifyEnum(port.getDirection().getValue())) << " ";
    auto *signalDecl = state.symbolCache.getDefinition(port.getSignal());
    ps << PPExtString(getSymOpName(signalDecl));
  });

  ps << ");";
  ps.addCallback({op, false});
  setPendingNewline();
  return success();
}

LogicalResult StmtEmitter::visitSV(AssignInterfaceSignalOp op) {
  startStatement();
  ps.addCallback({op, true});
  SmallPtrSet<Operation *, 8> emitted;
  // TODO: emit like emitAssignLike does, maybe refactor.
  ps << "assign ";
  emitExpression(op.getIface(), emitted);
  ps << "." << PPExtString(op.getSignalName()) << " = ";
  emitExpression(op.getRhs(), emitted);
  ps << ";";
  ps.addCallback({op, false});
  setPendingNewline();
  return success();
}

LogicalResult StmtEmitter::visitSV(MacroDefOp op) {
  auto decl = op.getReferencedMacro(&state.symbolCache);
  // TODO: source info!
  startStatement();
  ps.addCallback({op, true});
  ps << "`define " << PPExtString(getSymOpName(decl));
  if (decl.getArgs()) {
    ps << "(";
    llvm::interleaveComma(*decl.getArgs(), ps, [&](const Attribute &name) {
      ps << cast<StringAttr>(name);
    });
    ps << ")";
  }
  if (!op.getFormatString().empty()) {
    ps << " ";
    emitTextWithSubstitutions(ps, op.getFormatString(), op, {},
                              op.getSymbols());
  }
  ps.addCallback({op, false});
  setPendingNewline();
  return success();
}

void StmtEmitter::emitStatement(Operation *op) {
  // Expressions may either be ignored or emitted as an expression statements.
  if (isVerilogExpression(op))
    return;

  // Ignore LTL expressions as they are emitted as part of verification
  // statements. Ignore debug ops as they are emitted as part of debug info.
  if (isa<ltl::LTLDialect, debug::DebugDialect>(op->getDialect()))
    return;

  // Handle HW statements, SV statements.
  if (succeeded(dispatchStmtVisitor(op)) || succeeded(dispatchSVVisitor(op)) ||
      succeeded(dispatchVerifVisitor(op)))
    return;

  emitOpError(op, "emission to Verilog not supported");
  emitPendingNewlineIfNeeded();
  ps << "unknown MLIR operation " << PPExtString(op->getName().getStringRef());
  setPendingNewline();
}

/// Given an operation corresponding to a VerilogExpression, determine whether
/// it is safe to emit inline into a 'localparam' or 'automatic logic' varaible
/// initializer in a procedural region.
///
/// We can't emit exprs inline when they refer to something else that can't be
/// emitted inline, when they're in a general #ifdef region,
static bool
isExpressionEmittedInlineIntoProceduralDeclaration(Operation *op,
                                                   StmtEmitter &stmtEmitter) {
  if (!isVerilogExpression(op))
    return false;

  // If the expression exists in an #ifdef region, then bail.  Emitting it
  // inline would cause it to be executed unconditionally, because the
  // declarations are outside the #ifdef.
  if (isa<IfDefProceduralOp>(op->getParentOp()))
    return false;

  // This expression tree can be emitted into the initializer if all leaf
  // references are safe to refer to from here.  They are only safe if they are
  // defined in an enclosing scope (guaranteed to already be live by now) or if
  // they are defined in this block and already emitted to an inline automatic
  // logic variable.
  SmallVector<Value, 8> exprsToScan(op->getOperands());

  // This loop is guaranteed to terminate because we're only scanning up
  // single-use expressions and other things that 'isExpressionEmittedInline'
  // returns success for.  Cycles won't get in here.
  while (!exprsToScan.empty()) {
    Operation *expr = exprsToScan.pop_back_val().getDefiningOp();
    if (!expr)
      continue; // Ports are always safe to reference.

    // If this is an inout op, check that its inout op has no blocking
    // assignment. A register or logic might be mutated by a blocking assignment
    // so it is not always safe to inline.
    if (auto readInout = dyn_cast<sv::ReadInOutOp>(expr)) {
      auto *defOp = readInout.getOperand().getDefiningOp();

      // If it is a read from an inout port, it's unsafe to inline in general.
      if (!defOp)
        return false;

      // If the operand is a wire, it's OK to inline the read.
      if (isa<sv::WireOp>(defOp))
        continue;

      // Reject struct_field_inout/array_index_inout for now because it's
      // necessary to consider aliasing inout operations.
      if (!isa<RegOp, LogicOp>(defOp))
        return false;

      // It's safe to inline if all users are read op, passign or assign.
      // If the op is a logic op whose single assignment is inlined into
      // declaration, we can inline the read.
      if (isa<LogicOp>(defOp) &&
          stmtEmitter.emitter.expressionsEmittedIntoDecl.count(defOp))
        continue;

      // Check that it's safe for all users to be inlined.
      if (llvm::all_of(defOp->getResult(0).getUsers(), [&](Operation *op) {
            return isa<ReadInOutOp, PAssignOp, AssignOp>(op);
          }))
        continue;
      return false;
    }

    // If this is an internal node in the expression tree, process its operands.
    if (isExpressionEmittedInline(expr, stmtEmitter.state.options)) {
      exprsToScan.append(expr->getOperands().begin(),
                         expr->getOperands().end());
      continue;
    }

    // Otherwise, this isn't an inlinable expression.  If it is defined outside
    // this block, then it is live-in.
    if (expr->getBlock() != op->getBlock())
      continue;

    // Otherwise, if it is defined in this block then it is only ok to reference
    // if it has already been emitted into an automatic logic.
    if (!stmtEmitter.emitter.expressionsEmittedIntoDecl.count(expr))
      return false;
  }

  return true;
}

template <class AssignTy>
static AssignTy getSingleAssignAndCheckUsers(Operation *op) {
  AssignTy singleAssign;
  if (llvm::all_of(op->getUsers(), [&](Operation *user) {
        if (hasSVAttributes(user))
          return false;

        if (auto assign = dyn_cast<AssignTy>(user)) {
          if (singleAssign)
            return false;
          singleAssign = assign;
          return true;
        }

        return isa<ReadInOutOp>(user);
      }))
    return singleAssign;
  return {};
}

/// Return true if `op1` dominates users of `op2`.
static bool checkDominanceOfUsers(Operation *op1, Operation *op2) {
  return llvm::all_of(op2->getUsers(), [&](Operation *user) {
    /// TODO: Use MLIR DominanceInfo.

    // If the op1 and op2 are in different blocks, conservatively return false.
    if (op1->getBlock() != user->getBlock())
      return false;

    if (op1 == user)
      return true;

    return op1->isBeforeInBlock(user);
  });
}

LogicalResult StmtEmitter::emitDeclaration(Operation *op) {
  emitSVAttributes(op);
  auto value = op->getResult(0);
  SmallPtrSet<Operation *, 8> opsForLocation;
  opsForLocation.insert(op);
  startStatement();
  ps.addCallback({op, true});

  // Emit the leading word, like 'wire', 'reg' or 'logic'.
  auto type = value.getType();
  auto word = getVerilogDeclWord(op, emitter);
  auto isZeroBit = isZeroBitType(type);
  ps.scopedBox(isZeroBit ? PP::neverbox : PP::ibox2, [&]() {
    unsigned targetColumn = 0;
    unsigned column = 0;

    // Emit the declaration keyword.
    if (maxDeclNameWidth > 0)
      targetColumn += maxDeclNameWidth + 1;

    if (isZeroBit) {
      ps << "// Zero width: " << PPExtString(word) << PP::space;
    } else if (!word.empty()) {
      ps << PPExtString(word);
      column += word.size();
      unsigned numSpaces = targetColumn > column ? targetColumn - column : 1;
      ps.spaces(numSpaces);
      column += numSpaces;
    }

    SmallString<8> typeString;
    // Convert the port's type to a string and measure it.
    {
      llvm::raw_svector_ostream stringStream(typeString);
      emitter.printPackedType(stripUnpackedTypes(type), stringStream,
                              op->getLoc());
    }
    // Emit the type.
    if (maxTypeWidth > 0)
      targetColumn += maxTypeWidth + 1;
    unsigned numSpaces = 0;
    if (!typeString.empty()) {
      ps << typeString;
      column += typeString.size();
      ++numSpaces;
    }
    if (targetColumn > column)
      numSpaces = targetColumn - column;
    ps.spaces(numSpaces);
    column += numSpaces;

    // Emit the name.
    ps << PPExtString(getSymOpName(op));

    // Print out any array subscripts or other post-name stuff.
    ps.invokeWithStringOS(
        [&](auto &os) { emitter.printUnpackedTypePostfix(type, os); });

    // Print debug info.
    if (state.options.printDebugInfo) {
      if (auto innerSymOp = dyn_cast<hw::InnerSymbolOpInterface>(op)) {
        auto innerSym = innerSymOp.getInnerSymAttr();
        if (innerSym && !innerSym.empty()) {
          ps << " /* ";
          ps.invokeWithStringOS([&](auto &os) { os << innerSym; });
          ps << " */";
        }
      }
    }

    if (auto localparam = dyn_cast<LocalParamOp>(op)) {
      ps << PP::space << "=" << PP::space;
      ps.invokeWithStringOS([&](auto &os) {
        emitter.printParamValue(localparam.getValue(), os, [&]() {
          return op->emitOpError("invalid localparam value");
        });
      });
    }

    if (auto regOp = dyn_cast<RegOp>(op)) {
      if (auto initValue = regOp.getInit()) {
        ps << PP::space << "=" << PP::space;
        ps.scopedBox(PP::ibox0, [&]() {
          emitExpression(initValue, opsForLocation, LowestPrecedence,
                         /*isAssignmentLikeContext=*/true);
        });
      }
    }

    // Try inlining an assignment into declarations.
    if (isa<sv::WireOp, LogicOp>(op) &&
        !op->getParentOp()->hasTrait<ProceduralRegion>()) {
      // Get a single assignments if any.
      if (auto singleAssign = getSingleAssignAndCheckUsers<AssignOp>(op)) {
        auto *source = singleAssign.getSrc().getDefiningOp();
        // Check that the source value is OK to inline in the current emission
        // point. A port or constant is fine, otherwise check that the assign is
        // next to the operation.
        if (!source || isa<ConstantOp>(source) ||
            op->getNextNode() == singleAssign) {
          ps << PP::space << "=" << PP::space;
          ps.scopedBox(PP::ibox0, [&]() {
            emitExpression(singleAssign.getSrc(), opsForLocation,
                           LowestPrecedence,
                           /*isAssignmentLikeContext=*/true);
          });
          emitter.assignsInlined.insert(singleAssign);
        }
      }
    }

    // Try inlining a blocking assignment to logic op declaration.
    if (isa<LogicOp>(op) && op->getParentOp()->hasTrait<ProceduralRegion>()) {
      // Get a single assignment which might be possible to inline.
      if (auto singleAssign = getSingleAssignAndCheckUsers<BPAssignOp>(op)) {
        // It is necessary for the assignment to dominate users of the op.
        if (checkDominanceOfUsers(singleAssign, op)) {
          auto *source = singleAssign.getSrc().getDefiningOp();
          // A port or constant can be inlined at everywhere. Otherwise, check
          // the validity by
          // `isExpressionEmittedInlineIntoProceduralDeclaration`.
          if (!source || isa<ConstantOp>(source) ||
              isExpressionEmittedInlineIntoProceduralDeclaration(source,
                                                                 *this)) {
            ps << PP::space << "=" << PP::space;
            ps.scopedBox(PP::ibox0, [&]() {
              emitExpression(singleAssign.getSrc(), opsForLocation,
                             LowestPrecedence,
                             /*isAssignmentLikeContext=*/true);
            });
            // Remember that the assignment and logic op are emitted into decl.
            emitter.assignsInlined.insert(singleAssign);
            emitter.expressionsEmittedIntoDecl.insert(op);
          }
        }
      }
    }
    ps << ";";
  });
  ps.addCallback({op, false});
  emitLocationInfoAndNewLine(opsForLocation);
  return success();
}

void StmtEmitter::collectNamesAndCalculateDeclarationWidths(Block &block) {
  // In the first pass, we fill in the symbol table, calculate the max width
  // of the declaration words and the max type width.
  NameCollector collector(emitter);
  collector.collectNames(block);

  // Record maxDeclNameWidth and maxTypeWidth in the current scope.
  maxDeclNameWidth = collector.getMaxDeclNameWidth();
  maxTypeWidth = collector.getMaxTypeWidth();
}

void StmtEmitter::emitStatementBlock(Block &body) {
  ps.scopedBox(PP::bbox2, [&]() {
    // Ensure decl alignment values are preserved after the block is emitted.
    // These values were computed for and from all declarations in the current
    // block (before/after this nested block), so be sure they're restored
    // and not overwritten by the declaration alignment within the block.
    llvm::SaveAndRestore<size_t> x(maxDeclNameWidth);
    llvm::SaveAndRestore<size_t> x2(maxTypeWidth);

    // Build up the symbol table for all of the values that need names in the
    // module.  #ifdef's in procedural regions are special because local
    // variables are all emitted at the top of their enclosing blocks.
    if (!isa<IfDefProceduralOp>(body.getParentOp()))
      collectNamesAndCalculateDeclarationWidths(body);

    // Emit the body.
    for (auto &op : body) {
      emitStatement(&op);
    }
  });
}
// NOLINTEND(misc-no-recursion)

void ModuleEmitter::emitStatement(Operation *op) {
  StmtEmitter(*this, state.options).emitStatement(op);
}

/// Emit SystemVerilog attributes attached to the expression op as dialect
/// attributes.
void ModuleEmitter::emitSVAttributes(Operation *op) {
  // SystemVerilog 2017 Section 5.12.
  auto svAttrs = getSVAttributes(op);
  if (!svAttrs)
    return;

  startStatement(); // For attributes.
  emitSVAttributesImpl(ps, svAttrs, /*mayBreak=*/true);
  setPendingNewline();
}

//===----------------------------------------------------------------------===//
// Module Driver
//===----------------------------------------------------------------------===//

void ModuleEmitter::emitHWExternModule(HWModuleExternOp module) {
  auto verilogName = module.getVerilogModuleNameAttr();
  startStatement();
  ps.addCallback({module, true});
  ps << "// external module " << PPExtString(verilogName.getValue())
     << PP::newline;
  ps.addCallback({module, false});
  setPendingNewline();
}

void ModuleEmitter::emitHWGeneratedModule(HWModuleGeneratedOp module) {
  auto verilogName = module.getVerilogModuleNameAttr();
  startStatement();
  ps << "// external generated module " << PPExtString(verilogName.getValue())
     << PP::newline;
  setPendingNewline();
}

// This may be called in the top-level, not just in an hw.module.  Thus we can't
// use the name map to find expression names for arguments to the instance, nor
// do we need to emit subexpressions.  Prepare pass, which has run for all
// modules prior to this, has ensured that all arguments are bound to wires,
// regs, or ports, with legalized names, so we can lookup up the names through
// the IR.
void ModuleEmitter::emitBind(BindOp op) {
  if (hasSVAttributes(op))
    emitError(op, "SV attributes emission is unimplemented for the op");
  InstanceOp inst = op.getReferencedInstance(&state.symbolCache);

  HWModuleOp parentMod = inst->getParentOfType<hw::HWModuleOp>();
  ModulePortInfo parentPortList(parentMod.getPortList());
  auto parentVerilogName = getVerilogModuleNameAttr(parentMod);

  Operation *childMod =
      state.symbolCache.getDefinition(inst.getReferencedModuleNameAttr());
  auto childVerilogName = getVerilogModuleNameAttr(childMod);

  startStatement();
  ps.addCallback({op, true});
  ps << "bind " << PPExtString(parentVerilogName.getValue()) << PP::nbsp
     << PPExtString(childVerilogName.getValue()) << PP::nbsp
     << PPExtString(getSymOpName(inst)) << " (";
  bool isFirst = true; // True until we print a port.
  ps.scopedBox(PP::bbox2, [&]() {
    auto parentPortInfo = parentMod.getPortList();
    ModulePortInfo childPortInfo(cast<PortList>(childMod).getPortList());

    // Get the max port name length so we can align the '('.
    size_t maxNameLength = 0;
    for (auto &elt : childPortInfo) {
      auto portName = elt.getVerilogName();
      elt.name = Builder(inst.getContext()).getStringAttr(portName);
      maxNameLength = std::max(maxNameLength, elt.getName().size());
    }

    SmallVector<Value> instPortValues(childPortInfo.size());
    inst.getValues(instPortValues, childPortInfo);
    // Emit the argument and result ports.
    for (auto [idx, elt] : llvm::enumerate(childPortInfo)) {
      // Figure out which value we are emitting.
      Value portVal = instPortValues[idx];
      bool isZeroWidth = isZeroBitType(elt.type);

      // Decide if we should print a comma.  We can't do this if we're the
      // first port or if all the subsequent ports are zero width.
      if (!isFirst) {
        bool shouldPrintComma = true;
        if (isZeroWidth) {
          shouldPrintComma = false;
          for (size_t i = idx + 1, e = childPortInfo.size(); i != e; ++i)
            if (!isZeroBitType(childPortInfo.at(i).type)) {
              shouldPrintComma = true;
              break;
            }
        }

        if (shouldPrintComma)
          ps << ",";
      }
      ps << PP::newline;

      // Emit the port's name.
      if (!isZeroWidth) {
        // If this is a real port we're printing, then it isn't the first
        // one. Any subsequent ones will need a comma.
        isFirst = false;
      } else {
        // We comment out zero width ports, so their presence and
        // initializer expressions are still emitted textually.
        ps << PP::neverbox << "//";
      }

      ps << "." << PPExtString(elt.getName());
      ps.nbsp(maxNameLength - elt.getName().size());
      ps << " (";
      llvm::SmallPtrSet<Operation *, 4> ops;
      if (elt.isOutput()) {
        assert((portVal.hasOneUse() || portVal.use_empty()) &&
               "output port must have either single or no use");
        if (portVal.use_empty()) {
          ps << "/* unused */";
        } else if (auto output = dyn_cast_or_null<OutputOp>(
                       portVal.getUses().begin()->getOwner())) {
          // If this is directly using the output port of the containing
          // module, just specify that directly.
          size_t outputPortNo = portVal.getUses().begin()->getOperandNumber();
          ps << PPExtString(
              parentPortList.atOutput(outputPortNo).getVerilogName());
        } else {
          portVal = portVal.getUsers().begin()->getOperand(0);
          ExprEmitter(*this, ops)
              .emitExpression(portVal, LowestPrecedence,
                              /*isAssignmentLikeContext=*/false);
        }
      } else {
        ExprEmitter(*this, ops)
            .emitExpression(portVal, LowestPrecedence,
                            /*isAssignmentLikeContext=*/false);
      }

      ps << ")";

      if (isZeroWidth)
        ps << PP::end; // Close never-break group.
    }
  });
  if (!isFirst)
    ps << PP::newline;
  ps << ");";
  ps.addCallback({op, false});
  setPendingNewline();
}

void ModuleEmitter::emitBindInterface(BindInterfaceOp op) {
  if (hasSVAttributes(op))
    emitError(op, "SV attributes emission is unimplemented for the op");

  auto instance = op.getReferencedInstance(&state.symbolCache);
  auto instantiator = instance->getParentOfType<HWModuleOp>().getName();
  auto *interface = op->getParentOfType<ModuleOp>().lookupSymbol(
      instance.getInterfaceType().getInterface());
  startStatement();
  ps.addCallback({op, true});
  ps << "bind " << PPExtString(instantiator) << PP::nbsp
     << PPExtString(cast<InterfaceOp>(*interface).getSymName()) << PP::nbsp
     << PPExtString(getSymOpName(instance)) << " (.*);" << PP::newline;
  ps.addCallback({op, false});
  setPendingNewline();
}

void ModuleEmitter::emitParameters(Operation *module, ArrayAttr params) {
  if (params.empty())
    return;

  auto printParamType = [&](Type type, Attribute defaultValue,
                            SmallString<8> &result) {
    result.clear();
    llvm::raw_svector_ostream sstream(result);

    // If there is a default value like "32" then just print without type at
    // all.
    if (defaultValue) {
      if (auto intAttr = dyn_cast<IntegerAttr>(defaultValue))
        if (intAttr.getValue().getBitWidth() == 32)
          return;
      if (auto fpAttr = dyn_cast<FloatAttr>(defaultValue))
        if (fpAttr.getType().isF64())
          return;
    }
    if (isa<NoneType>(type))
      return;

    // Classic Verilog parser don't allow a type in the parameter declaration.
    // For compatibility with them, we omit the type when it is implicit based
    // on its initializer value, and print the type commented out when it is
    // a 32-bit "integer" parameter.
    if (auto intType = type_dyn_cast<IntegerType>(type))
      if (intType.getWidth() == 32) {
        sstream << "/*integer*/";
        return;
      }

    printPackedType(type, sstream, module->getLoc(),
                    /*optionalAliasType=*/Type(),
                    /*implicitIntType=*/true,
                    // Print single-bit values as explicit `[0:0]` type.
                    /*singleBitDefaultType=*/false);
  };

  // Determine the max width of the parameter types so things are lined up.
  size_t maxTypeWidth = 0;
  SmallString<8> scratch;
  for (auto param : params) {
    auto paramAttr = cast<ParamDeclAttr>(param);
    // Measure the type length by printing it to a temporary string.
    printParamType(paramAttr.getType(), paramAttr.getValue(), scratch);
    maxTypeWidth = std::max(scratch.size(), maxTypeWidth);
  }

  if (maxTypeWidth > 0) // add a space if any type exists.
    maxTypeWidth += 1;

  ps.scopedBox(PP::bbox2, [&]() {
    ps << PP::newline << "#(";
    ps.scopedBox(PP::cbox0, [&]() {
      llvm::interleave(
          params,
          [&](Attribute param) {
            auto paramAttr = cast<ParamDeclAttr>(param);
            auto defaultValue = paramAttr.getValue(); // may be null if absent.
            ps << "parameter ";
            printParamType(paramAttr.getType(), defaultValue, scratch);
            if (!scratch.empty())
              ps << scratch;
            if (scratch.size() < maxTypeWidth)
              ps.nbsp(maxTypeWidth - scratch.size());

            ps << PPExtString(state.globalNames.getParameterVerilogName(
                module, paramAttr.getName()));

            if (defaultValue) {
              ps << " = ";
              ps.invokeWithStringOS([&](auto &os) {
                printParamValue(defaultValue, os, [&]() {
                  return module->emitError("parameter '")
                         << paramAttr.getName().getValue()
                         << "' has invalid value";
                });
              });
            }
          },
          [&]() { ps << "," << PP::newline; });
      ps << ") ";
    });
  });
}

void ModuleEmitter::emitPortList(Operation *module,
                                 const ModulePortInfo &portInfo,
                                 bool emitAsTwoStateType) {
  ps << "(";
  if (portInfo.size())
    emitLocationInfo(module->getLoc());

  // Determine the width of the widest type we have to print so everything
  // lines up nicely.
  bool hasOutputs = false, hasZeroWidth = false;
  size_t maxTypeWidth = 0, lastNonZeroPort = -1;
  SmallVector<SmallString<8>, 16> portTypeStrings;

  for (size_t i = 0, e = portInfo.size(); i < e; ++i) {
    auto port = portInfo.at(i);
    hasOutputs |= port.isOutput();
    hasZeroWidth |= isZeroBitType(port.type);
    if (!isZeroBitType(port.type))
      lastNonZeroPort = i;

    // Convert the port's type to a string and measure it.
    portTypeStrings.push_back({});
    {
      llvm::raw_svector_ostream stringStream(portTypeStrings.back());
      printPackedType(stripUnpackedTypes(port.type), stringStream,
                      module->getLoc(), {}, true, true, emitAsTwoStateType);
    }

    maxTypeWidth = std::max(portTypeStrings.back().size(), maxTypeWidth);
  }

  if (maxTypeWidth > 0) // add a space if any type exists
    maxTypeWidth += 1;

  // Emit the port list.
  ps.scopedBox(PP::bbox2, [&]() {
    for (size_t portIdx = 0, e = portInfo.size(); portIdx != e;) {
      auto lastPort = e - 1;

      ps << PP::newline;
      auto portType = portInfo.at(portIdx).type;

      // If this is a zero width type, emit the port as a comment and create a
      // neverbox to ensure we don't insert a line break.
      bool isZeroWidth = false;
      if (hasZeroWidth) {
        isZeroWidth = isZeroBitType(portType);
        if (isZeroWidth)
          ps << PP::neverbox;
        ps << (isZeroWidth ? "// " : "   ");
      }

      // Emit the port direction.
      auto thisPortDirection = portInfo.at(portIdx).dir;
      switch (thisPortDirection) {
      case ModulePort::Direction::Output:
        ps << "output ";
        break;
      case ModulePort::Direction::Input:
        ps << (hasOutputs ? "input  " : "input ");
        break;
      case ModulePort::Direction::InOut:
        ps << (hasOutputs ? "inout  " : "inout ");
        break;
      }
      bool emitWireInPorts = state.options.emitWireInPorts;
      if (emitWireInPorts)
        ps << "wire ";

      // Emit the type.
      if (!portTypeStrings[portIdx].empty())
        ps << portTypeStrings[portIdx];
      if (portTypeStrings[portIdx].size() < maxTypeWidth)
        ps.nbsp(maxTypeWidth - portTypeStrings[portIdx].size());

      size_t startOfNamePos =
          (hasOutputs ? 7 : 6) + (emitWireInPorts ? 5 : 0) + maxTypeWidth;

      // Emit the name.
      ps << PPExtString(portInfo.at(portIdx).getVerilogName());

      // Emit array dimensions.
      ps.invokeWithStringOS(
          [&](auto &os) { printUnpackedTypePostfix(portType, os); });

      // Emit the symbol.
      auto innerSym = portInfo.at(portIdx).getSym();
      if (state.options.printDebugInfo && innerSym && !innerSym.empty()) {
        ps << " /* ";
        ps.invokeWithStringOS([&](auto &os) { os << innerSym; });
        ps << " */";
      }

      // Emit the comma if this is not the last real port.
      if (portIdx != lastNonZeroPort && portIdx != lastPort)
        ps << ",";

      // Emit the location.
      if (auto loc = portInfo.at(portIdx).loc)
        emitLocationInfo(loc);

      if (isZeroWidth)
        ps << PP::end; // Close never-break group.

      ++portIdx;

      // If we have any more ports with the same types and the same
      // direction, emit them in a list one per line. Optionally skip this
      // behavior when requested by user.
      if (!state.options.disallowPortDeclSharing) {
        while (portIdx != e && portInfo.at(portIdx).dir == thisPortDirection &&
               stripUnpackedTypes(portType) ==
                   stripUnpackedTypes(portInfo.at(portIdx).type)) {
          auto port = portInfo.at(portIdx);
          // Append this to the running port decl.
          ps << PP::newline;

          bool isZeroWidth = false;
          if (hasZeroWidth) {
            isZeroWidth = isZeroBitType(portType);
            if (isZeroWidth)
              ps << PP::neverbox;
            ps << (isZeroWidth ? "// " : "   ");
          }

          ps.nbsp(startOfNamePos);

          // Emit the name.
          StringRef name = port.getVerilogName();
          ps << PPExtString(name);

          // Emit array dimensions.
          ps.invokeWithStringOS(
              [&](auto &os) { printUnpackedTypePostfix(port.type, os); });

          // Emit the symbol.
          auto sym = port.getSym();
          if (state.options.printDebugInfo && sym && !sym.empty())
            ps << " /* inner_sym: " << PPExtString(sym.getSymName().getValue())
               << " */";

          // Emit the comma if this is not the last real port.
          if (portIdx != lastNonZeroPort && portIdx != lastPort)
            ps << ",";

          // Emit the location.
          if (auto loc = port.loc)
            emitLocationInfo(loc);

          if (isZeroWidth)
            ps << PP::end; // Close never-break group.

          ++portIdx;
        }
      }
    }
  });

  if (!portInfo.size()) {
    ps << ");";
    SmallPtrSet<Operation *, 8> moduleOpSet;
    moduleOpSet.insert(module);
    emitLocationInfoAndNewLine(moduleOpSet);
  } else {
    ps << PP::newline;
    ps << ");" << PP::newline;
    setPendingNewline();
  }
}

void ModuleEmitter::emitHWModule(HWModuleOp module) {
  currentModuleOp = module;

  emitComment(module.getCommentAttr());
  emitSVAttributes(module);
  startStatement();
  ps.addCallback({module, true});
  ps << "module " << PPExtString(getVerilogModuleName(module));

  // If we have any parameters, print them on their own line.
  emitParameters(module, module.getParameters());

  emitPortList(module, ModulePortInfo(module.getPortList()));

  assert(state.pendingNewline);

  // Emit the body of the module.
  StmtEmitter(*this, state.options).emitStatementBlock(*module.getBodyBlock());
  startStatement();
  ps << "endmodule";
  ps.addCallback({module, false});
  ps << PP::newline;
  setPendingNewline();

  currentModuleOp = nullptr;
}

void ModuleEmitter::emitFunc(FuncOp func) {
  // Nothing to emit for a declaration.
  if (func.isDeclaration())
    return;

  currentModuleOp = func;
  startStatement();
  ps.addCallback({func, true});
  // A function is moduled as an automatic function.
  emitFunctionSignature(*this, ps, func, /*isAutomatic=*/true);
  // Emit the body of the module.
  StmtEmitter(*this, state.options).emitStatementBlock(*func.getBodyBlock());
  startStatement();
  ps << "endfunction";
  ps << PP::newline;
  currentModuleOp = nullptr;
}

//===----------------------------------------------------------------------===//
// Emitter for files & file lists.
//===----------------------------------------------------------------------===//

class FileEmitter : public EmitterBase {
public:
  explicit FileEmitter(VerilogEmitterState &state) : EmitterBase(state) {}

  void emit(emit::FileOp op) {
    emit(op.getBody());
    ps.eof();
  }
  void emit(emit::FragmentOp op) { emit(op.getBody()); }
  void emit(emit::FileListOp op);

private:
  void emit(Block *block);

  void emitOp(emit::RefOp op);
  void emitOp(emit::VerbatimOp op);
};

void FileEmitter::emit(Block *block) {
  for (Operation &op : *block) {
    TypeSwitch<Operation *>(&op)
        .Case<emit::VerbatimOp, emit::RefOp>([&](auto op) { emitOp(op); })
        .Case<VerbatimOp, IfDefOp, MacroDefOp, sv::FuncDPIImportOp>(
            [&](auto op) { ModuleEmitter(state).emitStatement(op); })
        .Case<BindOp>([&](auto op) { ModuleEmitter(state).emitBind(op); })
        .Case<BindInterfaceOp>(
            [&](auto op) { ModuleEmitter(state).emitBindInterface(op); })
        .Case<TypeScopeOp>([&](auto typedecls) {
          ModuleEmitter(state).emitStatement(typedecls);
        })
        .Default(
            [&](auto op) { emitOpError(op, "cannot be emitted to a file"); });
  }
}

void FileEmitter::emit(emit::FileListOp op) {
  // Find the associated file ops and write the paths on individual lines.
  for (auto sym : op.getFiles()) {
    auto fileName = cast<FlatSymbolRefAttr>(sym).getAttr();

    auto it = state.fileMapping.find(fileName);
    if (it == state.fileMapping.end()) {
      emitOpError(op, " references an invalid file: ") << sym;
      continue;
    }

    auto file = cast<emit::FileOp>(it->second);
    ps << PP::neverbox << PPExtString(file.getFileName()) << PP::end
       << PP::newline;
  }
  ps.eof();
}

void FileEmitter::emitOp(emit::RefOp op) {
  StringAttr target = op.getTargetAttr().getAttr();
  auto *targetOp = state.symbolCache.getDefinition(target);
  assert(isa<emit::Emittable>(targetOp) && "target must be emittable");

  TypeSwitch<Operation *>(targetOp)
      .Case<sv::FuncOp>([&](auto func) { ModuleEmitter(state).emitFunc(func); })
      .Case<hw::HWModuleOp>(
          [&](auto module) { ModuleEmitter(state).emitHWModule(module); })
      .Case<TypeScopeOp>([&](auto typedecls) {
        ModuleEmitter(state).emitStatement(typedecls);
      })
      .Default(
          [&](auto op) { emitOpError(op, "cannot be emitted to a file"); });
}

void FileEmitter::emitOp(emit::VerbatimOp op) {
  startStatement();

  SmallPtrSet<Operation *, 8> ops;
  ops.insert(op);

  // Emit each line of the string at a time, emitting the
  // location comment after the last emitted line.
  StringRef text = op.getText();

  ps << PP::neverbox;
  do {
    const auto &[lhs, rhs] = text.split('\n');
    if (!lhs.empty())
      ps << PPExtString(lhs);
    if (!rhs.empty())
      ps << PP::end << PP::newline << PP::neverbox;
    text = rhs;
  } while (!text.empty());
  ps << PP::end;

  emitLocationInfoAndNewLine(ops);
}

//===----------------------------------------------------------------------===//
// Top level "file" emitter logic
//===----------------------------------------------------------------------===//

/// Organize the operations in the root MLIR module into output files to be
/// generated. If `separateModules` is true, a handful of top-level
/// declarations will be split into separate output files even in the absence
/// of an explicit output file attribute.
void SharedEmitterState::gatherFiles(bool separateModules) {

  /// Collect all the inner names from the specified module and add them to the
  /// IRCache.  Declarations (named things) only exist at the top level of the
  /// module.  Also keep track of any modules that contain bind operations.
  /// These are non-hierarchical references which we need to be careful about
  /// during emission.
  auto collectInstanceSymbolsAndBinds = [&](Operation *moduleOp) {
    moduleOp->walk([&](Operation *op) {
      // Populate the symbolCache with all operations that can define a symbol.
      if (auto name = op->getAttrOfType<InnerSymAttr>(
              hw::InnerSymbolTable::getInnerSymbolAttrName()))
        symbolCache.addDefinition(moduleOp->getAttrOfType<StringAttr>(
                                      SymbolTable::getSymbolAttrName()),
                                  name.getSymName(), op);
      if (isa<BindOp>(op))
        modulesContainingBinds.insert(moduleOp);
    });
  };

  /// Collect any port marked as being referenced via symbol.
  auto collectPorts = [&](auto moduleOp) {
    auto portInfo = moduleOp.getPortList();
    for (auto [i, p] : llvm::enumerate(portInfo)) {
      if (!p.attrs || p.attrs.empty())
        continue;
      for (NamedAttribute portAttr : p.attrs) {
        if (auto sym = dyn_cast<InnerSymAttr>(portAttr.getValue())) {
          symbolCache.addDefinition(moduleOp.getNameAttr(), sym.getSymName(),
                                    moduleOp, i);
        }
      }
    }
  };

  // Create a mapping identifying the files each symbol is emitted to.
  DenseMap<StringAttr, SmallVector<emit::FileOp>> symbolsToFiles;
  for (auto file : designOp.getOps<emit::FileOp>())
    for (auto refs : file.getOps<emit::RefOp>())
      symbolsToFiles[refs.getTargetAttr().getAttr()].push_back(file);

  SmallString<32> outputPath;
  for (auto &op : *designOp.getBody()) {
    auto info = OpFileInfo{&op, replicatedOps.size()};

    bool isFileOp = isa<emit::FileOp, emit::FileListOp>(&op);

    bool hasFileName = false;
    bool emitReplicatedOps = !isFileOp;
    bool addToFilelist = !isFileOp;

    outputPath.clear();

    // Check if the operation has an explicit `output_file` attribute set. If
    // it does, extract the information from the attribute.
    auto attr = op.getAttrOfType<hw::OutputFileAttr>("output_file");
    if (attr) {
      LLVM_DEBUG(llvm::dbgs() << "Found output_file attribute " << attr
                              << " on " << op << "\n";);
      if (!attr.isDirectory())
        hasFileName = true;
      appendPossiblyAbsolutePath(outputPath, attr.getFilename().getValue());
      emitReplicatedOps = attr.getIncludeReplicatedOps().getValue();
      addToFilelist = !attr.getExcludeFromFilelist().getValue();
    }

    auto separateFile = [&](Operation *op, Twine defaultFileName = "") {
      // If we're emitting to a separate file and the output_file attribute
      // didn't specify a filename, take the default one if present or emit an
      // error if not.
      if (!hasFileName) {
        if (!defaultFileName.isTriviallyEmpty()) {
          llvm::sys::path::append(outputPath, defaultFileName);
        } else {
          op->emitError("file name unspecified");
          encounteredError = true;
          llvm::sys::path::append(outputPath, "error.out");
        }
      }

      auto destFile = StringAttr::get(op->getContext(), outputPath);
      auto &file = files[destFile];
      file.ops.push_back(info);
      file.emitReplicatedOps = emitReplicatedOps;
      file.addToFilelist = addToFilelist;
      file.isVerilog = outputPath.ends_with(".sv");
    };

    // Separate the operation into dedicated output file, or emit into the
    // root file, or replicate in all output files.
    TypeSwitch<Operation *>(&op)
        .Case<emit::FileOp, emit::FileListOp>([&](auto file) {
          // Emit file ops to their respective files.
          fileMapping.try_emplace(file.getSymNameAttr(), file);
          separateFile(file, file.getFileName());
        })
        .Case<emit::FragmentOp>([&](auto fragment) {
          fragmentMapping.try_emplace(fragment.getSymNameAttr(), fragment);
        })
        .Case<HWModuleOp>([&](auto mod) {
          // Build the IR cache.
          auto sym = mod.getNameAttr();
          symbolCache.addDefinition(sym, mod);
          collectPorts(mod);
          collectInstanceSymbolsAndBinds(mod);

          if (auto it = symbolsToFiles.find(sym); it != symbolsToFiles.end()) {
            if (it->second.size() != 1 || attr) {
              // This is a temporary check, present as long as both
              // output_file and file operations are used.
              op.emitError("modules can be emitted to a single file");
              encounteredError = true;
            } else {
              // The op is not separated into a file as it will be
              // pulled into the unique file operation it references.
            }
          } else {
            // Emit into a separate file named after the module.
            if (attr || separateModules)
              separateFile(mod, getVerilogModuleName(mod) + ".sv");
            else
              rootFile.ops.push_back(info);
          }
        })
        .Case<InterfaceOp>([&](InterfaceOp intf) {
          // Build the IR cache.
          symbolCache.addDefinition(intf.getNameAttr(), intf);
          // Populate the symbolCache with all operations that can define a
          // symbol.
          for (auto &op : *intf.getBodyBlock())
            if (auto symOp = dyn_cast<mlir::SymbolOpInterface>(op))
              if (auto name = symOp.getNameAttr())
                symbolCache.addDefinition(name, symOp);

          // Emit into a separate file named after the interface.
          if (attr || separateModules)
            separateFile(intf, intf.getSymName() + ".sv");
          else
            rootFile.ops.push_back(info);
        })
        .Case<HWModuleExternOp>([&](HWModuleExternOp op) {
          // Build the IR cache.
          symbolCache.addDefinition(op.getNameAttr(), op);
          collectPorts(op);
          if (separateModules)
            separateFile(op, "extern_modules.sv");
          else
            rootFile.ops.push_back(info);
        })
        .Case<VerbatimOp, IfDefOp, MacroDefOp, FuncDPIImportOp>(
            [&](Operation *op) {
              // Emit into a separate file using the specified file name or
              // replicate the operation in each outputfile.
              if (!attr) {
                replicatedOps.push_back(op);
              } else
                separateFile(op, "");
            })
        .Case<FuncOp>([&](auto op) {
          // Emit into a separate file using the specified file name or
          // replicate the operation in each outputfile.
          if (!attr) {
            replicatedOps.push_back(op);
          } else
            separateFile(op, "");

          symbolCache.addDefinition(op.getSymNameAttr(), op);
        })
        .Case<HWGeneratorSchemaOp>([&](HWGeneratorSchemaOp schemaOp) {
          symbolCache.addDefinition(schemaOp.getNameAttr(), schemaOp);
        })
        .Case<HierPathOp>([&](HierPathOp hierPathOp) {
          symbolCache.addDefinition(hierPathOp.getSymNameAttr(), hierPathOp);
        })
        .Case<TypeScopeOp>([&](TypeScopeOp op) {
          symbolCache.addDefinition(op.getNameAttr(), op);
          // TODO: How do we want to handle typedefs in a split output?
          if (!attr) {
            replicatedOps.push_back(op);
          } else
            separateFile(op, "");
        })
        .Case<BindOp>([&](auto op) {
          if (!attr) {
            separateFile(op, "bindfile.sv");
          } else {
            separateFile(op);
          }
        })
        .Case<MacroDeclOp>([&](auto op) {
          symbolCache.addDefinition(op.getSymNameAttr(), op);
        })
        .Case<sv::ReserveNamesOp>([](auto op) {
          // This op was already used in gathering used names.
        })
        .Case<om::ClassLike>([&](auto op) {
          symbolCache.addDefinition(op.getSymNameAttr(), op);
        })
        .Case<om::ConstantOp>([&](auto op) {
          // Constant ops might reference symbols, skip them.
        })
        .Default([&](auto *) {
          op.emitError("unknown operation (SharedEmitterState::gatherFiles)");
          encounteredError = true;
        });
  }

  // We've built the whole symbol cache.  Freeze it so things can start
  // querying it (potentially concurrently).
  symbolCache.freeze();
}

/// Given a FileInfo, collect all the replicated and designated operations
/// that go into it and append them to "thingsToEmit".
void SharedEmitterState::collectOpsForFile(const FileInfo &file,
                                           EmissionList &thingsToEmit,
                                           bool emitHeader) {
  // Include the version string comment when the file is verilog.
  if (file.isVerilog && !options.omitVersionComment)
    thingsToEmit.emplace_back(circt::getCirctVersionComment());

  // If we're emitting replicated ops, keep track of where we are in the list.
  size_t lastReplicatedOp = 0;

  bool emitHeaderInclude =
      emitHeader && file.emitReplicatedOps && !file.isHeader;

  if (emitHeaderInclude)
    thingsToEmit.emplace_back(circtHeaderInclude);

  size_t numReplicatedOps =
      file.emitReplicatedOps && !emitHeaderInclude ? replicatedOps.size() : 0;

  // Emit each operation in the file preceded by the replicated ops not yet
  // printed.
  DenseSet<emit::FragmentOp> includedFragments;
  for (const auto &opInfo : file.ops) {
    Operation *op = opInfo.op;

    // Emit the replicated per-file operations before the main operation's
    // position (if enabled).
    for (; lastReplicatedOp < std::min(opInfo.position, numReplicatedOps);
         ++lastReplicatedOp)
      thingsToEmit.emplace_back(replicatedOps[lastReplicatedOp]);

    // Pull in the fragments that the op references. In one file, each
    // fragment is emitted only once.
    if (auto fragments =
            op->getAttrOfType<ArrayAttr>(emit::getFragmentsAttrName())) {
      for (auto sym : fragments.getAsRange<FlatSymbolRefAttr>()) {
        auto it = fragmentMapping.find(sym.getAttr());
        if (it == fragmentMapping.end()) {
          encounteredError = true;
          op->emitError("cannot find referenced fragment ") << sym;
          continue;
        }
        emit::FragmentOp fragment = it->second;
        if (includedFragments.insert(fragment).second) {
          thingsToEmit.emplace_back(it->second);
        }
      }
    }

    // Emit the operation itself.
    thingsToEmit.emplace_back(op);
  }

  // Emit the replicated per-file operations after the last operation (if
  // enabled).
  for (; lastReplicatedOp < numReplicatedOps; lastReplicatedOp++)
    thingsToEmit.emplace_back(replicatedOps[lastReplicatedOp]);
}

static void emitOperation(VerilogEmitterState &state, Operation *op) {
  TypeSwitch<Operation *>(op)
      .Case<HWModuleOp>([&](auto op) { ModuleEmitter(state).emitHWModule(op); })
      .Case<HWModuleExternOp>(
          [&](auto op) { ModuleEmitter(state).emitHWExternModule(op); })
      .Case<HWModuleGeneratedOp>(
          [&](auto op) { ModuleEmitter(state).emitHWGeneratedModule(op); })
      .Case<HWGeneratorSchemaOp>([&](auto op) { /* Empty */ })
      .Case<BindOp>([&](auto op) { ModuleEmitter(state).emitBind(op); })
      .Case<InterfaceOp, VerbatimOp, IfDefOp>(
          [&](auto op) { ModuleEmitter(state).emitStatement(op); })
      .Case<TypeScopeOp>([&](auto typedecls) {
        ModuleEmitter(state).emitStatement(typedecls);
      })
      .Case<emit::FileOp, emit::FileListOp, emit::FragmentOp>(
          [&](auto op) { FileEmitter(state).emit(op); })
      .Case<MacroDefOp, FuncDPIImportOp>(
          [&](auto op) { ModuleEmitter(state).emitStatement(op); })
      .Case<FuncOp>([&](auto op) { ModuleEmitter(state).emitFunc(op); })
      .Default([&](auto *op) {
        state.encounteredError = true;
        op->emitError("unknown operation (ExportVerilog::emitOperation)");
      });
}

/// Actually emit the collected list of operations and strings to the
/// specified file.
void SharedEmitterState::emitOps(EmissionList &thingsToEmit,
                                 llvm::formatted_raw_ostream &os,
                                 StringAttr fileName, bool parallelize) {
  MLIRContext *context = designOp->getContext();

  // Disable parallelization overhead if MLIR threading is disabled.
  if (parallelize)
    parallelize &= context->isMultithreadingEnabled();

  // If we aren't parallelizing output, directly output each operation to the
  // specified stream.
  if (!parallelize) {
    // All the modules share the same map to store the verilog output location
    // on the stream.
    OpLocMap verilogLocMap(os);
    VerilogEmitterState state(designOp, *this, options, symbolCache,
                              globalNames, fileMapping, os, fileName,
                              verilogLocMap);
    size_t lineOffset = 0;
    for (auto &entry : thingsToEmit) {
      entry.verilogLocs.setStream(os);
      if (auto *op = entry.getOperation()) {
        emitOperation(state, op);
        // Since the modules are exported sequentially, update all the ops with
        // the verilog location. This also clears the map, so that the map only
        // contains the current iteration's ops.
        state.addVerilogLocToOps(lineOffset, fileName);
      } else {
        os << entry.getStringData();
        ++lineOffset;
      }
    }

    if (state.encounteredError)
      encounteredError = true;
    return;
  }

  // If we are parallelizing emission, we emit each independent operation to a
  // string buffer in parallel, then concat at the end.
  parallelForEach(context, thingsToEmit, [&](StringOrOpToEmit &stringOrOp) {
    auto *op = stringOrOp.getOperation();
    if (!op)
      return; // Ignore things that are already strings.

    // BindOp emission reaches into the hw.module of the instance, and that
    // body may be being transformed by its own emission.  Defer their
    // emission to the serial phase.  They are speedy to emit anyway.
    if (isa<BindOp>(op) || modulesContainingBinds.count(op))
      return;

    SmallString<256> buffer;
    llvm::raw_svector_ostream tmpStream(buffer);
    llvm::formatted_raw_ostream rs(tmpStream);
    // Each `thingToEmit` (op) uses a unique map to store verilog locations.
    stringOrOp.verilogLocs.setStream(rs);
    VerilogEmitterState state(designOp, *this, options, symbolCache,
                              globalNames, fileMapping, rs, fileName,
                              stringOrOp.verilogLocs);
    emitOperation(state, op);
    stringOrOp.setString(buffer);
  });

  // Finally emit each entry now that we know it is a string.
  for (auto &entry : thingsToEmit) {
    // Almost everything is lowered to a string, just concat the strings onto
    // the output stream.
    auto *op = entry.getOperation();
    if (!op) {
      auto lineOffset = os.getLine() + 1;
      os << entry.getStringData();
      // Ensure the line numbers are offset properly in the map. Each `entry`
      // was exported in parallel onto independent string streams, hence the
      // line numbers need to be updated with the offset in the current stream.
      entry.verilogLocs.updateIRWithLoc(lineOffset, fileName, context);
      continue;
    }
    entry.verilogLocs.setStream(os);

    // If this wasn't emitted to a string (e.g. it is a bind) do so now.
    VerilogEmitterState state(designOp, *this, options, symbolCache,
                              globalNames, fileMapping, os, fileName,
                              entry.verilogLocs);
    emitOperation(state, op);
    state.addVerilogLocToOps(0, fileName);
  }
}

//===----------------------------------------------------------------------===//
// Unified Emitter
//===----------------------------------------------------------------------===//

static LogicalResult exportVerilogImpl(ModuleOp module, llvm::raw_ostream &os) {
  LoweringOptions options(module);
  GlobalNameTable globalNames = legalizeGlobalNames(module, options);

  SharedEmitterState emitter(module, options, std::move(globalNames));
  emitter.gatherFiles(false);

  if (emitter.options.emitReplicatedOpsToHeader)
    module.emitWarning()
        << "`emitReplicatedOpsToHeader` option is enabled but an header is "
           "created only at SplitExportVerilog";

  SharedEmitterState::EmissionList list;

  // Collect the contents of the main file. This is a container for anything
  // not explicitly split out into a separate file.
  emitter.collectOpsForFile(emitter.rootFile, list);

  // Emit the separate files.
  for (const auto &it : emitter.files) {
    list.emplace_back("\n// ----- 8< ----- FILE \"" + it.first.str() +
                      "\" ----- 8< -----\n\n");
    emitter.collectOpsForFile(it.second, list);
  }

  // Emit the filelists.
  for (auto &it : emitter.fileLists) {
    std::string contents("\n// ----- 8< ----- FILE \"" + it.first().str() +
                         "\" ----- 8< -----\n\n");
    for (auto &name : it.second)
      contents += name.str() + "\n";
    list.emplace_back(contents);
  }

  llvm::formatted_raw_ostream rs(os);
  // Finally, emit all the ops we collected.
  // output file name is not known, it can be specified as command line
  // argument.
  emitter.emitOps(list, rs, StringAttr::get(module.getContext(), ""),
                  /*parallelize=*/true);
  return failure(emitter.encounteredError);
}

LogicalResult circt::exportVerilog(ModuleOp module, llvm::raw_ostream &os) {
  LoweringOptions options(module);
  if (failed(lowerHWInstanceChoices(module)))
    return failure();
  SmallVector<HWEmittableModuleLike> modulesToPrepare;
  module.walk(
      [&](HWEmittableModuleLike op) { modulesToPrepare.push_back(op); });
  if (failed(failableParallelForEach(
          module->getContext(), modulesToPrepare,
          [&](auto op) { return prepareHWModule(op, options); })))
    return failure();
  return exportVerilogImpl(module, os);
}

namespace {

struct ExportVerilogPass
    : public circt::impl::ExportVerilogBase<ExportVerilogPass> {
  ExportVerilogPass(raw_ostream &os) : os(os) {}
  void runOnOperation() override {
    // Prepare the ops in the module for emission.
    mlir::OpPassManager preparePM("builtin.module");
    preparePM.addPass(createLegalizeAnonEnumsPass());
    preparePM.addPass(createHWLowerInstanceChoicesPass());
    auto &modulePM = preparePM.nestAny();
    modulePM.addPass(createPrepareForEmissionPass());
    if (failed(runPipeline(preparePM, getOperation())))
      return signalPassFailure();

    if (failed(exportVerilogImpl(getOperation(), os)))
      return signalPassFailure();
  }

private:
  raw_ostream &os;
};

struct ExportVerilogStreamOwnedPass : public ExportVerilogPass {
  ExportVerilogStreamOwnedPass(std::unique_ptr<llvm::raw_ostream> os)
      : ExportVerilogPass{*os} {
    owned = std::move(os);
  }

private:
  std::unique_ptr<llvm::raw_ostream> owned;
};
} // end anonymous namespace

std::unique_ptr<mlir::Pass>
circt::createExportVerilogPass(std::unique_ptr<llvm::raw_ostream> os) {
  return std::make_unique<ExportVerilogStreamOwnedPass>(std::move(os));
}

std::unique_ptr<mlir::Pass>
circt::createExportVerilogPass(llvm::raw_ostream &os) {
  return std::make_unique<ExportVerilogPass>(os);
}

std::unique_ptr<mlir::Pass> circt::createExportVerilogPass() {
  return createExportVerilogPass(llvm::outs());
}

//===----------------------------------------------------------------------===//
// Split Emitter
//===----------------------------------------------------------------------===//

static std::unique_ptr<llvm::ToolOutputFile>
createOutputFile(StringRef fileName, StringRef dirname,
                 SharedEmitterState &emitter) {
  // Determine the output path from the output directory and filename.
  SmallString<128> outputFilename(dirname);
  appendPossiblyAbsolutePath(outputFilename, fileName);
  auto outputDir = llvm::sys::path::parent_path(outputFilename);

  // Create the output directory if needed.
  std::error_code error = llvm::sys::fs::create_directories(outputDir);
  if (error) {
    emitter.designOp.emitError("cannot create output directory \"")
        << outputDir << "\": " << error.message();
    emitter.encounteredError = true;
    return {};
  }

  // Open the output file.
  std::string errorMessage;
  auto output = mlir::openOutputFile(outputFilename, &errorMessage);
  if (!output) {
    emitter.designOp.emitError(errorMessage);
    emitter.encounteredError = true;
  }
  return output;
}

static void createSplitOutputFile(StringAttr fileName, FileInfo &file,
                                  StringRef dirname,
                                  SharedEmitterState &emitter) {
  auto output = createOutputFile(fileName, dirname, emitter);
  if (!output)
    return;

  SharedEmitterState::EmissionList list;
  emitter.collectOpsForFile(file, list,
                            emitter.options.emitReplicatedOpsToHeader);

  llvm::formatted_raw_ostream rs(output->os());
  // Emit the file, copying the global options into the individual module
  // state.  Don't parallelize emission of the ops within this file - we
  // already parallelize per-file emission and we pay a string copy overhead
  // for parallelization.
  emitter.emitOps(list, rs,
                  StringAttr::get(fileName.getContext(), output->getFilename()),
                  /*parallelize=*/false);
  output->keep();
}

static LogicalResult exportSplitVerilogImpl(ModuleOp module,
                                            StringRef dirname) {
  // Prepare the ops in the module for emission and legalize the names that will
  // end up in the output.
  LoweringOptions options(module);
  GlobalNameTable globalNames = legalizeGlobalNames(module, options);

  SharedEmitterState emitter(module, options, std::move(globalNames));
  emitter.gatherFiles(true);

  if (emitter.options.emitReplicatedOpsToHeader) {
    // Add a header to the file list.
    bool insertSuccess =
        emitter.files
            .insert({StringAttr::get(module.getContext(), circtHeader),
                     FileInfo{/*ops*/ {},
                              /*emitReplicatedOps*/ true,
                              /*addToFilelist*/ true,
                              /*isHeader*/ true}})
            .second;
    if (!insertSuccess) {
      module.emitError() << "tried to emit a heder to " << circtHeader
                         << ", but the file is used as an output too.";
      return failure();
    }
  }

  // Emit each file in parallel if context enables it.
  parallelForEach(module->getContext(), emitter.files.begin(),
                  emitter.files.end(), [&](auto &it) {
                    createSplitOutputFile(it.first, it.second, dirname,
                                          emitter);
                  });

  // Write the file list.
  SmallString<128> filelistPath(dirname);
  llvm::sys::path::append(filelistPath, "filelist.f");

  std::string errorMessage;
  auto output = mlir::openOutputFile(filelistPath, &errorMessage);
  if (!output) {
    module->emitError(errorMessage);
    return failure();
  }

  for (const auto &it : emitter.files) {
    if (it.second.addToFilelist)
      output->os() << it.first.str() << "\n";
  }
  output->keep();

  // Emit the filelists.
  for (auto &it : emitter.fileLists) {
    auto output = createOutputFile(it.first(), dirname, emitter);
    if (!output)
      continue;
    for (auto &name : it.second)
      output->os() << name.str() << "\n";
    output->keep();
  }

  return failure(emitter.encounteredError);
}

LogicalResult circt::exportSplitVerilog(ModuleOp module, StringRef dirname) {
  LoweringOptions options(module);
  if (failed(lowerHWInstanceChoices(module)))
    return failure();
  SmallVector<HWEmittableModuleLike> modulesToPrepare;
  module.walk(
      [&](HWEmittableModuleLike op) { modulesToPrepare.push_back(op); });
  if (failed(failableParallelForEach(
          module->getContext(), modulesToPrepare,
          [&](auto op) { return prepareHWModule(op, options); })))
    return failure();

  return exportSplitVerilogImpl(module, dirname);
}

namespace {

struct ExportSplitVerilogPass
    : public circt::impl::ExportSplitVerilogBase<ExportSplitVerilogPass> {
  ExportSplitVerilogPass(StringRef directory) {
    directoryName = directory.str();
  }
  void runOnOperation() override {
    // Prepare the ops in the module for emission.
    mlir::OpPassManager preparePM("builtin.module");
    preparePM.addPass(createHWLowerInstanceChoicesPass());

    auto &modulePM = preparePM.nest<hw::HWModuleOp>();
    modulePM.addPass(createPrepareForEmissionPass());
    if (failed(runPipeline(preparePM, getOperation())))
      return signalPassFailure();

    if (failed(exportSplitVerilogImpl(getOperation(), directoryName)))
      return signalPassFailure();
  }
};
} // end anonymous namespace

std::unique_ptr<mlir::Pass>
circt::createExportSplitVerilogPass(StringRef directory) {
  return std::make_unique<ExportSplitVerilogPass>(directory);
}<|MERGE_RESOLUTION|>--- conflicted
+++ resolved
@@ -248,11 +248,7 @@
   if (isa<ReadInOutOp, AggregateConstantOp, ArrayIndexInOutOp,
           IndexedPartSelectInOutOp, StructFieldInOutOp, IndexedPartSelectOp,
           ParamValueOp, XMROp, XMRRefOp, SampledOp, EnumConstantOp,
-<<<<<<< HEAD
           SystemFunctionOp, UnpackedArrayCreateOp, UnpackedOpenArrayCastOp>(op))
-=======
-          SystemFunctionOp, UnpackedArrayCreateOp>(op))
->>>>>>> 578929b3
     return true;
 
   // All HW combinational logic ops and SV expression ops are Verilog
@@ -2315,14 +2311,11 @@
   SubExprInfo visitSV(ConstantStrOp op);
 
   SubExprInfo visitSV(sv::UnpackedArrayCreateOp op);
-<<<<<<< HEAD
   SubExprInfo visitSV(sv::UnpackedOpenArrayCastOp op) {
     // Cast op is noop.
     return emitSubExpr(op->getOperand(0), LowestPrecedence);
   }
 
-=======
->>>>>>> 578929b3
   // Noop cast operators.
   SubExprInfo visitSV(ReadInOutOp op) {
     auto result = emitSubExpr(op->getOperand(0), LowestPrecedence);
