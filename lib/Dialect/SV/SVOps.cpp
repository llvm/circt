//===- SVOps.cpp - Implement the SV operations ----------------------------===//
//
// Part of the LLVM Project, under the Apache License v2.0 with LLVM Exceptions.
// See https://llvm.org/LICENSE.txt for license information.
// SPDX-License-Identifier: Apache-2.0 WITH LLVM-exception
//
//===----------------------------------------------------------------------===//
//
// This file implement the SV ops.
//
//===----------------------------------------------------------------------===//

#include "circt/Dialect/SV/SVOps.h"
#include "circt/Dialect/Comb/CombOps.h"
#include "circt/Dialect/HW/HWAttributes.h"
#include "circt/Dialect/HW/HWOps.h"
#include "circt/Dialect/HW/HWSymCache.h"
#include "circt/Dialect/HW/HWTypes.h"
#include "circt/Dialect/SV/SVAttributes.h"
#include "mlir/IR/Builders.h"
#include "mlir/IR/BuiltinTypes.h"
#include "mlir/IR/PatternMatch.h"
#include "llvm/ADT/SmallString.h"
#include "llvm/ADT/StringExtras.h"
#include "llvm/ADT/TypeSwitch.h"

using namespace circt;
using namespace sv;

/// Return true if the specified operation is an expression.
bool sv::isExpression(Operation *op) {
  return isa<VerbatimExprOp, VerbatimExprSEOp, GetModportOp,
             ReadInterfaceSignalOp, ConstantXOp, ConstantZOp, MacroRefExprOp>(
      op);
}

LogicalResult sv::verifyInProceduralRegion(Operation *op) {
  if (op->getParentOp()->hasTrait<sv::ProceduralRegion>())
    return success();
  op->emitError() << op->getName() << " should be in a procedural region";
  return failure();
}

LogicalResult sv::verifyInNonProceduralRegion(Operation *op) {
  if (!op->getParentOp()->hasTrait<sv::ProceduralRegion>())
    return success();
  op->emitError() << op->getName() << " should be in a non-procedural region";
  return failure();
}

/// Returns the operation registered with the given symbol name with the regions
/// of 'symbolTableOp'. recurse through nested regions which don't contain the
/// symboltable trait. Returns nullptr if no valid symbol was found.
static Operation *lookupSymbolInNested(Operation *symbolTableOp,
                                       StringRef symbol) {
  Region &region = symbolTableOp->getRegion(0);
  if (region.empty())
    return nullptr;

  // Look for a symbol with the given name.
  StringAttr symbolNameId = StringAttr::get(symbolTableOp->getContext(),
                                            SymbolTable::getSymbolAttrName());
  for (Block &block : region)
    for (Operation &nestedOp : block) {
      auto nameAttr = nestedOp.getAttrOfType<StringAttr>(symbolNameId);
      if (nameAttr && nameAttr.getValue() == symbol)
        return &nestedOp;
      if (!nestedOp.hasTrait<OpTrait::SymbolTable>() &&
          nestedOp.getNumRegions()) {
        if (auto *nop = lookupSymbolInNested(&nestedOp, symbol))
          return nop;
      }
    }
  return nullptr;
}

//===----------------------------------------------------------------------===//
// ImplicitSSAName Custom Directive
//===----------------------------------------------------------------------===//

static ParseResult parseImplicitSSAName(OpAsmParser &parser,
                                        NamedAttrList &resultAttrs) {

  if (parser.parseOptionalAttrDict(resultAttrs))
    return failure();

  // If the attribute dictionary contains no 'name' attribute, infer it from
  // the SSA name (if specified).
  bool hadName = llvm::any_of(resultAttrs, [](NamedAttribute attr) {
    return attr.getName() == "name";
  });

  // If there was no name specified, check to see if there was a useful name
  // specified in the asm file.
  if (hadName)
    return success();

  // If there is no explicit name attribute, get it from the SSA result name.
  // If numeric, just use an empty name.
  auto resultName = parser.getResultName(0).first;
  if (!resultName.empty() && isdigit(resultName[0]))
    resultName = "";
  auto nameAttr = parser.getBuilder().getStringAttr(resultName);
  auto *context = parser.getBuilder().getContext();
  resultAttrs.push_back({StringAttr::get(context, "name"), nameAttr});
  return success();
}

static void printImplicitSSAName(OpAsmPrinter &p, Operation *op,
                                 DictionaryAttr attr) {
  // Note that we only need to print the "name" attribute if the asmprinter
  // result name disagrees with it.  This can happen in strange cases, e.g.
  // when there are conflicts.
  bool namesDisagree = false;

  SmallString<32> resultNameStr;
  llvm::raw_svector_ostream tmpStream(resultNameStr);
  p.printOperand(op->getResult(0), tmpStream);
  auto expectedName = op->getAttrOfType<StringAttr>("name").getValue();
  auto actualName = tmpStream.str().drop_front();
  if (actualName != expectedName) {
    // Anonymous names are printed as digits, which is fine.
    if (!expectedName.empty() || !isdigit(actualName[0]))
      namesDisagree = true;
  }

  if (namesDisagree)
    p.printOptionalAttrDict(op->getAttrs(),
                            {SymbolTable::getSymbolAttrName(),
                             hw::InnerName::getInnerNameAttrName(),
                             "svAttributes"});
  else
    p.printOptionalAttrDict(op->getAttrs(),
                            {"name", SymbolTable::getSymbolAttrName(),
                             hw::InnerName::getInnerNameAttrName(),
                             "svAttributes"});
}

//===----------------------------------------------------------------------===//
// VerbatimExprOp
//===----------------------------------------------------------------------===//

/// Get the asm name for sv.verbatim.expr and sv.verbatim.expr.se.
static void
getVerbatimExprAsmResultNames(Operation *op,
                              function_ref<void(Value, StringRef)> setNameFn) {
  // If the string is macro like, then use a pretty name.  We only take the
  // string up to a weird character (like a paren) and currently ignore
  // parenthesized expressions.
  auto isOkCharacter = [](char c) { return llvm::isAlnum(c) || c == '_'; };
  auto name = op->getAttrOfType<StringAttr>("string").getValue();
  // Ignore a leading ` in macro name.
  if (name.startswith("`"))
    name = name.drop_front();
  name = name.take_while(isOkCharacter);
  if (!name.empty())
    setNameFn(op->getResult(0), name);
}

void VerbatimExprOp::getAsmResultNames(
    function_ref<void(Value, StringRef)> setNameFn) {
  getVerbatimExprAsmResultNames(getOperation(), std::move(setNameFn));
}

void VerbatimExprSEOp::getAsmResultNames(
    function_ref<void(Value, StringRef)> setNameFn) {
  getVerbatimExprAsmResultNames(getOperation(), std::move(setNameFn));
}

//===----------------------------------------------------------------------===//
// MacroRefExprOp
//===----------------------------------------------------------------------===//

void MacroRefExprOp::getAsmResultNames(
    function_ref<void(Value, StringRef)> setNameFn) {
  setNameFn(getResult(), ident().getName());
}

//===----------------------------------------------------------------------===//
// ConstantXOp / ConstantZOp
//===----------------------------------------------------------------------===//

void ConstantXOp::getAsmResultNames(
    function_ref<void(Value, StringRef)> setNameFn) {
  SmallVector<char, 32> specialNameBuffer;
  llvm::raw_svector_ostream specialName(specialNameBuffer);
  specialName << "x_i" << getWidth();
  setNameFn(getResult(), specialName.str());
}

LogicalResult ConstantXOp::verify() {
  // We don't allow zero width constant or unknown width.
  if (getWidth() <= 0)
    return emitError("unsupported type");
  return success();
}

void ConstantZOp::getAsmResultNames(
    function_ref<void(Value, StringRef)> setNameFn) {
  SmallVector<char, 32> specialNameBuffer;
  llvm::raw_svector_ostream specialName(specialNameBuffer);
  specialName << "z_i" << getWidth();
  setNameFn(getResult(), specialName.str());
}

LogicalResult ConstantZOp::verify() {
  // We don't allow zero width constant or unknown type.
  if (getWidth() <= 0)
    return emitError("unsupported type");
  return success();
}

//===----------------------------------------------------------------------===//
// LocalParamOp
//===----------------------------------------------------------------------===//

void LocalParamOp::getAsmResultNames(OpAsmSetValueNameFn setNameFn) {
  // If the localparam has an optional 'name' attribute, use it.
  auto nameAttr = (*this)->getAttrOfType<StringAttr>("name");
  if (!nameAttr.getValue().empty())
    setNameFn(getResult(), nameAttr.getValue());
}

LogicalResult LocalParamOp::verify() {
  // Verify that this is a valid parameter value.
  return hw::checkParameterInContext(
      value(), (*this)->getParentOfType<hw::HWModuleOp>(), *this);
}

//===----------------------------------------------------------------------===//
// RegOp
//===----------------------------------------------------------------------===//

void RegOp::build(OpBuilder &builder, OperationState &odsState,
                  Type elementType, StringAttr name, StringAttr sym_name) {
  if (!name)
    name = builder.getStringAttr("");
  odsState.addAttribute("name", name);
  if (sym_name)
    odsState.addAttribute(hw::InnerName::getInnerNameAttrName(), sym_name);
  odsState.addTypes(hw::InOutType::get(elementType));
}

/// Suggest a name for each result value based on the saved result names
/// attribute.
void RegOp::getAsmResultNames(OpAsmSetValueNameFn setNameFn) {
  // If the wire has an optional 'name' attribute, use it.
  auto nameAttr = (*this)->getAttrOfType<StringAttr>("name");
  if (!nameAttr.getValue().empty())
    setNameFn(getResult(), nameAttr.getValue());
}

// If this reg is only written to, delete the reg and all writers.
LogicalResult RegOp::canonicalize(RegOp op, PatternRewriter &rewriter) {
  // Block if op has SV attributes.
  if (hasSVAttributes(op))
    return failure();

  // If the reg has a symbol, then we can't delete it.
  if (op.inner_symAttr())
    return failure();
  // Check that all operations on the wire are sv.assigns. All other wire
  // operations will have been handled by other canonicalization.
  for (auto &use : op.getResult().getUses())
    if (!isa<AssignOp>(use.getOwner()))
      return failure();

  // Remove all uses of the wire.
  for (auto &use : op.getResult().getUses())
    rewriter.eraseOp(use.getOwner());

  // Remove the wire.
  rewriter.eraseOp(op);
  return success();
}

//===----------------------------------------------------------------------===//
// LogicOp
//===----------------------------------------------------------------------===//

void LogicOp::build(OpBuilder &builder, OperationState &odsState,
                    Type elementType, StringAttr name, StringAttr sym_name) {
  if (!name)
    name = builder.getStringAttr("");
  odsState.addAttribute("name", name);
  if (sym_name)
    odsState.addAttribute(hw::InnerName::getInnerNameAttrName(), sym_name);
  odsState.addTypes(hw::InOutType::get(elementType));
}

/// Suggest a name for each result value based on the saved result names
/// attribute.
void LogicOp::getAsmResultNames(OpAsmSetValueNameFn setNameFn) {
  // If the logic has an optional 'name' attribute, use it.
  auto nameAttr = (*this)->getAttrOfType<StringAttr>("name");
  if (!nameAttr.getValue().empty())
    setNameFn(getResult(), nameAttr.getValue());
}

//===----------------------------------------------------------------------===//
// Control flow like-operations
//===----------------------------------------------------------------------===//

//===----------------------------------------------------------------------===//
// IfDefOp
//===----------------------------------------------------------------------===//

void IfDefOp::build(OpBuilder &builder, OperationState &result, StringRef cond,
                    std::function<void()> thenCtor,
                    std::function<void()> elseCtor) {
  build(builder, result, builder.getStringAttr(cond), thenCtor, elseCtor);
}

void IfDefOp::build(OpBuilder &builder, OperationState &result, StringAttr cond,
                    std::function<void()> thenCtor,
                    std::function<void()> elseCtor) {
  build(builder, result, MacroIdentAttr::get(builder.getContext(), cond),
        thenCtor, elseCtor);
}

void IfDefOp::build(OpBuilder &builder, OperationState &result,
                    MacroIdentAttr cond, std::function<void()> thenCtor,
                    std::function<void()> elseCtor) {
  OpBuilder::InsertionGuard guard(builder);

  result.addAttribute("cond", cond);
  builder.createBlock(result.addRegion());

  // Fill in the body of the #ifdef.
  if (thenCtor)
    thenCtor();

  Region *elseRegion = result.addRegion();
  if (elseCtor) {
    builder.createBlock(elseRegion);
    elseCtor();
  }
}

// If both thenRegion and elseRegion are empty, erase op.
template <class Op>
static LogicalResult canonicalizeIfDefLike(Op op, PatternRewriter &rewriter) {
  if (!op.getThenBlock()->empty())
    return failure();

  if (op.hasElse() && !op.getElseBlock()->empty())
    return failure();

  rewriter.eraseOp(op);
  return success();
}

LogicalResult IfDefOp::canonicalize(IfDefOp op, PatternRewriter &rewriter) {
  return canonicalizeIfDefLike(op, rewriter);
}

//===----------------------------------------------------------------------===//
// IfDefProceduralOp
//===----------------------------------------------------------------------===//

void IfDefProceduralOp::build(OpBuilder &builder, OperationState &result,
                              StringRef cond, std::function<void()> thenCtor,
                              std::function<void()> elseCtor) {
  IfDefOp::build(builder, result, cond, std::move(thenCtor),
                 std::move(elseCtor));
}

void IfDefProceduralOp::build(OpBuilder &builder, OperationState &result,
                              MacroIdentAttr cond,
                              std::function<void()> thenCtor,
                              std::function<void()> elseCtor) {
  IfDefOp::build(builder, result, cond, std::move(thenCtor),
                 std::move(elseCtor));
}

LogicalResult IfDefProceduralOp::canonicalize(IfDefProceduralOp op,
                                              PatternRewriter &rewriter) {
  return canonicalizeIfDefLike(op, rewriter);
}

//===----------------------------------------------------------------------===//
// IfOp
//===----------------------------------------------------------------------===//

void IfOp::build(OpBuilder &builder, OperationState &result, Value cond,
                 std::function<void()> thenCtor,
                 std::function<void()> elseCtor) {
  OpBuilder::InsertionGuard guard(builder);

  result.addOperands(cond);
  builder.createBlock(result.addRegion());

  // Fill in the body of the #ifdef.
  if (thenCtor)
    thenCtor();

  Region *elseRegion = result.addRegion();
  if (elseCtor) {
    builder.createBlock(elseRegion);
    elseCtor();
  }
}

/// Replaces the given op with the contents of the given single-block region.
static void replaceOpWithRegion(PatternRewriter &rewriter, Operation *op,
                                Region &region) {
  assert(llvm::hasSingleElement(region) && "expected single-region block");
  Block *fromBlock = &region.front();
  // Merge it in above the specified operation.
  op->getBlock()->getOperations().splice(Block::iterator(op),
                                         fromBlock->getOperations());
}

LogicalResult IfOp::canonicalize(IfOp op, PatternRewriter &rewriter) {
  // Block if op has SV attributes.
  if (hasSVAttributes(op))
    return failure();

  if (auto constant = op.cond().getDefiningOp<hw::ConstantOp>()) {

    if (constant.getValue().isAllOnesValue())
      replaceOpWithRegion(rewriter, op, op.thenRegion());
    else if (!op.elseRegion().empty())
      replaceOpWithRegion(rewriter, op, op.elseRegion());

    rewriter.eraseOp(op);

    return success();
  }

  // Erase empty if's.

  // If there is stuff in the then block, leave this operation alone.
  if (!op.getThenBlock()->empty())
    return failure();

  // If not and there is no else, then this operation is just useless.
  if (!op.hasElse() || op.getElseBlock()->empty()) {
    rewriter.eraseOp(op);
    return success();
  }

  // Otherwise, invert the condition and move the 'else' block to the 'then'
  // region.
  auto cond = comb::createOrFoldNot(op.getLoc(), op.cond(), rewriter);
  op.setOperand(cond);

  auto *thenBlock = op.getThenBlock(), *elseBlock = op.getElseBlock();

  // Move the body of the then block over to the else.
  thenBlock->getOperations().splice(thenBlock->end(),
                                    elseBlock->getOperations());
  rewriter.eraseBlock(elseBlock);
  return success();
}

//===----------------------------------------------------------------------===//
// AlwaysOp
//===----------------------------------------------------------------------===//

AlwaysOp::Condition AlwaysOp::getCondition(size_t idx) {
  return Condition{EventControl(events()[idx].cast<IntegerAttr>().getInt()),
                   getOperand(idx)};
}

void AlwaysOp::build(OpBuilder &builder, OperationState &result,
                     ArrayRef<EventControl> events, ArrayRef<Value> clocks,
                     std::function<void()> bodyCtor) {
  assert(events.size() == clocks.size() &&
         "mismatch between event and clock list");
  OpBuilder::InsertionGuard guard(builder);

  SmallVector<Attribute> eventAttrs;
  for (auto event : events)
    eventAttrs.push_back(
        builder.getI32IntegerAttr(static_cast<int32_t>(event)));
  result.addAttribute("events", builder.getArrayAttr(eventAttrs));
  result.addOperands(clocks);

  // Set up the body.  Moves the insert point
  builder.createBlock(result.addRegion());

  // Fill in the body of the #ifdef.
  if (bodyCtor)
    bodyCtor();
}

/// Ensure that the symbol being instantiated exists and is an InterfaceOp.
LogicalResult AlwaysOp::verify() {
  if (events().size() != getNumOperands())
    return emitError("different number of operands and events");
  return success();
}

static ParseResult parseEventList(
    OpAsmParser &p, Attribute &eventsAttr,
    SmallVectorImpl<OpAsmParser::UnresolvedOperand> &clocksOperands) {

  // Parse zero or more conditions intoevents and clocksOperands.
  SmallVector<Attribute> events;

  auto loc = p.getCurrentLocation();
  StringRef keyword;
  if (!p.parseOptionalKeyword(&keyword)) {
    while (1) {
      auto kind = symbolizeEventControl(keyword);
      if (!kind.hasValue())
        return p.emitError(loc, "expected 'posedge', 'negedge', or 'edge'");
      auto eventEnum = static_cast<int32_t>(kind.getValue());
      events.push_back(p.getBuilder().getI32IntegerAttr(eventEnum));

      clocksOperands.push_back({});
      if (p.parseOperand(clocksOperands.back()))
        return failure();

      if (failed(p.parseOptionalComma()))
        break;
      if (p.parseKeyword(&keyword))
        return failure();
    }
  }
  eventsAttr = p.getBuilder().getArrayAttr(events);
  return success();
}

static void printEventList(OpAsmPrinter &p, AlwaysOp op, ArrayAttr portsAttr,
                           OperandRange operands) {
  for (size_t i = 0, e = op.getNumConditions(); i != e; ++i) {
    if (i != 0)
      p << ", ";
    auto cond = op.getCondition(i);
    p << stringifyEventControl(cond.event);
    p << ' ';
    p.printOperand(cond.value);
  }
}

//===----------------------------------------------------------------------===//
// AlwaysFFOp
//===----------------------------------------------------------------------===//

void AlwaysFFOp::build(OpBuilder &builder, OperationState &result,
                       EventControl clockEdge, Value clock,
                       std::function<void()> bodyCtor) {
  OpBuilder::InsertionGuard guard(builder);

  result.addAttribute(
      "clockEdge", builder.getI32IntegerAttr(static_cast<int32_t>(clockEdge)));
  result.addOperands(clock);
  result.addAttribute(
      "resetStyle",
      builder.getI32IntegerAttr(static_cast<int32_t>(ResetType::NoReset)));

  // Set up the body.  Moves Insert Point
  builder.createBlock(result.addRegion());

  if (bodyCtor)
    bodyCtor();

  // Set up the reset region.
  result.addRegion();
}

void AlwaysFFOp::build(OpBuilder &builder, OperationState &result,
                       EventControl clockEdge, Value clock,
                       ResetType resetStyle, EventControl resetEdge,
                       Value reset, std::function<void()> bodyCtor,
                       std::function<void()> resetCtor) {
  OpBuilder::InsertionGuard guard(builder);

  result.addAttribute(
      "clockEdge", builder.getI32IntegerAttr(static_cast<int32_t>(clockEdge)));
  result.addOperands(clock);
  result.addAttribute("resetStyle", builder.getI32IntegerAttr(
                                        static_cast<int32_t>(resetStyle)));
  result.addAttribute(
      "resetEdge", builder.getI32IntegerAttr(static_cast<int32_t>(resetEdge)));
  result.addOperands(reset);

  // Set up the body.  Moves Insert Point.
  builder.createBlock(result.addRegion());

  if (bodyCtor)
    bodyCtor();

  // Set up the reset.  Moves Insert Point.
  builder.createBlock(result.addRegion());

  if (resetCtor)
    resetCtor();
}

//===----------------------------------------------------------------------===//
// AlwaysCombOp
//===----------------------------------------------------------------------===//

void AlwaysCombOp::build(OpBuilder &builder, OperationState &result,
                         std::function<void()> bodyCtor) {
  OpBuilder::InsertionGuard guard(builder);

  builder.createBlock(result.addRegion());

  if (bodyCtor)
    bodyCtor();
}

//===----------------------------------------------------------------------===//
// InitialOp
//===----------------------------------------------------------------------===//

void InitialOp::build(OpBuilder &builder, OperationState &result,
                      std::function<void()> bodyCtor) {
  OpBuilder::InsertionGuard guard(builder);

  builder.createBlock(result.addRegion());

  // Fill in the body of the #ifdef.
  if (bodyCtor)
    bodyCtor();
}

//===----------------------------------------------------------------------===//
// CaseOp
//===----------------------------------------------------------------------===//

/// Return the letter for the specified pattern bit, e.g. "0", "1", "x" or "z".
char sv::getLetter(CasePatternBit bit) {
  switch (bit) {
  case CasePatternBit::Zero:
    return '0';
  case CasePatternBit::One:
    return '1';
  case CasePatternBit::AnyX:
    return 'x';
  case CasePatternBit::AnyZ:
    return 'z';
  }
  llvm_unreachable("invalid casez PatternBit");
}

/// Return the specified bit, bit 0 is the least significant bit.
auto CaseBitPattern::getBit(size_t bitNumber) const -> CasePatternBit {
  return CasePatternBit(unsigned(intAttr.getValue()[bitNumber * 2]) +
                        2 * unsigned(intAttr.getValue()[bitNumber * 2 + 1]));
}

bool CaseBitPattern::hasX() const {
  for (size_t i = 0, e = getWidth(); i != e; ++i)
    if (getBit(i) == CasePatternBit::AnyX)
      return true;
  return false;
}

bool CaseBitPattern::hasZ() const {
  for (size_t i = 0, e = getWidth(); i != e; ++i)
    if (getBit(i) == CasePatternBit::AnyZ)
      return true;
  return false;
}
static SmallVector<CasePatternBit> getPatternBitsForValue(const APInt &value) {
  SmallVector<CasePatternBit> result;
  result.reserve(value.getBitWidth());
  for (size_t i = 0, e = value.getBitWidth(); i != e; ++i)
    result.push_back(CasePatternBit(value[i]));

  return result;
}

// Get a CaseBitPattern from a specified list of PatternBits.  Bits are
// specified in most least significant order - element zero is the least
// significant bit.
CaseBitPattern::CaseBitPattern(const APInt &value, MLIRContext *context)
    : CaseBitPattern(getPatternBitsForValue(value), context) {}

// Get a CaseBitPattern from a specified list of PatternBits.  Bits are
// specified in most least significant order - element zero is the least
// significant bit.
CaseBitPattern::CaseBitPattern(ArrayRef<CasePatternBit> bits,
                               MLIRContext *context)
    : CasePattern(CPK_bit) {
  APInt pattern(bits.size() * 2, 0);
  for (auto elt : llvm::reverse(bits)) {
    pattern <<= 2;
    pattern |= unsigned(elt);
  }
  auto patternType = IntegerType::get(context, bits.size() * 2);
  intAttr = IntegerAttr::get(patternType, pattern);
}

auto CaseOp::getCases() -> SmallVector<CaseInfo, 4> {
  SmallVector<CaseInfo, 4> result;
  assert(casePatterns().size() == getNumRegions() &&
         "case pattern / region count mismatch");
  size_t nextRegion = 0;
  for (auto elt : casePatterns()) {
    llvm::TypeSwitch<Attribute>(elt)
        .Case<hw::EnumFieldAttr>([&](auto enumAttr) {
          result.push_back({std::make_unique<CaseEnumPattern>(enumAttr),
                            &getRegion(nextRegion++).front()});
        })
        .Case<IntegerAttr>([&](auto intAttr) {
          result.push_back({std::make_unique<CaseBitPattern>(intAttr),
                            &getRegion(nextRegion++).front()});
        })
        .Case<CaseDefaultPattern::AttrType>([&](auto) {
          result.push_back({std::make_unique<CaseDefaultPattern>(getContext()),
                            &getRegion(nextRegion++).front()});
        })
        .Default([](auto) {
          assert(false && "invalid case pattern attribute type");
        });
  }

  return result;
}

StringRef CaseEnumPattern::getFieldValue() const {
  return enumAttr.cast<hw::EnumFieldAttr>().getField();
}

/// Parse case op.
/// case op ::= `sv.case` case-style? validation-qualifier? cond `:` type
///             attr-dict case-pattern^*
/// case-style ::= `case` | `casex` | `casez`
/// validation-qualifier (see SV Spec 12.5.3) ::= `unique` | `unique0`
///                                             | `priority`
/// case-pattern ::= `case` bit-pattern `:` region
ParseResult CaseOp::parse(OpAsmParser &parser, OperationState &result) {
  auto &builder = parser.getBuilder();

  OpAsmParser::UnresolvedOperand condOperand;
  Type condType;

  auto loc = parser.getCurrentLocation();

  StringRef keyword;
  if (!parser.parseOptionalKeyword(&keyword, {"case", "casex", "casez"})) {
    auto kind = symbolizeCaseStmtType(keyword);
    auto caseEnum = static_cast<int32_t>(kind.getValue());
    result.addAttribute("caseStyle", builder.getI32IntegerAttr(caseEnum));
  }

  // Parse validation qualifier.
  if (!parser.parseOptionalKeyword(
          &keyword, {"plain", "priority", "unique", "unique0"})) {
    auto kind = symbolizeValidationQualifierTypeEnum(keyword);
    result.addAttribute("validationQualifier",
                        ValidationQualifierTypeEnumAttr::get(
                            builder.getContext(), kind.getValue()));
  }

  if (parser.parseOperand(condOperand) || parser.parseColonType(condType) ||
      parser.parseOptionalAttrDict(result.attributes) ||
      parser.resolveOperand(condOperand, condType, result.operands))
    return failure();

  // Check the integer type.
  hw::EnumType enumType = condType.dyn_cast<hw::EnumType>();
  unsigned condWidth = 0;
  if (!enumType) {
    if (!result.operands[0].getType().isSignlessInteger())
      return parser.emitError(loc, "condition must have signless integer type");
    condWidth = condType.getIntOrFloatBitWidth();
  }

  // Parse all the cases.
  SmallVector<Attribute> casePatterns;
  SmallVector<CasePatternBit, 16> caseBits;
  while (1) {
    if (succeeded(parser.parseOptionalKeyword("default"))) {
      casePatterns.push_back(CaseDefaultPattern(parser.getContext()).attr());
    } else if (failed(parser.parseOptionalKeyword("case"))) {
      // Not default or case, must be the end of the cases.
      break;
    } else if (enumType) {
      // Enumerated case; parse the case value.
      StringRef caseVal;

      if (parser.parseKeyword(&caseVal))
        return failure();

      if (!enumType.contains(caseVal))
        return parser.emitError(loc)
               << "case value '" + caseVal + "' is not a member of enum type "
               << enumType;
      casePatterns.push_back(
          hw::EnumFieldAttr::get(parser.getEncodedSourceLoc(loc),
                                 builder.getStringAttr(caseVal), enumType));
    } else {
      // Parse the pattern.  It always starts with b, so it is an MLIR
      // keyword.
      StringRef caseVal;
      loc = parser.getCurrentLocation();
      if (parser.parseKeyword(&caseVal))
        return failure();

      if (caseVal.front() != 'b')
        return parser.emitError(loc, "expected case value starting with 'b'");
      caseVal = caseVal.drop_front();

      // Parse and decode each bit, we reverse the list later for MSB->LSB.
      for (; !caseVal.empty(); caseVal = caseVal.drop_front()) {
        CasePatternBit bit;
        switch (caseVal.front()) {
        case '0':
          bit = CasePatternBit::Zero;
          break;
        case '1':
          bit = CasePatternBit::One;
          break;
        case 'x':
          bit = CasePatternBit::AnyX;
          break;
        case 'z':
          bit = CasePatternBit::AnyZ;
          break;
        default:
          return parser.emitError(loc, "unexpected case bit '")
                 << caseVal.front() << "'";
        }
        caseBits.push_back(bit);
      }

      if (caseVal.size() > condWidth)
        return parser.emitError(loc, "too many bits specified in pattern");
      std::reverse(caseBits.begin(), caseBits.end());

      // High zeros may be missing.
      if (caseBits.size() < condWidth)
        caseBits.append(condWidth - caseBits.size(), CasePatternBit::Zero);

      auto resultPattern = CaseBitPattern(caseBits, builder.getContext());
      casePatterns.push_back(resultPattern.attr());
      caseBits.clear();
    }

    // Parse the case body.
    auto caseRegion = std::make_unique<Region>();
    if (parser.parseColon() || parser.parseRegion(*caseRegion))
      return failure();
    result.addRegion(std::move(caseRegion));
  }

  result.addAttribute("casePatterns", builder.getArrayAttr(casePatterns));
  return success();
}

void CaseOp::print(OpAsmPrinter &p) {
  p << ' ';
  if (caseStyle() == CaseStmtType::CaseXStmt)
    p << "casex ";
  else if (caseStyle() == CaseStmtType::CaseZStmt)
    p << "casez ";

  if (validationQualifier() !=
      ValidationQualifierTypeEnum::ValidationQualifierPlain)
    p << stringifyValidationQualifierTypeEnum(validationQualifier()) << ' ';

  p << cond() << " : " << cond().getType();
  p.printOptionalAttrDict(
      (*this)->getAttrs(),
      /*elidedAttrs=*/{"casePatterns", "caseStyle", "validationQualifier"});

  for (auto &caseInfo : getCases()) {
    p.printNewline();
    auto &pattern = caseInfo.pattern;

    llvm::TypeSwitch<CasePattern *>(pattern.get())
        .Case<CaseBitPattern>([&](auto bitPattern) {
          p << "case b";
          for (size_t bit = 0, e = bitPattern->getWidth(); bit != e; ++bit)
            p << getLetter(bitPattern->getBit(e - bit - 1));
        })
        .Case<CaseEnumPattern>([&](auto enumPattern) {
          p << "case " << enumPattern->getFieldValue();
        })
        .Case<CaseDefaultPattern>([&](auto) { p << "default"; })
        .Default([&](auto) { assert(false && "unhandled case pattern"); });

    p << ": ";
    p.printRegion(*caseInfo.block->getParent(), /*printEntryBlockArgs=*/false,
                  /*printBlockTerminators=*/true);
  }
}

LogicalResult CaseOp::verify() {
  if (!(hw::isHWIntegerType(cond().getType()) ||
        cond().getType().isa<hw::EnumType>()))
    return emitError("condition must have either integer or enum type");

  // Ensure that the number of regions and number of case values match.
  if (casePatterns().size() != getNumRegions())
    return emitOpError("case pattern / region count mismatch");
  return success();
}

/// This ctor allows you to build a CaseZ with some number of cases, getting
/// a callback for each case.
void CaseOp::build(
    OpBuilder &builder, OperationState &result, CaseStmtType caseStyle,
    ValidationQualifierTypeEnum validationQualifier, Value cond,
    size_t numCases,
    std::function<std::unique_ptr<CasePattern>(size_t)> caseCtor) {
  result.addOperands(cond);
  result.addAttribute("caseStyle",
                      CaseStmtTypeAttr::get(builder.getContext(), caseStyle));
  result.addAttribute("validationQualifier",
                      ValidationQualifierTypeEnumAttr::get(
                          builder.getContext(), validationQualifier));
  SmallVector<Attribute> casePatterns;

  OpBuilder::InsertionGuard guard(builder);

  // Fill in the cases with the callback.
  for (size_t i = 0, e = numCases; i != e; ++i) {
    builder.createBlock(result.addRegion());
    casePatterns.push_back(caseCtor(i)->attr());
  }

  result.addAttribute("casePatterns", builder.getArrayAttr(casePatterns));
}

// Strength reduce case styles based on the bit patterns.
LogicalResult CaseOp::canonicalize(CaseOp op, PatternRewriter &rewriter) {
  if (op.caseStyle() == CaseStmtType::CaseStmt)
    return failure();
  if (op.cond().getType().isa<hw::EnumType>())
    return failure();

  auto caseInfo = op.getCases();
  bool noXZ = llvm::all_of(caseInfo, [](const CaseInfo &ci) {
    return !ci.pattern.get()->hasX() && !ci.pattern.get()->hasZ();
  });
  bool noX = llvm::all_of(caseInfo, [](const CaseInfo &ci) {
    if (isa<CaseDefaultPattern>(ci.pattern))
      return true;
    return !ci.pattern.get()->hasX();
  });
  bool noZ = llvm::all_of(caseInfo, [](const CaseInfo &ci) {
    if (isa<CaseDefaultPattern>(ci.pattern))
      return true;
    return !ci.pattern.get()->hasZ();
  });

  if (op.caseStyle() == CaseStmtType::CaseXStmt) {
    if (noXZ) {
      rewriter.updateRootInPlace(op, [&]() {
        op.caseStyleAttr(
            CaseStmtTypeAttr::get(op.getContext(), CaseStmtType::CaseStmt));
      });
      return success();
    }
    if (noX) {
      rewriter.updateRootInPlace(op, [&]() {
        op.caseStyleAttr(
            CaseStmtTypeAttr::get(op.getContext(), CaseStmtType::CaseZStmt));
      });
      return success();
    }
  }

  if (op.caseStyle() == CaseStmtType::CaseZStmt && noZ) {
    rewriter.updateRootInPlace(op, [&]() {
      op.caseStyleAttr(
          CaseStmtTypeAttr::get(op.getContext(), CaseStmtType::CaseStmt));
    });
    return success();
  }

  return failure();
}

//===----------------------------------------------------------------------===//
// OrderedOutputOp
//===----------------------------------------------------------------------===//

void OrderedOutputOp::build(OpBuilder &builder, OperationState &result,
                            std::function<void()> body) {
  OpBuilder::InsertionGuard guard(builder);

  builder.createBlock(result.addRegion());

  // Fill in the body of the ordered block.
  if (body)
    body();
}

//===----------------------------------------------------------------------===//
// Assignment statements
//===----------------------------------------------------------------------===//

LogicalResult BPAssignOp::verify() {
  if (isa<sv::WireOp>(dest().getDefiningOp()))
    return emitOpError(
        "Verilog disallows procedural assignment to a net type (did you intend "
        "to use a variable type, e.g., sv.reg?)");
  return success();
}

LogicalResult PAssignOp::verify() {
  if (isa<sv::WireOp>(dest().getDefiningOp()))
    return emitOpError(
        "Verilog disallows procedural assignment to a net type (did you intend "
        "to use a variable type, e.g., sv.reg?)");
  return success();
}

//===----------------------------------------------------------------------===//
// TypeDecl operations
//===----------------------------------------------------------------------===//

void InterfaceOp::build(OpBuilder &builder, OperationState &result,
                        StringRef sym_name, std::function<void()> body) {
  OpBuilder::InsertionGuard guard(builder);

  result.addAttribute(::SymbolTable::getSymbolAttrName(),
                      builder.getStringAttr(sym_name));
  builder.createBlock(result.addRegion());
  if (body)
    body();
}

ModportType InterfaceOp::getModportType(StringRef modportName) {
  assert(lookupSymbol<InterfaceModportOp>(modportName) &&
         "Modport symbol not found.");
  auto *ctxt = getContext();
  return ModportType::get(
      getContext(),
      SymbolRefAttr::get(ctxt, sym_name(),
                         {SymbolRefAttr::get(ctxt, modportName)}));
}

Type InterfaceOp::getSignalType(StringRef signalName) {
  InterfaceSignalOp signal = lookupSymbol<InterfaceSignalOp>(signalName);
  assert(signal && "Interface signal symbol not found.");
  return signal.type();
}

static ParseResult parseModportStructs(OpAsmParser &parser,
                                       ArrayAttr &portsAttr) {

  auto context = parser.getBuilder().getContext();

  SmallVector<Attribute, 8> ports;
  auto parseElement = [&]() -> ParseResult {
    auto direction = ModportDirectionAttr::parse(parser, {});
    if (!direction)
      return failure();

    FlatSymbolRefAttr signal;
    if (parser.parseAttribute(signal))
      return failure();

    ports.push_back(ModportStructAttr::get(
        context, direction.cast<ModportDirectionAttr>(), signal));
    return success();
  };
  if (parser.parseCommaSeparatedList(OpAsmParser::Delimiter::Paren,
                                     parseElement))
    return failure();

  portsAttr = ArrayAttr::get(context, ports);
  return success();
}

static void printModportStructs(OpAsmPrinter &p, Operation *,
                                ArrayAttr portsAttr) {
  p << "(";
  llvm::interleaveComma(portsAttr, p, [&](Attribute attr) {
    auto port = attr.cast<ModportStructAttr>();
    p << stringifyEnum(port.getDirection().getValue());
    p << ' ';
    p.printSymbolName(port.getSignal().getRootReference().getValue());
  });
  p << ')';
}

void InterfaceSignalOp::build(mlir::OpBuilder &builder,
                              ::mlir::OperationState &state, StringRef name,
                              mlir::Type type) {
  build(builder, state, name, mlir::TypeAttr::get(type));
}

void InterfaceModportOp::build(OpBuilder &builder, OperationState &state,
                               StringRef name, ArrayRef<StringRef> inputs,
                               ArrayRef<StringRef> outputs) {
  auto *ctxt = builder.getContext();
  SmallVector<Attribute, 8> directions;
  ModportDirectionAttr inputDir =
      ModportDirectionAttr::get(ctxt, ModportDirection::input);
  ModportDirectionAttr outputDir =
      ModportDirectionAttr::get(ctxt, ModportDirection::output);
  for (auto input : inputs)
    directions.push_back(ModportStructAttr::get(
        ctxt, inputDir, SymbolRefAttr::get(ctxt, input)));
  for (auto output : outputs)
    directions.push_back(ModportStructAttr::get(
        ctxt, outputDir, SymbolRefAttr::get(ctxt, output)));
  build(builder, state, name, ArrayAttr::get(ctxt, directions));
}

/// Ensure that the symbol being instantiated exists and is an InterfaceOp.
LogicalResult InterfaceInstanceOp::verify() {
  auto *symtable = SymbolTable::getNearestSymbolTable(*this);
  if (!symtable)
    return emitError("sv.interface.instance must exist within a region "
                     "which has a symbol table.");
  auto ifaceTy = getType();
  auto referencedOp =
      SymbolTable::lookupSymbolIn(symtable, ifaceTy.getInterface());
  if (!referencedOp)
    return emitError("Symbol not found: ") << ifaceTy.getInterface() << ".";
  if (!isa<InterfaceOp>(referencedOp))
    return emitError("Symbol ")
           << ifaceTy.getInterface() << " is not an InterfaceOp.";
  return success();
}

/// Ensure that the symbol being instantiated exists and is an
/// InterfaceModportOp.
LogicalResult GetModportOp::verify() {
  auto *symtable = SymbolTable::getNearestSymbolTable(*this);
  if (!symtable)
    return emitError("sv.interface.instance must exist within a region "
                     "which has a symbol table.");
  auto ifaceTy = getType();
  auto referencedOp =
      SymbolTable::lookupSymbolIn(symtable, ifaceTy.getModport());
  if (!referencedOp)
    return emitError("Symbol not found: ") << ifaceTy.getModport() << ".";
  if (!isa<InterfaceModportOp>(referencedOp))
    return emitError("Symbol ")
           << ifaceTy.getModport() << " is not an InterfaceModportOp.";
  return success();
}

void GetModportOp::build(OpBuilder &builder, OperationState &state, Value value,
                         StringRef field) {
  auto ifaceTy = value.getType().dyn_cast<InterfaceType>();
  assert(ifaceTy && "GetModportOp expects an InterfaceType.");
  auto fieldAttr = SymbolRefAttr::get(builder.getContext(), field);
  auto modportSym =
      SymbolRefAttr::get(ifaceTy.getInterface().getRootReference(), fieldAttr);
  build(builder, state, ModportType::get(builder.getContext(), modportSym),
        value, fieldAttr);
}

/// Lookup the op for the modport declaration.  This returns null on invalid
/// IR.
InterfaceModportOp
GetModportOp::getReferencedDecl(const hw::HWSymbolCache &cache) {
  return dyn_cast_or_null<InterfaceModportOp>(cache.getDefinition(fieldAttr()));
}

void ReadInterfaceSignalOp::build(OpBuilder &builder, OperationState &state,
                                  Value iface, StringRef signalName) {
  auto ifaceTy = iface.getType().dyn_cast<InterfaceType>();
  assert(ifaceTy && "ReadInterfaceSignalOp expects an InterfaceType.");
  auto fieldAttr = SymbolRefAttr::get(builder.getContext(), signalName);
  InterfaceOp ifaceDefOp = SymbolTable::lookupNearestSymbolFrom<InterfaceOp>(
      iface.getDefiningOp(), ifaceTy.getInterface());
  assert(ifaceDefOp &&
         "ReadInterfaceSignalOp could not resolve an InterfaceOp.");
  build(builder, state, ifaceDefOp.getSignalType(signalName), iface, fieldAttr);
}

/// Lookup the op for the signal declaration.  This returns null on invalid
/// IR.
InterfaceSignalOp
ReadInterfaceSignalOp::getReferencedDecl(const hw::HWSymbolCache &cache) {
  return dyn_cast_or_null<InterfaceSignalOp>(
      cache.getDefinition(signalNameAttr()));
}

ParseResult parseIfaceTypeAndSignal(OpAsmParser &p, Type &ifaceTy,
                                    FlatSymbolRefAttr &signalName) {
  SymbolRefAttr fullSym;
  if (p.parseAttribute(fullSym) || fullSym.getNestedReferences().size() != 1)
    return failure();

  auto *ctxt = p.getBuilder().getContext();
  ifaceTy = InterfaceType::get(
      ctxt, FlatSymbolRefAttr::get(fullSym.getRootReference()));
  signalName = FlatSymbolRefAttr::get(fullSym.getLeafReference());
  return success();
}

void printIfaceTypeAndSignal(OpAsmPrinter &p, Operation *op, Type type,
                             FlatSymbolRefAttr signalName) {
  InterfaceType ifaceTy = type.dyn_cast<InterfaceType>();
  assert(ifaceTy && "Expected an InterfaceType");
  auto sym = SymbolRefAttr::get(ifaceTy.getInterface().getRootReference(),
                                {signalName});
  p << sym;
}

LogicalResult verifySignalExists(Value ifaceVal, FlatSymbolRefAttr signalName) {
  auto ifaceTy = ifaceVal.getType().dyn_cast<InterfaceType>();
  if (!ifaceTy)
    return failure();
  InterfaceOp iface = SymbolTable::lookupNearestSymbolFrom<InterfaceOp>(
      ifaceVal.getDefiningOp(), ifaceTy.getInterface());
  if (!iface)
    return failure();
  InterfaceSignalOp signal = iface.lookupSymbol<InterfaceSignalOp>(signalName);
  if (!signal)
    return failure();
  return success();
}

Operation *
InterfaceInstanceOp::getReferencedInterface(const hw::HWSymbolCache *cache) {
  FlatSymbolRefAttr interface = getInterfaceType().getInterface();
  if (cache)
    if (auto *result = cache->getDefinition(interface))
      return result;

  auto topLevelModuleOp = (*this)->getParentOfType<ModuleOp>();
  if (!topLevelModuleOp)
    return nullptr;

  return topLevelModuleOp.lookupSymbol(interface);
}

LogicalResult AssignInterfaceSignalOp::verify() {
  return verifySignalExists(iface(), signalNameAttr());
}

LogicalResult ReadInterfaceSignalOp::verify() {
  return verifySignalExists(iface(), signalNameAttr());
}

//===----------------------------------------------------------------------===//
// WireOp
//===----------------------------------------------------------------------===//

void WireOp::build(OpBuilder &builder, OperationState &odsState,
                   Type elementType, StringAttr name, StringAttr sym_name) {
  if (!name)
    name = builder.getStringAttr("");
  if (sym_name)
    odsState.addAttribute(hw::InnerName::getInnerNameAttrName(), sym_name);

  odsState.addAttribute("name", name);
  odsState.addTypes(InOutType::get(elementType));
}

/// Suggest a name for each result value based on the saved result names
/// attribute.
void WireOp::getAsmResultNames(OpAsmSetValueNameFn setNameFn) {
  // If the wire has an optional 'name' attribute, use it.
  auto nameAttr = (*this)->getAttrOfType<StringAttr>("name");
  if (!nameAttr.getValue().empty())
    setNameFn(getResult(), nameAttr.getValue());
}

// If this wire is only written to, delete the wire and all writers.
LogicalResult WireOp::canonicalize(WireOp wire, PatternRewriter &rewriter) {
  // Block if op has SV attributes.
  if (hasSVAttributes(wire))
    return failure();

  // If the wire has a symbol, then we can't delete it.
  if (wire.inner_symAttr())
    return failure();

  // Wires have inout type, so they'll have assigns and read_inout operations
  // that work on them.  If anything unexpected is found then leave it alone.
  SmallVector<sv::ReadInOutOp> reads;
  sv::AssignOp write;

  for (auto *user : wire->getUsers()) {
    if (auto read = dyn_cast<sv::ReadInOutOp>(user)) {
      reads.push_back(read);
      continue;
    }

    // Otherwise must be an assign, and we must not have seen a write yet.
    auto assign = dyn_cast<sv::AssignOp>(user);
    // Either the wire has more than one write or another kind of Op (other than
    // AssignOp and ReadInOutOp), then can't optimize.
    if (!assign || write)
      return failure();

    // If the assign op has SV attributes, we don't want to delete the
    // assignment.
    if (hasSVAttributes(assign))
      return failure();

    write = assign;
  }

  Value connected;
  if (!write) {
    // If no write and only reads, then replace with XOp.
    connected = rewriter.create<ConstantXOp>(
        wire.getLoc(),
        wire.getResult().getType().cast<InOutType>().getElementType());
  } else if (isa<hw::HWModuleOp>(write->getParentOp()))
    connected = write.src();
  else
    // If the write is happening at the module level then we don't have any
    // use-before-def checking to do, so we only handle that for now.
    return failure();

  // Ok, we can do this.  Replace all the reads with the connected value.
  for (auto read : reads)
    rewriter.replaceOp(read, connected);

  // And remove the write and wire itself.
  if (write)
    rewriter.eraseOp(write);
  rewriter.eraseOp(wire);
  return success();
}

//===----------------------------------------------------------------------===//
// ReadInOutOp
//===----------------------------------------------------------------------===//

void ReadInOutOp::build(OpBuilder &builder, OperationState &result,
                        Value input) {
  auto resultType = input.getType().cast<InOutType>().getElementType();
  build(builder, result, resultType, input);
}

//===----------------------------------------------------------------------===//
// ArrayIndexInOutOp
//===----------------------------------------------------------------------===//

void ArrayIndexInOutOp::build(OpBuilder &builder, OperationState &result,
                              Value input, Value index) {
  auto resultType = input.getType().cast<InOutType>().getElementType();
  resultType = getAnyHWArrayElementType(resultType);
  assert(resultType && "input should have 'inout of an array' type");
  build(builder, result, InOutType::get(resultType), input, index);
}

//===----------------------------------------------------------------------===//
// IndexedPartSelectInOutOp
//===----------------------------------------------------------------------===//

void IndexedPartSelectInOutOp::build(OpBuilder &builder, OperationState &result,
                                     Value input, Value base, int32_t width,
                                     bool decrement) {
  auto resultType =
      hw::InOutType::get(IntegerType::get(builder.getContext(), width));
  build(builder, result, resultType, input, base, width, decrement);
}

LogicalResult IndexedPartSelectInOutOp::inferReturnTypes(
    MLIRContext *context, Optional<Location> loc, ValueRange operands,
    DictionaryAttr attrs, mlir::RegionRange regions,
    SmallVectorImpl<Type> &results) {
  auto width = attrs.get("width");
  if (!width)
    return failure();

  results.push_back(hw::InOutType::get(
      IntegerType::get(context, width.cast<IntegerAttr>().getInt())));
  return success();
}

LogicalResult IndexedPartSelectInOutOp::verify() {
  unsigned inputWidth = 0, resultWidth = 0;
  auto opWidth = width();

  if (auto i = input()
                   .getType()
                   .cast<InOutType>()
                   .getElementType()
                   .dyn_cast<IntegerType>())
    inputWidth = i.getWidth();
  else
    return emitError("input element type must be Integer");

  if (auto resType =
          getType().cast<InOutType>().getElementType().dyn_cast<IntegerType>())
    resultWidth = resType.getWidth();
  else
    return emitError("result element type must be Integer");

  if (opWidth > inputWidth)
    return emitError("slice width should not be greater than input width");
  if (opWidth != resultWidth)
    return emitError("result width must be equal to slice width");
  return success();
}

OpFoldResult IndexedPartSelectInOutOp::fold(ArrayRef<Attribute> constants) {
  if (getType() == input().getType())
    return input();
  return {};
}

//===----------------------------------------------------------------------===//
// IndexedPartSelectOp
//===----------------------------------------------------------------------===//

void IndexedPartSelectOp::build(OpBuilder &builder, OperationState &result,
                                Value input, Value base, int32_t width,
                                bool decrement) {
  auto resultType = (IntegerType::get(builder.getContext(), width));
  build(builder, result, resultType, input, base, width, decrement);
}

LogicalResult IndexedPartSelectOp::inferReturnTypes(
    MLIRContext *context, Optional<Location> loc, ValueRange operands,
    DictionaryAttr attrs, mlir::RegionRange regions,
    SmallVectorImpl<Type> &results) {
  auto width = attrs.get("width");
  if (!width)
    return failure();

  results.push_back(
      IntegerType::get(context, width.cast<IntegerAttr>().getInt()));
  return success();
}

LogicalResult IndexedPartSelectOp::verify() {
  auto opWidth = width();

  unsigned resultWidth = getType().cast<IntegerType>().getWidth();
  unsigned inputWidth = input().getType().cast<IntegerType>().getWidth();

  if (opWidth > inputWidth)
    return emitError("slice width should not be greater than input width");
  if (opWidth != resultWidth)
    return emitError("result width must be equal to slice width");
  return success();
}

//===----------------------------------------------------------------------===//
// StructFieldInOutOp
//===----------------------------------------------------------------------===//

LogicalResult StructFieldInOutOp::inferReturnTypes(
    MLIRContext *context, Optional<Location> loc, ValueRange operands,
    DictionaryAttr attrs, mlir::RegionRange regions,
    SmallVectorImpl<Type> &results) {
  auto field = attrs.get("field");
  if (!field)
    return failure();
  auto structType =
      hw::type_cast<hw::StructType>(getInOutElementType(operands[0].getType()));
  auto resultType = structType.getFieldType(field.cast<StringAttr>());
  if (!resultType)
    return failure();

  results.push_back(hw::InOutType::get(resultType));
  return success();
}

//===----------------------------------------------------------------------===//
// Other ops.
//===----------------------------------------------------------------------===//

LogicalResult AliasOp::verify() {
  // Must have at least two operands.
  if (operands().size() < 2)
    return emitOpError("alias must have at least two operands");

  return success();
}

//===----------------------------------------------------------------------===//
<<<<<<< HEAD
// PAssignOp
//===----------------------------------------------------------------------===//

// reg s <= cond ? val : s simplification.
// Don't assign a register's value to itself, conditionally assign the new value
// instead.
LogicalResult PAssignOp::canonicalize(PAssignOp op, PatternRewriter &rewriter) {
  // Block if op has SV attributes.
  if (hasSVAttributes(op))
    return failure();

  auto mux = op.src().getDefiningOp<comb::MuxOp>();
  if (!mux)
    return failure();

  auto reg = dyn_cast<sv::RegOp>(op.dest().getDefiningOp());
  if (!reg)
    return failure();

  bool trueBranch; // did we find the register on the true branch?
  auto tvread = mux.trueValue().getDefiningOp<sv::ReadInOutOp>();
  auto fvread = mux.falseValue().getDefiningOp<sv::ReadInOutOp>();
  if (tvread && reg == tvread.input().getDefiningOp<sv::RegOp>())
    trueBranch = true;
  else if (fvread && reg == fvread.input().getDefiningOp<sv::RegOp>())
    trueBranch = false;
  else
    return failure();

  // Check that this is the only write of the register
  for (auto &use : reg->getUses()) {
    if (isa<ReadInOutOp>(use.getOwner()))
      continue;
    if (use.getOwner() == op)
      continue;
    return failure();
  }

  // Replace a non-blocking procedural assign in a procedural region with a
  // conditional procedural assign.  We've ensured that this is the only write
  // of the register.
  if (trueBranch) {
    auto cond = comb::createOrFoldNot(mux.getLoc(), mux.cond(), rewriter);
    rewriter.create<sv::IfOp>(mux.getLoc(), cond, [&]() {
      rewriter.create<PAssignOp>(op.getLoc(), reg, mux.falseValue());
    });
  } else {
    rewriter.create<sv::IfOp>(mux.getLoc(), mux.cond(), [&]() {
      rewriter.create<PAssignOp>(op.getLoc(), reg, mux.trueValue());
    });
  }

  // Remove the wire.
  rewriter.eraseOp(op);
  return success();
}

//===----------------------------------------------------------------------===//
=======
>>>>>>> d213389f
// BindOp
//===----------------------------------------------------------------------===//

/// Instances must be at the top level of the hw.module (or within a `ifdef)
// and are typically at the end of it, so we scan backwards to find them.
template <class Op>
static Op findInstanceSymbolInBlock(StringAttr name, Block *body) {
  for (auto &op : llvm::reverse(body->getOperations())) {
    if (auto instance = dyn_cast<Op>(op)) {
      if (instance.inner_sym() &&
          instance.inner_sym().getValue() == name.getValue())
        return instance;
    }

    if (auto ifdef = dyn_cast<IfDefOp>(op)) {
      if (auto result =
              findInstanceSymbolInBlock<Op>(name, ifdef.getThenBlock()))
        return result;
      if (ifdef.hasElse())
        if (auto result =
                findInstanceSymbolInBlock<Op>(name, ifdef.getElseBlock()))
          return result;
    }
  }
  return {};
}

hw::InstanceOp BindOp::getReferencedInstance(const hw::HWSymbolCache *cache) {
  // If we have a cache, directly look up the referenced instance.
  if (cache) {
    auto result = cache->getInnerDefinition(instance());
    return cast<hw::InstanceOp>(result.getOp());
  }

  // Otherwise, resolve the instance by looking up the module ...
  auto topLevelModuleOp = (*this)->getParentOfType<ModuleOp>();
  if (!topLevelModuleOp)
    return {};

  auto hwModule = dyn_cast_or_null<hw::HWModuleOp>(
      topLevelModuleOp.lookupSymbol(instance().getModule()));
  if (!hwModule)
    return {};

  // ... then look up the instance within it.
  return findInstanceSymbolInBlock<hw::InstanceOp>(instance().getName(),
                                                   hwModule.getBodyBlock());
}

/// Ensure that the symbol being instantiated exists and is an InterfaceOp.
LogicalResult BindOp::verifySymbolUses(SymbolTableCollection &symbolTable) {
  auto module = (*this)->getParentOfType<mlir::ModuleOp>();
  auto hwModule = dyn_cast_or_null<hw::HWModuleOp>(
      symbolTable.lookupSymbolIn(module, instance().getModule()));
  if (!hwModule)
    return emitError("Referenced module doesn't exist ")
           << instance().getModule() << "::" << instance().getName();

  auto inst = findInstanceSymbolInBlock<hw::InstanceOp>(
      instance().getName(), hwModule.getBodyBlock());
  if (!inst)
    return emitError("Referenced instance doesn't exist ")
           << instance().getModule() << "::" << instance().getName();
  if (!inst->getAttr("doNotPrint"))
    return emitError("Referenced instance isn't marked as doNotPrint");
  return success();
}

void BindOp::build(OpBuilder &builder, OperationState &odsState, StringAttr mod,
                   StringAttr name) {
  auto ref = hw::InnerRefAttr::get(mod, name);
  odsState.addAttribute("instance", ref);
}

//===----------------------------------------------------------------------===//
// BindInterfaceOp
//===----------------------------------------------------------------------===//

sv::InterfaceInstanceOp
BindInterfaceOp::getReferencedInstance(const hw::HWSymbolCache *cache) {
  // If we have a cache, directly look up the referenced instance.
  if (cache) {
    auto result = cache->getInnerDefinition(instance());
    return cast<sv::InterfaceInstanceOp>(result.getOp());
  }

  // Otherwise, resolve the instance by looking up the module ...
  auto *symbolTable = SymbolTable::getNearestSymbolTable(*this);
  if (!symbolTable)
    return {};
  auto *parentOp =
      lookupSymbolInNested(symbolTable, instance().getModule().getValue());
  if (!parentOp)
    return {};

  // ... then look up the instance within it.
  return findInstanceSymbolInBlock<sv::InterfaceInstanceOp>(
      instance().getName(), &parentOp->getRegion(0).front());
}

/// Ensure that the symbol being instantiated exists and is an InterfaceOp.
LogicalResult
BindInterfaceOp::verifySymbolUses(SymbolTableCollection &symbolTable) {
  auto parentOp =
      symbolTable.lookupNearestSymbolFrom(*this, instance().getModule());
  if (!parentOp)
    return emitError("Referenced module doesn't exist ")
           << instance().getModule() << "::" << instance().getName();

  auto inst = findInstanceSymbolInBlock<sv::InterfaceInstanceOp>(
      instance().getName(), &parentOp->getRegion(0).front());
  if (!inst)
    return emitError("Referenced interface doesn't exist ")
           << instance().getModule() << "::" << instance().getName();
  if (!inst->getAttr("doNotPrint"))
    return emitError("Referenced interface isn't marked as doNotPrint");
  return success();
}

//===----------------------------------------------------------------------===//
// XMROp
//===----------------------------------------------------------------------===//

ParseResult parseXMRPath(::mlir::OpAsmParser &parser, ArrayAttr &pathAttr,
                         StringAttr &terminalAttr) {
  SmallVector<Attribute> strings;
  ParseResult ret = parser.parseCommaSeparatedList([&]() {
    StringAttr result;
    StringRef keyword;
    if (succeeded(parser.parseOptionalKeyword(&keyword))) {
      strings.push_back(parser.getBuilder().getStringAttr(keyword));
      return success();
    }
    if (succeeded(parser.parseAttribute(
            result, parser.getBuilder().getType<NoneType>()))) {
      strings.push_back(result);
      return success();
    }
    return failure();
  });
  if (succeeded(ret)) {
    pathAttr = parser.getBuilder().getArrayAttr(
        ArrayRef(strings.begin(), strings.end() - 1));
    terminalAttr = (*strings.rbegin()).cast<StringAttr>();
  }
  return ret;
}

void printXMRPath(OpAsmPrinter &p, XMROp op, ArrayAttr pathAttr,
                  StringAttr terminalAttr) {
  llvm::interleaveComma(pathAttr, p);
  p << ", " << terminalAttr;
}

//===----------------------------------------------------------------------===//
// Verification Ops.
//===----------------------------------------------------------------------===//

static LogicalResult eraseIfZeroOrNotZero(Operation *op, Value value,
                                          PatternRewriter &rewriter,
                                          bool eraseIfZero) {
  if (auto constant = value.getDefiningOp<hw::ConstantOp>())
    if (constant.getValue().isZero() == eraseIfZero) {
      rewriter.eraseOp(op);
      return success();
    }

  return failure();
}

template <class Op, bool EraseIfZero = false>
static LogicalResult canonicalizeImmediateVerifOp(Op op,
                                                  PatternRewriter &rewriter) {
  return eraseIfZeroOrNotZero(op, op.expression(), rewriter, EraseIfZero);
}

void AssertOp::getCanonicalizationPatterns(RewritePatternSet &results,
                                           MLIRContext *context) {
  results.add(canonicalizeImmediateVerifOp<AssertOp>);
}

void AssumeOp::getCanonicalizationPatterns(RewritePatternSet &results,
                                           MLIRContext *context) {
  results.add(canonicalizeImmediateVerifOp<AssumeOp>);
}

void CoverOp::getCanonicalizationPatterns(RewritePatternSet &results,
                                          MLIRContext *context) {
  results.add(canonicalizeImmediateVerifOp<CoverOp, /* EraseIfZero = */ true>);
}

template <class Op, bool EraseIfZero = false>
static LogicalResult canonicalizeConcurrentVerifOp(Op op,
                                                   PatternRewriter &rewriter) {
  return eraseIfZeroOrNotZero(op, op.property(), rewriter, EraseIfZero);
}

void AssertConcurrentOp::getCanonicalizationPatterns(RewritePatternSet &results,
                                                     MLIRContext *context) {
  results.add(canonicalizeConcurrentVerifOp<AssertConcurrentOp>);
}

void AssumeConcurrentOp::getCanonicalizationPatterns(RewritePatternSet &results,
                                                     MLIRContext *context) {
  results.add(canonicalizeConcurrentVerifOp<AssumeConcurrentOp>);
}

void CoverConcurrentOp::getCanonicalizationPatterns(RewritePatternSet &results,
                                                    MLIRContext *context) {
  results.add(
      canonicalizeConcurrentVerifOp<CoverConcurrentOp, /* EraseIfZero */ true>);
}

//===----------------------------------------------------------------------===//
// SV generate ops
//===----------------------------------------------------------------------===//

/// Parse cases formatted like:
///  case (pattern, "name") { ... }
bool parseCaseRegions(OpAsmParser &p, ArrayAttr &patternsArray,
                      ArrayAttr &caseNamesArray,
                      SmallVectorImpl<std::unique_ptr<Region>> &caseRegions) {
  SmallVector<Attribute> patterns;
  SmallVector<Attribute> names;
  while (!p.parseOptionalKeyword("case")) {
    Attribute pattern;
    StringAttr name;
    std::unique_ptr<Region> region = std::make_unique<Region>();
    if (p.parseLParen() || p.parseAttribute(pattern) || p.parseComma() ||
        p.parseAttribute(name) || p.parseRParen() || p.parseRegion(*region))
      return true;
    patterns.push_back(pattern);
    names.push_back(name);
    if (region->empty())
      region->push_back(new Block());
    caseRegions.push_back(std::move(region));
  }
  patternsArray = p.getBuilder().getArrayAttr(patterns);
  caseNamesArray = p.getBuilder().getArrayAttr(names);
  return false;
}

/// Print cases formatted like:
///  case (pattern, "name") { ... }
void printCaseRegions(OpAsmPrinter &p, Operation *, ArrayAttr patternsArray,
                      ArrayAttr namesArray,
                      MutableArrayRef<Region> caseRegions) {
  assert(patternsArray.size() == caseRegions.size());
  assert(patternsArray.size() == namesArray.size());
  for (size_t i = 0, e = caseRegions.size(); i < e; ++i) {
    p.printNewline();
    p << "case (" << patternsArray[i] << ", " << namesArray[i] << ") ";
    p.printRegion(caseRegions[i]);
  }
  p.printNewline();
}

LogicalResult GenerateCaseOp::verify() {
  size_t numPatterns = casePatterns().size();
  if (caseRegions().size() != numPatterns || caseNames().size() != numPatterns)
    return emitOpError(
        "Size of caseRegions, patterns, and caseNames must match");

  StringSet<> usedNames;
  for (Attribute name : caseNames()) {
    StringAttr nameStr = name.dyn_cast<StringAttr>();
    if (!nameStr)
      return emitOpError("caseNames must all be string attributes");
    if (usedNames.contains(nameStr.getValue()))
      return emitOpError("caseNames must be unique");
    usedNames.insert(nameStr.getValue());
  }

  // mlir::FailureOr<Type> condType = evaluateParametricType();

  return success();
}

ModportStructAttr ModportStructAttr::get(MLIRContext *context,
                                         ModportDirection direction,
                                         FlatSymbolRefAttr signal) {
  return get(context, ModportDirectionAttr::get(context, direction), signal);
}

//===----------------------------------------------------------------------===//
// TableGen generated logic.
//===----------------------------------------------------------------------===//

// Provide the autogenerated implementation guts for the Op classes.
#define GET_OP_CLASSES
#include "circt/Dialect/SV/SV.cpp.inc"<|MERGE_RESOLUTION|>--- conflicted
+++ resolved
@@ -1464,67 +1464,6 @@
 }
 
 //===----------------------------------------------------------------------===//
-<<<<<<< HEAD
-// PAssignOp
-//===----------------------------------------------------------------------===//
-
-// reg s <= cond ? val : s simplification.
-// Don't assign a register's value to itself, conditionally assign the new value
-// instead.
-LogicalResult PAssignOp::canonicalize(PAssignOp op, PatternRewriter &rewriter) {
-  // Block if op has SV attributes.
-  if (hasSVAttributes(op))
-    return failure();
-
-  auto mux = op.src().getDefiningOp<comb::MuxOp>();
-  if (!mux)
-    return failure();
-
-  auto reg = dyn_cast<sv::RegOp>(op.dest().getDefiningOp());
-  if (!reg)
-    return failure();
-
-  bool trueBranch; // did we find the register on the true branch?
-  auto tvread = mux.trueValue().getDefiningOp<sv::ReadInOutOp>();
-  auto fvread = mux.falseValue().getDefiningOp<sv::ReadInOutOp>();
-  if (tvread && reg == tvread.input().getDefiningOp<sv::RegOp>())
-    trueBranch = true;
-  else if (fvread && reg == fvread.input().getDefiningOp<sv::RegOp>())
-    trueBranch = false;
-  else
-    return failure();
-
-  // Check that this is the only write of the register
-  for (auto &use : reg->getUses()) {
-    if (isa<ReadInOutOp>(use.getOwner()))
-      continue;
-    if (use.getOwner() == op)
-      continue;
-    return failure();
-  }
-
-  // Replace a non-blocking procedural assign in a procedural region with a
-  // conditional procedural assign.  We've ensured that this is the only write
-  // of the register.
-  if (trueBranch) {
-    auto cond = comb::createOrFoldNot(mux.getLoc(), mux.cond(), rewriter);
-    rewriter.create<sv::IfOp>(mux.getLoc(), cond, [&]() {
-      rewriter.create<PAssignOp>(op.getLoc(), reg, mux.falseValue());
-    });
-  } else {
-    rewriter.create<sv::IfOp>(mux.getLoc(), mux.cond(), [&]() {
-      rewriter.create<PAssignOp>(op.getLoc(), reg, mux.trueValue());
-    });
-  }
-
-  // Remove the wire.
-  rewriter.eraseOp(op);
-  return success();
-}
-
-//===----------------------------------------------------------------------===//
-=======
->>>>>>> d213389f
 // BindOp
 //===----------------------------------------------------------------------===//
 
