//===- GeneratorCallout.cpp - Generator Callout Pass ----------------------===//
//
// Part of the LLVM Project, under the Apache License v2.0 with LLVM Exceptions.
// See https://llvm.org/LICENSE.txt for license information.
// SPDX-License-Identifier: Apache-2.0 WITH LLVM-exception
//
//===----------------------------------------------------------------------===//
//
// Call arbitrary programs and pass them the attributes attached to external
// modules.
//
//===----------------------------------------------------------------------===//

#include "SVPassDetail.h"
#include "circt/Dialect/SV/SVPasses.h"
#include "mlir/IR/Builders.h"
#include "llvm/Support/FileSystem.h"
#include "llvm/Support/MemoryBuffer.h"
#include "llvm/Support/Path.h"
#include "llvm/Support/Process.h"

using namespace circt;
using namespace sv;
using namespace hw;

//===----------------------------------------------------------------------===//
// GeneratorCalloutPass
//===----------------------------------------------------------------------===//

namespace {

struct HWGeneratorCalloutPass
    : public sv::HWGeneratorCalloutPassBase<HWGeneratorCalloutPass> {
  void runOnOperation() override;

  void processGenerator(HWModuleGeneratedOp generatedModuleOp,
                        StringRef generatorExe,
                        ArrayRef<StringRef> extraGeneratorArgs);
};
} // end anonymous namespace

<<<<<<< HEAD
void RTLGeneratorCalloutPass::runOnOperation() {
=======
// Parse the \p genExec string, to extract the program executable, the path to
// the executable and all the required arguments from \p genExecArgs.
llvm::ErrorOr<std::string> static parseProgramArgs(const std::string &genExec) {
  std::string execName, execPath;

  // TODO: Find a platform independent way to parse the path from the executable
  // string. Does LLVM have such a method already ? The executable name can
  // contain one of the following characters.
  auto pathLoc = genExec.find_last_of("/\\");
  if (pathLoc != std::string::npos)
    execPath = genExec.substr(0, pathLoc + 1);
  else
    execPath = "";
  execName = genExec.substr(pathLoc + 1);

  auto generatorExe = llvm::sys::findProgramByName(execName, {execPath});
  // If the executable was not found in the provided path (when the path is
  // empty), then search it in the $PATH.
  if (!generatorExe)
    generatorExe = llvm::sys::findProgramByName(execName);
  return generatorExe;
}

void HWGeneratorCalloutPass::runOnOperation() {
>>>>>>> f2fd7fbd
  ModuleOp root = getOperation();
  SmallVector<StringRef> genOptions;
  StringRef extraGeneratorArgs(genExecArgs);
  extraGeneratorArgs.split(genOptions, ';');

  SmallString<32> execName = llvm::sys::path::filename(genExecutable);
  SmallString<32> execPath = llvm::sys::path::parent_path(genExecutable);

  auto generatorExe = llvm::sys::findProgramByName(execName, {execPath});
  // If program not found, search it in $PATH.
  if (!generatorExe)
    generatorExe = llvm::sys::findProgramByName(execName);
  // If cannot find the executable, then nothing to do, return.
  if (!generatorExe) {
    root.emitError("cannot find executable '" + execName + "' in path '" +
                   execPath + "'");
    return;
  }
  for (auto &op : llvm::make_early_inc_range(root.getBody()->getOperations())) {
    if (auto generator = dyn_cast<HWModuleGeneratedOp>(op))
      processGenerator(generator, *generatorExe, extraGeneratorArgs);
  }
}

void HWGeneratorCalloutPass::processGenerator(
    HWModuleGeneratedOp generatedModuleOp, StringRef generatorExe,
    ArrayRef<StringRef> extraGeneratorArgs) {
  // Get the corresponding schema associated with this generated op.
  auto genSchema =
<<<<<<< HEAD
      dyn_cast<RTLGeneratorSchemaOp>(generatedModuleOp.getGeneratorKindOp());
=======
      dyn_cast<HWGeneratorSchemaOp>(generatedModuleOp.getGeneratorKindOp());
  if (!genSchema)
    return;
>>>>>>> f2fd7fbd

  // Ignore the generator op if the schema does not match the user specified
  // schema name from command line "-schema-name"
  if (genSchema.descriptor().str() != schemaName)
    return;

  SmallVector<std::string> generatorArgs;
  // First argument should be the executable name.
  generatorArgs.push_back(generatorExe.str());
  for (auto o : extraGeneratorArgs)
    generatorArgs.push_back(o.str());

  auto moduleName =
      generatedModuleOp.getVerilogModuleNameAttr().getValue().str();
  // The moduleName option is not present in the schema, so add it
  // explicitly.
  generatorArgs.push_back("--moduleName");
  generatorArgs.push_back(moduleName);
  // Iterate over all the attributes in the schema.
  // Assumption: All the options required by the generator program must be
  // present in the schema.
  for (auto attr : genSchema.requiredAttrs()) {
    auto sAttr = attr.cast<StringAttr>();
    // Get the port name from schema.
    StringRef portName = sAttr.getValue();
    generatorArgs.push_back("--" + portName.str());
    // Get the value for the corresponding port name.
    auto v = generatedModuleOp->getAttr(portName);
    if (auto intV = v.dyn_cast<IntegerAttr>())
      generatorArgs.push_back(intV.getValue().toString(10, false));
    else if (auto strV = v.dyn_cast<StringAttr>())
      generatorArgs.push_back(strV.getValue().str());
    else {
      generatedModuleOp.emitError(
          "portname attribute " + portName +
          " value specified on the rtl.module.generated operation is not "
          "handled, "
          "only integer and string types supported.");
      return;
    }
  }
  SmallVector<StringRef> generatorArgStrRef;
  for (const std::string &a : generatorArgs)
    generatorArgStrRef.push_back(a);

  std::string errMsg;
  SmallString<32> genExecOutFileName;
  auto errCode = llvm::sys::fs::getPotentiallyUniqueTempFileName(
      "generatorCalloutTemp", StringRef(""), genExecOutFileName);
  // Default error code is 0.
  std::error_code ok;
  if (errCode != ok) {
    generatedModuleOp.emitError("cannot generate a unique temporary file name");
    return;
  }
  Optional<StringRef> redirects[] = {None, StringRef(genExecOutFileName), None};
  int result = llvm::sys::ExecuteAndWait(
      generatorExe, generatorArgStrRef, /*Env=*/None,
      /*Redirects=*/redirects,
      /*SecondsToWait=*/0, /*MemoryLimit=*/0, &errMsg);

  if (result != 0) {
    generatedModuleOp.emitError("execution of '" + generatorExe + "' failed");
    return;
  }

  auto bufferRead = llvm::MemoryBuffer::getFile(genExecOutFileName);
  if (!bufferRead || !*bufferRead) {
    generatedModuleOp.emitError("execution of '" + generatorExe +
                                "' did not produce any output file named '" +
                                genExecOutFileName + "'");
    return;
  }

  // Only extract the first line from the output.
  auto fileContent = (*bufferRead)->getBuffer().split('\n').first.str();
  OpBuilder builder(generatedModuleOp);
  auto extMod = builder.create<hw::HWModuleExternOp>(
      generatedModuleOp.getLoc(), generatedModuleOp.getVerilogModuleNameAttr(),
      generatedModuleOp.getPorts());
  // Attach an attribute to which file the definition of the external
  // module exists in.
  extMod->setAttr("filenames", builder.getStringAttr(fileContent));
  generatedModuleOp.erase();
}

std::unique_ptr<Pass> circt::sv::createHWGeneratorCalloutPass() {
  return std::make_unique<HWGeneratorCalloutPass>();
}<|MERGE_RESOLUTION|>--- conflicted
+++ resolved
@@ -39,9 +39,6 @@
 };
 } // end anonymous namespace
 
-<<<<<<< HEAD
-void RTLGeneratorCalloutPass::runOnOperation() {
-=======
 // Parse the \p genExec string, to extract the program executable, the path to
 // the executable and all the required arguments from \p genExecArgs.
 llvm::ErrorOr<std::string> static parseProgramArgs(const std::string &genExec) {
@@ -66,7 +63,6 @@
 }
 
 void HWGeneratorCalloutPass::runOnOperation() {
->>>>>>> f2fd7fbd
   ModuleOp root = getOperation();
   SmallVector<StringRef> genOptions;
   StringRef extraGeneratorArgs(genExecArgs);
@@ -96,13 +92,9 @@
     ArrayRef<StringRef> extraGeneratorArgs) {
   // Get the corresponding schema associated with this generated op.
   auto genSchema =
-<<<<<<< HEAD
-      dyn_cast<RTLGeneratorSchemaOp>(generatedModuleOp.getGeneratorKindOp());
-=======
       dyn_cast<HWGeneratorSchemaOp>(generatedModuleOp.getGeneratorKindOp());
   if (!genSchema)
     return;
->>>>>>> f2fd7fbd
 
   // Ignore the generator op if the schema does not match the user specified
   // schema name from command line "-schema-name"
