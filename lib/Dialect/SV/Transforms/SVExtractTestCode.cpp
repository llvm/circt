//===- SVExtractTestCode.cpp - SV Simulation Extraction Pass --------------===//
//
// Part of the LLVM Project, under the Apache License v2.0 with LLVM Exceptions.
// See https://llvm.org/LICENSE.txt for license information.
// SPDX-License-Identifier: Apache-2.0 WITH LLVM-exception
//
//===----------------------------------------------------------------------===//
//
// This transformation pass extracts simulation constructs to submodules.  It
// will take simulation operations, write, finish, assert, assume, and cover and
// extract them and the dataflow into them into a separate module.  This module
// is then instantiated in the original module.
//
//===----------------------------------------------------------------------===//

#include "PassDetail.h"
#include "circt/Dialect/HW/HWAttributes.h"
#include "circt/Dialect/HW/HWInstanceGraph.h"
#include "circt/Dialect/HW/HWOps.h"
#include "circt/Dialect/HW/HWSymCache.h"
#include "circt/Dialect/SV/SVPasses.h"
#include "mlir/IR/BlockAndValueMapping.h"
#include "mlir/IR/Builders.h"

#include <set>

using namespace mlir;
using namespace circt;
using namespace sv;

using BindTable = DenseMap<Attribute, SmallDenseMap<Attribute, sv::BindOp>>;

//===----------------------------------------------------------------------===//
// StubExternalModules Helpers
//===----------------------------------------------------------------------===//

// Reimplemented from SliceAnalysis to use a worklist rather than recursion and
// non-insert ordered set.
static void getBackwardSliceSimple(Operation *rootOp,
                                   SetVector<Operation *> &backwardSlice,
                                   std::function<bool(Operation *)> filter) {
  SmallVector<Operation *> worklist;
  worklist.push_back(rootOp);

  while (!worklist.empty()) {
    Operation *op = worklist.back();
    worklist.pop_back();

    if (!op || op->hasTrait<mlir::OpTrait::IsIsolatedFromAbove>())
      continue;

    // Evaluate whether we should keep this def.
    // This is useful in particular to implement scoping; i.e. return the
    // transitive backwardSlice in the current scope.
    if (filter && !filter(op))
      continue;

    for (auto en : llvm::enumerate(op->getOperands())) {
      auto operand = en.value();
      if (auto *definingOp = operand.getDefiningOp()) {
        if (!backwardSlice.contains(definingOp))
          worklist.push_back(definingOp);
      } else if (auto blockArg = operand.dyn_cast<BlockArgument>()) {
        Block *block = blockArg.getOwner();
        Operation *parentOp = block->getParentOp();
        // TODO: determine whether we want to recurse backward into the other
        // blocks of parentOp, which are not technically backward unless they
        // flow into us. For now, just bail.
        assert(parentOp->getNumRegions() == 1 &&
               parentOp->getRegion(0).getBlocks().size() == 1);
        if (!backwardSlice.contains(parentOp))
          worklist.push_back(parentOp);
      } else {
        llvm_unreachable("No definingOp and not a block argument.");
      }
    }

    backwardSlice.insert(op);
  }

  // Don't insert the top level operation, we just queried on it and don't
  // want it in the results.
  backwardSlice.remove(rootOp);
}

// Reimplemented and simplified from SliceAnalysis to use a worklist rather than
// recursion and not consider nested regions. Also accepts a clone set
// representing a backward dataflow slice. As soon as a use is found outside the
// backward slice, return false. Otherwise, the whole forward slice is contained
// in the backward slice, and return true.
static bool getForwardSliceSimple(Operation *rootOp,
                                  SetVector<Operation *> &opsToClone,
                                  SetVector<Operation *> &forwardSlice) {
  SmallPtrSet<Operation *, 32> visited;
  SmallVector<Operation *> worklist;
  worklist.push_back(rootOp);
  visited.insert(rootOp);

  while (!worklist.empty()) {
    Operation *op = worklist.pop_back_val();
    forwardSlice.insert(op);

    for (auto *user : op->getUsers()) {
      if (!opsToClone.contains(user))
        return false;
      if (visited.insert(user).second)
        worklist.push_back(user);
    }
  }

  return true;
}

// Compute the dataflow for a set of ops.
static void dataflowSlice(SetVector<Operation *> &ops,
                          SetVector<Operation *> &results) {
  for (auto op : ops) {
    getBackwardSliceSimple(op, results, [](Operation *testOp) -> bool {
      return !isa<sv::ReadInOutOp>(testOp) && !isa<hw::InstanceOp>(testOp) &&
             !isa<sv::PAssignOp>(testOp) && !isa<sv::BPAssignOp>(testOp);
    });
  }
}

// Compute the ops defining the blocks a set of ops are in.
static void blockSlice(SetVector<Operation *> &ops,
                       SetVector<Operation *> &blocks) {
  for (auto op : ops) {
    while (!isa<hw::HWModuleOp>(op->getParentOp())) {
      op = op->getParentOp();
      blocks.insert(op);
    }
  }
}

// Aggressively mark operations to be moved to the new module.  This leaves
// maximum flexibility for optimization after removal of the nodes from the
// old module.
static SetVector<Operation *> computeCloneSet(SetVector<Operation *> &roots) {
  SetVector<Operation *> results;
  // Get Dataflow for roots
  dataflowSlice(roots, results);

  // Get Blocks
  SetVector<Operation *> blocks;
  blockSlice(roots, blocks);
  blockSlice(results, blocks);

  // Make sure dataflow to block args (if conds, etc) is included
  dataflowSlice(blocks, results);

  // include the blocks and roots to clone
  results.insert(roots.begin(), roots.end());
  results.insert(blocks.begin(), blocks.end());

  return results;
}

// Find instances that directly feed the clone set, and add them if possible.
// This also returns a list of ops that should be erased, which includes such
// instances and their forward dataflow slices.
static void addInstancesToCloneSet(
    SetVector<Value> &inputs, SetVector<Operation *> &opsToClone,
    SmallPtrSetImpl<Operation *> &opsToErase,
    DenseMap<StringAttr, SmallPtrSet<Operation *, 32>> &extractedInstances) {
  // Track inputs to add, which are used by the instance that will be extracted.
  SmallVector<Value> inputsToAdd;

  // Track inputs to remove, which come from instances that will be extracted.
  SmallVector<Value> inputsToRemove;

  // Check each input into the clone set.
  for (auto value : inputs) {
    // Check if the input comes from an instance, and it isn't already added to
    // the clone set.
    auto instance = value.getDefiningOp<hw::InstanceOp>();
    if (!instance)
      continue;
    if (opsToClone.contains(instance))
      continue;

    // Compute the instance's forward slice. If it wasn't fully contained in
    // the clone set, move along.
    SetVector<Operation *> forwardSlice;
    if (!getForwardSliceSimple(instance, opsToClone, forwardSlice))
      continue;

    // Add the instance to the clone set and mark the input to be removed from
    // the input set. Add any instance inputs to the input set. Also add the
    // instance to the map of extracted instances by module.
    opsToClone.insert(instance);
    for (auto operand : instance.getOperands())
      inputsToAdd.push_back(operand);
    inputsToRemove.push_back(value);
    extractedInstances[instance.getModuleNameAttr().getAttr()].insert(instance);

    // Mark the instance and its forward dataflow to be erased from the pass.
    // Normally, ops in the clone set are canonicalized away later, but for
    // this case, we have to proactively erase them. The instances must be
    // erased because we can't canonicalize away instances with unused results
    // in general. The forward dataflow must be erased because the instance is
    // being erased, and we can't leave null operands after this pass.
    opsToErase.insert(instance);
    for (auto *forwardOp : forwardSlice)
      opsToErase.insert(forwardOp);
  }

  // Remove any inputs marked for removal.
  for (auto v : inputsToRemove)
    inputs.remove(v);

  // Add any inputs marked for addition.
  for (auto v : inputsToAdd)
    inputs.insert(v);
}

static StringRef getNameForPort(Value val, ArrayAttr modulePorts) {
  if (auto readinout = dyn_cast_or_null<ReadInOutOp>(val.getDefiningOp())) {
    if (auto wire = dyn_cast<WireOp>(readinout.getInput().getDefiningOp()))
      return wire.getName();
    if (auto reg = dyn_cast<RegOp>(readinout.getInput().getDefiningOp()))
      return reg.getName();
  } else if (auto bv = val.dyn_cast<BlockArgument>()) {
    return modulePorts[bv.getArgNumber()].cast<StringAttr>().getValue();
  }
  return "";
}

// Given a set of values, construct a module and bind instance of that module
// that passes those values through.  Returns the new module and the instance
// pointing to it.
static hw::HWModuleOp
createModuleForCut(hw::HWModuleOp op, SetVector<Value> &inputs,
                   BlockAndValueMapping &cutMap, StringRef suffix,
                   Attribute path, Attribute fileName, BindTable &bindTable) {
  // Filter duplicates and track duplicate reads of elements so we don't
  // make ports for them
  SmallVector<Value> realInputs;
  DenseMap<Value, Value> dups; // wire,reg,lhs -> read
  DenseMap<Value, SmallVector<Value>>
      realReads; // port mapped read -> dup reads
  for (auto v : inputs) {
    if (auto readinout = dyn_cast_or_null<ReadInOutOp>(v.getDefiningOp())) {
      auto op = readinout.getInput();
      if (dups.count(op)) {
        realReads[dups[op]].push_back(v);
        continue;
      }
      dups[op] = v;
    }
    realInputs.push_back(v);
  }

  // Create the extracted module right next to the original one.
  OpBuilder b(op);

  // Construct the ports, this is just the input Values
  SmallVector<hw::PortInfo> ports;
  {
    auto srcPorts = op.getArgNames();
    for (auto &port : llvm::enumerate(realInputs)) {
      auto name = getNameForPort(port.value(), srcPorts);
      ports.push_back({b.getStringAttr(name), hw::PortDirection::INPUT,
                       port.value().getType(), port.index()});
    }
  }

  // Create the module, setting the output path if indicated.
  auto newMod = b.create<hw::HWModuleOp>(
      op.getLoc(),
      b.getStringAttr(getVerilogModuleNameAttr(op).getValue() + suffix), ports);
  if (path)
    newMod->setAttr("output_file", path);
  newMod.setCommentAttr(b.getStringAttr("VCS coverage exclude_file"));

  // Update the mapping from old values to cloned values
  for (auto &port : llvm::enumerate(realInputs)) {
    cutMap.map(port.value(), newMod.getBody().getArgument(port.index()));
    for (auto extra : realReads[port.value()])
      cutMap.map(extra, newMod.getBody().getArgument(port.index()));
  }
  cutMap.map(op.getBodyBlock(), newMod.getBodyBlock());

  // Add an instance in the old module for the extracted module
  b = OpBuilder::atBlockTerminator(op.getBodyBlock());
  auto inst = b.create<hw::InstanceOp>(
      op.getLoc(), newMod, newMod.getName(), realInputs, ArrayAttr(),
      b.getStringAttr(
          ("__ETC_" + getVerilogModuleNameAttr(op).getValue() + suffix).str()));
  inst->setAttr("doNotPrint", b.getBoolAttr(true));
  b = OpBuilder::atBlockEnd(
      &op->getParentOfType<mlir::ModuleOp>()->getRegion(0).front());

  auto bindOp = b.create<sv::BindOp>(op.getLoc(), op.getNameAttr(),
                                     inst.getInnerSymAttr());
  bindTable[op.getNameAttr()][inst.getInnerSymAttr()] = bindOp;
  if (fileName)
    bindOp->setAttr("output_file", fileName);
  return newMod;
}

// Some blocks have terminators, some don't
static void setInsertPointToEndOrTerminator(OpBuilder &builder, Block *block) {
  if (!block->empty() && isa<hw::HWModuleOp>(block->getParentOp()))
    builder.setInsertionPoint(&block->back());
  else
    builder.setInsertionPointToEnd(block);
}

// Shallow clone, which we use to not clone the content of blocks, doesn't
// clone the regions, so create all the blocks we need and update the mapping.
static void addBlockMapping(BlockAndValueMapping &cutMap, Operation *oldOp,
                            Operation *newOp) {
  assert(oldOp->getNumRegions() == newOp->getNumRegions());
  for (size_t i = 0, e = oldOp->getNumRegions(); i != e; ++i) {
    auto &oldRegion = oldOp->getRegion(i);
    auto &newRegion = newOp->getRegion(i);
    for (auto oi = oldRegion.begin(), oe = oldRegion.end(); oi != oe; ++oi) {
      cutMap.map(&*oi, &newRegion.emplaceBlock());
    }
  }
}

static bool hasOoOArgs(hw::HWModuleOp newMod, Operation *op) {
  for (auto arg : op->getOperands()) {
    auto argOp = arg.getDefiningOp(); // may be null
    if (!argOp)
      continue;
    if (argOp->getParentOfType<hw::HWModuleOp>() != newMod)
      return true;
  }
  return false;
}

// Do the cloning, which is just a pre-order traversal over the module looking
// for marked ops.
static void migrateOps(hw::HWModuleOp oldMod, hw::HWModuleOp newMod,
                       SetVector<Operation *> &depOps,
                       BlockAndValueMapping &cutMap) {
  SmallVector<Operation *, 16> lateBoundOps;
  OpBuilder b = OpBuilder::atBlockBegin(newMod.getBodyBlock());
  oldMod.walk<WalkOrder::PreOrder>([&](Operation *op) {
    if (depOps.count(op)) {
      setInsertPointToEndOrTerminator(b, cutMap.lookup(op->getBlock()));
      auto newOp = b.cloneWithoutRegions(*op, cutMap);
      addBlockMapping(cutMap, op, newOp);
      if (hasOoOArgs(newMod, newOp))
        lateBoundOps.push_back(newOp);
    }
  });
  // update any operand which was emitted before it's defining op was.
  for (auto op : lateBoundOps)
    for (unsigned argidx = 0, e = op->getNumOperands(); argidx < e; ++argidx) {
      Value arg = op->getOperand(argidx);
      if (cutMap.contains(arg))
        op->setOperand(argidx, cutMap.lookup(arg));
    }
}

// Check if the module has already been bound.
static bool isBound(hw::HWModuleLike op, hw::InstanceGraph &instanceGraph) {
  auto *node = instanceGraph.lookup(op);
  return llvm::any_of(node->uses(), [](hw::InstanceRecord *a) {
    auto inst = a->getInstance();
    if (!inst)
      return false;
    return inst->hasAttr("doNotPrint");
  });
}

// Inline any modules that only have inputs for test code.
static void inlineInputOnly(hw::HWModuleOp oldMod,
                            hw::InstanceGraph &instanceGraph,
                            BindTable &bindTable) {
  // Check if the module only has inputs.
  if (oldMod.getNumOutputs() != 0)
    return;

  // Iterate through each instance of the module.
  hw::InstanceGraphNode *node = instanceGraph.lookup(oldMod);
  OpBuilder b(oldMod);
  bool allInlined = true;
  for (hw::InstanceRecord *use : node->uses()) {
    // If there is no instance, move on.
    hw::HWInstanceLike instLike = use->getInstance();
    if (!instLike) {
      allInlined = false;
      continue;
    }

    // If the instance had a symbol, we can't inline it.
    hw::InstanceOp inst = cast<hw::InstanceOp>(instLike.getOperation());
    if (inst.getInnerSym().has_value()) {
      allInlined = false;
      continue;
    }

    // Build a mapping from module block arguments to instance inputs.
    BlockAndValueMapping mapping;
    assert(inst.getInputs().size() == oldMod.getNumInputs());
    auto inputPorts = oldMod.getBodyBlock()->getArguments();
    for (size_t i = 0, e = inputPorts.size(); i < e; ++i)
      mapping.map(inputPorts[i], inst.getOperand(i));

    // Inline the body at the instantiation site.
    hw::HWModuleOp instParent =
        cast<hw::HWModuleOp>(use->getParent()->getModule());
    b.setInsertionPoint(inst);
    for (auto &op : *oldMod.getBodyBlock()) {
      // For instances in the bind table, update the bind with the new parent.
      if (auto innerInst = dyn_cast<hw::InstanceOp>(op)) {
        if (auto innerInstSym = innerInst.getInnerSymAttr()) {
          auto it = bindTable[oldMod.getNameAttr()].find(innerInstSym);
          if (it != bindTable[oldMod.getNameAttr()].end()) {
            sv::BindOp bind = it->second;
            auto oldInnerRef = bind.getInstanceAttr();
            auto newInnerRef = hw::InnerRefAttr::get(
                instParent.moduleNameAttr(), oldInnerRef.getName());
            bind.setInstanceAttr(newInnerRef);
          }
        }
      }

      // For all ops besides the output, clone into the parent body.
      if (!isa<hw::OutputOp>(op))
        b.clone(op, mapping);
    }

    // Erase the old instantiation site.
    assert(inst.use_empty() && "inlined instance should have no uses");
    use->erase();
    inst.erase();
  }

  // If all instances were inlined, remove the module.
  if (allInlined) {
    instanceGraph.erase(node);
    oldMod->erase();
  }
}

//===----------------------------------------------------------------------===//
// StubExternalModules Pass
//===----------------------------------------------------------------------===//

namespace {

struct SVExtractTestCodeImplPass
    : public SVExtractTestCodeBase<SVExtractTestCodeImplPass> {
  void runOnOperation() override;

private:
  // Run the extraction on a module, and return true if test code was extracted.
  bool doModule(hw::HWModuleOp module, std::function<bool(Operation *)> fn,
                StringRef suffix, Attribute path, Attribute bindFile,
                BindTable &bindTable) {
    bool hasError = false;
    // Find Operations of interest.
    SetVector<Operation *> roots;
    module->walk([&fn, &roots, &hasError](Operation *op) {
      if (fn(op)) {
        roots.insert(op);
        if (op->getNumResults()) {
          op->emitError("Extracting op with result");
          hasError = true;
        }
      }
    });
    if (hasError) {
      signalPassFailure();
      return false;
    }
    // No Ops?  No problem.
    if (roots.empty())
      return false;

    // Find the data-flow and structural ops to clone.  Result includes roots.
    auto opsToClone = computeCloneSet(roots);

    // Find the dataflow into the clone set
    SetVector<Value> inputs;
    for (auto op : opsToClone)
      for (auto arg : op->getOperands()) {
        auto argOp = arg.getDefiningOp(); // may be null
        if (!opsToClone.count(argOp))
          inputs.insert(arg);
      }

    // Find instances that directly feed the clone set, and add them if
    // possible.
    SmallPtrSet<Operation *, 32> opsToErase;
    addInstancesToCloneSet(inputs, opsToClone, opsToErase, extractedInstances);
    numOpsExtracted += opsToClone.size();
    numOpsErased += opsToErase.size();

    // Make a module to contain the clone set, with arguments being the cut
    BlockAndValueMapping cutMap;
    auto bmod = createModuleForCut(module, inputs, cutMap, suffix, path,
                                   bindFile, bindTable);
    // do the clone
    migrateOps(module, bmod, opsToClone, cutMap);
    // erase old operations of interest
    for (auto op : roots)
      op->erase();

<<<<<<< HEAD
    return true;
=======
    // Erase any instances that were extracted, and their forward dataflow.
    for (auto *op : opsToErase) {
      if (roots.contains(op))
        continue;
      op->dropAllUses();
      op->erase();
    }

    // Move any old modules that are test code only to the test code area.
    maybeMoveToTestCode(module, testBenchDir, bindFile, instanceGraph);
>>>>>>> 6443c2db
  }

  // Move any modules that had all instances extracted to the testbench path.
  void maybeMoveExtractedModules(hw::InstanceGraph &instanceGraph,
                                 Attribute testBenchDir) {
    // Ensure we have a valid test code path.
    if (!testBenchDir)
      return;

    // Check each module that had instances extracted.
    for (auto &pair : extractedInstances) {
      hw::InstanceGraphNode *node = instanceGraph.lookup(pair.first);

      // See if all instances were extracted.
      bool allInstancesExtracted = true;
      for (hw::InstanceRecord *use : node->uses()) {
        allInstancesExtracted &= extractedInstances[pair.first].contains(
            use->getInstance().getOperation());
      }

      if (!allInstancesExtracted)
        continue;

      // If so, move the module to the test code path.
      hw::HWModuleLike mod = node->getModule();
      mod->setAttr("output_file", testBenchDir);
    }
  }

  // Map from module name to set of extracted instances for that module.
  DenseMap<StringAttr, SmallPtrSet<Operation *, 32>> extractedInstances;
};

} // end anonymous namespace

void SVExtractTestCodeImplPass::runOnOperation() {
  auto top = getOperation();
  auto *topLevelModule = top.getBody();
  auto assertDir =
      top->getAttrOfType<hw::OutputFileAttr>("firrtl.extract.assert");
  auto assumeDir =
      top->getAttrOfType<hw::OutputFileAttr>("firrtl.extract.assume");
  auto coverDir =
      top->getAttrOfType<hw::OutputFileAttr>("firrtl.extract.cover");
  auto assertBindFile =
      top->getAttrOfType<hw::OutputFileAttr>("firrtl.extract.assert.bindfile");
  auto assumeBindFile =
      top->getAttrOfType<hw::OutputFileAttr>("firrtl.extract.assume.bindfile");
  auto coverBindFile =
      top->getAttrOfType<hw::OutputFileAttr>("firrtl.extract.cover.bindfile");

  hw::HWSymbolCache symCache;
  symCache.addDefinitions(top);
  symCache.freeze();

  // Symbols not in the cache will only be fore instances added by an extract
  // phase and are not instances that could possibly have extract flags on them.
  auto isAssert = [&symCache](Operation *op) -> bool {
    if (auto inst = dyn_cast<hw::InstanceOp>(op))
      if (auto mod = symCache.getDefinition(inst.getModuleNameAttr()))
        if (mod->getAttr("firrtl.extract.assert.extra"))
          return true;

    // If the format of assert is "ifElseFatal", PrintOp is lowered into
    // ErrorOp. So we have to check message contents whether they encode
    // verifications. See FIRParserAsserts for more details.
    if (auto error = dyn_cast<ErrorOp>(op)) {
      if (auto message = error.getMessage())
        return message->startswith("assert:") ||
               message->startswith("Assertion failed") ||
               message->startswith("assertNotX:") ||
               message->contains("[verif-library-assert]");
      return false;
    }

    return isa<AssertOp>(op) || isa<FinishOp>(op) || isa<FWriteOp>(op) ||
           isa<AssertConcurrentOp>(op) || isa<FatalOp>(op);
  };
  auto isAssume = [&symCache](Operation *op) -> bool {
    if (auto inst = dyn_cast<hw::InstanceOp>(op))
      if (auto mod = symCache.getDefinition(inst.getModuleNameAttr()))
        if (mod->getAttr("firrtl.extract.assume.extra"))
          return true;
    return isa<AssumeOp>(op) || isa<AssumeConcurrentOp>(op);
  };
  auto isCover = [&symCache](Operation *op) -> bool {
    if (auto inst = dyn_cast<hw::InstanceOp>(op))
      if (auto mod = symCache.getDefinition(inst.getModuleNameAttr()))
        if (mod->getAttr("firrtl.extract.cover.extra"))
          return true;
    return isa<CoverOp>(op) || isa<CoverConcurrentOp>(op);
  };

  auto &instanceGraph = getAnalysis<circt::hw::InstanceGraph>();

  BindTable bindTable;
  for (auto &op : llvm::make_early_inc_range(topLevelModule->getOperations())) {
    if (auto rtlmod = dyn_cast<hw::HWModuleOp>(op)) {
      // Extract two sets of ops to different modules.  This will add modules,
      // but not affect modules in the symbol table.  If any instance of the
      // module is bound, then extraction is skipped.  This avoids problems
      // where certain simulators dislike having binds that target bound
      // modules.
      if (isBound(rtlmod, instanceGraph))
        continue;

      // In the module is in test harness, we don't have to extract from it.
      if (rtlmod->hasAttr("firrtl.extract.do_not_extract")) {
        rtlmod->removeAttr("firrtl.extract.do_not_extract");
        continue;
      }

      bool anyThingExtracted = false;
      anyThingExtracted |= doModule(rtlmod, isAssert, "_assert", assertDir,
                                    assertBindFile, bindTable);
      anyThingExtracted |= doModule(rtlmod, isAssume, "_assume", assumeDir,
                                    assumeBindFile, bindTable);
      anyThingExtracted |= doModule(rtlmod, isCover, "_cover", coverDir,
                                    coverBindFile, bindTable);

      // Inline any modules that only have inputs for test code.
      if (anyThingExtracted)
        inlineInputOnly(rtlmod, instanceGraph, bindTable);
    }
  }

  // After all instances are processed, move any modules that had all instances
  // extracted to the testbench path.
  maybeMoveExtractedModules(instanceGraph, testBenchDir);

  // We have to wait until all the instances are processed to clean up the
  // annotations.
  for (auto &op : topLevelModule->getOperations())
    if (isa<hw::HWModuleOp, hw::HWModuleExternOp>(op)) {
      op.removeAttr("firrtl.extract.assert.extra");
      op.removeAttr("firrtl.extract.cover.extra");
      op.removeAttr("firrtl.extract.assume.extra");
    }
  top->removeAttr("firrtl.extract.testbench");
}

std::unique_ptr<Pass> circt::sv::createSVExtractTestCodePass() {
  return std::make_unique<SVExtractTestCodeImplPass>();
}<|MERGE_RESOLUTION|>--- conflicted
+++ resolved
@@ -503,9 +503,6 @@
     for (auto op : roots)
       op->erase();
 
-<<<<<<< HEAD
-    return true;
-=======
     // Erase any instances that were extracted, and their forward dataflow.
     for (auto *op : opsToErase) {
       if (roots.contains(op))
@@ -516,7 +513,8 @@
 
     // Move any old modules that are test code only to the test code area.
     maybeMoveToTestCode(module, testBenchDir, bindFile, instanceGraph);
->>>>>>> 6443c2db
+
+    return true;
   }
 
   // Move any modules that had all instances extracted to the testbench path.
