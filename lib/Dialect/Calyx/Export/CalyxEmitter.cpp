--- conflicted
+++ resolved
@@ -458,34 +458,10 @@
 
 /// Emit the ports of a component.
 void Emitter::emitComponentPorts(ComponentOp op) {
-<<<<<<< HEAD
-  SmallVector<ComponentPortInfo, 8> ports = getComponentPortInfo(op);
-
-  SmallVector<ComponentPortInfo, 4> inPorts, outPorts;
-  for (auto &&port : ports) {
-    if (port.direction == Direction::Input)
-      inPorts.push_back(port);
-    else
-      outPorts.push_back(port);
-  }
-=======
-  // To avoid the native compiler adding each of the required ports twice,
-  // add the @<port-name> attribute here. This is a quick-fix solution.
-  // Eventually we want to add attributes directly to component arguments.
-  // See: https://github.com/llvm/circt/issues/1666
-  llvm::SmallVector<StringRef> requiredPorts = {"go", "clk", "done", "reset",
-                                                "done"};
-  auto requiresNativeCompilerAttribute = [&](StringRef portName) {
-    return llvm::find_if(requiredPorts, [&](StringRef requiredPort) {
-             return requiredPort == portName;
-           }) != requiredPorts.end();
-  };
->>>>>>> 3d37a773
-
   auto emitPorts = [&](auto ports) {
     os << LParen();
     for (size_t i = 0, e = ports.size(); i < e; ++i) {
-      const ComponentPortInfo &port = ports[i];
+      const PortInfo &port = ports[i];
 
       // We only care about the bit width in the emitted .futil file.
       auto bitWidth = port.type.getIntOrFloatBitWidth();
