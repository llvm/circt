--- conflicted
+++ resolved
@@ -286,12 +286,8 @@
   auto portTypes = getComponentType(*this).getInputs();
   auto portNamesAttr = portNames();
   auto portDirectionsAttr =
-<<<<<<< HEAD
-      component->getAttrOfType<IntegerAttr>(direction::attrKey);
-  auto portAttrs = component->getAttrOfType<ArrayAttr>("portAttributes");
-=======
       (*this)->getAttrOfType<IntegerAttr>(direction::attrKey);
->>>>>>> 3d37a773
+  auto portAttrs = (*this)->getAttrOfType<ArrayAttr>("portAttributes");
 
   SmallVector<PortInfo> results;
   for (uint64_t i = 0, e = portNamesAttr.size(); i != e; ++i) {
@@ -331,7 +327,7 @@
   // Print the port definition list for input and output ports.
   auto printPortDefList = [&](auto ports) {
     p << "(";
-    llvm::interleaveComma(ports, p, [&](ComponentPortInfo port) {
+    llvm::interleaveComma(ports, p, [&](const PortInfo &port) {
       p << "%" << port.name.getValue() << ": " << port.type;
       if (!port.attributes.empty()) {
         p << " ";
@@ -463,11 +459,9 @@
 
 /// Determines whether the given ComponentOp has all the required ports.
 static LogicalResult hasRequiredPorts(ComponentOp op) {
-  auto ports = getComponentPortInfo(op);
-
   // Get all identifiers from the component ports.
   llvm::SmallVector<StringRef, 4> identifiers;
-  for (ComponentPortInfo port : ports) {
+  for (PortInfo &port : op.getPortInfo()) {
     auto portIds = port.getAllIdentifiers();
     identifiers.append(portIds.begin(), portIds.end());
   }
@@ -502,32 +496,8 @@
     return op.emitOpError(
         "requires exactly one of each: 'calyx.wires', 'calyx.control'.");
 
-<<<<<<< HEAD
   if (failed(hasRequiredPorts(op)))
     return failure();
-=======
-  // Verify the component has the following ports.
-  // TODO(Calyx): Eventually, we want to attach attributes to these arguments.
-  bool go = false, clk = false, reset = false, done = false;
-  for (const PortInfo &port : op.getPortInfo()) {
-    if (!port.type.isInteger(1))
-      // Each of the ports has bit width 1.
-      continue;
-
-    StringRef portName = port.name.getValue();
-    if (port.direction == Direction::Output) {
-      done |= (portName == "done");
-    } else {
-      go |= (portName == "go");
-      clk |= (portName == "clk");
-      reset |= (portName == "reset");
-    }
-  }
-  SmallVector<bool, 4> hasRequiredPort{go, clk, reset, done};
-  if (!llvm::all_of(hasRequiredPort, [&](bool b) { return b; }))
-    return op->emitOpError("does not have required 1-bit input ports `go`, "
-                           "`clk`, `reset`, and output port `done`");
->>>>>>> 3d37a773
 
   // Verify the component actually does something: has a non-empty Control
   // region, or continuous assignments.
