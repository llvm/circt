//===- CalyxOps.cpp - Calyx op code defs ------------------------*- C++ -*-===//
//
// Part of the LLVM Project, under the Apache License v2.0 with LLVM Exceptions.
// See https://llvm.org/LICENSE.txt for license information.
// SPDX-License-Identifier: Apache-2.0 WITH LLVM-exception
//
//===----------------------------------------------------------------------===//
//
// This is where op definitions live.
//
//===----------------------------------------------------------------------===//

#include "circt/Dialect/Calyx/CalyxOps.h"
#include "mlir/IR/AsmState.h"
#include "mlir/IR/Builders.h"
#include "mlir/IR/BuiltinTypes.h"
#include "mlir/IR/Diagnostics.h"
#include "mlir/IR/DialectImplementation.h"
#include "mlir/IR/FunctionImplementation.h"
#include "mlir/IR/PatternMatch.h"
#include "mlir/IR/SymbolTable.h"
#include "mlir/Support/LLVM.h"
#include "llvm/ADT/DenseMap.h"
#include "llvm/ADT/STLExtras.h"
#include "llvm/ADT/SmallSet.h"
#include "llvm/ADT/StringExtras.h"
#include "llvm/ADT/TypeSwitch.h"

using namespace circt;
using namespace circt::calyx;
using namespace mlir;

//===----------------------------------------------------------------------===//
// Utilities related to Direction
//===----------------------------------------------------------------------===//

Direction direction::get(bool a) { return static_cast<Direction>(a); }

SmallVector<Direction> direction::genInOutDirections(size_t nIns,
                                                     size_t nOuts) {
  SmallVector<Direction> dirs;
  std::generate_n(std::back_inserter(dirs), nIns,
                  [] { return Direction::Input; });
  std::generate_n(std::back_inserter(dirs), nOuts,
                  [] { return Direction::Output; });
  return dirs;
}

IntegerAttr direction::packAttribute(ArrayRef<Direction> directions,
                                     MLIRContext *ctx) {
  // Pack the array of directions into an APInt.  Input is zero, output is one.
  size_t numDirections = directions.size();
  APInt portDirections(numDirections, 0);
  for (size_t i = 0, e = numDirections; i != e; ++i)
    if (directions[i] == Direction::Output)
      portDirections.setBit(i);

  return IntegerAttr::get(IntegerType::get(ctx, numDirections), portDirections);
}

/// Turn a packed representation of port attributes into a vector that can be
/// worked with.
SmallVector<Direction> direction::unpackAttribute(Operation *component) {
  APInt value =
      component->getAttr(direction::attrKey).cast<IntegerAttr>().getValue();

  SmallVector<Direction> result;
  auto bitWidth = value.getBitWidth();
  result.reserve(bitWidth);
  for (size_t i = 0, e = bitWidth; i != e; ++i)
    result.push_back(direction::get(value[i]));
  return result;
}

//===----------------------------------------------------------------------===//
// Utilities
//===----------------------------------------------------------------------===//

<<<<<<< HEAD
namespace {

constexpr std::array<StringRef, 4> InterfacePorts{"clk", "done", "go", "reset"};

} // namespace
=======
/// Returns whether this value is either (1) a port on a ComponentOp or (2) a
/// port on a cell interface.
static bool isPort(Value value) {
  Operation *definingOp = value.getDefiningOp();
  return value.isa<BlockArgument>() ||
         (definingOp && isa<CellInterface>(definingOp));
}

/// Gets the port for a given BlockArgument.
ComponentPortInfo calyx::getComponentPortInfo(BlockArgument arg) {
  Operation *op = arg.getOwner()->getParentOp();
  return getComponentPortInfo(op)[arg.getArgNumber()];
}

/// Returns whether the given operation has a control region.
static bool hasControlRegion(Operation *op) {
  return isa<ControlOp, SeqOp, IfOp, WhileOp, ParOp>(op);
}
>>>>>>> ec1f9a68

/// Verifies the body of a ControlLikeOp.
static LogicalResult verifyControlBody(Operation *op) {
  if (isa<SeqOp, ParOp>(op))
    // This does not apply to sequential and parallel regions.
    return success();

  // Some ControlLike operations have (possibly) multiple regions, e.g. IfOp.
  for (auto &region : op->getRegions()) {
    auto opsIt = region.getOps();
    size_t numOperations = std::distance(opsIt.begin(), opsIt.end());
    // A body of a ControlLike operation may have a single EnableOp within it.
    // However, that must be the only operation.
    //  E.g. Allowed:  calyx.control { calyx.enable @A }
    //   Not Allowed:  calyx.control { calyx.enable @A calyx.seq { ... } }
    bool usesEnableAsCompositionOperator =
        numOperations > 1 && llvm::any_of(region.front(), [](auto &&bodyOp) {
          return isa<EnableOp>(bodyOp);
        });
    if (usesEnableAsCompositionOperator)
      return op->emitOpError(
          "EnableOp is not a composition operator. It should be nested "
          "in a control flow operation, such as \"calyx.seq\"");

    // Verify that multiple control flow operations are nested inside a single
    // control operator. See: https://github.com/llvm/circt/issues/1723
    size_t numControlFlowRegions =
        llvm::count_if(opsIt, [](auto &&op) { return hasControlRegion(&op); });
    if (numControlFlowRegions > 1)
      return op->emitOpError(
          "has an invalid control sequence. Multiple control flow operations "
          "must all be nested in a single calyx.seq or calyx.par");
  }
  return success();
}

static LogicalResult portsDrivenByGroup(ValueRange ports, GroupOp groupOp);

/// Checks whether @p port is driven from within @p groupOp.
static LogicalResult portDrivenByGroup(Value port, GroupOp groupOp) {
  // Check if the port is driven by an assignOp from within @p groupOp.
  for (auto &use : port.getUses()) {
    if (auto assignOp = dyn_cast<AssignOp>(use.getOwner())) {
      if (assignOp.dest() != port ||
          assignOp->getParentOfType<GroupOp>() != groupOp)
        continue;
      return success();
    }
  }

  // If @p port is an output of a cell then we conservatively enforce that all
  // (and at least one) non-interface inputs of the cell must be driven by the
  // group.
  if (auto cell = dyn_cast<CellInterface>(port.getDefiningOp());
      cell && cell.direction(port) == calyx::Direction::Output)
    return portsDrivenByGroup(
        cell.filterInterfacePorts(calyx::Direction::Input), groupOp);

  return failure();
}

/// Checks whether all ports in @p ports are driven from within @p groupOp
static LogicalResult portsDrivenByGroup(ValueRange ports, GroupOp groupOp) {
  return success(llvm::all_of(ports, [&](auto port) {
    return portDrivenByGroup(port, groupOp).succeeded();
  }));
}

LogicalResult calyx::verifyCell(Operation *op) {
  auto opParent = op->getParentOp();
  if (!isa<ComponentOp>(opParent))
    return op->emitOpError()
           << "has parent: " << opParent << ", expected ComponentOp.";
  if (!op->hasAttr("instanceName"))
    return op->emitOpError() << "does not have an instanceName attribute.";

  return success();
}

LogicalResult calyx::verifyControlLikeOp(Operation *op) {
  auto parent = op->getParentOp();
  if (!hasControlRegion(parent))
    return op->emitOpError()
           << "has parent: " << parent
           << ", which is not allowed for a control-like operation.";

  if (op->getNumRegions() == 0)
    return success();

  auto &region = op->getRegion(0);
  // Operations that are allowed in the body of a ControlLike op.
  auto isValidBodyOp = [](Operation *operation) {
    return isa<EnableOp, SeqOp, IfOp, WhileOp, ParOp>(operation);
  };
  for (auto &&bodyOp : region.front()) {
    if (isValidBodyOp(&bodyOp))
      continue;

    return op->emitOpError()
           << "has operation: " << bodyOp.getName()
           << ", which is not allowed in this control-like operation";
  }
  return verifyControlBody(op);
}

// Convenience function for getting the SSA name of @p v under the scope of
// operation @p scopeOp
static std::string valueName(Operation *scopeOp, Value v) {
  std::string s;
  llvm::raw_string_ostream os(s);
  AsmState asmState(scopeOp);
  v.printAsOperand(os, asmState);
  return s;
}

//===----------------------------------------------------------------------===//
// ProgramOp
//===----------------------------------------------------------------------===//

static LogicalResult verifyProgramOp(ProgramOp program) {
  if (!program.getMainComponent())
    return program.emitOpError("must contain one component named "
                               "\"main\" as the entry point.");
  return success();
}

//===----------------------------------------------------------------------===//
// ComponentOp
//===----------------------------------------------------------------------===//

/// This is a helper function that should only be used to get the WiresOp or
/// ControlOp of a ComponentOp, which are guaranteed to exist and generally at
/// the end of a component's body. In the worst case, this will run in linear
/// time with respect to the number of instances within the component.
template <typename Op>
static Op getControlOrWiresFrom(ComponentOp op) {
  auto body = op.getBody();
  // We verify there is a single WiresOp and ControlOp,
  // so this is safe.
  auto opIt = body->getOps<Op>().begin();
  return *opIt;
}

/// Returns the Block argument with the given name from a ComponentOp.
/// If the name doesn't exist, returns an empty Value.
static Value getBlockArgumentWithName(StringRef name, ComponentOp op) {
  ArrayAttr portNames = op.portNames();

  for (size_t i = 0, e = portNames.size(); i != e; ++i) {
    auto portName = portNames[i].cast<StringAttr>();
    if (portName.getValue() == name)
      return op.getBody()->getArgument(i);
  }
  return Value{};
}

WiresOp calyx::ComponentOp::getWiresOp() {
  return getControlOrWiresFrom<WiresOp>(*this);
}

ControlOp calyx::ComponentOp::getControlOp() {
  return getControlOrWiresFrom<ControlOp>(*this);
}

Value calyx::ComponentOp::getGoPort() {
  return getBlockArgumentWithName("go", *this);
}

Value calyx::ComponentOp::getDonePort() {
  return getBlockArgumentWithName("done", *this);
}

/// Returns the type of the given component as a function type.
static FunctionType getComponentType(ComponentOp component) {
  return component.getTypeAttr().getValue().cast<FunctionType>();
}

/// Returns the port information for the given component.
SmallVector<ComponentPortInfo> calyx::getComponentPortInfo(Operation *op) {
  assert(isa<ComponentOp>(op) &&
         "Can only get port information from a component.");
  auto component = dyn_cast<ComponentOp>(op);
  auto portTypes = getComponentType(component).getInputs();
  auto portNamesAttr = component.portNames();
  auto portDirectionsAttr =
      component->getAttrOfType<IntegerAttr>(direction::attrKey);
  auto portAttrs = component->getAttrOfType<ArrayAttr>("portAttributes");

  SmallVector<ComponentPortInfo> results;
  for (uint64_t i = 0, e = portNamesAttr.size(); i != e; ++i) {
    StringAttr name = portNamesAttr[i].cast<StringAttr>();
    Direction dir = direction::get(portDirectionsAttr.getValue()[i]);
    DictionaryAttr attr = portAttrs[i].cast<DictionaryAttr>();
    results.push_back({name, portTypes[i], dir, attr});
  }
  return results;
}

static void printComponentOp(OpAsmPrinter &p, ComponentOp &op) {
  auto componentName =
      op->getAttrOfType<StringAttr>(SymbolTable::getSymbolAttrName())
          .getValue();
  p << " ";
  p.printSymbolName(componentName);

  auto ports = getComponentPortInfo(op);
  SmallVector<ComponentPortInfo, 8> inPorts, outPorts;
  for (auto &&port : ports) {
    if (port.direction == Direction::Input)
      inPorts.push_back(port);
    else
      outPorts.push_back(port);
  }

  auto printPortDefList = [&](auto ports) {
    p << "(";
    llvm::interleaveComma(ports, p, [&](ComponentPortInfo port) {
      p << "%" << port.name.getValue() << ": " << port.type;
      if (!port.attributes.empty()) {
        p << " ";
        p.printAttributeWithoutType(port.attributes);
      }
    });
    p << ")";
  };
  printPortDefList(inPorts);
  p << " -> ";
  printPortDefList(outPorts);

  p.printRegion(op.body(), /*printEntryBlockArgs=*/false,
                /*printBlockTerminators=*/false,
                /*printEmptyBlock=*/false);
}

/// Parses the ports of a Calyx component signature, and adds the corresponding
/// port names to `attrName`.
static ParseResult
parsePortDefList(OpAsmParser &parser, OperationState &result,
                 SmallVectorImpl<OpAsmParser::OperandType> &ports,
                 SmallVectorImpl<Type> &portTypes,
                 SmallVectorImpl<NamedAttrList> &portAttrs) {
  if (parser.parseLParen())
    return failure();

  do {
    OpAsmParser::OperandType port;
    Type portType;
    if (failed(parser.parseOptionalRegionArgument(port)) ||
        failed(parser.parseOptionalColon()) ||
        failed(parser.parseType(portType)))
      continue;
    ports.push_back(port);
    portTypes.push_back(portType);

    NamedAttrList portAttr;
    portAttrs.push_back(succeeded(parser.parseOptionalAttrDict(portAttr))
                            ? portAttr
                            : NamedAttrList());

  } while (succeeded(parser.parseOptionalComma()));

  return parser.parseRParen();
}

/// Parses the signature of a Calyx component.
static ParseResult
parseComponentSignature(OpAsmParser &parser, OperationState &result,
                        SmallVectorImpl<OpAsmParser::OperandType> &ports,
                        SmallVectorImpl<Type> &portTypes) {
  SmallVector<OpAsmParser::OperandType> inPorts, outPorts;
  SmallVector<Type> inPortTypes, outPortTypes;
  SmallVector<NamedAttrList> portAttributes;

  if (parsePortDefList(parser, result, inPorts, inPortTypes, portAttributes))
    return failure();

  if (parser.parseArrow() ||
      parsePortDefList(parser, result, outPorts, outPortTypes, portAttributes))
    return failure();

  auto *context = parser.getBuilder().getContext();
  // Add attribute for port names; these are currently
  // just inferred from the SSA names of the component.
  SmallVector<Attribute> portNames;
  auto getPortName = [context](const auto &port) -> StringAttr {
    StringRef name = port.name;
    if (name.startswith("%"))
      name = name.drop_front();
    return StringAttr::get(context, name);
  };
  llvm::transform(inPorts, std::back_inserter(portNames), getPortName);
  llvm::transform(outPorts, std::back_inserter(portNames), getPortName);

  result.addAttribute("portNames", ArrayAttr::get(context, portNames));
  result.addAttribute(
      direction::attrKey,
      direction::packAttribute(
          direction::genInOutDirections(inPorts.size(), outPorts.size()),
          context));

  ports.append(inPorts);
  ports.append(outPorts);
  portTypes.append(inPortTypes);
  portTypes.append(outPortTypes);

  SmallVector<Attribute> portAttrs;
  llvm::transform(portAttributes, std::back_inserter(portAttrs),
                  [&](auto attr) { return attr.getDictionary(context); });
  result.addAttribute("portAttributes", ArrayAttr::get(context, portAttrs));

  return success();
}

static ParseResult parseComponentOp(OpAsmParser &parser,
                                    OperationState &result) {
  using namespace mlir::function_like_impl;

  StringAttr componentName;
  if (parser.parseSymbolName(componentName, SymbolTable::getSymbolAttrName(),
                             result.attributes))
    return failure();

  SmallVector<OpAsmParser::OperandType> ports;
  SmallVector<Type> portTypes;
  if (parseComponentSignature(parser, result, ports, portTypes))
    return failure();

  // Build the component's type for FunctionLike trait. All ports are listed as
  // arguments so they may be accessed within the component.
  auto type =
      parser.getBuilder().getFunctionType(portTypes, /*resultTypes=*/{});
  result.addAttribute(ComponentOp::getTypeAttrName(), TypeAttr::get(type));

  auto *body = result.addRegion();
  if (parser.parseRegion(*body, ports, portTypes))
    return failure();

  if (body->empty())
    body->push_back(new Block());
  return success();
}

/// Determines whether the given ComponentOp has all the required ports.
static LogicalResult hasRequiredPorts(ComponentOp op) {
  auto ports = getComponentPortInfo(op);

  // Get all identifiers from the component ports.
  llvm::SmallVector<StringRef, 4> identifiers;
  for (ComponentPortInfo port : ports) {
    auto portIds = port.getAllIdentifiers();
    identifiers.append(portIds.begin(), portIds.end());
  }
  // Sort the identifiers: a pre-condition for std::set_intersection.
  std::sort(identifiers.begin(), identifiers.end());

  llvm::SmallVector<StringRef, 4> intersection;
  // Find the intersection between all identifiers and required ports.
  std::set_intersection(InterfacePorts.begin(), InterfacePorts.end(),
                        identifiers.begin(), identifiers.end(),
                        std::back_inserter(intersection));

  if (intersection.size() == InterfacePorts.size())
    return success();

  SmallVector<StringRef, 4> difference;
  std::set_difference(InterfacePorts.begin(), InterfacePorts.end(),
                      intersection.begin(), intersection.end(),
                      std::back_inserter(difference));
  return op->emitOpError()
         << "is missing the following required port attribute identifiers: "
         << difference;
}

static LogicalResult verifyComponentOp(ComponentOp op) {
  // Verify there is exactly one of each the wires and control operations.
  auto wIt = op.getBody()->getOps<WiresOp>();
  auto cIt = op.getBody()->getOps<ControlOp>();
  if (std::distance(wIt.begin(), wIt.end()) +
          std::distance(cIt.begin(), cIt.end()) !=
      2)
    return op.emitOpError(
        "requires exactly one of each: 'calyx.wires', 'calyx.control'.");

  if (failed(hasRequiredPorts(op)))
    return failure();

  // Verify the component actually does something: has a non-empty Control
  // region, or continuous assignments.
  bool hasNoControlConstructs =
      op.getControlOp().getBody()->getOperations().empty();
  bool hasNoAssignments = op.getWiresOp().getBody()->getOps<AssignOp>().empty();
  if (hasNoControlConstructs && hasNoAssignments)
    return op->emitOpError(
        "The component currently does nothing. It needs to either have "
        "continuous assignments in the Wires region or control constructs in "
        "the Control region.");

  return success();
}

/// Returns a new vector containing the concatenation of vectors @p a and @p b.
template <typename T>
static SmallVector<T> concat(const SmallVectorImpl<T> &a,
                             const SmallVectorImpl<T> &b) {
  SmallVector<T> out;
  out.append(a);
  out.append(b);
  return out;
}

void ComponentOp::build(OpBuilder &builder, OperationState &result,
                        StringAttr name, ArrayRef<ComponentPortInfo> ports) {
  using namespace mlir::function_like_impl;

  result.addAttribute(::mlir::SymbolTable::getSymbolAttrName(), name);

  std::pair<SmallVector<Type, 8>, SmallVector<Type, 8>> portIOTypes;
  std::pair<SmallVector<Attribute, 8>, SmallVector<Attribute, 8>> portIONames;
  SmallVector<Attribute> portAttributes;
  SmallVector<Direction, 8> portDirections;
  // Avoid using llvm::partition or llvm::sort to preserve relative ordering
  // between individual inputs and outputs.
  for (auto &&port : ports) {
    bool isInput = port.direction == Direction::Input;
    (isInput ? portIOTypes.first : portIOTypes.second).push_back(port.type);
    (isInput ? portIONames.first : portIONames.second).push_back(port.name);
    portAttributes.push_back(port.attributes);
  }
  auto portTypes = concat(portIOTypes.first, portIOTypes.second);
  auto portNames = concat(portIONames.first, portIONames.second);

  // Build the function type of the component.
  auto functionType = builder.getFunctionType(portTypes, {});
  result.addAttribute(getTypeAttrName(), TypeAttr::get(functionType));

  // Record the port names and number of input ports of the component.
  result.addAttribute("portNames", builder.getArrayAttr(portNames));
  result.addAttribute(direction::attrKey,
                      direction::packAttribute(direction::genInOutDirections(
                                                   portIOTypes.first.size(),
                                                   portIOTypes.second.size()),
                                               builder.getContext()));
  // Record the attributes of the ports.
  result.addAttribute("portAttributes", builder.getArrayAttr(portAttributes));

  // Create a single-blocked region.
  result.addRegion();
  Region *regionBody = result.regions[0].get();
  Block *block = new Block();
  regionBody->push_back(block);

  // Add all ports to the body block.
  block->addArguments(portTypes);

  // Insert the WiresOp and ControlOp.
  IRRewriter::InsertionGuard guard(builder);
  builder.setInsertionPointToStart(block);
  builder.create<WiresOp>(result.location);
  builder.create<ControlOp>(result.location);
}

//===----------------------------------------------------------------------===//
// ControlOp
//===----------------------------------------------------------------------===//
static LogicalResult verifyControlOp(ControlOp control) {
  return verifyControlBody(control);
}

//===----------------------------------------------------------------------===//
// WiresOp
//===----------------------------------------------------------------------===//
static LogicalResult verifyWiresOp(WiresOp wires) {
  auto component = wires->getParentOfType<ComponentOp>();
  auto control = component.getControlOp();

  // Verify each group is referenced in the control section.
  for (auto &&op : *wires.getBody()) {
    if (!isa<GroupOp>(op))
      continue;
    auto group = cast<GroupOp>(op);
    auto groupName = group.sym_nameAttr();
    if (SymbolTable::symbolKnownUseEmpty(groupName, control))
      return op.emitOpError() << "with name: " << groupName
                              << " is unused in the control execution schedule";
  }
  return success();
}

//===----------------------------------------------------------------------===//
// GroupOp
//===----------------------------------------------------------------------===//
GroupGoOp GroupOp::getGoOp() {
  auto body = this->getBody();
  auto opIt = body->getOps<GroupGoOp>().begin();
  return *opIt;
}

GroupDoneOp GroupOp::getDoneOp() {
  auto body = this->getBody();
  return cast<GroupDoneOp>(body->getTerminator());
}

//===----------------------------------------------------------------------===//
// Utilities for operations with the Cell trait.
//===----------------------------------------------------------------------===//

/// Gives each result of the cell a meaningful name in the form:
/// <instance-name>.<port-name>
static void getCellAsmResultNames(OpAsmSetValueNameFn setNameFn, Operation *op,
                                  ArrayRef<StringRef> portNames) {
  assert(isa<CellInterface>(op) && "must implement the Cell interface");

  auto instanceName = op->getAttrOfType<StringAttr>("instanceName").getValue();
  std::string prefix = instanceName.str() + ".";
  for (size_t i = 0, e = portNames.size(); i != e; ++i)
    setNameFn(op->getResult(i), prefix + portNames[i].str());
}

//===----------------------------------------------------------------------===//
// AssignOp
//===----------------------------------------------------------------------===//

/// Determines whether the given direction is valid with the given inputs. The
/// `isDestination` boolean is used to distinguish whether the value is a source
/// or a destination.
static LogicalResult verifyPortDirection(AssignOp op, Value value,
                                         bool isDestination) {
  Operation *definingOp = value.getDefiningOp();
  bool isComponentPort = value.isa<BlockArgument>(),
       isCellInterfacePort = definingOp && isa<CellInterface>(definingOp);
  assert((isComponentPort || isCellInterfacePort) && "Not a port.");

  ComponentPortInfo port =
      isComponentPort ? getComponentPortInfo(value.cast<BlockArgument>())
                      : cast<CellInterface>(definingOp).portInfo(value);

  bool isSource = !isDestination;
  // Component output ports and cell interface input ports should be driven.
  Direction validDirection =
      (isDestination && isComponentPort) || (isSource && isCellInterfacePort)
          ? Direction::Output
          : Direction::Input;

  return port.direction == validDirection
             ? success()
             : op.emitOpError()
                   << "has a " << (isComponentPort ? "component" : "cell")
                   << " port as the "
                   << (isDestination ? "destination" : "source")
                   << " with the incorrect direction.";
}

/// Verifies the value of a given assignment operation. The boolean
/// `isDestination` is used to distinguish whether the destination
/// or source of the AssignOp is to be verified.
static LogicalResult verifyAssignOpValue(AssignOp op, bool isDestination) {
  Value value = isDestination ? op.dest() : op.src();
  if (isPort(value))
    return verifyPortDirection(op, value, isDestination);

  // A destination may also be the Go or Done hole of a GroupOp.
  if (isDestination && !isa<GroupGoOp, GroupDoneOp>(value.getDefiningOp()))
    return op->emitOpError(
        "has an invalid destination port. It must be drive-able.");

  return success();
}

static LogicalResult verifyAssignOp(AssignOp assign) {
  bool isDestination = true, isSource = false;
  if (failed(verifyAssignOpValue(assign, isDestination)))
    return failure();
  if (failed(verifyAssignOpValue(assign, isSource)))
    return failure();

  return success();
}

//===----------------------------------------------------------------------===//
// InstanceOp
//===----------------------------------------------------------------------===//

/// Lookup the component for the symbol. This returns null on
/// invalid IR.
ComponentOp InstanceOp::getReferencedComponent() {
  auto program = (*this)->getParentOfType<ProgramOp>();
  if (!program)
    return nullptr;

  return program.lookupSymbol<ComponentOp>(componentName());
}

/// Provide meaningful names to the result values of an InstanceOp.
void InstanceOp::getAsmResultNames(OpAsmSetValueNameFn setNameFn) {
  getCellAsmResultNames(setNameFn, *this, this->portNames());
}

SmallVector<StringRef> InstanceOp::portNames() {
  SmallVector<StringRef> portNames;
  for (auto &&port : getReferencedComponent().portNames())
    portNames.push_back(port.cast<StringAttr>().getValue());
  return portNames;
}

SmallVector<Direction> InstanceOp::portDirections() {
  SmallVector<Direction> portDirections;
  for (auto &&port : getComponentPortInfo(getReferencedComponent()))
    portDirections.push_back(port.direction);
  return portDirections;
}

static LogicalResult verifyInstanceOp(InstanceOp instance) {
  if (instance.componentName() == "main")
    return instance.emitOpError("cannot reference the entry point.");

  // Verify the referenced component exists in this program.
  ComponentOp referencedComponent = instance.getReferencedComponent();
  if (!referencedComponent)
    return instance.emitOpError()
           << "is referencing component: " << instance.componentName()
           << ", which does not exist.";

  // Verify the referenced component is not instantiating itself.
  auto parentComponent = instance->getParentOfType<ComponentOp>();
  if (parentComponent == referencedComponent)
    return instance.emitOpError()
           << "is a recursive instantiation of its parent component: "
           << instance.componentName();

  // Verify the instance result ports with those of its referenced component.
  SmallVector<ComponentPortInfo> componentPorts =
      getComponentPortInfo(referencedComponent);

  size_t numResults = instance.getNumResults();
  if (numResults != componentPorts.size())
    return instance.emitOpError()
           << "has a wrong number of results; expected: "
           << componentPorts.size() << " but got " << numResults;

  for (size_t i = 0; i != numResults; ++i) {
    auto resultType = instance.getResult(i).getType();
    auto expectedType = componentPorts[i].type;
    if (resultType == expectedType)
      continue;
    return instance.emitOpError()
           << "result type for " << componentPorts[i].name << " must be "
           << expectedType << ", but got " << resultType;
  }
  return success();
}

//===----------------------------------------------------------------------===//
// GroupGoOp
//===----------------------------------------------------------------------===//

/// Provide meaningful names to the result value of a GroupGoOp.
void GroupGoOp::getAsmResultNames(OpAsmSetValueNameFn setNameFn) {
  auto parent = (*this)->getParentOfType<GroupOp>();
  auto name = parent.sym_name();
  std::string resultName = name.str() + ".go";
  setNameFn(getResult(), resultName);
}

//===----------------------------------------------------------------------===//
// RegisterOp
//===----------------------------------------------------------------------===//

/// Provide meaningful names to the result values of a RegisterOp.
void RegisterOp::getAsmResultNames(OpAsmSetValueNameFn setNameFn) {
  getCellAsmResultNames(setNameFn, *this, this->portNames());
}

SmallVector<StringRef> RegisterOp::portNames() {
  return {"in", "write_en", "clk", "reset", "out", "done"};
}

SmallVector<Direction> RegisterOp::portDirections() {
  return {Input, Input, Input, Input, Output, Output};
}

//===----------------------------------------------------------------------===//
// MemoryOp
//===----------------------------------------------------------------------===//

/// Provide meaningful names to the result values of a MemoryOp.
void MemoryOp::getAsmResultNames(OpAsmSetValueNameFn setNameFn) {
  getCellAsmResultNames(setNameFn, *this, this->portNames());
}

SmallVector<StringRef> MemoryOp::portNames() {
  SmallVector<StringRef> portNames;
  for (size_t i = 0, e = addrSizes().size(); i != e; ++i) {
    auto nameAttr =
        StringAttr::get(this->getContext(), "addr" + std::to_string(i));
    portNames.push_back(nameAttr.getValue());
  }
  portNames.append({"write_data", "write_en", "clk", "read_data", "done"});
  return portNames;
}

SmallVector<Direction> MemoryOp::portDirections() {
  SmallVector<Direction> portDirections;
  for (size_t i = 0, e = addrSizes().size(); i != e; ++i)
    portDirections.push_back(Input);
  portDirections.append({Input, Input, Input, Output, Output});
  return portDirections;
}

void MemoryOp::build(OpBuilder &builder, OperationState &state,
                     Twine instanceName, int64_t width, ArrayRef<int64_t> sizes,
                     ArrayRef<int64_t> addrSizes) {
  state.addAttribute("instanceName", builder.getStringAttr(instanceName));
  state.addAttribute("width", builder.getI64IntegerAttr(width));
  state.addAttribute("sizes", builder.getI64ArrayAttr(sizes));
  state.addAttribute("addrSizes", builder.getI64ArrayAttr(addrSizes));
  SmallVector<Type> types;
  for (int64_t size : addrSizes)
    types.push_back(builder.getIntegerType(size)); // Addresses
  types.push_back(builder.getIntegerType(width));  // Write data
  types.push_back(builder.getI1Type());            // Write enable
  types.push_back(builder.getI1Type());            // Clk
  types.push_back(builder.getIntegerType(width));  // Read data
  types.push_back(builder.getI1Type());            // Done
  state.addTypes(types);
}

static LogicalResult verifyMemoryOp(MemoryOp memoryOp) {
  auto sizes = memoryOp.sizes().getValue();
  auto addrSizes = memoryOp.addrSizes().getValue();
  size_t numDims = memoryOp.sizes().size();
  size_t numAddrs = memoryOp.addrSizes().size();
  if (numDims != numAddrs)
    return memoryOp.emitOpError("mismatched number of dimensions (")
           << numDims << ") and address sizes (" << numAddrs << ")";

  size_t numExtraPorts = 5; // write data/enable, clk, and read data/done.
  if (memoryOp.getNumResults() != numAddrs + numExtraPorts)
    return memoryOp.emitOpError("incorrect number of address ports, expected ")
           << numAddrs;

  for (size_t i = 0; i < numDims; ++i) {
    int64_t size = sizes[i].cast<IntegerAttr>().getInt();
    int64_t addrSize = addrSizes[i].cast<IntegerAttr>().getInt();
    if (llvm::Log2_64_Ceil(size) > addrSize)
      return memoryOp.emitOpError("address size (")
             << addrSize << ") for dimension " << i
             << " can't address the entire range (" << size << ")";
  }

  return success();
}

//===----------------------------------------------------------------------===//
// EnableOp
//===----------------------------------------------------------------------===//
static LogicalResult verifyEnableOp(EnableOp enableOp) {
  auto component = enableOp->getParentOfType<ComponentOp>();
  auto wiresOp = component.getWiresOp();
  auto groupName = enableOp.groupName();

  if (!wiresOp.lookupSymbol<GroupOp>(groupName))
    return enableOp.emitOpError()
           << "with group: " << groupName << ", which does not exist.";

  return success();
}

//===----------------------------------------------------------------------===//
// IfOp
//===----------------------------------------------------------------------===//

static LogicalResult verifyIfOp(IfOp ifOp) {
  auto component = ifOp->getParentOfType<ComponentOp>();
  auto wiresOp = component.getWiresOp();
  auto groupName = ifOp.groupName();
  auto groupOp = wiresOp.lookupSymbol<GroupOp>(groupName);

  if (!groupOp)
    return ifOp.emitOpError()
           << "with group '" << groupName << "', which does not exist.";

  if (ifOp.thenRegion().front().empty())
    return ifOp.emitError() << "empty 'then' region.";

  if (ifOp.elseRegion().getBlocks().size() != 0 &&
      ifOp.elseRegion().front().empty())
    return ifOp.emitError() << "empty 'else' region.";

  if (failed(portDrivenByGroup(ifOp.cond(), groupOp)))
    return ifOp.emitError()
           << "conditional op: '" << valueName(component, ifOp.cond())
           << "' expected to be driven from group: '" << ifOp.groupName()
           << "' but no driver was found.";

  return success();
}

//===----------------------------------------------------------------------===//
// WhileOp
//===----------------------------------------------------------------------===//
static LogicalResult verifyWhileOp(WhileOp whileOp) {
  auto component = whileOp->getParentOfType<ComponentOp>();
  auto wiresOp = component.getWiresOp();
  auto groupName = whileOp.groupName();
  auto groupOp = wiresOp.lookupSymbol<GroupOp>(groupName);

  if (!groupOp)
    return whileOp.emitOpError()
           << "with group '" << groupName << "', which does not exist.";

  if (whileOp.body().front().empty())
    return whileOp.emitError() << "empty body region.";

  if (failed(portDrivenByGroup(whileOp.cond(), groupOp)))
    return whileOp.emitError()
           << "conditional op: '" << valueName(component, whileOp.cond())
           << "' expected to be driven from group: '" << whileOp.groupName()
           << "' but no driver was found.";

  return success();
}

//===----------------------------------------------------------------------===//
// Calyx library ops
//===----------------------------------------------------------------------===//

#define ImplUnaryOpCellInterface(OpType)                                       \
  SmallVector<StringRef> OpType::portNames() { return {"in", "out"}; }         \
  SmallVector<Direction> OpType::portDirections() { return {Input, Output}; }  \
  void OpType::getAsmResultNames(OpAsmSetValueNameFn setNameFn) {              \
    getCellAsmResultNames(setNameFn, *this, this->portNames());                \
  }

#define ImplBinOpCellInterface(OpType)                                         \
  SmallVector<StringRef> OpType::portNames() {                                 \
    return {"left", "right", "out"};                                           \
  }                                                                            \
  SmallVector<Direction> OpType::portDirections() {                            \
    return {Input, Input, Output};                                             \
  }                                                                            \
  void OpType::getAsmResultNames(OpAsmSetValueNameFn setNameFn) {              \
    getCellAsmResultNames(setNameFn, *this, this->portNames());                \
  }

ImplUnaryOpCellInterface(PadLibOp);
ImplUnaryOpCellInterface(SliceLibOp);
ImplUnaryOpCellInterface(NotLibOp);

ImplBinOpCellInterface(LtLibOp);
ImplBinOpCellInterface(GtLibOp);
ImplBinOpCellInterface(EqLibOp);
ImplBinOpCellInterface(NeqLibOp);
ImplBinOpCellInterface(GeLibOp);
ImplBinOpCellInterface(LeLibOp);
ImplBinOpCellInterface(SltLibOp);
ImplBinOpCellInterface(SgtLibOp);
ImplBinOpCellInterface(SeqLibOp);
ImplBinOpCellInterface(SneqLibOp);
ImplBinOpCellInterface(SgeLibOp);
ImplBinOpCellInterface(SleLibOp);

ImplBinOpCellInterface(AddLibOp);
ImplBinOpCellInterface(SubLibOp);
ImplBinOpCellInterface(ShruLibOp);
ImplBinOpCellInterface(RshLibOp);
ImplBinOpCellInterface(SrshLibOp);
ImplBinOpCellInterface(LshLibOp);
ImplBinOpCellInterface(AndLibOp);
ImplBinOpCellInterface(OrLibOp);
ImplBinOpCellInterface(XorLibOp);

//===----------------------------------------------------------------------===//
// TableGen generated logic.
//===----------------------------------------------------------------------===//

#include "circt/Dialect/Calyx/CalyxInterfaces.cpp.inc"

// Provide the autogenerated implementation guts for the Op classes.
#define GET_OP_CLASSES
#include "circt/Dialect/Calyx/Calyx.cpp.inc"<|MERGE_RESOLUTION|>--- conflicted
+++ resolved
@@ -76,13 +76,13 @@
 // Utilities
 //===----------------------------------------------------------------------===//
 
-<<<<<<< HEAD
 namespace {
 
+// A list of required interface ports for ComponentOps.
 constexpr std::array<StringRef, 4> InterfacePorts{"clk", "done", "go", "reset"};
 
 } // namespace
-=======
+
 /// Returns whether this value is either (1) a port on a ComponentOp or (2) a
 /// port on a cell interface.
 static bool isPort(Value value) {
@@ -101,7 +101,6 @@
 static bool hasControlRegion(Operation *op) {
   return isa<ControlOp, SeqOp, IfOp, WhileOp, ParOp>(op);
 }
->>>>>>> ec1f9a68
 
 /// Verifies the body of a ControlLikeOp.
 static LogicalResult verifyControlBody(Operation *op) {
