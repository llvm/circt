//===- CalyxOps.cpp - Calyx op code defs ------------------------*- C++ -*-===//
//
// Part of the LLVM Project, under the Apache License v2.0 with LLVM Exceptions.
// See https://llvm.org/LICENSE.txt for license information.
// SPDX-License-Identifier: Apache-2.0 WITH LLVM-exception
//
//===----------------------------------------------------------------------===//
//
// This is where op definitions live.
//
//===----------------------------------------------------------------------===//

#include "circt/Dialect/Calyx/CalyxOps.h"
#include "circt/Dialect/Comb/CombOps.h"
#include "circt/Dialect/HW/HWOps.h"
#include "mlir/IR/AsmState.h"
#include "mlir/IR/Builders.h"
#include "mlir/IR/BuiltinTypes.h"
#include "mlir/IR/Diagnostics.h"
#include "mlir/IR/DialectImplementation.h"
#include "mlir/IR/FunctionImplementation.h"
#include "mlir/IR/PatternMatch.h"
#include "mlir/IR/SymbolTable.h"
#include "mlir/Support/LLVM.h"
#include "llvm/ADT/DenseMap.h"
#include "llvm/ADT/STLExtras.h"
#include "llvm/ADT/SmallSet.h"
#include "llvm/ADT/StringExtras.h"
#include "llvm/ADT/TypeSwitch.h"

using namespace circt;
using namespace circt::calyx;
using namespace mlir;

//===----------------------------------------------------------------------===//
// Utilities related to Direction
//===----------------------------------------------------------------------===//

Direction direction::get(bool isOutput) {
  return static_cast<Direction>(isOutput);
}

SmallVector<Direction> direction::genInOutDirections(size_t nIns,
                                                     size_t nOuts) {
  SmallVector<Direction> dirs;
  std::generate_n(std::back_inserter(dirs), nIns,
                  [] { return Direction::Input; });
  std::generate_n(std::back_inserter(dirs), nOuts,
                  [] { return Direction::Output; });
  return dirs;
}

IntegerAttr direction::packAttribute(MLIRContext *context,
                                     ArrayRef<Direction> directions) {
  // Pack the array of directions into an APInt.  Input is zero, output is one.
<<<<<<< HEAD
  size_t numDirections = directions.size();
  APInt portDirections(numDirections, 0);
  for (size_t i = 0, e = numDirections; i != e; ++i) {
    if (directions[i] == Direction::Input)
      continue;
    portDirections.setBit(i);
  }

  return IntegerAttr::get(IntegerType::get(ctx, numDirections), portDirections);
}

=======
  size_t size = directions.size();
  APInt portDirections(size, 0);
  for (size_t i = 0; i != size; ++i)
    if (directions[i] == Direction::Output)
      portDirections.setBit(i);
  return IntegerAttr::get(IntegerType::get(context, size), portDirections);
}

/// Turn a packed representation of port attributes into a vector that can be
/// worked with.
SmallVector<Direction> direction::unpackAttribute(IntegerAttr directions) {
  assert(directions.getType().isSignlessInteger() &&
         "Direction attributes must be signless integers");
  APInt value = directions.getValue();
  unsigned size = value.getBitWidth();
  SmallVector<Direction> result;
  result.reserve(size);
  for (size_t i = 0; i != size; ++i)
    result.push_back(direction::get(value[i]));
  return result;
}

>>>>>>> 7dd00dc8
//===----------------------------------------------------------------------===//
// Utilities
//===----------------------------------------------------------------------===//

/// Verify that the value is not a "complex" value. For example, the source
/// of an AssignOp should be a constant or port, e.g.
/// %and = comb.and %a, %b : i1
/// calyx.assign %port = %and, %c1_i1 ? : i1   // Incorrect
/// calyx.assign %port = %c1_i1, %and ? : i1   // Correct
/// TODO(Calyx): This is useful to verify current MLIR can be lowered to the
/// native compiler. Remove this when Calyx supports wire declarations.
/// See: https://github.com/llvm/circt/pull/1774 for context.
template <typename Op>
static LogicalResult verifyNotComplexSource(Op op) {
  Operation *definingOp = op.src().getDefiningOp();
  if (definingOp == nullptr)
    // This is a port of the parent component.
    return success();

  // Currently, we use the Combinational dialect to perform logical operations
  // on wires, i.e. comb::AndOp, comb::OrOp, comb::XorOp.
  if (auto dialect = definingOp->getDialect(); isa<comb::CombDialect>(dialect))
    return op->emitOpError("has source that is not a port or constant. "
                           "Complex logic should be conducted in the guard.");

  return success();
}

/// Convenience function for getting the SSA name of @p v under the scope of
/// operation @p scopeOp
static std::string valueName(Operation *scopeOp, Value v) {
  std::string s;
  llvm::raw_string_ostream os(s);
  AsmState asmState(scopeOp);
  v.printAsOperand(os, asmState);
  return s;
}

/// Returns whether this value is either (1) a port on a ComponentOp or (2) a
/// port on a cell interface.
static bool isPort(Value value) {
  Operation *definingOp = value.getDefiningOp();
  return value.isa<BlockArgument>() ||
         (definingOp && isa<CellInterface>(definingOp));
}

/// Gets the port for a given BlockArgument.
PortInfo calyx::getPortInfo(BlockArgument arg) {
  Operation *op = arg.getOwner()->getParentOp();
  assert(isa<ComponentOp>(op) &&
         "Only ComponentOp should support lookup by BlockArgument.");
  return cast<ComponentOp>(op).getPortInfo()[arg.getArgNumber()];
}

/// Returns whether the given operation has a control region.
static bool hasControlRegion(Operation *op) {
  return isa<ControlOp, SeqOp, IfOp, WhileOp, ParOp>(op);
}

/// Verifies the body of a ControlLikeOp.
static LogicalResult verifyControlBody(Operation *op) {
  if (isa<SeqOp, ParOp>(op))
    // This does not apply to sequential and parallel regions.
    return success();

  // Some ControlLike operations have (possibly) multiple regions, e.g. IfOp.
  for (auto &region : op->getRegions()) {
    auto opsIt = region.getOps();
    size_t numOperations = std::distance(opsIt.begin(), opsIt.end());
    // A body of a ControlLike operation may have a single EnableOp within it.
    // However, that must be the only operation.
    //  E.g. Allowed:  calyx.control { calyx.enable @A }
    //   Not Allowed:  calyx.control { calyx.enable @A calyx.seq { ... } }
    bool usesEnableAsCompositionOperator =
        numOperations > 1 && llvm::any_of(region.front(), [](auto &&bodyOp) {
          return isa<EnableOp>(bodyOp);
        });
    if (usesEnableAsCompositionOperator)
      return op->emitOpError(
          "EnableOp is not a composition operator. It should be nested "
          "in a control flow operation, such as \"calyx.seq\"");

    // Verify that multiple control flow operations are nested inside a single
    // control operator. See: https://github.com/llvm/circt/issues/1723
    size_t numControlFlowRegions =
        llvm::count_if(opsIt, [](auto &&op) { return hasControlRegion(&op); });
    if (numControlFlowRegions > 1)
      return op->emitOpError(
          "has an invalid control sequence. Multiple control flow operations "
          "must all be nested in a single calyx.seq or calyx.par");
  }
  return success();
}

static LogicalResult anyPortsDrivenByGroup(ValueRange ports,
                                           GroupInterface groupOp);

/// Determines whether the given port is used in the group. Its use depends on
/// the `isDriven` value; if true, then the port should be a destination in an
/// AssignOp. Otherwise, it should be the source, i.e. a read.
static bool portIsUsedInGroup(Value port, GroupInterface group, bool isDriven) {
  return llvm::any_of(port.getUses(), [&](auto &&use) {
    auto assignOp = dyn_cast<AssignOp>(use.getOwner());
    if (assignOp == nullptr)
      return false;

    Operation *parent = assignOp->getParentOp();
    if (isa<WiresOp>(parent))
      // This is a continuous assignment.
      return false;

    // A port is used if it meet the criteria:
    // (1) it is a {source, destination} of an assignment.
    // (2) that assignment is found in the provided group.

    // If not driven, then read.
    Value expected = isDriven ? assignOp.dest() : assignOp.src();
    return expected == port && group == parent;
  });
}

/// Checks whether @p port is driven from within @p groupOp.
static LogicalResult portDrivenByGroup(Value port, GroupInterface groupOp) {
  // Check if the port is driven by an assignOp from within @p groupOp.
  if (portIsUsedInGroup(port, groupOp, /*isDriven=*/true))
    return success();

  // If @p port is an output of a cell then we conservatively enforce that at
  // least one input port of the cell must be driven by the group.
  if (auto cell = dyn_cast<CellInterface>(port.getDefiningOp());
      cell && cell.direction(port) == calyx::Direction::Output)
    return anyPortsDrivenByGroup(cell.getInputPorts(), groupOp);

  return failure();
}

/// Checks whether all ports are driven within the group.
static LogicalResult allPortsDrivenByGroup(ValueRange ports,
                                           GroupInterface group) {
  return success(llvm::all_of(ports, [&](auto port) {
    return portIsUsedInGroup(port, group, /*isDriven=*/true);
  }));
}

/// Checks whether any ports are driven within the group.
static LogicalResult anyPortsDrivenByGroup(ValueRange ports,
                                           GroupInterface group) {
  return success(llvm::any_of(ports, [&](auto port) {
    return portIsUsedInGroup(port, group, /*isDriven=*/true);
  }));
}

/// Checks whether any ports are read within the group.
static LogicalResult anyPortsReadByGroup(ValueRange ports,
                                         GroupInterface group) {
  return success(llvm::any_of(ports, [&](auto port) {
    return portIsUsedInGroup(port, group, /*isDriven=*/false);
  }));
}

LogicalResult calyx::verifyCell(Operation *op) {
  auto opParent = op->getParentOp();
  if (!isa<ComponentOp>(opParent))
    return op->emitOpError()
           << "has parent: " << opParent << ", expected ComponentOp.";
  if (!op->hasAttr("instanceName"))
    return op->emitOpError() << "does not have an instanceName attribute.";

  return success();
}

/// Verifies that certain ports of primitives are either driven or read
/// together.
static LogicalResult verifyPrimitivePortDriving(AssignOp assign,
                                                GroupInterface group) {
  Operation *destDefiningOp = assign.dest().getDefiningOp();
  if (destDefiningOp == nullptr)
    return success();
  auto destCell = dyn_cast<CellInterface>(destDefiningOp);
  if (destCell == nullptr)
    return success();

  LogicalResult verifyWrites =
      TypeSwitch<Operation *, LogicalResult>(destCell)
          .Case<RegisterOp>([&](auto op) {
            // We only want to verify this is written to if the {write enable,
            // in} port is driven.
            return succeeded(anyPortsDrivenByGroup(
                       {op.writeEnPort(), op.inPort()}, group))
                       ? allPortsDrivenByGroup({op.writeEnPort(), op.inPort()},
                                               group)
                       : success();
          })
          .Case<MemoryOp>([&](auto op) {
            SmallVector<Value> requiredWritePorts;
            // If writing to memory, write_en, write_data, and all address ports
            // should be driven.
            requiredWritePorts.push_back(op.writeEn());
            requiredWritePorts.push_back(op.writeData());
            for (Value address : op.addrPorts())
              requiredWritePorts.push_back(address);

            // We only want to verify the write ports if either write_data or
            // write_en is driven.
            return succeeded(anyPortsDrivenByGroup(
                       {op.writeData(), op.writeEn()}, group))
                       ? allPortsDrivenByGroup(requiredWritePorts, group)
                       : success();
          })
          .Case<AndLibOp, OrLibOp, XorLibOp, AddLibOp, SubLibOp, GtLibOp,
                LtLibOp, EqLibOp, NeqLibOp, GeLibOp, LeLibOp, LshLibOp,
                RshLibOp, SgtLibOp, SltLibOp, SeqLibOp, SneqLibOp, SgeLibOp,
                SleLibOp, SrshLibOp>([&](auto op) {
            Value lhs = op.lhsPort(), rhs = op.rhsPort();
            return succeeded(anyPortsDrivenByGroup({lhs, rhs}, group))
                       ? allPortsDrivenByGroup({lhs, rhs}, group)
                       : success();
          })
          .Default([&](auto op) { return success(); });

  if (failed(verifyWrites))
    return group->emitOpError()
           << "with cell: " << destCell->getName() << " \""
           << destCell.instanceName()
           << "\" is performing a write and failed to drive all necessary "
              "ports.";

  Operation *srcDefiningOp = assign.src().getDefiningOp();
  if (srcDefiningOp == nullptr)
    return success();
  auto srcCell = dyn_cast<CellInterface>(srcDefiningOp);
  if (srcCell == nullptr)
    return success();

  LogicalResult verifyReads =
      TypeSwitch<Operation *, LogicalResult>(srcCell)
          .Case<MemoryOp>([&](auto op) {
            // If reading memory, all address ports should be driven. Note that
            // we only want to verify the read ports if read_data is used in the
            // group.
            return succeeded(anyPortsReadByGroup({op.readData()}, group))
                       ? allPortsDrivenByGroup(op.addrPorts(), group)
                       : success();
          })
          .Default([&](auto op) { return success(); });

  if (failed(verifyReads))
    return group->emitOpError() << "with cell: " << srcCell->getName() << " \""
                                << srcCell.instanceName()
                                << "\" is having a read performed upon it, and "
                                   "failed to drive all necessary ports.";

  return success();
}

LogicalResult calyx::verifyGroupInterface(Operation *op) {
  auto group = dyn_cast<GroupInterface>(op);
  if (group == nullptr)
    return success();

  for (auto &&groupOp : *group.getBody()) {
    auto assign = dyn_cast<AssignOp>(groupOp);
    if (assign == nullptr)
      continue;
    if (failed(verifyPrimitivePortDriving(assign, group)))
      return failure();
  }

  return success();
}

LogicalResult calyx::verifyControlLikeOp(Operation *op) {
  auto parent = op->getParentOp();
  if (!hasControlRegion(parent))
    return op->emitOpError()
           << "has parent: " << parent
           << ", which is not allowed for a control-like operation.";

  if (op->getNumRegions() == 0)
    return success();

  auto &region = op->getRegion(0);
  // Operations that are allowed in the body of a ControlLike op.
  auto isValidBodyOp = [](Operation *operation) {
    return isa<EnableOp, SeqOp, IfOp, WhileOp, ParOp>(operation);
  };
  for (auto &&bodyOp : region.front()) {
    if (isValidBodyOp(&bodyOp))
      continue;

    return op->emitOpError()
           << "has operation: " << bodyOp.getName()
           << ", which is not allowed in this control-like operation";
  }
  return verifyControlBody(op);
}

// Helper function for parsing a group port operation, i.e. GroupDoneOp and
// GroupPortOp. These may take one of two different forms:
// (1) %<guard> ? %<src> : i1
// (2) %<src> : i1
static ParseResult parseGroupPort(OpAsmParser &parser, OperationState &result) {
  SmallVector<OpAsmParser::OperandType, 2> operandInfos;
  OpAsmParser::OperandType guardOrSource;
  if (parser.parseOperand(guardOrSource))
    return failure();

  if (succeeded(parser.parseOptionalQuestion())) {
    OpAsmParser::OperandType source;
    // The guard exists.
    if (parser.parseOperand(source))
      return failure();
    operandInfos.push_back(source);
  }
  // No matter if this is the source or guard, it should be last.
  operandInfos.push_back(guardOrSource);

  Type type;
  // Resolving the operands with the same type works here since the source and
  // guard of a group port is always i1.
  if (parser.parseColonType(type) ||
      parser.resolveOperands(operandInfos, type, result.operands))
    return failure();

  return success();
}

// A helper function for printing group ports, i.e. GroupGoOp and GroupDoneOp.
template <typename GroupPortType>
static void printGroupPort(OpAsmPrinter &p, GroupPortType op) {
  static_assert(std::is_same<GroupGoOp, GroupPortType>() ||
                    std::is_same<GroupDoneOp, GroupPortType>(),
                "Should be a Calyx Group port.");

  p << " ";
  // The guard is optional.
  Value guard = op.guard(), source = op.src();
  if (guard)
    p << guard << " ? ";
  p << source << " : " << source.getType();
}

// Collapse nested control of the same type for SeqOp and ParOp, e.g.
// calyx.seq { calyx.seq { ... } } -> calyx.seq { ... }
template <typename OpTy>
static LogicalResult collapseControl(OpTy controlOp,
                                     PatternRewriter &rewriter) {
  static_assert(std::is_same<SeqOp, OpTy>() || std::is_same<ParOp, OpTy>(),
                "Should be a SeqOp or ParOp.");

  if (isa<OpTy>(controlOp->getParentOp())) {
    Block *controlBody = controlOp.getBody();
    for (auto &op : make_early_inc_range(*controlBody))
      op.moveBefore(controlOp);

    rewriter.eraseOp(controlOp);
    return success();
  }

  return failure();
}

/// A helper function to check whether the conditional and group (if it exists)
/// needs to be erased to maintain a valid state of a Calyx program. If these
/// have no more uses, they will be erased.
template <typename OpTy>
static void eraseControlWithGroupAndConditional(OpTy op,
                                                PatternRewriter &rewriter) {
  static_assert(std::is_same<OpTy, IfOp>() || std::is_same<OpTy, WhileOp>(),
                "This is only applicable to WhileOp and IfOp.");

  // Save information about the operation, and erase it.
  Value cond = op.cond();
  Optional<StringRef> groupName = op.groupName();
  auto component = op->template getParentOfType<ComponentOp>();
  rewriter.eraseOp(op);

  // Clean up the attached conditional and combinational group (if it exists).
  if (groupName.hasValue()) {
    auto group = component.getWiresOp().template lookupSymbol<GroupInterface>(
        *groupName);
    if (SymbolTable::symbolKnownUseEmpty(group, component.getRegion()))
      rewriter.eraseOp(group);
  }
  // Check the conditional after the Group, since it will be driven within.
  if (!cond.isa<BlockArgument>() && cond.getDefiningOp()->use_empty())
    rewriter.eraseOp(cond.getDefiningOp());
}

//===----------------------------------------------------------------------===//
// ProgramOp
//===----------------------------------------------------------------------===//

static LogicalResult verifyProgramOp(ProgramOp program) {
  if (program.getEntryPointComponent() == nullptr)
    return program.emitOpError() << "has undefined entry-point component: \""
                                 << program.entryPointName() << "\".";

  return success();
}

//===----------------------------------------------------------------------===//
// ComponentOp
//===----------------------------------------------------------------------===//

/// This is a helper function that should only be used to get the WiresOp or
/// ControlOp of a ComponentOp, which are guaranteed to exist and generally at
/// the end of a component's body. In the worst case, this will run in linear
/// time with respect to the number of instances within the component.
template <typename Op>
static Op getControlOrWiresFrom(ComponentOp op) {
  auto body = op.getBody();
  // We verify there is a single WiresOp and ControlOp,
  // so this is safe.
  auto opIt = body->getOps<Op>().begin();
  return *opIt;
}

/// Returns the Block argument with the given name from a ComponentOp.
/// If the name doesn't exist, returns an empty Value.
static Value getBlockArgumentWithName(StringRef name, ComponentOp op) {
  ArrayAttr portNames = op.portNames();

  for (size_t i = 0, e = portNames.size(); i != e; ++i) {
    auto portName = portNames[i].cast<StringAttr>();
    if (portName.getValue() == name)
      return op.getBody()->getArgument(i);
  }
  return Value{};
}

WiresOp calyx::ComponentOp::getWiresOp() {
  return getControlOrWiresFrom<WiresOp>(*this);
}

ControlOp calyx::ComponentOp::getControlOp() {
  return getControlOrWiresFrom<ControlOp>(*this);
}

Value calyx::ComponentOp::getGoPort() {
  return getBlockArgumentWithName("go", *this);
}

Value calyx::ComponentOp::getDonePort() {
  return getBlockArgumentWithName("done", *this);
}

/// Returns the type of the given component as a function type.
static FunctionType getComponentType(ComponentOp component) {
  return component.getTypeAttr().getValue().cast<FunctionType>();
}

SmallVector<PortInfo> ComponentOp::getPortInfo() {
  auto portTypes = getComponentType(*this).getInputs();
  ArrayAttr portNamesAttr = portNames(), portAttrs = portAttributes();
  APInt portDirectionsAttr = portDirections();

  SmallVector<PortInfo> results;
  for (size_t i = 0, e = portNamesAttr.size(); i != e; ++i) {
    results.push_back(PortInfo{portNamesAttr[i].cast<StringAttr>(),
                               portTypes[i],
                               direction::get(portDirectionsAttr[i]),
                               portAttrs[i].cast<DictionaryAttr>()});
  }
  return results;
}

/// A helper function to return a filtered subset of a component's ports.
template <typename Pred>
static SmallVector<PortInfo> getFilteredPorts(ComponentOp op, Pred p) {
  SmallVector<PortInfo> ports = op.getPortInfo();
  llvm::erase_if(ports, p);
  return ports;
}

SmallVector<PortInfo> ComponentOp::getInputPortInfo() {
  return getFilteredPorts(
      *this, [](const PortInfo &port) { return port.direction == Output; });
}

SmallVector<PortInfo> ComponentOp::getOutputPortInfo() {
  return getFilteredPorts(
      *this, [](const PortInfo &port) { return port.direction == Input; });
}

static void printComponentOp(OpAsmPrinter &p, ComponentOp op) {
  auto componentName =
      op->getAttrOfType<StringAttr>(SymbolTable::getSymbolAttrName())
          .getValue();
  p << " ";
  p.printSymbolName(componentName);

  // Print the port definition list for input and output ports.
  auto printPortDefList = [&](auto ports) {
    p << "(";
    llvm::interleaveComma(ports, p, [&](const PortInfo &port) {
      p << "%" << port.name.getValue() << ": " << port.type;
      if (!port.attributes.empty()) {
        p << " ";
        p.printAttributeWithoutType(port.attributes);
      }
    });
    p << ")";
  };
  printPortDefList(op.getInputPortInfo());
  p << " -> ";
  printPortDefList(op.getOutputPortInfo());

  p.printRegion(op.body(), /*printEntryBlockArgs=*/false,
                /*printBlockTerminators=*/false,
                /*printEmptyBlock=*/false);
}

/// Parses the ports of a Calyx component signature, and adds the corresponding
/// port names to `attrName`.
static ParseResult
parsePortDefList(OpAsmParser &parser, OperationState &result,
                 SmallVectorImpl<OpAsmParser::OperandType> &ports,
                 SmallVectorImpl<Type> &portTypes,
                 SmallVectorImpl<NamedAttrList> &portAttrs) {
  auto parsePort = [&]() -> ParseResult {
    OpAsmParser::OperandType port;
    Type portType;
    // Expect each port to have the form `%<ssa-name> : <type>`.
    if (parser.parseRegionArgument(port) || parser.parseColon() ||
        parser.parseType(portType))
      return failure();
    ports.push_back(port);
    portTypes.push_back(portType);

    NamedAttrList portAttr;
    portAttrs.push_back(succeeded(parser.parseOptionalAttrDict(portAttr))
                            ? portAttr
                            : NamedAttrList());
    return success();
  };

  return parser.parseCommaSeparatedList(OpAsmParser::Delimiter::Paren,
                                        parsePort);
}

/// Parses the signature of a Calyx component.
static ParseResult
parseComponentSignature(OpAsmParser &parser, OperationState &result,
                        SmallVectorImpl<OpAsmParser::OperandType> &ports,
                        SmallVectorImpl<Type> &portTypes) {
  SmallVector<OpAsmParser::OperandType> inPorts, outPorts;
  SmallVector<Type> inPortTypes, outPortTypes;
  SmallVector<NamedAttrList> portAttributes;

  if (parsePortDefList(parser, result, inPorts, inPortTypes, portAttributes))
    return failure();

  if (parser.parseArrow() ||
      parsePortDefList(parser, result, outPorts, outPortTypes, portAttributes))
    return failure();

  auto *context = parser.getBuilder().getContext();
  // Add attribute for port names; these are currently
  // just inferred from the SSA names of the component.
  SmallVector<Attribute> portNames;
  auto getPortName = [context](const auto &port) -> StringAttr {
    StringRef name = port.name;
    if (name.startswith("%"))
      name = name.drop_front();
    return StringAttr::get(context, name);
  };
  llvm::transform(inPorts, std::back_inserter(portNames), getPortName);
  llvm::transform(outPorts, std::back_inserter(portNames), getPortName);

  result.addAttribute("portNames", ArrayAttr::get(context, portNames));
  result.addAttribute(
<<<<<<< HEAD
      "portDirections",
      direction::packAttribute(
          direction::genInOutDirections(inPorts.size(), outPorts.size()),
          context));
=======
      direction::attrKey,
      direction::packAttribute(context, direction::genInOutDirections(
                                            inPorts.size(), outPorts.size())));
>>>>>>> 7dd00dc8

  ports.append(inPorts);
  ports.append(outPorts);
  portTypes.append(inPortTypes);
  portTypes.append(outPortTypes);

  SmallVector<Attribute> portAttrs;
  llvm::transform(portAttributes, std::back_inserter(portAttrs),
                  [&](auto attr) { return attr.getDictionary(context); });
  result.addAttribute("portAttributes", ArrayAttr::get(context, portAttrs));

  return success();
}

static ParseResult parseComponentOp(OpAsmParser &parser,
                                    OperationState &result) {
  using namespace mlir::function_like_impl;

  StringAttr componentName;
  if (parser.parseSymbolName(componentName, SymbolTable::getSymbolAttrName(),
                             result.attributes))
    return failure();

  SmallVector<OpAsmParser::OperandType> ports;
  SmallVector<Type> portTypes;
  if (parseComponentSignature(parser, result, ports, portTypes))
    return failure();

  // Build the component's type for FunctionLike trait. All ports are listed
  // as arguments so they may be accessed within the component.
  auto type =
      parser.getBuilder().getFunctionType(portTypes, /*resultTypes=*/{});
  result.addAttribute(ComponentOp::getTypeAttrName(), TypeAttr::get(type));

  auto *body = result.addRegion();
  if (parser.parseRegion(*body, ports, portTypes))
    return failure();

  if (body->empty())
    body->push_back(new Block());

  if (parser.parseOptionalAttrDict(result.attributes))
    return failure();

  return success();
}

/// Determines whether the given ComponentOp has all the required ports.
static LogicalResult hasRequiredPorts(ComponentOp op) {
  // Get all identifiers from the component ports.
  llvm::SmallVector<StringRef, 4> identifiers;
  for (PortInfo &port : op.getPortInfo()) {
    auto portIds = port.getAllIdentifiers();
    identifiers.append(portIds.begin(), portIds.end());
  }
  // Sort the identifiers: a pre-condition for std::set_intersection.
  std::sort(identifiers.begin(), identifiers.end());

  llvm::SmallVector<StringRef, 4> intersection,
      interfacePorts{"clk", "done", "go", "reset"};
  // Find the intersection between all identifiers and required ports.
  std::set_intersection(interfacePorts.begin(), interfacePorts.end(),
                        identifiers.begin(), identifiers.end(),
                        std::back_inserter(intersection));

  if (intersection.size() == interfacePorts.size())
    return success();

  SmallVector<StringRef, 4> difference;
  std::set_difference(interfacePorts.begin(), interfacePorts.end(),
                      intersection.begin(), intersection.end(),
                      std::back_inserter(difference));
  return op->emitOpError()
         << "is missing the following required port attribute identifiers: "
         << difference;
}

static LogicalResult verifyComponentOp(ComponentOp op) {
  // Verify there is exactly one of each the wires and control operations.
  auto wIt = op.getBody()->getOps<WiresOp>();
  auto cIt = op.getBody()->getOps<ControlOp>();
  if (std::distance(wIt.begin(), wIt.end()) +
          std::distance(cIt.begin(), cIt.end()) !=
      2)
    return op.emitOpError(
        "requires exactly one of each: 'calyx.wires', 'calyx.control'.");

  if (failed(hasRequiredPorts(op)))
    return failure();

  // Verify the component actually does something: has a non-empty Control
  // region, or continuous assignments.
  bool hasNoControlConstructs =
      op.getControlOp().getBody()->getOperations().empty();
  bool hasNoAssignments = op.getWiresOp().getBody()->getOps<AssignOp>().empty();
  if (hasNoControlConstructs && hasNoAssignments)
    return op->emitOpError(
        "The component currently does nothing. It needs to either have "
        "continuous assignments in the Wires region or control constructs in "
        "the Control region.");

  return success();
}

/// Returns a new vector containing the concatenation of vectors @p a and @p b.
template <typename T>
static SmallVector<T> concat(const SmallVectorImpl<T> &a,
                             const SmallVectorImpl<T> &b) {
  SmallVector<T> out;
  out.append(a);
  out.append(b);
  return out;
}

void ComponentOp::build(OpBuilder &builder, OperationState &result,
                        StringAttr name, ArrayRef<PortInfo> ports) {
  using namespace mlir::function_like_impl;

  result.addAttribute(::mlir::SymbolTable::getSymbolAttrName(), name);

  std::pair<SmallVector<Type, 8>, SmallVector<Type, 8>> portIOTypes;
  std::pair<SmallVector<Attribute, 8>, SmallVector<Attribute, 8>> portIONames;
  std::pair<SmallVector<Attribute, 8>, SmallVector<Attribute, 8>>
      portIOAttributes;
  SmallVector<Direction, 8> portDirections;
  // Avoid using llvm::partition or llvm::sort to preserve relative ordering
  // between individual inputs and outputs.
  for (auto &&port : ports) {
    bool isInput = port.direction == Direction::Input;
    (isInput ? portIOTypes.first : portIOTypes.second).push_back(port.type);
    (isInput ? portIONames.first : portIONames.second).push_back(port.name);
    (isInput ? portIOAttributes.first : portIOAttributes.second)
        .push_back(port.attributes);
  }
  auto portTypes = concat(portIOTypes.first, portIOTypes.second);
  auto portNames = concat(portIONames.first, portIONames.second);
  auto portAttributes = concat(portIOAttributes.first, portIOAttributes.second);

  // Build the function type of the component.
  auto functionType = builder.getFunctionType(portTypes, {});
  result.addAttribute(getTypeAttrName(), TypeAttr::get(functionType));

  // Record the port names and number of input ports of the component.
  result.addAttribute("portNames", builder.getArrayAttr(portNames));
<<<<<<< HEAD
  result.addAttribute("portDirections",
                      direction::packAttribute(direction::genInOutDirections(
=======
  result.addAttribute(direction::attrKey,
                      direction::packAttribute(builder.getContext(),
                                               direction::genInOutDirections(
>>>>>>> 7dd00dc8
                                                   portIOTypes.first.size(),
                                                   portIOTypes.second.size())));
  // Record the attributes of the ports.
  result.addAttribute("portAttributes", builder.getArrayAttr(portAttributes));

  // Create a single-blocked region.
  Region *region = result.addRegion();
  Block *body = new Block();
  region->push_back(body);

  // Add all ports to the body.
  body->addArguments(portTypes);

  // Insert the WiresOp and ControlOp.
  IRRewriter::InsertionGuard guard(builder);
  builder.setInsertionPointToStart(body);
  builder.create<WiresOp>(result.location);
  builder.create<ControlOp>(result.location);
}

//===----------------------------------------------------------------------===//
// ControlOp
//===----------------------------------------------------------------------===//
static LogicalResult verifyControlOp(ControlOp control) {
  return verifyControlBody(control);
}

//===----------------------------------------------------------------------===//
// SeqOp
//===----------------------------------------------------------------------===//

LogicalResult SeqOp::canonicalize(SeqOp seqOp, PatternRewriter &rewriter) {
  if (seqOp.getBody()->empty()) {
    rewriter.eraseOp(seqOp);
    return success();
  }

  if (succeeded(collapseControl(seqOp, rewriter)))
    return success();

  return failure();
}

//===----------------------------------------------------------------------===//
// ParOp
//===----------------------------------------------------------------------===//

static LogicalResult verifyParOp(ParOp parOp) {
  llvm::SmallSet<StringRef, 8> groupNames;
  Block *body = parOp.getBody();

  // Add loose requirement that the body of a ParOp may not enable the same
  // Group more than once, e.g. calyx.par { calyx.enable @G calyx.enable @G }
  for (EnableOp op : body->getOps<EnableOp>()) {
    StringRef groupName = op.groupName();
    if (groupNames.count(groupName))
      return parOp->emitOpError() << "cannot enable the same group: \""
                                  << groupName << "\" more than once.";
    groupNames.insert(groupName);
  }

  return success();
}

LogicalResult ParOp::canonicalize(ParOp parOp, PatternRewriter &rewriter) {
  if (parOp.getBody()->empty()) {
    rewriter.eraseOp(parOp);
    return success();
  }

  if (succeeded(collapseControl(parOp, rewriter)))
    return success();

  return failure();
}

//===----------------------------------------------------------------------===//
// WiresOp
//===----------------------------------------------------------------------===//
static LogicalResult verifyWiresOp(WiresOp wires) {
  auto component = wires->getParentOfType<ComponentOp>();
  auto control = component.getControlOp();

  // Verify each group is referenced in the control section.
  for (auto &&op : *wires.getBody()) {
    if (!isa<GroupInterface>(op))
      continue;
    auto group = cast<GroupInterface>(op);
    auto groupName = group.symName();
    if (SymbolTable::symbolKnownUseEmpty(groupName, control))
      return op.emitOpError() << "with name: " << groupName
                              << " is unused in the control execution schedule";
  }
  return success();
}

//===----------------------------------------------------------------------===//
// CombGroupOp
//===----------------------------------------------------------------------===//

/// Verifies the defining operation of a value is combinational.
static LogicalResult isCombinational(Value value, GroupInterface group) {
  Operation *definingOp = value.getDefiningOp();
  if (definingOp == nullptr || definingOp->hasTrait<Combinational>())
    // This is a port of the parent component or combinational.
    return success();

  // For now, assumes all component instances are combinational. Once
  // combinational components are supported, this can be strictly enforced.
  if (isa<InstanceOp>(definingOp))
    return success();

  // Constants and logical operations are OK.
  if (isa<comb::CombDialect, hw::HWDialect>(definingOp->getDialect()))
    return success();

  // Reads to MemoryOp and RegisterOp are combinational. Writes are not.
  if (auto r = dyn_cast<RegisterOp>(definingOp)) {
    return value == r.outPort()
               ? success()
               : group->emitOpError()
                     << "with register: \"" << r.instanceName()
                     << "\" is conducting a memory store. This is not "
                        "combinational.";
  } else if (auto m = dyn_cast<MemoryOp>(definingOp)) {
    auto writePorts = {m.writeData(), m.writeEn()};
    return (llvm::none_of(writePorts, [&](Value p) { return p == value; }))
               ? success()
               : group->emitOpError()
                     << "with memory: \"" << m.instanceName()
                     << "\" is conducting a memory store. This "
                        "is not combinational.";
  }

  std::string portName =
      valueName(group->getParentOfType<ComponentOp>(), value);
  return group->emitOpError() << "with port: " << portName
                              << ". This operation is not combinational.";
}

/// Verifies a combinational group may contain only combinational primitives or
/// perform combinational logic.
static LogicalResult verifyCombGroupOp(CombGroupOp group) {

  for (auto &&op : *group.getBody()) {
    auto assign = dyn_cast<AssignOp>(op);
    if (assign == nullptr)
      continue;
    Value dst = assign.dest(), src = assign.src();
    if (failed(isCombinational(dst, group)) ||
        failed(isCombinational(src, group)))
      return failure();
  }
  return success();
}

//===----------------------------------------------------------------------===//
// GroupOp
//===----------------------------------------------------------------------===//
GroupGoOp GroupOp::getGoOp() {
  auto body = this->getBody();
  auto opIt = body->getOps<GroupGoOp>().begin();
  return *opIt;
}

GroupDoneOp GroupOp::getDoneOp() {
  auto body = this->getBody();
  return cast<GroupDoneOp>(body->getTerminator());
}

//===----------------------------------------------------------------------===//
// Utilities for operations with the Cell trait.
//===----------------------------------------------------------------------===//

/// Gives each result of the cell a meaningful name in the form:
/// <instance-name>.<port-name>
static void getCellAsmResultNames(OpAsmSetValueNameFn setNameFn, Operation *op,
                                  ArrayRef<StringRef> portNames) {
  assert(isa<CellInterface>(op) && "must implement the Cell interface");

  auto instanceName =
      op->getAttrOfType<FlatSymbolRefAttr>("instanceName").getValue();
  std::string prefix = instanceName.str() + ".";
  for (size_t i = 0, e = portNames.size(); i != e; ++i)
    setNameFn(op->getResult(i), prefix + portNames[i].str());
}

//===----------------------------------------------------------------------===//
// AssignOp
//===----------------------------------------------------------------------===//

/// Determines whether the given direction is valid with the given inputs. The
/// `isDestination` boolean is used to distinguish whether the value is a source
/// or a destination.
static LogicalResult verifyPortDirection(AssignOp op, Value value,
                                         bool isDestination) {
  Operation *definingOp = value.getDefiningOp();
  bool isComponentPort = value.isa<BlockArgument>(),
       isCellInterfacePort = definingOp && isa<CellInterface>(definingOp);
  assert((isComponentPort || isCellInterfacePort) && "Not a port.");

  PortInfo port = isComponentPort
                      ? getPortInfo(value.cast<BlockArgument>())
                      : cast<CellInterface>(definingOp).portInfo(value);

  bool isSource = !isDestination;
  // Component output ports and cell interface input ports should be driven.
  Direction validDirection =
      (isDestination && isComponentPort) || (isSource && isCellInterfacePort)
          ? Direction::Output
          : Direction::Input;

  return port.direction == validDirection
             ? success()
             : op.emitOpError()
                   << "has a " << (isComponentPort ? "component" : "cell")
                   << " port as the "
                   << (isDestination ? "destination" : "source")
                   << " with the incorrect direction.";
}

/// Verifies the value of a given assignment operation. The boolean
/// `isDestination` is used to distinguish whether the destination
/// or source of the AssignOp is to be verified.
static LogicalResult verifyAssignOpValue(AssignOp op, bool isDestination) {
  bool isSource = !isDestination;
  Value value = isDestination ? op.dest() : op.src();
  if (isPort(value))
    return verifyPortDirection(op, value, isDestination);

  // A destination may also be the Go or Done hole of a GroupOp.
  if (isDestination && !isa<GroupGoOp, GroupDoneOp>(value.getDefiningOp()))
    return op->emitOpError(
        "has an invalid destination port. It must be drive-able.");
  else if (isSource)
    return verifyNotComplexSource(op);

  return success();
}

static LogicalResult verifyAssignOp(AssignOp assign) {
  bool isDestination = true, isSource = false;
  if (failed(verifyAssignOpValue(assign, isDestination)))
    return failure();
  if (failed(verifyAssignOpValue(assign, isSource)))
    return failure();

  return success();
}

static ParseResult parseAssignOp(OpAsmParser &parser, OperationState &result) {
  OpAsmParser::OperandType destination;
  if (parser.parseOperand(destination) || parser.parseEqual())
    return failure();

  // An AssignOp takes one of the two following forms:
  // (1) %<dest> = %<src> : <type>
  // (2) %<dest> = %<guard> ? %<src> : <type>
  OpAsmParser::OperandType guardOrSource;
  if (parser.parseOperand(guardOrSource))
    return failure();

  // Since the guard is optional, we need to check if there is an accompanying
  // `?` symbol.
  OpAsmParser::OperandType source;
  bool hasGuard = succeeded(parser.parseOptionalQuestion());
  if (hasGuard) {
    // The guard exists. Parse the source.
    if (parser.parseOperand(source))
      return failure();
  }

  Type type;
  if (parser.parseColonType(type) ||
      parser.resolveOperand(destination, type, result.operands))
    return failure();

  if (hasGuard) {
    Type i1Type = parser.getBuilder().getI1Type();
    // Since the guard is optional, it is listed last in the arguments of the
    // AssignOp. Therefore, we must parse the source first.
    if (parser.resolveOperand(source, type, result.operands) ||
        parser.resolveOperand(guardOrSource, i1Type, result.operands))
      return failure();
  } else {
    // This is actually a source.
    if (parser.resolveOperand(guardOrSource, type, result.operands))
      return failure();
  }

  return success();
}

static void printAssignOp(OpAsmPrinter &p, AssignOp op) {
  p << " " << op.dest() << " = ";

  Value guard = op.guard(), source = op.src();
  // The guard is optional.
  if (guard)
    p << guard << " ? ";

  // We only need to print a single type; the destination and source are
  // guaranteed to be the same type.
  p << source << " : " << source.getType();
}

//===----------------------------------------------------------------------===//
// InstanceOp
//===----------------------------------------------------------------------===//

/// Lookup the component for the symbol. This returns null on
/// invalid IR.
ComponentOp InstanceOp::getReferencedComponent() {
  auto program = (*this)->getParentOfType<ProgramOp>();
  if (!program)
    return nullptr;

  return program.lookupSymbol<ComponentOp>(componentName());
}

/// Verifies the port information in comparison with the referenced component
/// of an instance. This helper function avoids conducting a lookup for the
/// referenced component twice.
static LogicalResult verifyInstanceOpType(InstanceOp instance,
                                          ComponentOp referencedComponent) {
  auto program = instance->getParentOfType<ProgramOp>();
  StringRef entryPointName = program.entryPointName();
  if (instance.componentName() == entryPointName)
    return instance.emitOpError()
           << "cannot reference the entry-point component: '" << entryPointName
           << "'.";

  // Verify there are no other instances with this name.
  auto component = instance->getParentOfType<ComponentOp>();
  StringAttr name =
      StringAttr::get(instance.getContext(), instance.instanceName());
  Optional<SymbolTable::UseRange> componentUseRange =
      SymbolTable::getSymbolUses(name, component.getRegion());
  if (componentUseRange.hasValue() &&
      llvm::any_of(componentUseRange.getValue(),
                   [&](SymbolTable::SymbolUse use) {
                     return use.getUser() != instance;
                   }))
    return instance.emitOpError()
           << "with instance symbol: '" << name.getValue()
           << "' is already a symbol for another instance.";

  // Verify the instance result ports with those of its referenced component.
  SmallVector<PortInfo> componentPorts = referencedComponent.getPortInfo();
  size_t numPorts = componentPorts.size();

  size_t numResults = instance.getNumResults();
  if (numResults != numPorts)
    return instance.emitOpError()
           << "has a wrong number of results; expected: " << numPorts
           << " but got " << numResults;

  for (size_t i = 0; i != numResults; ++i) {
    auto resultType = instance.getResult(i).getType();
    auto expectedType = componentPorts[i].type;
    if (resultType == expectedType)
      continue;
    return instance.emitOpError()
           << "result type for " << componentPorts[i].name << " must be "
           << expectedType << ", but got " << resultType;
  }
  return success();
}

LogicalResult InstanceOp::verifySymbolUses(SymbolTableCollection &symbolTable) {
  Operation *op = *this;
  auto program = op->getParentOfType<ProgramOp>();
  Operation *referencedComponent =
      symbolTable.lookupNearestSymbolFrom(program, componentNameAttr());
  if (referencedComponent == nullptr)
    return emitError() << "referencing component: '" << componentName()
                       << "', which does not exist.";

  Operation *shadowedComponentName =
      symbolTable.lookupNearestSymbolFrom(program, instanceNameAttr());
  if (shadowedComponentName != nullptr)
    return emitError() << "instance symbol: '" << instanceName()
                       << "' is already a symbol for another component.";

  // Verify the referenced component is not instantiating itself.
  auto parentComponent = op->getParentOfType<ComponentOp>();
  if (parentComponent == referencedComponent)
    return emitError() << "recursive instantiation of its parent component: '"
                       << componentName() << "'";

  assert(isa<ComponentOp>(referencedComponent) && "Should be a ComponentOp.");
  return verifyInstanceOpType(*this, cast<ComponentOp>(referencedComponent));
}

/// Provide meaningful names to the result values of an InstanceOp.
void InstanceOp::getAsmResultNames(OpAsmSetValueNameFn setNameFn) {
  getCellAsmResultNames(setNameFn, *this, this->portNames());
}

SmallVector<StringRef> InstanceOp::portNames() {
  SmallVector<StringRef> portNames;
  for (Attribute name : getReferencedComponent().portNames())
    portNames.push_back(name.cast<StringAttr>().getValue());
  return portNames;
}

SmallVector<Direction> InstanceOp::portDirections() {
  SmallVector<Direction> portDirections;
  for (const PortInfo &port : getReferencedComponent().getPortInfo())
    portDirections.push_back(port.direction);
  return portDirections;
}

SmallVector<DictionaryAttr> InstanceOp::portAttributes() {
  SmallVector<DictionaryAttr> portAttributes;
  for (const PortInfo &port : getReferencedComponent().getPortInfo())
    portAttributes.push_back(port.attributes);
  return portAttributes;
}

//===----------------------------------------------------------------------===//
// GroupGoOp
//===----------------------------------------------------------------------===//

static LogicalResult verifyGroupGoOp(GroupGoOp goOp) {
  return verifyNotComplexSource(goOp);
}

/// Provide meaningful names to the result value of a GroupGoOp.
void GroupGoOp::getAsmResultNames(OpAsmSetValueNameFn setNameFn) {
  auto parent = (*this)->getParentOfType<GroupOp>();
  StringRef name = parent.sym_name();
  std::string resultName = name.str() + ".go";
  setNameFn(getResult(), resultName);
}

static void printGroupGoOp(OpAsmPrinter &p, GroupGoOp op) {
  printGroupPort(p, op);
}

static ParseResult parseGroupGoOp(OpAsmParser &parser, OperationState &result) {
  if (parseGroupPort(parser, result))
    return failure();

  result.addTypes(parser.getBuilder().getI1Type());
  return success();
}

//===----------------------------------------------------------------------===//
// GroupDoneOp
//===----------------------------------------------------------------------===//

static LogicalResult verifyGroupDoneOp(GroupDoneOp doneOp) {
  Operation *srcOp = doneOp.src().getDefiningOp();
  Value optionalGuard = doneOp.guard();
  Operation *guardOp = optionalGuard ? optionalGuard.getDefiningOp() : nullptr;
  bool noGuard = (guardOp == nullptr);

  if (srcOp == nullptr)
    // This is a port of the parent component.
    return success();

  if (isa<hw::ConstantOp>(srcOp) && (noGuard || isa<hw::ConstantOp>(guardOp)))
    return doneOp->emitOpError()
           << "with constant source" << (noGuard ? "" : " and constant guard")
           << ". This should be a combinational group.";

  return verifyNotComplexSource(doneOp);
}

static void printGroupDoneOp(OpAsmPrinter &p, GroupDoneOp op) {
  printGroupPort(p, op);
}

static ParseResult parseGroupDoneOp(OpAsmParser &parser,
                                    OperationState &result) {
  return parseGroupPort(parser, result);
}

//===----------------------------------------------------------------------===//
// RegisterOp
//===----------------------------------------------------------------------===//

/// Provide meaningful names to the result values of a RegisterOp.
void RegisterOp::getAsmResultNames(OpAsmSetValueNameFn setNameFn) {
  getCellAsmResultNames(setNameFn, *this, this->portNames());
}

SmallVector<StringRef> RegisterOp::portNames() {
  return {"in", "write_en", "clk", "reset", "out", "done"};
}

SmallVector<Direction> RegisterOp::portDirections() {
  return {Input, Input, Input, Input, Output, Output};
}

SmallVector<DictionaryAttr> RegisterOp::portAttributes() {
  MLIRContext *context = getContext();
  IntegerAttr isSet = IntegerAttr::get(IntegerType::get(context, 1), 1);
  NamedAttrList writeEn, clk, reset, done;
  writeEn.append("go", isSet);
  clk.append("clk", isSet);
  reset.append("reset", isSet);
  done.append("done", isSet);
  return {
      DictionaryAttr(),               // In
      writeEn.getDictionary(context), // Write enable
      clk.getDictionary(context),     // Clk
      reset.getDictionary(context),   // Reset
      DictionaryAttr(),               // Out
      done.getDictionary(context)     // Done
  };
}

//===----------------------------------------------------------------------===//
// MemoryOp
//===----------------------------------------------------------------------===//

/// Provide meaningful names to the result values of a MemoryOp.
void MemoryOp::getAsmResultNames(OpAsmSetValueNameFn setNameFn) {
  getCellAsmResultNames(setNameFn, *this, this->portNames());
}

SmallVector<StringRef> MemoryOp::portNames() {
  SmallVector<StringRef> portNames;
  for (size_t i = 0, e = addrSizes().size(); i != e; ++i) {
    auto nameAttr =
        StringAttr::get(this->getContext(), "addr" + std::to_string(i));
    portNames.push_back(nameAttr.getValue());
  }
  portNames.append({"write_data", "write_en", "clk", "read_data", "done"});
  return portNames;
}

SmallVector<Direction> MemoryOp::portDirections() {
  SmallVector<Direction> portDirections;
  for (size_t i = 0, e = addrSizes().size(); i != e; ++i)
    portDirections.push_back(Input);
  portDirections.append({Input, Input, Input, Output, Output});
  return portDirections;
}

SmallVector<DictionaryAttr> MemoryOp::portAttributes() {
  SmallVector<DictionaryAttr> portAttributes;
  MLIRContext *context = getContext();
  for (size_t i = 0, e = addrSizes().size(); i != e; ++i)
    portAttributes.push_back(DictionaryAttr()); // Addresses

  // Use a boolean to indicate this attribute is used.
  IntegerAttr isSet = IntegerAttr::get(IntegerType::get(context, 1), 1);
  NamedAttrList writeEn, clk, reset, done;
  writeEn.append("go", isSet);
  clk.append("clk", isSet);
  done.append("done", isSet);
  portAttributes.append({DictionaryAttr(),               // In
                         writeEn.getDictionary(context), // Write enable
                         clk.getDictionary(context),     // Clk
                         DictionaryAttr(),               // Out
                         done.getDictionary(context)}    // Done
  );
  return portAttributes;
}

void MemoryOp::build(OpBuilder &builder, OperationState &state,
                     StringRef instanceName, int64_t width,
                     ArrayRef<int64_t> sizes, ArrayRef<int64_t> addrSizes) {
  state.addAttribute("instanceName", FlatSymbolRefAttr::get(
                                         builder.getContext(), instanceName));
  state.addAttribute("width", builder.getI64IntegerAttr(width));
  state.addAttribute("sizes", builder.getI64ArrayAttr(sizes));
  state.addAttribute("addrSizes", builder.getI64ArrayAttr(addrSizes));
  SmallVector<Type> types;
  for (int64_t size : addrSizes)
    types.push_back(builder.getIntegerType(size)); // Addresses
  types.push_back(builder.getIntegerType(width));  // Write data
  types.push_back(builder.getI1Type());            // Write enable
  types.push_back(builder.getI1Type());            // Clk
  types.push_back(builder.getIntegerType(width));  // Read data
  types.push_back(builder.getI1Type());            // Done
  state.addTypes(types);
}

static LogicalResult verifyMemoryOp(MemoryOp memoryOp) {
  ArrayRef<Attribute> sizes = memoryOp.sizes().getValue();
  ArrayRef<Attribute> addrSizes = memoryOp.addrSizes().getValue();
  size_t numDims = memoryOp.sizes().size();
  size_t numAddrs = memoryOp.addrSizes().size();
  if (numDims != numAddrs)
    return memoryOp.emitOpError("mismatched number of dimensions (")
           << numDims << ") and address sizes (" << numAddrs << ")";

  size_t numExtraPorts = 5; // write data/enable, clk, and read data/done.
  if (memoryOp.getNumResults() != numAddrs + numExtraPorts)
    return memoryOp.emitOpError("incorrect number of address ports, expected ")
           << numAddrs;

  for (size_t i = 0; i < numDims; ++i) {
    int64_t size = sizes[i].cast<IntegerAttr>().getInt();
    int64_t addrSize = addrSizes[i].cast<IntegerAttr>().getInt();
    if (llvm::Log2_64_Ceil(size) > addrSize)
      return memoryOp.emitOpError("address size (")
             << addrSize << ") for dimension " << i
             << " can't address the entire range (" << size << ")";
  }

  return success();
}

//===----------------------------------------------------------------------===//
// EnableOp
//===----------------------------------------------------------------------===//
static LogicalResult verifyEnableOp(EnableOp enableOp) {
  auto component = enableOp->getParentOfType<ComponentOp>();
  auto wiresOp = component.getWiresOp();
  StringRef groupName = enableOp.groupName();

  auto groupOp = wiresOp.lookupSymbol<GroupInterface>(groupName);
  if (!groupOp)
    return enableOp.emitOpError()
           << "with group '" << groupName << "', which does not exist.";

  if (isa<CombGroupOp>(groupOp))
    return enableOp.emitOpError() << "with group '" << groupName
                                  << "', which is a combinational group.";

  return success();
}

//===----------------------------------------------------------------------===//
// IfOp
//===----------------------------------------------------------------------===//

static LogicalResult verifyIfOp(IfOp ifOp) {
  auto component = ifOp->getParentOfType<ComponentOp>();
  WiresOp wiresOp = component.getWiresOp();

  if (ifOp.elseBodyExists() && ifOp.getElseBody()->empty())
    return ifOp.emitError() << "empty 'else' region.";

  Optional<StringRef> optGroupName = ifOp.groupName();
  if (!optGroupName.hasValue()) {
    // No combinational group was provided.
    return success();
  }
  StringRef groupName = optGroupName.getValue();
  auto groupOp = wiresOp.lookupSymbol<GroupInterface>(groupName);
  if (!groupOp)
    return ifOp.emitOpError()
           << "with group '" << groupName << "', which does not exist.";

  if (isa<GroupOp>(groupOp))
    return ifOp.emitOpError() << "with group '" << groupName
                              << "', which is not a combinational group.";

  if (failed(portDrivenByGroup(ifOp.cond(), groupOp)))
    return ifOp.emitError()
           << "with conditional op: '" << valueName(component, ifOp.cond())
           << "' expected to be driven from group: '" << groupName
           << "' but no driver was found.";

  return success();
}

/// Returns the last EnableOp within the child tree of 'parentSeqOp'. If no
/// EnableOp was found (e.g. a "calyx.par" operation is present), returns
/// None.
static Optional<EnableOp> getLastEnableOp(SeqOp parent) {
  auto &lastOp = parent.getBody()->back();
  if (auto enableOp = dyn_cast<EnableOp>(lastOp))
    return enableOp;
  else if (auto seqOp = dyn_cast<SeqOp>(lastOp))
    return getLastEnableOp(seqOp);

  return None;
}

/// Returns a mapping of {enabled Group name, EnableOp} for all EnableOps within
/// the immediate ParOp's body.
static llvm::StringMap<EnableOp> getAllEnableOpsInImmediateBody(ParOp parent) {
  llvm::StringMap<EnableOp> enables;
  Block *body = parent.getBody();
  for (EnableOp op : body->getOps<EnableOp>())
    enables.insert(std::pair(op.groupName(), op));

  return enables;
}

/// Checks preconditions for the common tail pattern. This canonicalization is
/// stringent about not entering nested control operations, as this may cause
/// unintentional changes in behavior.
/// We only look for two cases: (1) both regions are ParOps, and
/// (2) both regions are SeqOps. The case when these are different, e.g. ParOp
/// and SeqOp, will only produce less optimal code, or even worse, change the
/// behavior.
template <typename OpTy>
static bool hasCommonTailPatternPreConditions(IfOp op) {
  static_assert(std::is_same<SeqOp, OpTy>() || std::is_same<ParOp, OpTy>(),
                "Should be a SeqOp or ParOp.");

  if (!op.thenBodyExists() || !op.elseBodyExists())
    return false;
  if (op.getThenBody()->empty() || op.getElseBody()->empty())
    return false;

  Block *thenBody = op.getThenBody(), *elseBody = op.getElseBody();
  return isa<OpTy>(thenBody->front()) && isa<OpTy>(elseBody->front());
}

///                                         seq {
///   if %a with @G {                         if %a with @G {
///     seq { ... calyx.enable @A }             seq { ... }
///   else {                          ->      } else {
///     seq { ... calyx.enable @A }             seq { ... }
///   }                                       }
///                                           calyx.enable @A
///                                         }
struct CommonTailPatternWithSeq : mlir::OpRewritePattern<IfOp> {
  using mlir::OpRewritePattern<IfOp>::OpRewritePattern;

  LogicalResult matchAndRewrite(IfOp ifOp,
                                PatternRewriter &rewriter) const override {
    if (!hasCommonTailPatternPreConditions<SeqOp>(ifOp))
      return failure();

    auto thenControl = cast<SeqOp>(ifOp.getThenBody()->front()),
         elseControl = cast<SeqOp>(ifOp.getElseBody()->front());
    Optional<EnableOp> lastThenEnableOp = getLastEnableOp(thenControl),
                       lastElseEnableOp = getLastEnableOp(elseControl);

    if (!lastThenEnableOp.hasValue() || !lastElseEnableOp.hasValue())
      return failure();
    if (lastThenEnableOp->groupName() != lastElseEnableOp->groupName())
      return failure();

    // Place the IfOp and pulled EnableOp inside a sequential region, in case
    // this IfOp is nested in a ParOp. This avoids unintentionally
    // parallelizing the pulled out EnableOps.
    rewriter.setInsertionPointAfter(ifOp);
    SeqOp seqOp = rewriter.create<SeqOp>(ifOp.getLoc());
    Block *body = seqOp.getBody();
    ifOp->remove();
    body->push_back(ifOp);
    rewriter.setInsertionPointToEnd(body);
    rewriter.create<EnableOp>(seqOp.getLoc(), lastThenEnableOp->groupName());

    // Erase the common EnableOp from the Then and Else regions.
    rewriter.eraseOp(*lastThenEnableOp);
    rewriter.eraseOp(*lastElseEnableOp);
    return success();
  }
};

///    if %a with @G {              par {
///      par {                        if %a with @G {
///        ...                          par { ... }
///        calyx.enable @A            } else {
///        calyx.enable @B    ->        par { ... }
///      }                            }
///    } else {                       calyx.enable @A
///      par {                        calyx.enable @B
///        ...                      }
///        calyx.enable @A
///        calyx.enable @B
///      }
///    }
struct CommonTailPatternWithPar : mlir::OpRewritePattern<IfOp> {
  using mlir::OpRewritePattern<IfOp>::OpRewritePattern;

  LogicalResult matchAndRewrite(IfOp ifOp,
                                PatternRewriter &rewriter) const override {
    if (!hasCommonTailPatternPreConditions<ParOp>(ifOp))
      return failure();
    auto thenControl = cast<ParOp>(ifOp.getThenBody()->front()),
         elseControl = cast<ParOp>(ifOp.getElseBody()->front());

    llvm::StringMap<EnableOp> A = getAllEnableOpsInImmediateBody(thenControl),
                              B = getAllEnableOpsInImmediateBody(elseControl);

    // Compute the intersection between `A` and `B`.
    SmallVector<StringRef> groupNames;
    for (auto a = A.begin(); a != A.end(); ++a) {
      StringRef groupName = a->getKey();
      auto b = B.find(groupName);
      if (b == B.end())
        continue;
      // This is also an element in B.
      groupNames.push_back(groupName);
      // Since these are being pulled out, erase them.
      rewriter.eraseOp(a->getValue());
      rewriter.eraseOp(b->getValue());
    }
    // Place the IfOp and EnableOp(s) inside a parallel region, in case this
    // IfOp is nested in a SeqOp. This avoids unintentionally sequentializing
    // the pulled out EnableOps.
    rewriter.setInsertionPointAfter(ifOp);
    ParOp parOp = rewriter.create<ParOp>(ifOp.getLoc());
    Block *body = parOp.getBody();
    ifOp->remove();
    body->push_back(ifOp);

    // Pull out the intersection between these two sets, and erase their
    // counterparts in the Then and Else regions.
    rewriter.setInsertionPointToEnd(body);
    for (StringRef groupName : groupNames)
      rewriter.create<EnableOp>(parOp.getLoc(), groupName);

    return success();
  }
};

/// This pattern checks for one of two cases that will lead to IfOp deletion:
/// (1) Then and Else bodies are both empty.
/// (2) Then body is empty and Else body does not exist.
struct EmptyIfBody : mlir::OpRewritePattern<IfOp> {
  using mlir::OpRewritePattern<IfOp>::OpRewritePattern;
  LogicalResult matchAndRewrite(IfOp ifOp,
                                PatternRewriter &rewriter) const override {
    if (!ifOp.getThenBody()->empty())
      return failure();
    if (ifOp.elseBodyExists() && !ifOp.getElseBody()->empty())
      return failure();

    eraseControlWithGroupAndConditional(ifOp, rewriter);

    return success();
  }
};

void IfOp::getCanonicalizationPatterns(RewritePatternSet &patterns,
                                       MLIRContext *context) {
  patterns.add<CommonTailPatternWithSeq, CommonTailPatternWithPar, EmptyIfBody>(
      context);
}

//===----------------------------------------------------------------------===//
// WhileOp
//===----------------------------------------------------------------------===//
static LogicalResult verifyWhileOp(WhileOp whileOp) {
  auto component = whileOp->getParentOfType<ComponentOp>();
  auto wiresOp = component.getWiresOp();

  Optional<StringRef> optGroupName = whileOp.groupName();
  if (!optGroupName.hasValue()) {
    /// No combinational group was provided
    return success();
  }
  StringRef groupName = optGroupName.getValue();
  auto groupOp = wiresOp.lookupSymbol<GroupInterface>(groupName);
  if (!groupOp)
    return whileOp.emitOpError()
           << "with group '" << groupName << "', which does not exist.";

  if (isa<GroupOp>(groupOp))
    return whileOp.emitOpError() << "with group '" << groupName
                                 << "', which is not a combinational group.";

  if (failed(portDrivenByGroup(whileOp.cond(), groupOp)))
    return whileOp.emitError()
           << "conditional op: '" << valueName(component, whileOp.cond())
           << "' expected to be driven from group: '" << groupName
           << "' but no driver was found.";

  return success();
}

LogicalResult WhileOp::canonicalize(WhileOp whileOp,
                                    PatternRewriter &rewriter) {
  if (whileOp.getBody()->empty()) {
    eraseControlWithGroupAndConditional(whileOp, rewriter);
    return success();
  }

  return failure();
}

//===----------------------------------------------------------------------===//
// Calyx library ops
//===----------------------------------------------------------------------===//

#define ImplUnaryOpCellInterface(OpType)                                       \
  SmallVector<StringRef> OpType::portNames() { return {"in", "out"}; }         \
  SmallVector<Direction> OpType::portDirections() { return {Input, Output}; }  \
  SmallVector<DictionaryAttr> OpType::portAttributes() {                       \
    return {DictionaryAttr(), DictionaryAttr()};                               \
  }                                                                            \
  void OpType::getAsmResultNames(OpAsmSetValueNameFn setNameFn) {              \
    getCellAsmResultNames(setNameFn, *this, this->portNames());                \
  }

#define ImplBinOpCellInterface(OpType)                                         \
  SmallVector<StringRef> OpType::portNames() {                                 \
    return {"left", "right", "out"};                                           \
  }                                                                            \
  SmallVector<Direction> OpType::portDirections() {                            \
    return {Input, Input, Output};                                             \
  }                                                                            \
  void OpType::getAsmResultNames(OpAsmSetValueNameFn setNameFn) {              \
    getCellAsmResultNames(setNameFn, *this, this->portNames());                \
  }                                                                            \
  SmallVector<DictionaryAttr> OpType::portAttributes() {                       \
    return {DictionaryAttr(), DictionaryAttr(), DictionaryAttr()};             \
  }

// clang-format off
ImplUnaryOpCellInterface(PadLibOp)
ImplUnaryOpCellInterface(SliceLibOp)
ImplUnaryOpCellInterface(NotLibOp)

ImplBinOpCellInterface(LtLibOp)
ImplBinOpCellInterface(GtLibOp)
ImplBinOpCellInterface(EqLibOp)
ImplBinOpCellInterface(NeqLibOp)
ImplBinOpCellInterface(GeLibOp)
ImplBinOpCellInterface(LeLibOp)
ImplBinOpCellInterface(SltLibOp)
ImplBinOpCellInterface(SgtLibOp)
ImplBinOpCellInterface(SeqLibOp)
ImplBinOpCellInterface(SneqLibOp)
ImplBinOpCellInterface(SgeLibOp)
ImplBinOpCellInterface(SleLibOp)

ImplBinOpCellInterface(AddLibOp)
ImplBinOpCellInterface(SubLibOp)
ImplBinOpCellInterface(ShruLibOp)
ImplBinOpCellInterface(RshLibOp)
ImplBinOpCellInterface(SrshLibOp)
ImplBinOpCellInterface(LshLibOp)
ImplBinOpCellInterface(AndLibOp)
ImplBinOpCellInterface(OrLibOp)
ImplBinOpCellInterface(XorLibOp)
// clang-format on

//===----------------------------------------------------------------------===//
// TableGen generated logic.
//===----------------------------------------------------------------------===//

#include "circt/Dialect/Calyx/CalyxInterfaces.cpp.inc"

// Provide the autogenerated implementation guts for the Op classes.
#define GET_OP_CLASSES
#include "circt/Dialect/Calyx/Calyx.cpp.inc"<|MERGE_RESOLUTION|>--- conflicted
+++ resolved
@@ -53,7 +53,6 @@
 IntegerAttr direction::packAttribute(MLIRContext *context,
                                      ArrayRef<Direction> directions) {
   // Pack the array of directions into an APInt.  Input is zero, output is one.
-<<<<<<< HEAD
   size_t numDirections = directions.size();
   APInt portDirections(numDirections, 0);
   for (size_t i = 0, e = numDirections; i != e; ++i) {
@@ -65,30 +64,6 @@
   return IntegerAttr::get(IntegerType::get(ctx, numDirections), portDirections);
 }
 
-=======
-  size_t size = directions.size();
-  APInt portDirections(size, 0);
-  for (size_t i = 0; i != size; ++i)
-    if (directions[i] == Direction::Output)
-      portDirections.setBit(i);
-  return IntegerAttr::get(IntegerType::get(context, size), portDirections);
-}
-
-/// Turn a packed representation of port attributes into a vector that can be
-/// worked with.
-SmallVector<Direction> direction::unpackAttribute(IntegerAttr directions) {
-  assert(directions.getType().isSignlessInteger() &&
-         "Direction attributes must be signless integers");
-  APInt value = directions.getValue();
-  unsigned size = value.getBitWidth();
-  SmallVector<Direction> result;
-  result.reserve(size);
-  for (size_t i = 0; i != size; ++i)
-    result.push_back(direction::get(value[i]));
-  return result;
-}
-
->>>>>>> 7dd00dc8
 //===----------------------------------------------------------------------===//
 // Utilities
 //===----------------------------------------------------------------------===//
@@ -661,16 +636,10 @@
 
   result.addAttribute("portNames", ArrayAttr::get(context, portNames));
   result.addAttribute(
-<<<<<<< HEAD
       "portDirections",
       direction::packAttribute(
           direction::genInOutDirections(inPorts.size(), outPorts.size()),
           context));
-=======
-      direction::attrKey,
-      direction::packAttribute(context, direction::genInOutDirections(
-                                            inPorts.size(), outPorts.size())));
->>>>>>> 7dd00dc8
 
   ports.append(inPorts);
   ports.append(outPorts);
@@ -815,14 +784,8 @@
 
   // Record the port names and number of input ports of the component.
   result.addAttribute("portNames", builder.getArrayAttr(portNames));
-<<<<<<< HEAD
   result.addAttribute("portDirections",
                       direction::packAttribute(direction::genInOutDirections(
-=======
-  result.addAttribute(direction::attrKey,
-                      direction::packAttribute(builder.getContext(),
-                                               direction::genInOutDirections(
->>>>>>> 7dd00dc8
                                                    portIOTypes.first.size(),
                                                    portIOTypes.second.size())));
   // Record the attributes of the ports.
