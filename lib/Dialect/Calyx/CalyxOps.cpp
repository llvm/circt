//===- CalyxOps.cpp - Calyx op code defs ------------------------*- C++ -*-===//
//
// Part of the LLVM Project, under the Apache License v2.0 with LLVM Exceptions.
// See https://llvm.org/LICENSE.txt for license information.
// SPDX-License-Identifier: Apache-2.0 WITH LLVM-exception
//
//===----------------------------------------------------------------------===//
//
// This is where op definitions live.
//
//===----------------------------------------------------------------------===//

#include "circt/Dialect/Calyx/CalyxOps.h"
#include "mlir/IR/Builders.h"
#include "mlir/IR/BuiltinTypes.h"
#include "mlir/IR/Diagnostics.h"
#include "mlir/IR/DialectImplementation.h"
#include "mlir/IR/FunctionImplementation.h"
#include "mlir/IR/PatternMatch.h"
#include "mlir/IR/SymbolTable.h"
#include "llvm/ADT/DenseMap.h"
#include "llvm/ADT/STLExtras.h"
#include "llvm/ADT/SmallSet.h"
#include "llvm/ADT/StringExtras.h"
#include "llvm/ADT/TypeSwitch.h"

using namespace circt;
using namespace circt::calyx;
using namespace mlir;

<<<<<<< HEAD
LogicalResult calyx::verifyCell(Operation *op) {
  auto opParent = op->getParentOp();
  if (!isa<ComponentOp>(opParent))
    return op->emitOpError()
           << "has parent: " << opParent << ", expected ComponentOp.";
  if (!op->hasAttr("instanceName"))
    return op->emitOpError() << "does not have an instanceName attribute.";

  return success();
}

=======
//===----------------------------------------------------------------------===//
// Utilities related to Direction
//===----------------------------------------------------------------------===//

Direction direction::get(bool a) { return static_cast<Direction>(a); }

SmallVector<Direction> direction::genInOutDirections(size_t nIns,
                                                     size_t nOuts) {
  SmallVector<Direction> dirs;
  std::generate_n(std::back_inserter(dirs), nIns,
                  [] { return Direction::Input; });
  std::generate_n(std::back_inserter(dirs), nOuts,
                  [] { return Direction::Output; });
  return dirs;
}

IntegerAttr direction::packAttribute(ArrayRef<Direction> directions,
                                     MLIRContext *ctx) {
  // Pack the array of directions into an APInt.  Input is zero, output is one.
  size_t numDirections = directions.size();
  APInt portDirections(numDirections, 0);
  for (size_t i = 0, e = numDirections; i != e; ++i)
    if (directions[i] == Direction::Output)
      portDirections.setBit(i);

  return IntegerAttr::get(IntegerType::get(ctx, numDirections), portDirections);
}

/// Turn a packed representation of port attributes into a vector that can be
/// worked with.
SmallVector<Direction> direction::unpackAttribute(Operation *component) {
  APInt value =
      component->getAttr(direction::attrKey).cast<IntegerAttr>().getValue();

  SmallVector<Direction> result;
  auto bitWidth = value.getBitWidth();
  result.reserve(bitWidth);
  for (size_t i = 0, e = bitWidth; i != e; ++i)
    result.push_back(direction::get(value[i]));
  return result;
}

//===----------------------------------------------------------------------===//
// Utilities
//===----------------------------------------------------------------------===//

>>>>>>> f537e0fa
LogicalResult calyx::verifyControlLikeOp(Operation *op) {
  auto parent = op->getParentOp();
  // Operations that may parent other ControlLike operations.
  auto isValidParent = [](Operation *operation) {
    return isa<ControlOp, SeqOp>(operation);
  };
  if (!isValidParent(parent))
    return op->emitOpError()
           << "has parent: " << parent
           << ", which is not allowed for a control-like operation.";

  if (op->getNumRegions() == 0)
    return success();

  auto &region = op->getRegion(0);
  // Operations that are allowed in the body of a ControlLike op.
  auto isValidBodyOp = [](Operation *operation) {
    return isa<EnableOp, SeqOp>(operation);
  };
  for (auto &&bodyOp : region.front()) {
    if (isValidBodyOp(&bodyOp))
      continue;

    return op->emitOpError()
           << "has operation: " << bodyOp.getName()
           << ", which is not allowed in this control-like operation";
  }
  return success();
}

//===----------------------------------------------------------------------===//
// ProgramOp
//===----------------------------------------------------------------------===//

static LogicalResult verifyProgramOp(ProgramOp program) {
  if (!program.getMainComponent())
    return program.emitOpError("must contain one component named "
                               "\"main\" as the entry point.");
  return success();
}

//===----------------------------------------------------------------------===//
// ComponentOp
//===----------------------------------------------------------------------===//

namespace {

/// This is a helper function that should only be used to get the WiresOp or
/// ControlOp of a ComponentOp, which are guaranteed to exist and generally at
/// the end of a component's body. In the worst case, this will run in linear
/// time with respect to the number of instances within the component.
template <typename Op>
static Op getControlOrWiresFrom(ComponentOp op) {
  auto body = op.getBody();
  // We verify there is a single WiresOp and ControlOp,
  // so this is safe.
  auto opIt = body->getOps<Op>().begin();
  return *opIt;
}

/// Returns the Block argument with the given name from a ComponentOp.
/// If the name doesn't exist, returns an empty Value.
static Value getBlockArgumentWithName(StringRef name, ComponentOp op) {
  ArrayAttr portNames = op.portNames();

  for (size_t i = 0, e = portNames.size(); i != e; ++i) {
    auto portName = portNames[i].cast<StringAttr>();
    if (portName.getValue() == name)
      return op.getBody()->getArgument(i);
  }
  return Value{};
}

} // namespace

WiresOp calyx::ComponentOp::getWiresOp() {
  return getControlOrWiresFrom<WiresOp>(*this);
}

ControlOp calyx::ComponentOp::getControlOp() {
  return getControlOrWiresFrom<ControlOp>(*this);
}

Value calyx::ComponentOp::getGoPort() {
  return getBlockArgumentWithName("go", *this);
}

Value calyx::ComponentOp::getDonePort() {
  return getBlockArgumentWithName("done", *this);
}

/// Returns the type of the given component as a function type.
static FunctionType getComponentType(ComponentOp component) {
  return component.getTypeAttr().getValue().cast<FunctionType>();
}

/// Returns the port information for the given component.
SmallVector<ComponentPortInfo> calyx::getComponentPortInfo(Operation *op) {
  assert(isa<ComponentOp>(op) &&
         "Can only get port information from a component.");
  auto component = dyn_cast<ComponentOp>(op);
  auto portTypes = getComponentType(component).getInputs();
  auto portNamesAttr = component.portNames();
  auto portDirectionsAttr =
      component->getAttrOfType<mlir::IntegerAttr>(direction::attrKey);

  SmallVector<ComponentPortInfo> results;
  for (uint64_t i = 0, e = portNamesAttr.size(); i != e; ++i) {
    results.push_back({portNamesAttr[i].cast<StringAttr>(), portTypes[i],
                       direction::get(portDirectionsAttr.getValue()[i])});
  }
  return results;
}

static void printComponentOp(OpAsmPrinter &p, ComponentOp &op) {
  auto componentName =
      op->getAttrOfType<StringAttr>(SymbolTable::getSymbolAttrName())
          .getValue();
  p << "calyx.component ";
  p.printSymbolName(componentName);

  auto ports = getComponentPortInfo(op);
  SmallVector<ComponentPortInfo, 8> inPorts, outPorts;
  for (auto &&port : ports) {
    if (port.direction == Direction::Input)
      inPorts.push_back(port);
    else
      outPorts.push_back(port);
  }

  auto printPortDefList = [&](auto ports) {
    p << "(";
    llvm::interleaveComma(ports, p, [&](auto port) {
      p << "%" << port.name.getValue() << ": " << port.type;
    });
    p << ")";
  };
  printPortDefList(inPorts);
  p << " -> ";
  printPortDefList(outPorts);

  p.printRegion(op.body(), /*printEntryBlockArgs=*/false,
                /*printBlockTerminators=*/false,
                /*printEmptyBlock=*/false);
}

/// Parses the ports of a Calyx component signature, and adds the corresponding
/// port names to `attrName`.
static ParseResult
parsePortDefList(OpAsmParser &parser, OperationState &result,
                 SmallVectorImpl<OpAsmParser::OperandType> &ports,
                 SmallVectorImpl<Type> &portTypes) {
  if (parser.parseLParen())
    return failure();

  do {
    OpAsmParser::OperandType port;
    Type portType;
    if (failed(parser.parseOptionalRegionArgument(port)) ||
        failed(parser.parseOptionalColon()) ||
        failed(parser.parseType(portType)))
      continue;
    ports.push_back(port);
    portTypes.push_back(portType);
  } while (succeeded(parser.parseOptionalComma()));

  return parser.parseRParen();
}

/// Parses the signature of a Calyx component.
static ParseResult
parseComponentSignature(OpAsmParser &parser, OperationState &result,
                        SmallVectorImpl<OpAsmParser::OperandType> &ports,
                        SmallVectorImpl<Type> &portTypes) {
  SmallVector<OpAsmParser::OperandType> inPorts, outPorts;
  SmallVector<Type> inPortTypes, outPortTypes;

  if (parsePortDefList(parser, result, inPorts, inPortTypes))
    return failure();

  if (parser.parseArrow() ||
      parsePortDefList(parser, result, outPorts, outPortTypes))
    return failure();

  auto *context = parser.getBuilder().getContext();
  // Add attribute for port names; these are currently
  // just inferred from the SSA names of the component.
  SmallVector<Attribute> portNames;
  auto getPortName = [context](const auto &port) -> StringAttr {
    StringRef name = port.name;
    if (name.startswith("%"))
      name = name.drop_front();
    return StringAttr::get(context, name);
  };
  llvm::transform(inPorts, std::back_inserter(portNames), getPortName);
  llvm::transform(outPorts, std::back_inserter(portNames), getPortName);

  result.addAttribute("portNames", ArrayAttr::get(context, portNames));
  result.addAttribute(
      direction::attrKey,
      direction::packAttribute(
          direction::genInOutDirections(inPorts.size(), outPorts.size()),
          context));

  ports.append(inPorts);
  ports.append(outPorts);
  portTypes.append(inPortTypes);
  portTypes.append(outPortTypes);

  return success();
}

static ParseResult parseComponentOp(OpAsmParser &parser,
                                    OperationState &result) {
  using namespace mlir::function_like_impl;

  StringAttr componentName;
  if (parser.parseSymbolName(componentName, SymbolTable::getSymbolAttrName(),
                             result.attributes))
    return failure();

  SmallVector<OpAsmParser::OperandType> ports;
  SmallVector<Type> portTypes;
  if (parseComponentSignature(parser, result, ports, portTypes))
    return failure();

  // Build the component's type for FunctionLike trait. All ports are listed as
  // arguments so they may be accessed within the component.
  auto type =
      parser.getBuilder().getFunctionType(portTypes, /*resultTypes=*/{});
  result.addAttribute(ComponentOp::getTypeAttrName(), TypeAttr::get(type));

  auto *body = result.addRegion();
  if (parser.parseRegion(*body, ports, portTypes))
    return failure();

  if (body->empty())
    body->push_back(new Block());
  return success();
}

static LogicalResult verifyComponentOp(ComponentOp op) {
  // Verify there is exactly one of each section:
  // calyx.wires, and calyx.control.
  uint32_t numWires = 0, numControl = 0;
  for (auto &bodyOp : *op.getBody()) {
    if (isa<WiresOp>(bodyOp))
      ++numWires;
    else if (isa<ControlOp>(bodyOp))
      ++numControl;
  }
  if (!(numWires == 1) || !(numControl == 1))
    return op.emitOpError() << "requires exactly one of each: "
                               "'calyx.wires', 'calyx.control'.";

  SmallVector<ComponentPortInfo> componentPorts = getComponentPortInfo(op);

  // Verify the component has the following ports.
  // TODO(Calyx): Eventually, we want to attach attributes to these arguments.
  bool go = false, clk = false, reset = false, done = false;
  for (auto &&port : componentPorts) {
    if (!port.type.isInteger(1))
      // Each of the ports has bit width 1.
      continue;

    StringRef portName = port.name.getValue();
    if (port.direction == Direction::Output) {
      done |= (portName == "done");
    } else {
      go |= (portName == "go");
      clk |= (portName == "clk");
      reset |= (portName == "reset");
    }
    if (go && clk && reset && done)
      return success();
  }
  return op->emitOpError() << "does not have required 1-bit input ports `go`, "
                              "`clk`, `reset`, and output port `done`";
}

/// Returns a new vector containing the concatenation of vectors @p a and @p b.
template <typename T>
static SmallVector<T> concat(const SmallVectorImpl<T> &a,
                             const SmallVectorImpl<T> &b) {
  SmallVector<T> out;
  out.append(a);
  out.append(b);
  return out;
}

void ComponentOp::build(OpBuilder &builder, OperationState &result,
                        StringAttr name, ArrayRef<ComponentPortInfo> ports) {
  using namespace mlir::function_like_impl;

  result.addAttribute(::mlir::SymbolTable::getSymbolAttrName(), name);

  std::pair<SmallVector<Type, 8>, SmallVector<Type, 8>> portIOTypes;
  std::pair<SmallVector<Attribute, 8>, SmallVector<Attribute, 8>> portIONames;
  SmallVector<Direction, 8> portDirections;
  // Avoid using llvm::partition or llvm::sort to preserve relative ordering
  // between individual inputs and outputs.
  for (auto &&port : ports) {
    bool isInput = port.direction == Direction::Input;
    (isInput ? portIOTypes.first : portIOTypes.second).push_back(port.type);
    (isInput ? portIONames.first : portIONames.second).push_back(port.name);
  }
  auto portTypes = concat(portIOTypes.first, portIOTypes.second);
  auto portNames = concat(portIONames.first, portIONames.second);

  // Build the function type of the component.
  auto functionType = builder.getFunctionType(portTypes, {});
  result.addAttribute(getTypeAttrName(), TypeAttr::get(functionType));

  // Record the port names and number of input ports of the component.
  result.addAttribute("portNames", builder.getArrayAttr(portNames));
  result.addAttribute(direction::attrKey,
                      direction::packAttribute(direction::genInOutDirections(
                                                   portIOTypes.first.size(),
                                                   portIOTypes.second.size()),
                                               builder.getContext()));

  // Create a single-blocked region.
  result.addRegion();
  Region *regionBody = result.regions[0].get();
  Block *block = new Block();
  regionBody->push_back(block);

  // Add all ports to the body block.
  block->addArguments(portTypes);

  // Insert the WiresOp and ControlOp.
  IRRewriter::InsertionGuard guard(builder);
  builder.setInsertionPointToStart(block);
  builder.create<WiresOp>(result.location);
  builder.create<ControlOp>(result.location);
}

//===----------------------------------------------------------------------===//
// ControlOp
//===----------------------------------------------------------------------===//
static LogicalResult verifyControlOp(ControlOp control) {
  auto body = control.getBody();

  // A control operation may have a single EnableOp within it. However,
  // that must be the only operation. E.g.
  // Allowed:      calyx.control { calyx.enable @A }
  // Not Allowed:  calyx.control { calyx.enable @A calyx.seq { ... } }
  if (llvm::any_of(*body, [](auto &&op) { return isa<EnableOp>(op); }) &&
      body->getOperations().size() > 1)
    return control->emitOpError(
        "EnableOp is not a composition operator. It should be nested "
        "in a control flow operation, such as \"calyx.seq\"");

  return success();
}

//===----------------------------------------------------------------------===//
// WiresOp
//===----------------------------------------------------------------------===//
static LogicalResult verifyWiresOp(WiresOp wires) {
  auto component = wires->getParentOfType<ComponentOp>();
  auto control = component.getControlOp();

  // Verify each group is referenced in the control section.
  for (auto &&op : *wires.getBody()) {
    if (!isa<GroupOp>(op))
      continue;
    auto group = cast<GroupOp>(op);
    StringRef groupName = group.sym_name();
    if (SymbolTable::symbolKnownUseEmpty(groupName, control))
      return op.emitOpError() << "with name: " << groupName
                              << " is unused in the control execution schedule";
  }
  return success();
}

//===----------------------------------------------------------------------===//
// GroupOp
//===----------------------------------------------------------------------===//
GroupGoOp GroupOp::getGoOp() {
  auto body = this->getBody();
  auto opIt = body->getOps<GroupGoOp>().begin();
  return *opIt;
}

GroupDoneOp GroupOp::getDoneOp() {
  auto body = this->getBody();
  return cast<GroupDoneOp>(body->getTerminator());
}

//===----------------------------------------------------------------------===//
// Utilities for operations with the Cell trait.
//===----------------------------------------------------------------------===//

/// Gives each result of the cell a meaningful name in the form:
/// <instance-name>.<port-name>
static void getCellAsmResultNames(OpAsmSetValueNameFn setNameFn, Operation *op,
                                  ArrayRef<StringRef> portNames) {
  assert(op->hasTrait<Cell>() && "must have the Cell trait");

  auto instanceName = op->getAttrOfType<StringAttr>("instanceName").getValue();
  std::string prefix = instanceName.str() + ".";
  for (size_t i = 0, e = portNames.size(); i != e; ++i)
    setNameFn(op->getResult(i), prefix + portNames[i].str());
}

//===----------------------------------------------------------------------===//
// InstanceOp
//===----------------------------------------------------------------------===//

/// Lookup the component for the symbol. This returns null on
/// invalid IR.
ComponentOp InstanceOp::getReferencedComponent() {
  auto program = (*this)->getParentOfType<ProgramOp>();
  if (!program)
    return nullptr;

  return program.lookupSymbol<ComponentOp>(componentName());
}

/// Provide meaningful names to the result values of an InstanceOp.
void InstanceOp::getAsmResultNames(OpAsmSetValueNameFn setNameFn) {
  SmallVector<StringRef> ports;
  for (auto &&port : getReferencedComponent().portNames())
    ports.push_back(port.cast<StringAttr>().getValue());
  getCellAsmResultNames(setNameFn, *this, ports);
}

static LogicalResult verifyInstanceOp(InstanceOp instance) {
  if (instance.componentName() == "main")
    return instance.emitOpError("cannot reference the entry point.");

  // Verify the referenced component exists in this program.
  ComponentOp referencedComponent = instance.getReferencedComponent();
  if (!referencedComponent)
    return instance.emitOpError()
           << "is referencing component: " << instance.componentName()
           << ", which does not exist.";

  // Verify the referenced component is not instantiating itself.
  auto parentComponent = instance->getParentOfType<ComponentOp>();
  if (parentComponent == referencedComponent)
    return instance.emitOpError()
           << "is a recursive instantiation of its parent component: "
           << instance.componentName();

  // Verify the instance result ports with those of its referenced component.
  SmallVector<ComponentPortInfo> componentPorts =
      getComponentPortInfo(referencedComponent);

  size_t numResults = instance.getNumResults();
  if (numResults != componentPorts.size())
    return instance.emitOpError()
           << "has a wrong number of results; expected: "
           << componentPorts.size() << " but got " << numResults;

  for (size_t i = 0; i != numResults; ++i) {
    auto resultType = instance.getResult(i).getType();
    auto expectedType = componentPorts[i].type;
    if (resultType == expectedType)
      continue;
    return instance.emitOpError()
           << "result type for " << componentPorts[i].name << " must be "
           << expectedType << ", but got " << resultType;
  }
  return success();
}

//===----------------------------------------------------------------------===//
// GroupGoOp
//===----------------------------------------------------------------------===//

/// Provide meaningful names to the result value of a GroupGoOp.
void GroupGoOp::getAsmResultNames(OpAsmSetValueNameFn setNameFn) {
  auto parent = (*this)->getParentOfType<GroupOp>();
  auto name = parent.sym_name();
  std::string resultName = name.str() + ".go";
  setNameFn(getResult(), resultName);
}

//===----------------------------------------------------------------------===//
// RegisterOp
//===----------------------------------------------------------------------===//

/// Provide meaningful names to the result values of a RegisterOp.
void RegisterOp::getAsmResultNames(OpAsmSetValueNameFn setNameFn) {
  getCellAsmResultNames(setNameFn, *this, this->portNames());
}

//===----------------------------------------------------------------------===//
// EnableOp
//===----------------------------------------------------------------------===//
static LogicalResult verifyEnableOp(EnableOp enableOp) {
  auto component = enableOp->getParentOfType<ComponentOp>();
  auto wiresOp = component.getWiresOp();
  auto groupName = enableOp.groupName();

  if (!wiresOp.lookupSymbol<GroupOp>(groupName))
    return enableOp.emitOpError()
           << "with group: " << groupName << ", which does not exist.";

  return success();
}

//===----------------------------------------------------------------------===//
// TableGen generated logic.
//===----------------------------------------------------------------------===//

// Provide the autogenerated implementation guts for the Op classes.
#define GET_OP_CLASSES
#include "circt/Dialect/Calyx/Calyx.cpp.inc"<|MERGE_RESOLUTION|>--- conflicted
+++ resolved
@@ -28,19 +28,6 @@
 using namespace circt::calyx;
 using namespace mlir;
 
-<<<<<<< HEAD
-LogicalResult calyx::verifyCell(Operation *op) {
-  auto opParent = op->getParentOp();
-  if (!isa<ComponentOp>(opParent))
-    return op->emitOpError()
-           << "has parent: " << opParent << ", expected ComponentOp.";
-  if (!op->hasAttr("instanceName"))
-    return op->emitOpError() << "does not have an instanceName attribute.";
-
-  return success();
-}
-
-=======
 //===----------------------------------------------------------------------===//
 // Utilities related to Direction
 //===----------------------------------------------------------------------===//
@@ -87,7 +74,17 @@
 // Utilities
 //===----------------------------------------------------------------------===//
 
->>>>>>> f537e0fa
+LogicalResult calyx::verifyCell(Operation *op) {
+  auto opParent = op->getParentOp();
+  if (!isa<ComponentOp>(opParent))
+    return op->emitOpError()
+        << "has parent: " << opParent << ", expected ComponentOp.";
+  if (!op->hasAttr("instanceName"))
+    return op->emitOpError() << "does not have an instanceName attribute.";
+
+  return success();
+}
+
 LogicalResult calyx::verifyControlLikeOp(Operation *op) {
   auto parent = op->getParentOp();
   // Operations that may parent other ControlLike operations.
