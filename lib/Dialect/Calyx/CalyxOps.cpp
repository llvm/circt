//===- CalyxOps.cpp - Calyx op code defs ------------------------*- C++ -*-===//
//
// Part of the LLVM Project, under the Apache License v2.0 with LLVM Exceptions.
// See https://llvm.org/LICENSE.txt for license information.
// SPDX-License-Identifier: Apache-2.0 WITH LLVM-exception
//
//===----------------------------------------------------------------------===//
//
// This is where op definitions live.
//
//===----------------------------------------------------------------------===//

#include "circt/Dialect/Calyx/CalyxOps.h"
#include "mlir/IR/AsmState.h"
#include "mlir/IR/Builders.h"
#include "mlir/IR/BuiltinTypes.h"
#include "mlir/IR/Diagnostics.h"
#include "mlir/IR/DialectImplementation.h"
#include "mlir/IR/FunctionImplementation.h"
#include "mlir/IR/PatternMatch.h"
#include "mlir/IR/SymbolTable.h"
#include "mlir/Support/LLVM.h"
#include "llvm/ADT/DenseMap.h"
#include "llvm/ADT/STLExtras.h"
#include "llvm/ADT/SmallSet.h"
#include "llvm/ADT/StringExtras.h"
#include "llvm/ADT/TypeSwitch.h"

using namespace circt;
using namespace circt::calyx;
using namespace mlir;

//===----------------------------------------------------------------------===//
// Utilities related to Direction
//===----------------------------------------------------------------------===//

Direction direction::get(bool a) { return static_cast<Direction>(a); }

SmallVector<Direction> direction::genInOutDirections(size_t nIns,
                                                     size_t nOuts) {
  SmallVector<Direction> dirs;
  std::generate_n(std::back_inserter(dirs), nIns,
                  [] { return Direction::Input; });
  std::generate_n(std::back_inserter(dirs), nOuts,
                  [] { return Direction::Output; });
  return dirs;
}

IntegerAttr direction::packAttribute(ArrayRef<Direction> directions,
                                     MLIRContext *ctx) {
  // Pack the array of directions into an APInt.  Input is zero, output is one.
  size_t numDirections = directions.size();
  APInt portDirections(numDirections, 0);
  for (size_t i = 0, e = numDirections; i != e; ++i)
    if (directions[i] == Direction::Output)
      portDirections.setBit(i);

  return IntegerAttr::get(IntegerType::get(ctx, numDirections), portDirections);
}

/// Turn a packed representation of port attributes into a vector that can be
/// worked with.
SmallVector<Direction> direction::unpackAttribute(Operation *component) {
  APInt value =
      component->getAttr(direction::attrKey).cast<IntegerAttr>().getValue();

  SmallVector<Direction> result;
  auto bitWidth = value.getBitWidth();
  result.reserve(bitWidth);
  for (size_t i = 0, e = bitWidth; i != e; ++i)
    result.push_back(direction::get(value[i]));
  return result;
}

//===----------------------------------------------------------------------===//
// Utilities
//===----------------------------------------------------------------------===//

<<<<<<< HEAD
/// Returns whether this value is either (1) a port on a ComponentOp or (2) a
/// port on a cell interface.
static bool isPort(Value value) {
  Operation *definingOp = value.getDefiningOp();
  return value.isa<BlockArgument>() ||
         (definingOp && isa<CellInterface>(definingOp));
}

/// Gets the port for a given BlockArgument.
ComponentPortInfo calyx::getComponentPortInfo(BlockArgument arg) {
  Operation *op = arg.getOwner()->getParentOp();
  return getComponentPortInfo(op)[arg.getArgNumber()];
=======
/// Returns whether the given operation has a control region.
static bool hasControlRegion(Operation *op) {
  return isa<ControlOp, SeqOp, IfOp, WhileOp, ParOp>(op);
>>>>>>> bec4c85f
}

/// Verifies the body of a ControlLikeOp.
static LogicalResult verifyControlBody(Operation *op) {
  if (isa<SeqOp, ParOp>(op))
    // This does not apply to sequential and parallel regions.
    return success();

  // Some ControlLike operations have (possibly) multiple regions, e.g. IfOp.
  for (auto &region : op->getRegions()) {
    auto opsIt = region.getOps();
    size_t numOperations = std::distance(opsIt.begin(), opsIt.end());
    // A body of a ControlLike operation may have a single EnableOp within it.
    // However, that must be the only operation.
    //  E.g. Allowed:  calyx.control { calyx.enable @A }
    //   Not Allowed:  calyx.control { calyx.enable @A calyx.seq { ... } }
    bool usesEnableAsCompositionOperator =
        numOperations > 1 && llvm::any_of(region.front(), [](auto &&bodyOp) {
          return isa<EnableOp>(bodyOp);
        });
    if (usesEnableAsCompositionOperator)
      return op->emitOpError(
          "EnableOp is not a composition operator. It should be nested "
          "in a control flow operation, such as \"calyx.seq\"");

    // Verify that multiple control flow operations are nested inside a single
    // control operator. See: https://github.com/llvm/circt/issues/1723
    size_t numControlFlowRegions =
        llvm::count_if(opsIt, [](auto &&op) { return hasControlRegion(&op); });
    if (numControlFlowRegions > 1)
      return op->emitOpError(
          "has an invalid control sequence. Multiple control flow operations "
          "must all be nested in a single calyx.seq or calyx.par");
  }
  return success();
}

static LogicalResult portsDrivenByGroup(ValueRange ports, GroupOp groupOp);

/// Checks whether @p port is driven from within @p groupOp.
static LogicalResult portDrivenByGroup(Value port, GroupOp groupOp) {
  // Check if the port is driven by an assignOp from within @p groupOp.
  for (auto &use : port.getUses()) {
    if (auto assignOp = dyn_cast<AssignOp>(use.getOwner())) {
      if (assignOp.dest() != port ||
          assignOp->getParentOfType<GroupOp>() != groupOp)
        continue;
      return success();
    }
  }

  // If @p port is an output of a cell then we conservatively enforce that all
  // (and at least one) non-interface inputs of the cell must be driven by the
  // group.
  if (auto cell = dyn_cast<CellInterface>(port.getDefiningOp());
      cell && cell.direction(port) == calyx::Direction::Output)
    return portsDrivenByGroup(
        cell.filterInterfacePorts(calyx::Direction::Input), groupOp);

  return failure();
}

/// Checks whether all ports in @p ports are driven from within @p groupOp
static LogicalResult portsDrivenByGroup(ValueRange ports, GroupOp groupOp) {
  return success(llvm::all_of(ports, [&](auto port) {
    return portDrivenByGroup(port, groupOp).succeeded();
  }));
}

LogicalResult calyx::verifyCell(Operation *op) {
  auto opParent = op->getParentOp();
  if (!isa<ComponentOp>(opParent))
    return op->emitOpError()
           << "has parent: " << opParent << ", expected ComponentOp.";
  if (!op->hasAttr("instanceName"))
    return op->emitOpError() << "does not have an instanceName attribute.";

  return success();
}

LogicalResult calyx::verifyControlLikeOp(Operation *op) {
  auto parent = op->getParentOp();
  if (!hasControlRegion(parent))
    return op->emitOpError()
           << "has parent: " << parent
           << ", which is not allowed for a control-like operation.";

  if (op->getNumRegions() == 0)
    return success();

  auto &region = op->getRegion(0);
  // Operations that are allowed in the body of a ControlLike op.
  auto isValidBodyOp = [](Operation *operation) {
    return isa<EnableOp, SeqOp, IfOp, WhileOp, ParOp>(operation);
  };
  for (auto &&bodyOp : region.front()) {
    if (isValidBodyOp(&bodyOp))
      continue;

    return op->emitOpError()
           << "has operation: " << bodyOp.getName()
           << ", which is not allowed in this control-like operation";
  }
  return verifyControlBody(op);
}

// Convenience function for getting the SSA name of @p v under the scope of
// operation @p scopeOp
static std::string valueName(Operation *scopeOp, Value v) {
  std::string s;
  llvm::raw_string_ostream os(s);
  AsmState asmState(scopeOp);
  v.printAsOperand(os, asmState);
  return s;
}

//===----------------------------------------------------------------------===//
// ProgramOp
//===----------------------------------------------------------------------===//

static LogicalResult verifyProgramOp(ProgramOp program) {
  if (!program.getMainComponent())
    return program.emitOpError("must contain one component named "
                               "\"main\" as the entry point.");
  return success();
}

//===----------------------------------------------------------------------===//
// ComponentOp
//===----------------------------------------------------------------------===//

/// This is a helper function that should only be used to get the WiresOp or
/// ControlOp of a ComponentOp, which are guaranteed to exist and generally at
/// the end of a component's body. In the worst case, this will run in linear
/// time with respect to the number of instances within the component.
template <typename Op>
static Op getControlOrWiresFrom(ComponentOp op) {
  auto body = op.getBody();
  // We verify there is a single WiresOp and ControlOp,
  // so this is safe.
  auto opIt = body->getOps<Op>().begin();
  return *opIt;
}

/// Returns the Block argument with the given name from a ComponentOp.
/// If the name doesn't exist, returns an empty Value.
static Value getBlockArgumentWithName(StringRef name, ComponentOp op) {
  ArrayAttr portNames = op.portNames();

  for (size_t i = 0, e = portNames.size(); i != e; ++i) {
    auto portName = portNames[i].cast<StringAttr>();
    if (portName.getValue() == name)
      return op.getBody()->getArgument(i);
  }
  return Value{};
}

WiresOp calyx::ComponentOp::getWiresOp() {
  return getControlOrWiresFrom<WiresOp>(*this);
}

ControlOp calyx::ComponentOp::getControlOp() {
  return getControlOrWiresFrom<ControlOp>(*this);
}

Value calyx::ComponentOp::getGoPort() {
  return getBlockArgumentWithName("go", *this);
}

Value calyx::ComponentOp::getDonePort() {
  return getBlockArgumentWithName("done", *this);
}

/// Returns the type of the given component as a function type.
static FunctionType getComponentType(ComponentOp component) {
  return component.getTypeAttr().getValue().cast<FunctionType>();
}

/// Returns the port information for the given component.
SmallVector<ComponentPortInfo> calyx::getComponentPortInfo(Operation *op) {
  assert(isa<ComponentOp>(op) &&
         "Can only get port information from a component.");
  auto component = dyn_cast<ComponentOp>(op);
  auto portTypes = getComponentType(component).getInputs();
  auto portNamesAttr = component.portNames();
  auto portDirectionsAttr =
      component->getAttrOfType<mlir::IntegerAttr>(direction::attrKey);

  SmallVector<ComponentPortInfo> results;
  for (uint64_t i = 0, e = portNamesAttr.size(); i != e; ++i) {
    results.push_back({portNamesAttr[i].cast<StringAttr>(), portTypes[i],
                       direction::get(portDirectionsAttr.getValue()[i])});
  }
  return results;
}

static void printComponentOp(OpAsmPrinter &p, ComponentOp &op) {
  auto componentName =
      op->getAttrOfType<StringAttr>(SymbolTable::getSymbolAttrName())
          .getValue();
  p << " ";
  p.printSymbolName(componentName);

  auto ports = getComponentPortInfo(op);
  SmallVector<ComponentPortInfo, 8> inPorts, outPorts;
  for (auto &&port : ports) {
    if (port.direction == Direction::Input)
      inPorts.push_back(port);
    else
      outPorts.push_back(port);
  }

  auto printPortDefList = [&](auto ports) {
    p << "(";
    llvm::interleaveComma(ports, p, [&](auto port) {
      p << "%" << port.name.getValue() << ": " << port.type;
    });
    p << ")";
  };
  printPortDefList(inPorts);
  p << " -> ";
  printPortDefList(outPorts);

  p.printRegion(op.body(), /*printEntryBlockArgs=*/false,
                /*printBlockTerminators=*/false,
                /*printEmptyBlock=*/false);
}

/// Parses the ports of a Calyx component signature, and adds the corresponding
/// port names to `attrName`.
static ParseResult
parsePortDefList(OpAsmParser &parser, OperationState &result,
                 SmallVectorImpl<OpAsmParser::OperandType> &ports,
                 SmallVectorImpl<Type> &portTypes) {
  if (parser.parseLParen())
    return failure();

  do {
    OpAsmParser::OperandType port;
    Type portType;
    if (failed(parser.parseOptionalRegionArgument(port)) ||
        failed(parser.parseOptionalColon()) ||
        failed(parser.parseType(portType)))
      continue;
    ports.push_back(port);
    portTypes.push_back(portType);
  } while (succeeded(parser.parseOptionalComma()));

  return parser.parseRParen();
}

/// Parses the signature of a Calyx component.
static ParseResult
parseComponentSignature(OpAsmParser &parser, OperationState &result,
                        SmallVectorImpl<OpAsmParser::OperandType> &ports,
                        SmallVectorImpl<Type> &portTypes) {
  SmallVector<OpAsmParser::OperandType> inPorts, outPorts;
  SmallVector<Type> inPortTypes, outPortTypes;

  if (parsePortDefList(parser, result, inPorts, inPortTypes))
    return failure();

  if (parser.parseArrow() ||
      parsePortDefList(parser, result, outPorts, outPortTypes))
    return failure();

  auto *context = parser.getBuilder().getContext();
  // Add attribute for port names; these are currently
  // just inferred from the SSA names of the component.
  SmallVector<Attribute> portNames;
  auto getPortName = [context](const auto &port) -> StringAttr {
    StringRef name = port.name;
    if (name.startswith("%"))
      name = name.drop_front();
    return StringAttr::get(context, name);
  };
  llvm::transform(inPorts, std::back_inserter(portNames), getPortName);
  llvm::transform(outPorts, std::back_inserter(portNames), getPortName);

  result.addAttribute("portNames", ArrayAttr::get(context, portNames));
  result.addAttribute(
      direction::attrKey,
      direction::packAttribute(
          direction::genInOutDirections(inPorts.size(), outPorts.size()),
          context));

  ports.append(inPorts);
  ports.append(outPorts);
  portTypes.append(inPortTypes);
  portTypes.append(outPortTypes);

  return success();
}

static ParseResult parseComponentOp(OpAsmParser &parser,
                                    OperationState &result) {
  using namespace mlir::function_like_impl;

  StringAttr componentName;
  if (parser.parseSymbolName(componentName, SymbolTable::getSymbolAttrName(),
                             result.attributes))
    return failure();

  SmallVector<OpAsmParser::OperandType> ports;
  SmallVector<Type> portTypes;
  if (parseComponentSignature(parser, result, ports, portTypes))
    return failure();

  // Build the component's type for FunctionLike trait. All ports are listed as
  // arguments so they may be accessed within the component.
  auto type =
      parser.getBuilder().getFunctionType(portTypes, /*resultTypes=*/{});
  result.addAttribute(ComponentOp::getTypeAttrName(), TypeAttr::get(type));

  auto *body = result.addRegion();
  if (parser.parseRegion(*body, ports, portTypes))
    return failure();

  if (body->empty())
    body->push_back(new Block());
  return success();
}

static LogicalResult verifyComponentOp(ComponentOp op) {
  // Verify there is exactly one of each the wires and control operations.
  auto wIt = op.getBody()->getOps<WiresOp>();
  auto cIt = op.getBody()->getOps<ControlOp>();
  if (std::distance(wIt.begin(), wIt.end()) +
          std::distance(cIt.begin(), cIt.end()) !=
      2)
    return op.emitOpError(
        "requires exactly one of each: 'calyx.wires', 'calyx.control'.");

  SmallVector<ComponentPortInfo> componentPorts = getComponentPortInfo(op);

  // Verify the component has the following ports.
  // TODO(Calyx): Eventually, we want to attach attributes to these arguments.
  bool go = false, clk = false, reset = false, done = false;
  for (auto &&port : componentPorts) {
    if (!port.type.isInteger(1))
      // Each of the ports has bit width 1.
      continue;

    StringRef portName = port.name.getValue();
    if (port.direction == Direction::Output) {
      done |= (portName == "done");
    } else {
      go |= (portName == "go");
      clk |= (portName == "clk");
      reset |= (portName == "reset");
    }
  }
  SmallVector<bool, 4> hasRequiredPort{go, clk, reset, done};
  if (!llvm::all_of(hasRequiredPort, [&](bool b) { return b; }))
    return op->emitOpError("does not have required 1-bit input ports `go`, "
                           "`clk`, `reset`, and output port `done`");

  // Verify the component actually does something: has a non-empty Control
  // region, or continuous assignments.
  bool hasNoControlConstructs =
      op.getControlOp().getBody()->getOperations().empty();
  bool hasNoAssignments = op.getWiresOp().getBody()->getOps<AssignOp>().empty();
  if (hasNoControlConstructs && hasNoAssignments)
    return op->emitOpError(
        "The component currently does nothing. It needs to either have "
        "continuous assignments in the Wires region or control constructs in "
        "the Control region.");

  return success();
}

/// Returns a new vector containing the concatenation of vectors @p a and @p b.
template <typename T>
static SmallVector<T> concat(const SmallVectorImpl<T> &a,
                             const SmallVectorImpl<T> &b) {
  SmallVector<T> out;
  out.append(a);
  out.append(b);
  return out;
}

void ComponentOp::build(OpBuilder &builder, OperationState &result,
                        StringAttr name, ArrayRef<ComponentPortInfo> ports) {
  using namespace mlir::function_like_impl;

  result.addAttribute(::mlir::SymbolTable::getSymbolAttrName(), name);

  std::pair<SmallVector<Type, 8>, SmallVector<Type, 8>> portIOTypes;
  std::pair<SmallVector<Attribute, 8>, SmallVector<Attribute, 8>> portIONames;
  SmallVector<Direction, 8> portDirections;
  // Avoid using llvm::partition or llvm::sort to preserve relative ordering
  // between individual inputs and outputs.
  for (auto &&port : ports) {
    bool isInput = port.direction == Direction::Input;
    (isInput ? portIOTypes.first : portIOTypes.second).push_back(port.type);
    (isInput ? portIONames.first : portIONames.second).push_back(port.name);
  }
  auto portTypes = concat(portIOTypes.first, portIOTypes.second);
  auto portNames = concat(portIONames.first, portIONames.second);

  // Build the function type of the component.
  auto functionType = builder.getFunctionType(portTypes, {});
  result.addAttribute(getTypeAttrName(), TypeAttr::get(functionType));

  // Record the port names and number of input ports of the component.
  result.addAttribute("portNames", builder.getArrayAttr(portNames));
  result.addAttribute(direction::attrKey,
                      direction::packAttribute(direction::genInOutDirections(
                                                   portIOTypes.first.size(),
                                                   portIOTypes.second.size()),
                                               builder.getContext()));

  // Create a single-blocked region.
  result.addRegion();
  Region *regionBody = result.regions[0].get();
  Block *block = new Block();
  regionBody->push_back(block);

  // Add all ports to the body block.
  block->addArguments(portTypes);

  // Insert the WiresOp and ControlOp.
  IRRewriter::InsertionGuard guard(builder);
  builder.setInsertionPointToStart(block);
  builder.create<WiresOp>(result.location);
  builder.create<ControlOp>(result.location);
}

//===----------------------------------------------------------------------===//
// ControlOp
//===----------------------------------------------------------------------===//
static LogicalResult verifyControlOp(ControlOp control) {
  return verifyControlBody(control);
}

//===----------------------------------------------------------------------===//
// WiresOp
//===----------------------------------------------------------------------===//
static LogicalResult verifyWiresOp(WiresOp wires) {
  auto component = wires->getParentOfType<ComponentOp>();
  auto control = component.getControlOp();

  // Verify each group is referenced in the control section.
  for (auto &&op : *wires.getBody()) {
    if (!isa<GroupOp>(op))
      continue;
    auto group = cast<GroupOp>(op);
    auto groupName = group.sym_nameAttr();
    if (SymbolTable::symbolKnownUseEmpty(groupName, control))
      return op.emitOpError() << "with name: " << groupName
                              << " is unused in the control execution schedule";
  }
  return success();
}

//===----------------------------------------------------------------------===//
// GroupOp
//===----------------------------------------------------------------------===//
GroupGoOp GroupOp::getGoOp() {
  auto body = this->getBody();
  auto opIt = body->getOps<GroupGoOp>().begin();
  return *opIt;
}

GroupDoneOp GroupOp::getDoneOp() {
  auto body = this->getBody();
  return cast<GroupDoneOp>(body->getTerminator());
}

//===----------------------------------------------------------------------===//
// Utilities for operations with the Cell trait.
//===----------------------------------------------------------------------===//

/// Gives each result of the cell a meaningful name in the form:
/// <instance-name>.<port-name>
static void getCellAsmResultNames(OpAsmSetValueNameFn setNameFn, Operation *op,
                                  ArrayRef<StringRef> portNames) {
  assert(isa<CellInterface>(op) && "must implement the Cell interface");

  auto instanceName = op->getAttrOfType<StringAttr>("instanceName").getValue();
  std::string prefix = instanceName.str() + ".";
  for (size_t i = 0, e = portNames.size(); i != e; ++i)
    setNameFn(op->getResult(i), prefix + portNames[i].str());
}

//===----------------------------------------------------------------------===//
// AssignOp
//===----------------------------------------------------------------------===//

/// Determines whether the given direction is valid with the given inputs. The
/// `isDestination` boolean is used to distinguish whether the value is a source
/// or a destination.
static LogicalResult verifyPortDirection(AssignOp op, Value value,
                                         bool isDestination) {
  Operation *definingOp = value.getDefiningOp();
  bool isComponentPort = value.isa<BlockArgument>(),
       isCellInterfacePort = definingOp && isa<CellInterface>(definingOp);
  assert((isComponentPort || isCellInterfacePort) && "Not a port.");

  ComponentPortInfo port =
      isComponentPort ? getComponentPortInfo(value.cast<BlockArgument>())
                      : cast<CellInterface>(definingOp).portInfo(value);

  bool isSource = !isDestination;
  // Component output ports and cell interface input ports should be driven.
  Direction validDirection =
      (isDestination && isComponentPort) || (isSource && isCellInterfacePort)
          ? Direction::Output
          : Direction::Input;

  return port.direction == validDirection
             ? success()
             : op.emitOpError()
                   << "has a " << (isComponentPort ? "component" : "cell")
                   << " port as the "
                   << (isDestination ? "destination" : "source")
                   << " with the incorrect direction.";
}

/// Verifies the value of a given assignment operation. The boolean
/// `isDestination` is used to distinguish whether the destination
/// or source of the AssignOp is to be verified.
static LogicalResult verifyAssignOpValue(AssignOp op, bool isDestination) {
  Value value = isDestination ? op.dest() : op.src();
  if (isPort(value))
    return verifyPortDirection(op, value, isDestination);

  // A destination may also be the Go or Done hole of a GroupOp.
  if (isDestination && !isa<GroupGoOp, GroupDoneOp>(value.getDefiningOp()))
    return op->emitOpError(
        "has an invalid destination port. It must be drive-able.");

  return success();
}

static LogicalResult verifyAssignOp(AssignOp assign) {
  bool isDestination = true, isSource = false;
  if (failed(verifyAssignOpValue(assign, isDestination)))
    return failure();
  if (failed(verifyAssignOpValue(assign, isSource)))
    return failure();

  return success();
}

//===----------------------------------------------------------------------===//
// InstanceOp
//===----------------------------------------------------------------------===//

/// Lookup the component for the symbol. This returns null on
/// invalid IR.
ComponentOp InstanceOp::getReferencedComponent() {
  auto program = (*this)->getParentOfType<ProgramOp>();
  if (!program)
    return nullptr;

  return program.lookupSymbol<ComponentOp>(componentName());
}

/// Provide meaningful names to the result values of an InstanceOp.
void InstanceOp::getAsmResultNames(OpAsmSetValueNameFn setNameFn) {
  getCellAsmResultNames(setNameFn, *this, this->portNames());
}

SmallVector<StringRef> InstanceOp::portNames() {
  SmallVector<StringRef> portNames;
  for (auto &&port : getReferencedComponent().portNames())
    portNames.push_back(port.cast<StringAttr>().getValue());
  return portNames;
}

SmallVector<Direction> InstanceOp::portDirections() {
  SmallVector<Direction> portDirections;
  for (auto &&port : getComponentPortInfo(getReferencedComponent()))
    portDirections.push_back(port.direction);
  return portDirections;
}

static LogicalResult verifyInstanceOp(InstanceOp instance) {
  if (instance.componentName() == "main")
    return instance.emitOpError("cannot reference the entry point.");

  // Verify the referenced component exists in this program.
  ComponentOp referencedComponent = instance.getReferencedComponent();
  if (!referencedComponent)
    return instance.emitOpError()
           << "is referencing component: " << instance.componentName()
           << ", which does not exist.";

  // Verify the referenced component is not instantiating itself.
  auto parentComponent = instance->getParentOfType<ComponentOp>();
  if (parentComponent == referencedComponent)
    return instance.emitOpError()
           << "is a recursive instantiation of its parent component: "
           << instance.componentName();

  // Verify the instance result ports with those of its referenced component.
  SmallVector<ComponentPortInfo> componentPorts =
      getComponentPortInfo(referencedComponent);

  size_t numResults = instance.getNumResults();
  if (numResults != componentPorts.size())
    return instance.emitOpError()
           << "has a wrong number of results; expected: "
           << componentPorts.size() << " but got " << numResults;

  for (size_t i = 0; i != numResults; ++i) {
    auto resultType = instance.getResult(i).getType();
    auto expectedType = componentPorts[i].type;
    if (resultType == expectedType)
      continue;
    return instance.emitOpError()
           << "result type for " << componentPorts[i].name << " must be "
           << expectedType << ", but got " << resultType;
  }
  return success();
}

//===----------------------------------------------------------------------===//
// GroupGoOp
//===----------------------------------------------------------------------===//

/// Provide meaningful names to the result value of a GroupGoOp.
void GroupGoOp::getAsmResultNames(OpAsmSetValueNameFn setNameFn) {
  auto parent = (*this)->getParentOfType<GroupOp>();
  auto name = parent.sym_name();
  std::string resultName = name.str() + ".go";
  setNameFn(getResult(), resultName);
}

//===----------------------------------------------------------------------===//
// RegisterOp
//===----------------------------------------------------------------------===//

/// Provide meaningful names to the result values of a RegisterOp.
void RegisterOp::getAsmResultNames(OpAsmSetValueNameFn setNameFn) {
  getCellAsmResultNames(setNameFn, *this, this->portNames());
}

SmallVector<StringRef> RegisterOp::portNames() {
  return {"in", "write_en", "clk", "reset", "out", "done"};
}

SmallVector<Direction> RegisterOp::portDirections() {
  return {Input, Input, Input, Input, Output, Output};
}

//===----------------------------------------------------------------------===//
// MemoryOp
//===----------------------------------------------------------------------===//

/// Provide meaningful names to the result values of a MemoryOp.
void MemoryOp::getAsmResultNames(OpAsmSetValueNameFn setNameFn) {
  getCellAsmResultNames(setNameFn, *this, this->portNames());
}

SmallVector<StringRef> MemoryOp::portNames() {
  SmallVector<StringRef> portNames;
  for (size_t i = 0, e = addrSizes().size(); i != e; ++i) {
    auto nameAttr =
        StringAttr::get(this->getContext(), "addr" + std::to_string(i));
    portNames.push_back(nameAttr.getValue());
  }
  portNames.append({"write_data", "write_en", "clk", "read_data", "done"});
  return portNames;
}

SmallVector<Direction> MemoryOp::portDirections() {
  SmallVector<Direction> portDirections;
  for (size_t i = 0, e = addrSizes().size(); i != e; ++i)
    portDirections.push_back(Input);
  portDirections.append({Input, Input, Input, Output, Output});
  return portDirections;
}

void MemoryOp::build(OpBuilder &builder, OperationState &state,
                     Twine instanceName, int64_t width, ArrayRef<int64_t> sizes,
                     ArrayRef<int64_t> addrSizes) {
  state.addAttribute("instanceName", builder.getStringAttr(instanceName));
  state.addAttribute("width", builder.getI64IntegerAttr(width));
  state.addAttribute("sizes", builder.getI64ArrayAttr(sizes));
  state.addAttribute("addrSizes", builder.getI64ArrayAttr(addrSizes));
  SmallVector<Type> types;
  for (int64_t size : addrSizes)
    types.push_back(builder.getIntegerType(size)); // Addresses
  types.push_back(builder.getIntegerType(width));  // Write data
  types.push_back(builder.getI1Type());            // Write enable
  types.push_back(builder.getI1Type());            // Clk
  types.push_back(builder.getIntegerType(width));  // Read data
  types.push_back(builder.getI1Type());            // Done
  state.addTypes(types);
}

static LogicalResult verifyMemoryOp(MemoryOp memoryOp) {
  auto sizes = memoryOp.sizes().getValue();
  auto addrSizes = memoryOp.addrSizes().getValue();
  size_t numDims = memoryOp.sizes().size();
  size_t numAddrs = memoryOp.addrSizes().size();
  if (numDims != numAddrs)
    return memoryOp.emitOpError("mismatched number of dimensions (")
           << numDims << ") and address sizes (" << numAddrs << ")";

  size_t numExtraPorts = 5; // write data/enable, clk, and read data/done.
  if (memoryOp.getNumResults() != numAddrs + numExtraPorts)
    return memoryOp.emitOpError("incorrect number of address ports, expected ")
           << numAddrs;

  for (size_t i = 0; i < numDims; ++i) {
    int64_t size = sizes[i].cast<IntegerAttr>().getInt();
    int64_t addrSize = addrSizes[i].cast<IntegerAttr>().getInt();
    if (llvm::Log2_64_Ceil(size) > addrSize)
      return memoryOp.emitOpError("address size (")
             << addrSize << ") for dimension " << i
             << " can't address the entire range (" << size << ")";
  }

  return success();
}

//===----------------------------------------------------------------------===//
// EnableOp
//===----------------------------------------------------------------------===//
static LogicalResult verifyEnableOp(EnableOp enableOp) {
  auto component = enableOp->getParentOfType<ComponentOp>();
  auto wiresOp = component.getWiresOp();
  auto groupName = enableOp.groupName();

  if (!wiresOp.lookupSymbol<GroupOp>(groupName))
    return enableOp.emitOpError()
           << "with group: " << groupName << ", which does not exist.";

  return success();
}

//===----------------------------------------------------------------------===//
// IfOp
//===----------------------------------------------------------------------===//

static LogicalResult verifyIfOp(IfOp ifOp) {
  auto component = ifOp->getParentOfType<ComponentOp>();
  auto wiresOp = component.getWiresOp();
  auto groupName = ifOp.groupName();
  auto groupOp = wiresOp.lookupSymbol<GroupOp>(groupName);

  if (!groupOp)
    return ifOp.emitOpError()
           << "with group '" << groupName << "', which does not exist.";

  if (ifOp.thenRegion().front().empty())
    return ifOp.emitError() << "empty 'then' region.";

  if (ifOp.elseRegion().getBlocks().size() != 0 &&
      ifOp.elseRegion().front().empty())
    return ifOp.emitError() << "empty 'else' region.";

  if (failed(portDrivenByGroup(ifOp.cond(), groupOp)))
    return ifOp.emitError()
           << "conditional op: '" << valueName(component, ifOp.cond())
           << "' expected to be driven from group: '" << ifOp.groupName()
           << "' but no driver was found.";

  return success();
}

//===----------------------------------------------------------------------===//
// WhileOp
//===----------------------------------------------------------------------===//
static LogicalResult verifyWhileOp(WhileOp whileOp) {
  auto component = whileOp->getParentOfType<ComponentOp>();
  auto wiresOp = component.getWiresOp();
  auto groupName = whileOp.groupName();
  auto groupOp = wiresOp.lookupSymbol<GroupOp>(groupName);

  if (!groupOp)
    return whileOp.emitOpError()
           << "with group '" << groupName << "', which does not exist.";

  if (whileOp.body().front().empty())
    return whileOp.emitError() << "empty body region.";

  if (failed(portDrivenByGroup(whileOp.cond(), groupOp)))
    return whileOp.emitError()
           << "conditional op: '" << valueName(component, whileOp.cond())
           << "' expected to be driven from group: '" << whileOp.groupName()
           << "' but no driver was found.";

  return success();
}

//===----------------------------------------------------------------------===//
// Calyx library ops
//===----------------------------------------------------------------------===//

#define ImplUnaryOpCellInterface(OpType)                                       \
  SmallVector<StringRef> OpType::portNames() { return {"in", "out"}; }         \
  SmallVector<Direction> OpType::portDirections() { return {Input, Output}; }  \
  void OpType::getAsmResultNames(OpAsmSetValueNameFn setNameFn) {              \
    getCellAsmResultNames(setNameFn, *this, this->portNames());                \
  }

#define ImplBinOpCellInterface(OpType)                                         \
  SmallVector<StringRef> OpType::portNames() {                                 \
    return {"left", "right", "out"};                                           \
  }                                                                            \
  SmallVector<Direction> OpType::portDirections() {                            \
    return {Input, Input, Output};                                             \
  }                                                                            \
  void OpType::getAsmResultNames(OpAsmSetValueNameFn setNameFn) {              \
    getCellAsmResultNames(setNameFn, *this, this->portNames());                \
  }

ImplUnaryOpCellInterface(PadLibOp);
ImplUnaryOpCellInterface(SliceLibOp);
ImplUnaryOpCellInterface(NotLibOp);

ImplBinOpCellInterface(LtLibOp);
ImplBinOpCellInterface(GtLibOp);
ImplBinOpCellInterface(EqLibOp);
ImplBinOpCellInterface(NeqLibOp);
ImplBinOpCellInterface(GeLibOp);
ImplBinOpCellInterface(LeLibOp);
ImplBinOpCellInterface(SltLibOp);
ImplBinOpCellInterface(SgtLibOp);
ImplBinOpCellInterface(SeqLibOp);
ImplBinOpCellInterface(SneqLibOp);
ImplBinOpCellInterface(SgeLibOp);
ImplBinOpCellInterface(SleLibOp);

ImplBinOpCellInterface(AddLibOp);
ImplBinOpCellInterface(SubLibOp);
ImplBinOpCellInterface(ShruLibOp);
ImplBinOpCellInterface(RshLibOp);
ImplBinOpCellInterface(SrshLibOp);
ImplBinOpCellInterface(LshLibOp);
ImplBinOpCellInterface(AndLibOp);
ImplBinOpCellInterface(OrLibOp);
ImplBinOpCellInterface(XorLibOp);

//===----------------------------------------------------------------------===//
// TableGen generated logic.
//===----------------------------------------------------------------------===//

#include "circt/Dialect/Calyx/CalyxInterfaces.cpp.inc"

// Provide the autogenerated implementation guts for the Op classes.
#define GET_OP_CLASSES
#include "circt/Dialect/Calyx/Calyx.cpp.inc"<|MERGE_RESOLUTION|>--- conflicted
+++ resolved
@@ -76,7 +76,7 @@
 // Utilities
 //===----------------------------------------------------------------------===//
 
-<<<<<<< HEAD
+
 /// Returns whether this value is either (1) a port on a ComponentOp or (2) a
 /// port on a cell interface.
 static bool isPort(Value value) {
@@ -89,11 +89,10 @@
 ComponentPortInfo calyx::getComponentPortInfo(BlockArgument arg) {
   Operation *op = arg.getOwner()->getParentOp();
   return getComponentPortInfo(op)[arg.getArgNumber()];
-=======
+
 /// Returns whether the given operation has a control region.
 static bool hasControlRegion(Operation *op) {
   return isa<ControlOp, SeqOp, IfOp, WhileOp, ParOp>(op);
->>>>>>> bec4c85f
 }
 
 /// Verifies the body of a ControlLikeOp.
