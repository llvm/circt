//===- HWOps.cpp - Implement the HW operations ----------------------------===//
//
// Part of the LLVM Project, under the Apache License v2.0 with LLVM Exceptions.
// See https://llvm.org/LICENSE.txt for license information.
// SPDX-License-Identifier: Apache-2.0 WITH LLVM-exception
//
//===----------------------------------------------------------------------===//
//
// This file implement the HW ops.
//
//===----------------------------------------------------------------------===//

#include "circt/Dialect/HW/HWOps.h"
#include "circt/Dialect/Comb/CombOps.h"
#include "circt/Dialect/FIRRTL/FIRRTLOps.h"
#include "circt/Dialect/HW/HWAttributes.h"
#include "circt/Dialect/HW/HWVisitors.h"
#include "circt/Dialect/HW/ModuleImplementation.h"
#include "mlir/IR/Builders.h"
#include "mlir/IR/FunctionImplementation.h"
#include "mlir/IR/PatternMatch.h"
#include "llvm/ADT/SmallPtrSet.h"

using namespace circt;
using namespace hw;

/// Return true if the specified operation is a combinational logic op.
bool hw::isCombinational(Operation *op) {
  struct IsCombClassifier : public TypeOpVisitor<IsCombClassifier, bool> {
    bool visitInvalidTypeOp(Operation *op) { return false; }
    bool visitUnhandledTypeOp(Operation *op) { return true; }
  };

  return (op->getDialect() && op->getDialect()->getNamespace() == "comb") ||
         IsCombClassifier().dispatchTypeOpVisitor(op);
}

/// Get a special name to use when printing the entry block arguments of the
/// region contained by an operation in this dialect.
static void getAsmBlockArgumentNamesImpl(mlir::Region &region,
                                         OpAsmSetValueNameFn setNameFn) {
  if (region.empty())
    return;
  // Assign port names to the bbargs.
  auto *module = region.getParentOp();

  auto *block = &region.front();
  for (size_t i = 0, e = block->getNumArguments(); i != e; ++i) {
    auto name = getModuleArgumentName(module, i);
    if (!name.empty())
      setNameFn(block->getArgument(i), name);
  }
}

enum class Delimiter {
  None,
  Paren,               // () enclosed list
  OptionalLessGreater, // <> enclosed list or absent
};

/// Check parameter specified by `value` to see if it is valid within the scope
/// of the specified module `module`.  If not, emit an error at the location of
/// `usingOp` and return failure, otherwise return success.  If `usingOp` is
/// null, then no diagnostic is generated.
///
/// If `disallowParamRefs` is true, then parameter references are not allowed.
LogicalResult hw::checkParameterInContext(Attribute value, Operation *module,
                                          Operation *usingOp,
                                          bool disallowParamRefs) {
  // Literals are always ok.  Their types are already known to match
  // expectations.
  if (value.isa<IntegerAttr>() || value.isa<FloatAttr>() ||
      value.isa<StringAttr>() || value.isa<ParamVerbatimAttr>())
    return success();

  // Check both subexpressions of an expression.
  if (auto expr = value.dyn_cast<ParamExprAttr>()) {
    for (auto op : expr.getOperands())
      if (failed(
              checkParameterInContext(op, module, usingOp, disallowParamRefs)))
        return failure();
    return success();
  }

  // Parameter references need more analysis to make sure they are valid within
  // this module.
  if (auto parameterRef = value.dyn_cast<ParamDeclRefAttr>()) {
    auto nameAttr = parameterRef.getName();

    // Don't allow references to parameters from the default values of a
    // parameter list.
    if (disallowParamRefs) {
      if (usingOp)
        usingOp->emitOpError("parameter ")
            << nameAttr << " cannot be used as a default value for a parameter";
      return failure();
    }

    // Find the corresponding attribute in the module.
    for (auto param : module->getAttrOfType<ArrayAttr>("parameters")) {
      auto paramAttr = param.cast<ParamDeclAttr>();
      if (paramAttr.getName() != nameAttr)
        continue;

      // If the types match then the reference is ok.
      if (paramAttr.getType().getValue() == parameterRef.getType())
        return success();

      if (usingOp) {
        auto diag = usingOp->emitOpError("parameter ")
                    << nameAttr << " used with type " << parameterRef.getType()
                    << "; should have type " << paramAttr.getType().getValue();
        diag.attachNote(module->getLoc()) << "module declared here";
      }
      return failure();
    }

    if (usingOp) {
      auto diag = usingOp->emitOpError("use of unknown parameter ") << nameAttr;
      diag.attachNote(module->getLoc()) << "module declared here";
    }
    return failure();
  }

  if (usingOp)
    usingOp->emitOpError("invalid parameter value ") << value;
  return failure();
}

/// Return true if the specified attribute tree is made up of nodes that are
/// valid in a parameter expression.
bool hw::isValidParameterExpression(Attribute attr, Operation *module) {
  return succeeded(checkParameterInContext(attr, module, nullptr, false));
}

/// Return the symbol (if any, else null) on the corresponding input port
/// argument.
StringAttr hw::getArgSym(Operation *op, unsigned i) {
  assert(isAnyModuleOrInstance(op) &&
         "Can only get module ports from an instance or module");
  StringAttr sym = {};
  auto argAttrs = op->getAttrOfType<ArrayAttr>(
      mlir::function_like_impl::getArgDictAttrName());
  if (argAttrs && (i < argAttrs.size()))
    if (auto s = argAttrs[i].cast<DictionaryAttr>())
      if (auto symRef = s.get("hw.exportPort"))
        sym = symRef.cast<FlatSymbolRefAttr>().getAttr();
  return sym;
}

/// Return the symbol (if any, else null) on the corresponding output port
/// argument.
StringAttr hw::getResultSym(Operation *op, unsigned i) {
  assert(isAnyModuleOrInstance(op) &&
         "Can only get module ports from an instance or module");
  StringAttr sym = {};
  auto resAttrs = op->getAttrOfType<ArrayAttr>(
      mlir::function_like_impl::getResultDictAttrName());
  if (resAttrs && (i < resAttrs.size()))
    if (auto s = resAttrs[i].cast<DictionaryAttr>())
      if (auto symRef = s.get("hw.exportPort"))
        sym = symRef.cast<FlatSymbolRefAttr>().getAttr();
  return sym;
}

//===----------------------------------------------------------------------===//
// ConstantOp
//===----------------------------------------------------------------------===//

static void printConstantOp(OpAsmPrinter &p, ConstantOp &op) {
  p << " ";
  p.printAttribute(op.valueAttr());
  p.printOptionalAttrDict(op->getAttrs(), /*elidedAttrs=*/{"value"});
}

static ParseResult parseConstantOp(OpAsmParser &parser,
                                   OperationState &result) {
  IntegerAttr valueAttr;

  if (parser.parseAttribute(valueAttr, "value", result.attributes) ||
      parser.parseOptionalAttrDict(result.attributes))
    return failure();

  result.addTypes(valueAttr.getType());
  return success();
}

static LogicalResult verifyConstantOp(ConstantOp constant) {
  // If the result type has a bitwidth, then the attribute must match its width.
  if (constant.value().getBitWidth() != constant.getType().getWidth())
    return constant.emitError(
        "hw.constant attribute bitwidth doesn't match return type");

  return success();
}

/// Build a ConstantOp from an APInt, infering the result type from the
/// width of the APInt.
void ConstantOp::build(OpBuilder &builder, OperationState &result,
                       const APInt &value) {

  auto type = IntegerType::get(builder.getContext(), value.getBitWidth());
  auto attr = builder.getIntegerAttr(type, value);
  return build(builder, result, type, attr);
}

/// Build a ConstantOp from an APInt, infering the result type from the
/// width of the APInt.
void ConstantOp::build(OpBuilder &builder, OperationState &result,
                       IntegerAttr value) {
  return build(builder, result, value.getType(), value);
}

/// This builder allows construction of small signed integers like 0, 1, -1
/// matching a specified MLIR IntegerType.  This shouldn't be used for general
/// constant folding because it only works with values that can be expressed in
/// an int64_t.  Use APInt's instead.
void ConstantOp::build(OpBuilder &builder, OperationState &result, Type type,
                       int64_t value) {
  auto numBits = type.cast<IntegerType>().getWidth();
  build(builder, result, APInt(numBits, (uint64_t)value, /*isSigned=*/true));
}

void ConstantOp::getAsmResultNames(
    function_ref<void(Value, StringRef)> setNameFn) {
  auto intTy = getType();
  auto intCst = getValue();

  // Sugar i1 constants with 'true' and 'false'.
  if (intTy.getWidth() == 1)
    return setNameFn(getResult(), intCst.isZero() ? "false" : "true");

  // Otherwise, build a complex name with the value and type.
  SmallVector<char, 32> specialNameBuffer;
  llvm::raw_svector_ostream specialName(specialNameBuffer);
  specialName << 'c' << intCst << '_' << intTy;
  setNameFn(getResult(), specialName.str());
}

OpFoldResult ConstantOp::fold(ArrayRef<Attribute> constants) {
  assert(constants.empty() && "constant has no operands");
  return valueAttr();
}

//===----------------------------------------------------------------------===//
// ParamValueOp
//===----------------------------------------------------------------------===//

static ParseResult parseParamValue(OpAsmParser &p, Attribute &value,
                                   Type &resultType) {
  if (p.parseType(resultType) || p.parseEqual() ||
      p.parseAttribute(value, resultType))
    return failure();
  return success();
}

static void printParamValue(OpAsmPrinter &p, Operation *, Attribute value,
                            Type resultType) {
  p << resultType << " = ";
  p.printAttributeWithoutType(value);
}

static LogicalResult verifyParamValueOp(ParamValueOp op) {
  // Check that the attribute expression is valid in this module.
  return checkParameterInContext(op.value(),
                                 op->getParentOfType<hw::HWModuleOp>(), op);
}

OpFoldResult ParamValueOp::fold(ArrayRef<Attribute> constants) {
  assert(constants.empty() && "hw.param.value has no operands");
  return valueAttr();
}

//===----------------------------------------------------------------------===//
// HWModuleOp
//===----------------------------------------------------------------------===/

/// Return true if this is an hw.module, external module, generated module etc.
bool hw::isAnyModule(Operation *module) {
  return isa<HWModuleOp>(module) || isa<HWModuleExternOp>(module) ||
         isa<HWModuleGeneratedOp>(module);
}

/// Return true if isAnyModule or instance.
bool hw::isAnyModuleOrInstance(Operation *moduleOrInstance) {
  return isAnyModule(moduleOrInstance) || isa<InstanceOp>(moduleOrInstance);
}

/// Return the signature for a module as a function type from the module itself
/// or from an hw::InstanceOp.
FunctionType hw::getModuleType(Operation *moduleOrInstance) {
  if (auto instance = dyn_cast<InstanceOp>(moduleOrInstance)) {
    SmallVector<Type> inputs(instance->getOperandTypes());
    SmallVector<Type> results(instance->getResultTypes());
    return FunctionType::get(instance->getContext(), inputs, results);
  }

  assert(isAnyModule(moduleOrInstance) &&
         "must be called on instance or module");
  auto typeAttr =
      moduleOrInstance->getAttrOfType<TypeAttr>(HWModuleOp::getTypeAttrName());
  return typeAttr.getValue().cast<FunctionType>();
}

/// Return the name to use for the Verilog module that we're referencing
/// here.  This is typically the symbol, but can be overridden with the
/// verilogName attribute.
StringAttr hw::getVerilogModuleNameAttr(Operation *module) {
  auto nameAttr = module->getAttrOfType<StringAttr>("verilogName");
  if (nameAttr)
    return nameAttr;

  return module->getAttrOfType<StringAttr>(SymbolTable::getSymbolAttrName());
}

/// Return the port name for the specified argument or result.
StringAttr hw::getModuleArgumentNameAttr(Operation *module, size_t argNo) {
  auto argNames = module->getAttrOfType<ArrayAttr>("argNames");
  // Tolerate malformed IR here to enable debug printing etc.
  if (argNames && argNo < argNames.size())
    return argNames[argNo].cast<StringAttr>();
  return StringAttr();
}

StringAttr hw::getModuleResultNameAttr(Operation *module, size_t resultNo) {
  auto resultNames = module->getAttrOfType<ArrayAttr>("resultNames");
  // Tolerate malformed IR here to enable debug printing etc.
  if (resultNames && resultNo < resultNames.size())
    return resultNames[resultNo].cast<StringAttr>();
  return StringAttr();
}

void hw::setModuleArgumentNames(Operation *module, ArrayRef<Attribute> names) {
  assert(isAnyModule(module) && "Must be called on a module");
  assert(getModuleType(module).getNumInputs() == names.size() &&
         "incorrect number of arguments names specified");
  module->setAttr("argNames", ArrayAttr::get(module->getContext(), names));
}

void hw::setModuleResultNames(Operation *module, ArrayRef<Attribute> names) {
  assert(isAnyModule(module) && "Must be called on a module");
  assert(getModuleType(module).getNumResults() == names.size() &&
         "incorrect number of arguments names specified");
  module->setAttr("resultNames", ArrayAttr::get(module->getContext(), names));
}

// Flag for parsing different module types
enum ExternModKind { PlainMod, ExternMod, GenMod };

static void buildModule(OpBuilder &builder, OperationState &result,
                        StringAttr name, const ModulePortInfo &ports,
                        ArrayAttr parameters,
                        ArrayRef<NamedAttribute> attributes,
                        StringAttr comment) {
  using namespace mlir::function_like_impl;

  // Add an attribute for the name.
  result.addAttribute(SymbolTable::getSymbolAttrName(), name);

  SmallVector<Attribute> argNames, resultNames;
  SmallVector<Type, 4> argTypes, resultTypes;
  SmallVector<Attribute> argAttrs, resultAttrs;
  auto exportPortIdent = StringAttr::get(builder.getContext(), "hw.exportPort");

  for (auto elt : ports.inputs) {
    if (elt.direction == PortDirection::INOUT && !elt.type.isa<hw::InOutType>())
      elt.type = hw::InOutType::get(elt.type);
    argTypes.push_back(elt.type);
    argNames.push_back(elt.name);
    Attribute attr;
    if (elt.sym && !elt.sym.getValue().empty())
      attr = builder.getDictionaryAttr(
          {{exportPortIdent, FlatSymbolRefAttr::get(elt.sym)}});
    else
      attr = builder.getDictionaryAttr({});
    argAttrs.push_back(attr);
  }

  for (auto elt : ports.outputs) {
    resultTypes.push_back(elt.type);
    resultNames.push_back(elt.name);
    Attribute attr;
    if (elt.sym && !elt.sym.getValue().empty())
      attr = builder.getDictionaryAttr(
          {{exportPortIdent, FlatSymbolRefAttr::get(elt.sym)}});
    else
      attr = builder.getDictionaryAttr({});
    resultAttrs.push_back(attr);
  }

  // Allow clients to pass in null for the parameters list.
  if (!parameters)
    parameters = builder.getArrayAttr({});

  // Record the argument and result types as an attribute.
  auto type = builder.getFunctionType(argTypes, resultTypes);
  result.addAttribute(getTypeAttrName(), TypeAttr::get(type));
  result.addAttribute("argNames", builder.getArrayAttr(argNames));
  result.addAttribute("resultNames", builder.getArrayAttr(resultNames));
  result.addAttribute(mlir::function_like_impl::getArgDictAttrName(),
                      builder.getArrayAttr(argAttrs));
  result.addAttribute(mlir::function_like_impl::getResultDictAttrName(),
                      builder.getArrayAttr(resultAttrs));
  result.addAttribute("parameters", parameters);
  if (!comment)
    comment = builder.getStringAttr("");
  result.addAttribute("comment", comment);
  result.addAttributes(attributes);
  result.addRegion();
}

void HWModuleOp::build(OpBuilder &builder, OperationState &result,
                       StringAttr name, const ModulePortInfo &ports,
                       ArrayAttr parameters,
                       ArrayRef<NamedAttribute> attributes,
                       StringAttr comment) {
  buildModule(builder, result, name, ports, parameters, attributes, comment);

  // Create a region and a block for the body.
  auto *bodyRegion = result.regions[0].get();
  Block *body = new Block();
  bodyRegion->push_back(body);

  // Add arguments to the body block.
  for (auto elt : ports.inputs)
    body->addArgument(elt.type);

  HWModuleOp::ensureTerminator(*bodyRegion, builder, result.location);
}

void HWModuleOp::build(OpBuilder &builder, OperationState &result,
                       StringAttr name, ArrayRef<PortInfo> ports,
                       ArrayAttr parameters,
                       ArrayRef<NamedAttribute> attributes,
                       StringAttr comment) {
  build(builder, result, name, ModulePortInfo(ports), parameters, attributes,
        comment);
}

/// Return the name to use for the Verilog module that we're referencing
/// here.  This is typically the symbol, but can be overridden with the
/// verilogName attribute.
StringAttr HWModuleExternOp::getVerilogModuleNameAttr() {
  if (auto vName = verilogNameAttr())
    return vName;

  return (*this)->getAttrOfType<StringAttr>(SymbolTable::getSymbolAttrName());
}

StringAttr HWModuleGeneratedOp::getVerilogModuleNameAttr() {
  if (auto vName = verilogNameAttr()) {
    return vName;
  }
  return (*this)->getAttrOfType<StringAttr>(
      ::mlir::SymbolTable::getSymbolAttrName());
}

void HWModuleExternOp::build(OpBuilder &builder, OperationState &result,
                             StringAttr name, const ModulePortInfo &ports,
                             StringRef verilogName, ArrayAttr parameters,
                             ArrayRef<NamedAttribute> attributes) {
  buildModule(builder, result, name, ports, parameters, attributes, {});

  if (!verilogName.empty())
    result.addAttribute("verilogName", builder.getStringAttr(verilogName));
}

void HWModuleExternOp::build(OpBuilder &builder, OperationState &result,
                             StringAttr name, ArrayRef<PortInfo> ports,
                             StringRef verilogName, ArrayAttr parameters,
                             ArrayRef<NamedAttribute> attributes) {
  build(builder, result, name, ModulePortInfo(ports), verilogName, parameters,
        attributes);
}

void HWModuleGeneratedOp::build(OpBuilder &builder, OperationState &result,
                                FlatSymbolRefAttr genKind, StringAttr name,
                                const ModulePortInfo &ports,
                                StringRef verilogName, ArrayAttr parameters,
                                ArrayRef<NamedAttribute> attributes) {
  buildModule(builder, result, name, ports, parameters, attributes, {});
  result.addAttribute("generatorKind", genKind);
  if (!verilogName.empty())
    result.addAttribute("verilogName", builder.getStringAttr(verilogName));
}

void HWModuleGeneratedOp::build(OpBuilder &builder, OperationState &result,
                                FlatSymbolRefAttr genKind, StringAttr name,
                                ArrayRef<PortInfo> ports, StringRef verilogName,
                                ArrayAttr parameters,
                                ArrayRef<NamedAttribute> attributes) {
  build(builder, result, genKind, name, ModulePortInfo(ports), verilogName,
        parameters, attributes);
}

/// Return an encapsulated set of information about input and output ports of
/// the specified module or instance.  The input ports always come before the
/// output ports in the list.
ModulePortInfo hw::getModulePortInfo(Operation *op) {
  assert(isAnyModuleOrInstance(op) &&
         "Can only get module ports from an instance or module");

  SmallVector<PortInfo> inputs, outputs;
  auto argTypes = getModuleType(op).getInputs();

  auto argNames = op->getAttrOfType<ArrayAttr>("argNames");
  for (unsigned i = 0, e = argTypes.size(); i < e; ++i) {
    bool isInOut = false;
    auto type = argTypes[i];

    if (auto inout = type.dyn_cast<InOutType>()) {
      isInOut = true;
      type = inout.getElementType();
    }

    auto direction = isInOut ? PortDirection::INOUT : PortDirection::INPUT;
    inputs.push_back(
        {argNames[i].cast<StringAttr>(), direction, type, i, getArgSym(op, i)});
  }

  auto resultNames = op->getAttrOfType<ArrayAttr>("resultNames");
  auto resultTypes = getModuleType(op).getResults();
  for (unsigned i = 0, e = resultTypes.size(); i < e; ++i) {
    outputs.push_back({resultNames[i].cast<StringAttr>(), PortDirection::OUTPUT,
                       resultTypes[i], i, getResultSym(op, i)});
  }
  return ModulePortInfo(inputs, outputs);
}

/// Return an encapsulated set of information about input and output ports of
/// the specified module or instance.  The input ports always come before the
/// output ports in the list.
SmallVector<PortInfo> hw::getAllModulePortInfos(Operation *op) {
  assert(isAnyModuleOrInstance(op) &&
         "Can only get module ports from an instance or module");

  SmallVector<PortInfo> results;
  auto argTypes = getModuleType(op).getInputs();
  auto argNames = op->getAttrOfType<ArrayAttr>("argNames");
  for (unsigned i = 0, e = argTypes.size(); i < e; ++i) {
    bool isInOut = false;
    auto type = argTypes[i];

    if (auto inout = type.dyn_cast<InOutType>()) {
      isInOut = true;
      type = inout.getElementType();
    }

    auto direction = isInOut ? PortDirection::INOUT : PortDirection::INPUT;
    results.push_back(
        {argNames[i].cast<StringAttr>(), direction, type, i, getArgSym(op, i)});
  }

  auto resultNames = op->getAttrOfType<ArrayAttr>("resultNames");
  auto resultTypes = getModuleType(op).getResults();
  for (unsigned i = 0, e = resultTypes.size(); i < e; ++i) {
    results.push_back({resultNames[i].cast<StringAttr>(), PortDirection::OUTPUT,
                       resultTypes[i], i, getResultSym(op, i)});
  }
  return results;
}

/// Return the PortInfo for the specified input or inout port.
PortInfo hw::getModuleInOrInoutPort(Operation *op, size_t idx) {
  auto argTypes = getModuleType(op).getInputs();
  auto argNames = op->getAttrOfType<ArrayAttr>("argNames");
  bool isInOut = false;
  auto type = argTypes[idx];

  if (auto inout = type.dyn_cast<InOutType>()) {
    isInOut = true;
    type = inout.getElementType();
  }

  auto direction = isInOut ? PortDirection::INOUT : PortDirection::INPUT;
  return {argNames[idx].cast<StringAttr>(), direction, type, idx,
          getArgSym(op, idx)};
}

/// Return the PortInfo for the specified output port.
PortInfo hw::getModuleOutputPort(Operation *op, size_t idx) {
  auto resultNames = op->getAttrOfType<ArrayAttr>("resultNames");
  auto resultTypes = getModuleType(op).getResults();
  assert(idx < resultNames.size() && "invalid result number");
  return {resultNames[idx].cast<StringAttr>(), PortDirection::OUTPUT,
          resultTypes[idx], idx, getResultSym(op, idx)};
}

static bool hasAttribute(StringRef name, ArrayRef<NamedAttribute> attrs) {
  for (auto &argAttr : attrs)
    if (argAttr.getName() == name)
      return true;
  return false;
}

/// Parse an parameter list if present.
/// module-parameter-list ::= `<` parameter-decl (`,` parameter-decl)* `>`
/// parameter-decl ::= identifier `:` type
/// parameter-decl ::= identifier `:` type `=` attribute
///
static ParseResult parseOptionalParameters(OpAsmParser &parser,
                                           SmallVector<Attribute> &parameters) {

  return parser.parseCommaSeparatedList(
      OpAsmParser::Delimiter::OptionalLessGreater, [&]() {
        std::string name;
        Type type;
        Attribute value;

        if (parser.parseKeywordOrString(&name) || parser.parseColonType(type))
          return failure();

        // Parse the default value if present.
        if (succeeded(parser.parseOptionalEqual())) {
          if (parser.parseAttribute(value, type))
            return failure();
        }

        auto &builder = parser.getBuilder();
        parameters.push_back(ParamDeclAttr::get(builder.getContext(),
                                                builder.getStringAttr(name),
                                                TypeAttr::get(type), value));
        return success();
      });
}

static ParseResult parseHWModuleOp(OpAsmParser &parser, OperationState &result,
                                   ExternModKind modKind = PlainMod) {
  using namespace mlir::function_like_impl;

  auto loc = parser.getCurrentLocation();

  SmallVector<OpAsmParser::OperandType, 4> entryArgs;
  SmallVector<NamedAttrList, 4> argAttrs;
  SmallVector<NamedAttrList, 4> resultAttrs;
  SmallVector<Type, 4> argTypes;
  SmallVector<Type, 4> resultTypes;
  SmallVector<Attribute> parameters;
  auto &builder = parser.getBuilder();

  // Parse the name as a symbol.
  StringAttr nameAttr;
  if (parser.parseSymbolName(nameAttr, SymbolTable::getSymbolAttrName(),
                             result.attributes))
    return failure();

  FlatSymbolRefAttr kindAttr;
  if (modKind == GenMod) {
    if (parser.parseComma() ||
        parser.parseAttribute(kindAttr, "generatorKind", result.attributes)) {
      return failure();
    }
  }

  // Parse the function signature.
  bool isVariadic = false;
  SmallVector<Attribute> resultNames;
  if (parseOptionalParameters(parser, parameters) ||
      module_like_impl::parseModuleFunctionSignature(
          parser, entryArgs, argTypes, argAttrs, isVariadic, resultTypes,
          resultAttrs, resultNames) ||
      // If function attributes are present, parse them.
      parser.parseOptionalAttrDictWithKeyword(result.attributes))
    return failure();

  // Record the argument and result types as an attribute.  This is necessary
  // for external modules.
  auto type = builder.getFunctionType(argTypes, resultTypes);
  result.addAttribute(getTypeAttrName(), TypeAttr::get(type));

  auto *context = result.getContext();

  if (hasAttribute("resultNames", result.attributes) ||
      hasAttribute("parameters", result.attributes)) {
    parser.emitError(
        loc, "explicit `resultNames` / `parameters` attributes not allowed");
    return failure();
  }

  // Use the argument and result names if not already specified.
  SmallVector<Attribute> argNames;
  if (!entryArgs.empty()) {
    for (auto &arg : entryArgs)
      argNames.push_back(module_like_impl::getPortNameAttr(context, arg.name));
  } else if (!argTypes.empty()) {
    // The parser returns empty names in a special way.
    argNames.assign(argTypes.size(), StringAttr::get(context, ""));
  }

  // An explicit `argNames` attribute overrides the MLIR names.  This is how
  // we represent port names that aren't valid MLIR identifiers.  Result and
  // parameter names are printed quoted when they aren't valid identifiers, so
  // they don't need this affordance.
  if (!hasAttribute("argNames", result.attributes))
    result.addAttribute("argNames", ArrayAttr::get(context, argNames));
  result.addAttribute("resultNames", ArrayAttr::get(context, resultNames));
  result.addAttribute("parameters", ArrayAttr::get(context, parameters));
  if (!hasAttribute("comment", result.attributes))
    result.addAttribute("comment", StringAttr::get(context, ""));

  assert(argAttrs.size() == argTypes.size());
  assert(resultAttrs.size() == resultTypes.size());

  // Add the attributes to the function arguments.
  addArgAndResultAttrs(builder, result, argAttrs, resultAttrs);

  // Parse the optional function body.
  auto *body = result.addRegion();
  if (modKind == PlainMod) {
    if (parser.parseRegion(*body, entryArgs,
                           entryArgs.empty() ? ArrayRef<Type>() : argTypes))
      return failure();

    HWModuleOp::ensureTerminator(*body, parser.getBuilder(), result.location);
  }
  return success();
}

static ParseResult parseHWModuleExternOp(OpAsmParser &parser,
                                         OperationState &result) {
  return parseHWModuleOp(parser, result, ExternMod);
}

static ParseResult parseHWModuleGeneratedOp(OpAsmParser &parser,
                                            OperationState &result) {
  return parseHWModuleOp(parser, result, GenMod);
}

FunctionType getHWModuleOpType(Operation *op) {
  auto typeAttr = op->getAttrOfType<TypeAttr>(HWModuleOp::getTypeAttrName());
  return typeAttr.getValue().cast<FunctionType>();
}

/// Print a parameter list for a module or instance.
static void printParameterList(ArrayAttr parameters, OpAsmPrinter &p) {
  if (parameters.empty())
    return;

  p << '<';
  llvm::interleaveComma(parameters, p, [&](Attribute param) {
    auto paramAttr = param.cast<ParamDeclAttr>();
    p << paramAttr.getName().getValue() << ": " << paramAttr.getType();
    if (auto value = paramAttr.getValue()) {
      p << " = ";
      p.printAttributeWithoutType(value);
    }
  });
  p << '>';
}

static void printModuleOp(OpAsmPrinter &p, Operation *op,
                          ExternModKind modKind) {
  using namespace mlir::function_like_impl;

  FunctionType fnType = getHWModuleOpType(op);
  auto argTypes = fnType.getInputs();
  auto resultTypes = fnType.getResults();

  // Print the operation and the function name.
  p << ' ';
  p.printSymbolName(SymbolTable::getSymbolName(op).getValue());
  if (modKind == GenMod) {
    p << ", ";
    p.printSymbolName(cast<HWModuleGeneratedOp>(op).generatorKind());
  }

  // Print the parameter list if present.
  printParameterList(op->getAttrOfType<ArrayAttr>("parameters"), p);

  bool needArgNamesAttr = false;
  module_like_impl::printModuleSignature(p, op, argTypes, /*isVariadic=*/false,
                                         resultTypes, needArgNamesAttr);

  SmallVector<StringRef, 3> omittedAttrs;
  if (modKind == GenMod)
    omittedAttrs.push_back("generatorKind");
  if (!needArgNamesAttr)
    omittedAttrs.push_back("argNames");
  omittedAttrs.push_back("resultNames");
  omittedAttrs.push_back("parameters");
  if (op->getAttrOfType<StringAttr>("comment").getValue().empty())
    omittedAttrs.push_back("comment");

  printFunctionAttributes(p, op, argTypes.size(), resultTypes.size(),
                          omittedAttrs);
}

static void printHWModuleExternOp(OpAsmPrinter &p, HWModuleExternOp op) {
  printModuleOp(p, op, ExternMod);
}
static void printHWModuleGeneratedOp(OpAsmPrinter &p, HWModuleGeneratedOp op) {
  printModuleOp(p, op, GenMod);
}

static void printHWModuleOp(OpAsmPrinter &p, HWModuleOp op) {
  printModuleOp(p, op, PlainMod);

  // Print the body if this is not an external function.
  Region &body = op.getBody();
  if (!body.empty()) {
    p << " ";
    p.printRegion(body, /*printEntryBlockArgs=*/false,
                  /*printBlockTerminators=*/true);
  }
}

static LogicalResult verifyModuleCommon(Operation *module) {
  assert(isAnyModule(module) &&
         "verifier hook should only be called on modules");

  auto moduleType = getModuleType(module);
  auto argNames = module->getAttrOfType<ArrayAttr>("argNames");
  auto resultNames = module->getAttrOfType<ArrayAttr>("resultNames");
  if (argNames.size() != moduleType.getNumInputs())
    return module->emitOpError("incorrect number of argument names");
  if (resultNames.size() != moduleType.getNumResults())
    return module->emitOpError("incorrect number of result names");

  SmallPtrSet<Attribute, 4> paramNames;

  // Check parameter default values are sensible.
  for (auto param : module->getAttrOfType<ArrayAttr>("parameters")) {
    auto paramAttr = param.cast<ParamDeclAttr>();

    // Check that we don't have any redundant parameter names.  These are
    // resolved by string name: reuse of the same name would cause ambiguities.
    if (!paramNames.insert(paramAttr.getName()).second)
      return module->emitOpError("parameter ")
             << paramAttr << " has the same name as a previous parameter";

    // Default values are allowed to be missing, check them if present.
    auto value = paramAttr.getValue();
    if (!value)
      continue;

    if (value.getType() != paramAttr.getType().getValue())
      return module->emitOpError("parameter ")
             << paramAttr << " should have type "
             << paramAttr.getType().getValue() << "; has type "
             << value.getType();

    // Verify that this is a valid parameter value, disallowing parameter
    // references.  We could allow parameters to refer to each other in the
    // future with lexical ordering if there is a need.
    if (failed(checkParameterInContext(value, module, module,
                                       /*disallowParamRefs=*/true)))
      return failure();
  }
  return success();
}

static LogicalResult verifyHWModuleOp(HWModuleOp op) {
  return verifyModuleCommon(op);
}

static LogicalResult verifyHWModuleExternOp(HWModuleExternOp op) {
  return verifyModuleCommon(op);
}

void HWModuleOp::getAsmBlockArgumentNames(mlir::Region &region,
                                          mlir::OpAsmSetValueNameFn setNameFn) {
  getAsmBlockArgumentNamesImpl(region, setNameFn);
}

void HWModuleExternOp::getAsmBlockArgumentNames(
    mlir::Region &region, mlir::OpAsmSetValueNameFn setNameFn) {
  getAsmBlockArgumentNamesImpl(region, setNameFn);
}

/// Lookup the generator for the symbol.  This returns null on
/// invalid IR.
Operation *HWModuleGeneratedOp::getGeneratorKindOp() {
  auto topLevelModuleOp = (*this)->getParentOfType<ModuleOp>();
  return topLevelModuleOp.lookupSymbol(generatorKind());
}

static LogicalResult verifyHWModuleGeneratedOp(HWModuleGeneratedOp op) {
  if (failed(verifyModuleCommon(op)))
    return failure();

  auto referencedKind = op.getGeneratorKindOp();
  if (referencedKind == nullptr)
    return op.emitError("Cannot find generator definition '")
           << op.generatorKind() << "'";

  if (!isa<HWGeneratorSchemaOp>(referencedKind))
    return op.emitError("Symbol resolved to '")
           << referencedKind->getName()
           << "' which is not a HWGeneratorSchemaOp";

  auto referencedKindOp = dyn_cast<HWGeneratorSchemaOp>(referencedKind);
  auto paramRef = referencedKindOp.requiredAttrs();
  auto dict = op->getAttrDictionary();
  for (auto str : paramRef) {
    auto strAttr = str.dyn_cast<StringAttr>();
    if (!strAttr)
      return op.emitError("Unknown attribute type, expected a string");
    if (!dict.get(strAttr.getValue()))
      return op.emitError("Missing attribute '") << strAttr.getValue() << "'";
  }

  return success();
}

void HWModuleGeneratedOp::getAsmBlockArgumentNames(
    mlir::Region &region, mlir::OpAsmSetValueNameFn setNameFn) {
  getAsmBlockArgumentNamesImpl(region, setNameFn);
}

//===----------------------------------------------------------------------===//
// InstanceOp
//===----------------------------------------------------------------------===//

/// Create a instance that refers to a known module.
void InstanceOp::build(OpBuilder &builder, OperationState &result,
                       Operation *module, StringAttr name,
                       ArrayRef<Value> inputs, ArrayAttr parameters,
                       StringAttr sym_name) {
  assert(isAnyModule(module) && "Can only reference a module");

  if (!parameters)
    parameters = builder.getArrayAttr({});

  FunctionType modType = getModuleType(module);
  build(builder, result, modType.getResults(), name,
        FlatSymbolRefAttr::get(SymbolTable::getSymbolName(module)), inputs,
        module->getAttrOfType<ArrayAttr>("argNames"),
        module->getAttrOfType<ArrayAttr>("resultNames"), parameters, sym_name);
}

/// Lookup the module or extmodule for the symbol.  This returns null on
/// invalid IR.
Operation *InstanceOp::getReferencedModule(const SymbolCache *cache) {
  if (cache)
    if (auto *result = cache->getDefinition(moduleNameAttr()))
      return result;

  auto topLevelModuleOp = (*this)->getParentOfType<ModuleOp>();
  return topLevelModuleOp.lookupSymbol(moduleName());
}

LogicalResult InstanceOp::verifySymbolUses(SymbolTableCollection &symbolTable) {
  auto *module = symbolTable.lookupNearestSymbolFrom(*this, moduleNameAttr());
  if (module == nullptr)
    return emitError("Cannot find module definition '") << moduleName() << "'";

  // It must be some sort of module.
  if (!isAnyModule(module))
    return emitError("symbol reference '")
           << moduleName() << "' isn't a module";

  // Check that input and result types are consistent with the referenced
  // module.
  // Emit an error message on the instance, with a note indicating which module
  // is being referenced.
  auto emitError =
      [&](std::function<void(InFlightDiagnostic & diag)> fn) -> LogicalResult {
    auto diag = emitOpError();
    fn(diag);
    diag.attachNote(module->getLoc()) << "module declared here";
    return failure();
  };

  // Make sure our port and result names match.
  ArrayAttr argNames = argNamesAttr();
  ArrayAttr modArgNames = module->getAttrOfType<ArrayAttr>("argNames");

  // Check operand types first.
  auto numOperands = getOperation()->getNumOperands();
  auto expectedOperandTypes = getModuleType(module).getInputs();

  if (expectedOperandTypes.size() != numOperands)
    return emitError([&](auto &diag) {
      diag << "has a wrong number of operands; expected "
           << expectedOperandTypes.size() << " but got " << numOperands;
    });

  if (argNames.size() != numOperands)
    return emitError([&](auto &diag) {
      diag << "has a wrong number of input port names; expected " << numOperands
           << " but got " << argNames.size();
    });

  for (size_t i = 0; i != numOperands; ++i) {
    auto expectedType = expectedOperandTypes[i];
    auto operandType = getOperand(i).getType();
    if (operandType != expectedType)
      return emitError([&](auto &diag) {
        diag << "operand type #" << i << " must be " << expectedType
             << ", but got " << operandType;
      });

    if (argNames[i] != modArgNames[i])
      return emitError([&](auto &diag) {
        diag << "input label #" << i << " must be " << modArgNames[i]
             << ", but got " << argNames[i];
      });
  }

  // Check result types and labels.
  auto numResults = getOperation()->getNumResults();
  auto expectedResultTypes = getModuleType(module).getResults();
  ArrayAttr resultNames = resultNamesAttr();
  ArrayAttr modResultNames = module->getAttrOfType<ArrayAttr>("resultNames");

  if (expectedResultTypes.size() != numResults)
    return emitError([&](auto &diag) {
      diag << "has a wrong number of results; expected "
           << expectedResultTypes.size() << " but got " << numResults;
    });
  if (resultNames.size() != numResults)
    return emitError([&](auto &diag) {
      diag << "has a wrong number of results port labels; expected "
           << numResults << " but got " << resultNames.size();
    });

  for (size_t i = 0; i != numResults; ++i) {
    auto expectedType = expectedResultTypes[i];
    auto resultType = getResult(i).getType();
    if (resultType != expectedType)
      return emitError([&](auto &diag) {
        diag << "result type #" << i << " must be " << expectedType
             << ", but got " << resultType;
      });

    if (resultNames[i] != modResultNames[i])
      return emitError([&](auto &diag) {
        diag << "input label #" << i << " must be " << modResultNames[i]
             << ", but got " << resultNames[i];
      });
  }

  // Check parameters match up.
  ArrayAttr parameters = this->parameters();
  ArrayAttr modParameters = module->getAttrOfType<ArrayAttr>("parameters");
  auto numParameters = parameters.size();
  if (numParameters != modParameters.size())
    return emitError([&](auto &diag) {
      diag << "expected " << modParameters.size() << " parameters but had "
           << numParameters;
    });

  for (size_t i = 0; i != numParameters; ++i) {
    auto param = parameters[i].cast<ParamDeclAttr>();
    auto modParam = modParameters[i].cast<ParamDeclAttr>();

    auto paramName = param.getName();
    if (paramName != modParam.getName())
      return emitError([&](auto &diag) {
        diag << "parameter #" << i << " should have name " << modParam.getName()
             << " but has name " << paramName;
      });

    if (param.getType() != modParam.getType())
      return emitError([&](auto &diag) {
        diag << "parameter " << paramName << " should have type "
             << modParam.getType() << " but has type " << param.getType();
      });

    // All instance parameters must have a value.  Specify the same value as
    // a module's default value if you want the default.
    if (!param.getValue())
      return emitOpError("parameter ") << paramName << " must have a value";
  }

  return success();
}

LogicalResult InstanceOp::verifyCustom() {
  // Check that all the parameter values specified to the instance are
  // structurally valid.
  for (auto param : parameters()) {
    auto paramAttr = param.cast<ParamDeclAttr>();
    auto value = paramAttr.getValue();
    assert(value && "SymbolUses verifier should already check this exists");

    if (value.getType() != paramAttr.getType().getValue())
      return emitOpError("parameter ") << paramAttr << " should have type "
                                       << paramAttr.getType().getValue()
                                       << "; has type " << value.getType();

    if (failed(checkParameterInContext(
            value, (*this)->getParentOfType<HWModuleOp>(), *this)))
      return failure();
  }
  return success();
}

static ParseResult parseInstanceOp(OpAsmParser &parser,
                                   OperationState &result) {
  auto *context = result.getContext();
  StringAttr instanceNameAttr;
  StringAttr sym_nameAttr;
  FlatSymbolRefAttr moduleNameAttr;
  SmallVector<OpAsmParser::OperandType, 4> inputsOperands;
  SmallVector<Type> inputsTypes;
  SmallVector<Type> allResultTypes;
  SmallVector<Attribute> argNames, resultNames, parameters;
  auto noneType = parser.getBuilder().getType<NoneType>();

  if (parser.parseAttribute(instanceNameAttr, noneType, "instanceName",
                            result.attributes))
    return failure();

  if (succeeded(parser.parseOptionalKeyword("sym"))) {
    // Parsing an optional symbol name doesn't fail, so no need to check the
    // result.
    (void)parser.parseOptionalSymbolName(
        sym_nameAttr, InnerName::getInnerNameAttrName(), result.attributes);
  }

  auto parseInputPort = [&]() -> ParseResult {
    std::string portName;
    if (parser.parseKeywordOrString(&portName))
      return failure();
    argNames.push_back(StringAttr::get(context, portName));
    inputsOperands.push_back({});
    inputsTypes.push_back({});
    return failure(parser.parseColon() ||
                   parser.parseOperand(inputsOperands.back()) ||
                   parser.parseColon() || parser.parseType(inputsTypes.back()));
  };

  auto parseResultPort = [&]() -> ParseResult {
    std::string portName;
    if (parser.parseKeywordOrString(&portName))
      return failure();
    resultNames.push_back(StringAttr::get(parser.getContext(), portName));
    allResultTypes.push_back({});
    return parser.parseColonType(allResultTypes.back());
  };

  llvm::SMLoc parametersLoc, inputsOperandsLoc;
  if (parser.parseAttribute(moduleNameAttr, noneType, "moduleName",
                            result.attributes) ||
      parser.getCurrentLocation(&parametersLoc) ||
      parseOptionalParameters(parser, parameters) ||
      parser.getCurrentLocation(&inputsOperandsLoc) ||
      parser.parseCommaSeparatedList(OpAsmParser::Delimiter::Paren,
                                     parseInputPort) ||
      parser.resolveOperands(inputsOperands, inputsTypes, inputsOperandsLoc,
                             result.operands) ||
      parser.parseArrow() ||
      parser.parseCommaSeparatedList(OpAsmParser::Delimiter::Paren,
                                     parseResultPort) ||
      parser.parseOptionalAttrDict(result.attributes)) {
    return failure();
  }

  result.addAttribute("argNames", parser.getBuilder().getArrayAttr(argNames));
  result.addAttribute("resultNames",
                      parser.getBuilder().getArrayAttr(resultNames));
  result.addAttribute("parameters",
                      parser.getBuilder().getArrayAttr(parameters));
  result.addTypes(allResultTypes);
  return success();
}

static void printInstanceOp(OpAsmPrinter &p, InstanceOp op) {
  ModulePortInfo portInfo = getModulePortInfo(op);
  size_t nextInputPort = 0, nextOutputPort = 0;

  auto printPortName = [&](size_t &nextPort, SmallVector<PortInfo> &portList) {
    // Allow printing mangled instances.
    if (nextPort >= portList.size()) {
      p << "<corrupt port>: ";
      return;
    }

    p.printKeywordOrString(portList[nextPort++].name.getValue());
    p << ": ";
  };

  p << ' ';
  p.printAttributeWithoutType(op.instanceNameAttr());
  if (auto attr = op.inner_symAttr()) {
    p << " sym ";
    p.printSymbolName(attr.getValue());
  }
  p << ' ';
  p.printAttributeWithoutType(op.moduleNameAttr());
  printParameterList(op.parameters(), p);
  p << '(';
  llvm::interleaveComma(op.inputs(), p, [&](Value op) {
    printPortName(nextInputPort, portInfo.inputs);
    p << op << ": " << op.getType();
  });
  p << ") -> (";
  llvm::interleaveComma(op.getResults(), p, [&](Value res) {
    printPortName(nextOutputPort, portInfo.outputs);
    p << res.getType();
  });
  p << ')';
  p.printOptionalAttrDict(
      op->getAttrs(),
      /*elidedAttrs=*/{"instanceName", InnerName::getInnerNameAttrName(),
                       "moduleName", "argNames", "resultNames", "parameters"});
}

/// Return the name of the specified input port or null if it cannot be
/// determined.
StringAttr InstanceOp::getArgumentName(size_t idx) {
  auto names = argNames();
  // Tolerate malformed IR here to enable debug printing etc.
  if (names && idx < names.size())
    return names[idx].cast<StringAttr>();
  return StringAttr();
}

/// Return the name of the specified result or null if it cannot be
/// determined.
StringAttr InstanceOp::getResultName(size_t idx) {
  auto names = resultNames();
  // Tolerate malformed IR here to enable debug printing etc.
  if (names && idx < names.size())
    return names[idx].cast<StringAttr>();
  return StringAttr();
}

/// Change the name of the specified input port.
void InstanceOp::setArgumentName(size_t i, StringAttr name) {
  auto names = argNames();
  SmallVector<Attribute> newNames(names.begin(), names.end());
  if (newNames[i] == name)
    return;
  newNames[i] = name;
  setArgumentNames(ArrayAttr::get(getContext(), names));
}

/// Change the name of the specified output port.
void InstanceOp::setResultName(size_t i, StringAttr name) {
  auto names = resultNames();
  SmallVector<Attribute> newNames(names.begin(), names.end());
  if (newNames[i] == name)
    return;
  newNames[i] = name;
  setResultNames(ArrayAttr::get(getContext(), names));
}

/// Suggest a name for each result value based on the saved result names
/// attribute.
void InstanceOp::getAsmResultNames(OpAsmSetValueNameFn setNameFn) {
  // Provide default names for instance results.
  std::string name = instanceName().str() + ".";
  size_t baseNameLen = name.size();

  for (size_t i = 0, e = getNumResults(); i != e; ++i) {
    auto resName = getResultName(i);
    name.resize(baseNameLen);
    if (resName && !resName.getValue().empty())
      name += resName.getValue().str();
    else
      name += std::to_string(i);
    setNameFn(getResult(i), name);
  }
}

//===----------------------------------------------------------------------===//
// HWOutputOp
//===----------------------------------------------------------------------===//

/// Verify that the num of operands and types fit the declared results.
static LogicalResult verifyOutputOp(OutputOp *op) {
  // Check that the we (hw.output) have the same number of operands as our
  // region has results.
  auto opParent = (*op)->getParentOp();
  FunctionType modType = getModuleType(opParent);
  ArrayRef<Type> modResults = modType.getResults();
  OperandRange outputValues = op->getOperands();
  if (modResults.size() != outputValues.size()) {
    op->emitOpError("must have same number of operands as region results.");
    return failure();
  }

  // Check that the types of our operands and the region's results match.
  for (size_t i = 0, e = modResults.size(); i < e; ++i) {
    if (modResults[i] != outputValues[i].getType()) {
      op->emitOpError("output types must match module. In "
                      "operand ")
          << i << ", expected " << modResults[i] << ", but got "
          << outputValues[i].getType() << ".";
      return failure();
    }
  }

  return success();
}

//===----------------------------------------------------------------------===//
// Other Operations
//===----------------------------------------------------------------------===//

LogicalResult GlobalRefOp::verifyGlobalRef() {
  Operation *parent = (*this)->getParentOp();
  StringAttr symNameAttr = (*this).sym_nameAttr();
  static const char globalRefStr[] = "circt.globalRef";
  SymbolTable symTable(parent);
  auto hasGlobalRef = [&](Attribute attr) -> bool {
    for (auto ref : attr.cast<ArrayAttr>().getAsRange<GlobalRefAttr>())
      if (ref.getGlblSym().getAttr() == symNameAttr)
        return true;
    return false;
  };
  // For all inner refs in the namepath, ensure they have a corresponding
  // GlobalRefAttr to this GlobalRefOp.
  for (auto innerRef : namepath().getAsRange<hw::InnerRefAttr>()) {
    StringAttr modName = innerRef.getModule();
    StringAttr innerSym = innerRef.getName();
    Operation *mod = symTable.lookup(modName);
    if (!mod) {
      (*this)->emitOpError("module:'" + modName.str() + "' not found");
      return failure();
    }
    bool glblSymNotFound = true;
    mod->walk([&](Operation *op) -> WalkResult {
      StringAttr attr = op->getAttrOfType<StringAttr>("inner_sym");
      // If this is one of the ops in the instance path for the GlobalRefOp.
      if (attr && attr == innerSym) {
        // Each op can have an array of GlobalRefAttr, check if this op is one
        // of them.
        if (hasGlobalRef(op->getAttr(globalRefStr))) {
          glblSymNotFound = false;
          return WalkResult::interrupt();
        }
        // If cannot find the ref, then its an error.
        return failure();
      }
      return WalkResult::advance();
    });
    if (glblSymNotFound) {
      // TODO: Doesn't yet work for symbls on FIRRTL module ports. Need to
      // implement an interface.
      if (isa<HWModuleOp, HWModuleExternOp>(mod)) {
        if (auto argAttrs =
                mod->getAttr(mlir::function_like_impl::getArgDictAttrName()))
          for (auto attr :
               argAttrs.cast<ArrayAttr>().getAsRange<DictionaryAttr>())
            if (auto symRef = attr.get("hw.exportPort"))
              if (symRef.cast<FlatSymbolRefAttr>().getValue() == innerSym)
                if (hasGlobalRef(attr.get(globalRefStr)))
                  return success();

        if (auto resAttrs =
                mod->getAttr(mlir::function_like_impl::getResultDictAttrName()))
          for (auto attr :
               resAttrs.cast<ArrayAttr>().getAsRange<DictionaryAttr>())
            if (auto symRef = attr.get("hw.exportPort"))
              if (symRef.cast<FlatSymbolRefAttr>().getValue() == innerSym)
                if (hasGlobalRef(attr.get(globalRefStr)))
                  return success();
      }
    }
    if (glblSymNotFound) {
      return (*this)->emitOpError(
          "operation:'" + innerSym.str() + "' in module:'" + modName.str() +
          "' does not contain a reference to '" + symNameAttr.str() + "'");
    }
  }
  return success();
}

static ParseResult parseSliceTypes(OpAsmParser &p, Type &srcType,
                                   Type &idxType) {
  Type type;
  if (p.parseType(type))
    return p.emitError(p.getCurrentLocation(), "Expected type");
  auto arrType = type_dyn_cast<ArrayType>(type);
  if (!arrType)
    return p.emitError(p.getCurrentLocation(), "Expected !hw.array type");
  srcType = type;
  unsigned idxWidth = llvm::Log2_64_Ceil(arrType.getSize());
  idxType = IntegerType::get(p.getBuilder().getContext(), idxWidth);
  return success();
}

static void printSliceTypes(OpAsmPrinter &p, Operation *, Type srcType,
                            Type idxType) {
  p.printType(srcType);
}

static ParseResult parseArrayCreateOp(OpAsmParser &parser,
                                      OperationState &result) {
  llvm::SMLoc inputOperandsLoc = parser.getCurrentLocation();
  llvm::SmallVector<OpAsmParser::OperandType, 16> operands;
  Type elemType;

  if (parser.parseOperandList(operands) ||
      parser.parseOptionalAttrDict(result.attributes) || parser.parseColon() ||
      parser.parseType(elemType))
    return failure();

  if (operands.size() == 0)
    return parser.emitError(inputOperandsLoc,
                            "Cannot construct an array of length 0");
  result.addTypes({ArrayType::get(elemType, operands.size())});

  for (auto operand : operands)
    if (parser.resolveOperand(operand, elemType, result.operands))
      return failure();
  return success();
}

static void printArrayCreateOp(OpAsmPrinter &p, ArrayCreateOp op) {
  p << " ";
  p.printOperands(op.inputs());
  p.printOptionalAttrDict(op->getAttrs());
  p << " : " << op.inputs()[0].getType();
}

void ArrayCreateOp::build(OpBuilder &b, OperationState &state,
                          ValueRange values) {
  assert(values.size() > 0 && "Cannot build array of zero elements");
  Type elemType = values[0].getType();
  assert(llvm::all_of(
             values,
             [elemType](Value v) -> bool { return v.getType() == elemType; }) &&
         "All values must have same type.");
  build(b, state, ArrayType::get(elemType, values.size()), values);
}

static ParseResult parseArrayConcatTypes(OpAsmParser &p,
                                         SmallVectorImpl<Type> &inputTypes,
                                         Type &resultType) {
  Type elemType;
  uint64_t resultSize = 0;

  auto parseElement = [&]() -> ParseResult {
    Type ty;
    if (p.parseType(ty))
      return failure();
    auto arrTy = type_dyn_cast<ArrayType>(ty);
    if (!arrTy)
      return p.emitError(p.getCurrentLocation(), "Expected !hw.array type");
    if (elemType && elemType != arrTy.getElementType())
      return p.emitError(p.getCurrentLocation(), "Expected array element type ")
             << elemType;

    elemType = arrTy.getElementType();
    inputTypes.push_back(ty);
    resultSize += arrTy.getSize();
    return success();
  };

  if (p.parseCommaSeparatedList(parseElement))
    return failure();

  resultType = ArrayType::get(elemType, resultSize);
  return success();
}

static void printArrayConcatTypes(OpAsmPrinter &p, Operation *,
                                  TypeRange inputTypes, Type resultType) {
  llvm::interleaveComma(inputTypes, p, [&p](Type t) { p << t; });
}

void ArrayConcatOp::build(OpBuilder &b, OperationState &state,
                          ValueRange values) {
  assert(!values.empty() && "Cannot build array of zero elements");
  ArrayType arrayTy = values[0].getType().cast<ArrayType>();
  Type elemTy = arrayTy.getElementType();
  assert(llvm::all_of(values,
                      [elemTy](Value v) -> bool {
                        return v.getType().isa<ArrayType>() &&
                               v.getType().cast<ArrayType>().getElementType() ==
                                   elemTy;
                      }) &&
         "All values must be of ArrayType with the same element type.");

  uint64_t resultSize = 0;
  for (Value val : values)
    resultSize += val.getType().cast<ArrayType>().getSize();
  build(b, state, ArrayType::get(elemTy, resultSize), values);
}

//===----------------------------------------------------------------------===//
// StructCreateOp
//===----------------------------------------------------------------------===//

static ParseResult parseStructCreateOp(OpAsmParser &parser,
                                       OperationState &result) {
  llvm::SMLoc inputOperandsLoc = parser.getCurrentLocation();
  llvm::SmallVector<OpAsmParser::OperandType, 4> operands;
  Type declOrAliasType;

  if (parser.parseLParen() || parser.parseOperandList(operands) ||
      parser.parseRParen() || parser.parseOptionalAttrDict(result.attributes) ||
      parser.parseColonType(declOrAliasType))
    return failure();

  auto declType = type_dyn_cast<StructType>(declOrAliasType);
  if (!declType)
    return parser.emitError(parser.getNameLoc(),
                            "expected !hw.struct type or alias");

  llvm::SmallVector<Type, 4> structInnerTypes;
  declType.getInnerTypes(structInnerTypes);
  result.addTypes(declOrAliasType);

  if (parser.resolveOperands(operands, structInnerTypes, inputOperandsLoc,
                             result.operands))
    return failure();
  return success();
}

static void printStructCreateOp(OpAsmPrinter &printer, hw::StructCreateOp op) {
  printer << " (";
  printer.printOperands(op.input());
  printer << ")";
  printer.printOptionalAttrDict(op->getAttrs());
  printer << " : " << op.getType();
}

//===----------------------------------------------------------------------===//
// StructExplodeOp
//===----------------------------------------------------------------------===//

static ParseResult parseStructExplodeOp(OpAsmParser &parser,
                                        OperationState &result) {
  OpAsmParser::OperandType operand;
  Type declType;

  if (parser.parseOperand(operand) ||
      parser.parseOptionalAttrDict(result.attributes) ||
      parser.parseColonType(declType))
    return failure();
  auto structType = type_dyn_cast<StructType>(declType);
  if (!structType)
    return parser.emitError(parser.getNameLoc(),
                            "invalid kind of type specified");

  llvm::SmallVector<Type, 4> structInnerTypes;
  structType.getInnerTypes(structInnerTypes);
  result.addTypes(structInnerTypes);

  if (parser.resolveOperand(operand, declType, result.operands))
    return failure();
  return success();
}

static void printStructExplodeOp(OpAsmPrinter &printer,
                                 hw::StructExplodeOp op) {
  printer << " ";
  printer.printOperand(op.input());
  printer.printOptionalAttrDict(op->getAttrs());
  printer << " : " << op.input().getType();
}

//===----------------------------------------------------------------------===//
// StructExtractOp
//===----------------------------------------------------------------------===//

/// Use the same parser for both struct_extract and union_extract since the
/// syntax is identical.
template <typename AggregateType>
static ParseResult parseExtractOp(OpAsmParser &parser, OperationState &result) {
  OpAsmParser::OperandType operand;
  StringAttr fieldName;
  Type declType;

  if (parser.parseOperand(operand) || parser.parseLSquare() ||
      parser.parseAttribute(fieldName, "field", result.attributes) ||
      parser.parseRSquare() ||
      parser.parseOptionalAttrDict(result.attributes) ||
      parser.parseColonType(declType))
    return failure();
  auto aggType = type_dyn_cast<AggregateType>(declType);
  if (!aggType)
    return parser.emitError(parser.getNameLoc(),
                            "invalid kind of type specified");

  Type resultType = aggType.getFieldType(fieldName.getValue());
  if (!resultType) {
    parser.emitError(parser.getNameLoc(), "invalid field name specified");
    return failure();
  }
  result.addTypes(resultType);

  if (parser.resolveOperand(operand, declType, result.operands))
    return failure();
  return success();
}

/// Use the same printer for both struct_extract and union_extract since the
/// syntax is identical.
template <typename AggType>
static void printExtractOp(OpAsmPrinter &printer, AggType op) {
  printer << " ";
  printer.printOperand(op.input());
  printer << "[\"" << op.field() << "\"]";
  printer.printOptionalAttrDict(op->getAttrs(), {"field"});
  printer << " : " << op.input().getType();
}

static ParseResult parseStructExtractOp(OpAsmParser &parser,
                                        OperationState &result) {
  return parseExtractOp<StructType>(parser, result);
}

static void printStructExtractOp(OpAsmPrinter &printer,
                                 hw::StructExtractOp op) {
  printExtractOp(printer, op);
}

void StructExtractOp::build(OpBuilder &builder, OperationState &odsState,
                            Value input, StructType::FieldInfo field) {
  build(builder, odsState, field.type, input, field.name);
}

void StructExtractOp::build(OpBuilder &builder, OperationState &odsState,
                            Value input, StringAttr fieldAttr) {
  auto structType = type_cast<StructType>(input.getType());
  auto resultType = structType.getFieldType(fieldAttr);
  build(builder, odsState, resultType, input, fieldAttr);
}

// A struct extract of a struct create -> corresponding struct create operand.
OpFoldResult StructExtractOp::fold(ArrayRef<Attribute> operands) {
  auto structCreate = dyn_cast_or_null<StructCreateOp>(input().getDefiningOp());
  if (!structCreate)
    return nullptr;
  StructType ty = input().getType().cast<StructType>();
  ArrayRef<hw::StructType::FieldInfo> elems = ty.getElements();
  unsigned idx = 0, numElems = elems.size();
  for (; idx < numElems; ++idx)
    if (elems[idx].name == fieldAttr())
      break;
  assert(idx < numElems);
  return structCreate.getOperand(idx);
}

//===----------------------------------------------------------------------===//
// StructInjectOp
//===----------------------------------------------------------------------===//

static ParseResult parseStructInjectOp(OpAsmParser &parser,
                                       OperationState &result) {
  llvm::SMLoc inputOperandsLoc = parser.getCurrentLocation();
  OpAsmParser::OperandType operand, val;
  StringAttr fieldName;
  Type declType;

  if (parser.parseOperand(operand) || parser.parseLSquare() ||
      parser.parseAttribute(fieldName, "field", result.attributes) ||
      parser.parseRSquare() || parser.parseComma() ||
      parser.parseOperand(val) ||
      parser.parseOptionalAttrDict(result.attributes) ||
      parser.parseColonType(declType))
    return failure();
  auto structType = type_dyn_cast<StructType>(declType);
  if (!structType)
    return parser.emitError(inputOperandsLoc, "invalid kind of type specified");

  Type resultType = structType.getFieldType(fieldName.getValue());
  if (!resultType) {
    parser.emitError(inputOperandsLoc, "invalid field name specified");
    return failure();
  }
  result.addTypes(declType);

  if (parser.resolveOperands({operand, val}, {declType, resultType},
                             inputOperandsLoc, result.operands))
    return failure();
  return success();
}

static void printStructInjectOp(OpAsmPrinter &printer, hw::StructInjectOp op) {
  printer << " ";
  printer.printOperand(op.input());
  printer << "[\"" << op.field() << "\"], ";
  printer.printOperand(op.newValue());
  printer.printOptionalAttrDict(op->getAttrs(), {"field"});
  printer << " : " << op.input().getType();
}

//===----------------------------------------------------------------------===//
// UnionCreateOp
//===----------------------------------------------------------------------===//

static ParseResult parseUnionCreateOp(OpAsmParser &parser,
                                      OperationState &result) {
  Type declOrAliasType;
  StringAttr field;
  OpAsmParser::OperandType input;
  llvm::SMLoc fieldLoc = parser.getCurrentLocation();

  if (parser.parseAttribute(field, "field", result.attributes) ||
      parser.parseComma() || parser.parseOperand(input) ||
      parser.parseOptionalAttrDict(result.attributes) ||
      parser.parseColonType(declOrAliasType))
    return failure();

  auto declType = type_dyn_cast<UnionType>(declOrAliasType);
  if (!declType)
    return parser.emitError(parser.getNameLoc(),
                            "expected !hw.union type or alias");

  Type inputType = declType.getFieldType(field.getValue());
  if (!inputType) {
    parser.emitError(fieldLoc, "cannot find union field '")
        << field.getValue() << '\'';
    return failure();
  }

  if (parser.resolveOperand(input, inputType, result.operands))
    return failure();
  result.addTypes({declOrAliasType});
  return success();
}

static void printUnionCreateOp(OpAsmPrinter &printer, hw::UnionCreateOp op) {
  printer << " \"" << op.field() << "\", ";
  printer.printOperand(op.input());
  printer.printOptionalAttrDict(op->getAttrs(), {"field"});
  printer << " : " << op.getType();
}

//===----------------------------------------------------------------------===//
// UnionExtractOp
//===----------------------------------------------------------------------===//

static ParseResult parseUnionExtractOp(OpAsmParser &parser,
                                       OperationState &result) {
  return parseExtractOp<UnionType>(parser, result);
}

static void printUnionExtractOp(OpAsmPrinter &printer, hw::UnionExtractOp op) {
  printExtractOp(printer, op);
}

//===----------------------------------------------------------------------===//
// ArrayGetOp
//===----------------------------------------------------------------------===//

void ArrayGetOp::build(OpBuilder &builder, OperationState &result, Value input,
                       Value index) {
  auto resultType = type_cast<ArrayType>(input.getType()).getElementType();
  build(builder, result, resultType, input, index);
}

// An array_get of an array_create with a constant index can just be the
// array_create operand at the constant index.
OpFoldResult ArrayGetOp::fold(ArrayRef<Attribute> operands) {
  auto inputCreate = dyn_cast_or_null<ArrayCreateOp>(input().getDefiningOp());
  if (!inputCreate)
<<<<<<< HEAD
    return nullptr;

  auto constIdx = dyn_cast_or_null<ConstantOp>(index().getDefiningOp());
  if (!constIdx || constIdx.value().getBitWidth() > 64)
    return nullptr;

  uint64_t idx = constIdx.value().getLimitedValue();
  auto createInputs = inputCreate.inputs();
  assert(idx < createInputs.size());
=======
    return {};

  IntegerAttr constIdx = operands[1].dyn_cast_or_null<IntegerAttr>();
  if (!constIdx || constIdx.getValue().getBitWidth() > 64)
    return {};

  uint64_t idx = constIdx.getValue().getLimitedValue();
  auto createInputs = inputCreate.inputs();
  if (idx >= createInputs.size())
    return {};
>>>>>>> 190d9a37
  return createInputs[createInputs.size() - idx - 1];
}

//===----------------------------------------------------------------------===//
// TypedeclOp
//===----------------------------------------------------------------------===//

StringRef TypedeclOp::getPreferredName() {
  return verilogName().getValueOr(getName());
}

//===----------------------------------------------------------------------===//
// BitcastOp
//===----------------------------------------------------------------------===//

OpFoldResult BitcastOp::fold(ArrayRef<Attribute> operands) {
  // Identity.
  // bitcast(%a) : A -> A ==> %a
  if (getOperand().getType() == getType())
    return getOperand();

  return {};
}

LogicalResult BitcastOp::canonicalize(BitcastOp op, PatternRewriter &rewriter) {
  // Composition.
  // %b = bitcast(%a) : A -> B
  //      bitcast(%b) : B -> C
  // ===> bitcast(%a) : A -> C
  auto inputBitcast = dyn_cast_or_null<BitcastOp>(op.input().getDefiningOp());
  if (!inputBitcast)
    return failure();
  auto bitcast = rewriter.createOrFold<BitcastOp>(op.getLoc(), op.getType(),
                                                  inputBitcast.input());
  rewriter.replaceOp(op, bitcast);
  return success();
}

//===----------------------------------------------------------------------===//
// TableGen generated logic.
//===----------------------------------------------------------------------===//

// Provide the autogenerated implementation guts for the Op classes.
#define GET_OP_CLASSES
#include "circt/Dialect/HW/HW.cpp.inc"<|MERGE_RESOLUTION|>--- conflicted
+++ resolved
@@ -1742,17 +1742,6 @@
 OpFoldResult ArrayGetOp::fold(ArrayRef<Attribute> operands) {
   auto inputCreate = dyn_cast_or_null<ArrayCreateOp>(input().getDefiningOp());
   if (!inputCreate)
-<<<<<<< HEAD
-    return nullptr;
-
-  auto constIdx = dyn_cast_or_null<ConstantOp>(index().getDefiningOp());
-  if (!constIdx || constIdx.value().getBitWidth() > 64)
-    return nullptr;
-
-  uint64_t idx = constIdx.value().getLimitedValue();
-  auto createInputs = inputCreate.inputs();
-  assert(idx < createInputs.size());
-=======
     return {};
 
   IntegerAttr constIdx = operands[1].dyn_cast_or_null<IntegerAttr>();
@@ -1763,7 +1752,6 @@
   auto createInputs = inputCreate.inputs();
   if (idx >= createInputs.size())
     return {};
->>>>>>> 190d9a37
   return createInputs[createInputs.size() - idx - 1];
 }
 
