//===- FIRRTLFieldSource.cpp - Field Source Analysis ------------*- C++ -*-===//
//
// Part of the LLVM Project, under the Apache License v2.0 with LLVM Exceptions.
// See https://llvm.org/LICENSE.txt for license information.
// SPDX-License-Identifier: Apache-2.0 WITH LLVM-exception
//
//===----------------------------------------------------------------------===//
//
// This file defines a basic points-to like analysis.
// This analysis tracks any aggregate generated by an operation and maps any
// value derived from indexing of that aggregate back to the source of the
// aggregate along with a path through the type from the source. In parallel,
// this tracks any value which is an alias for a writable storage element, even
// if scalar.  This is sufficient to allow any value used on the LHS of a
<<<<<<< HEAD
// connect to be traced to it's source, and to track any value which is a read
// of a storage element back to the source storage element.
=======
// connect to be traced to its source, and to track any value which is a read
// of a storage element back to the source storage element.
//
// There is a redundant walk of the IR going on since flow is walking backwards
// over operations we've already visited.  We need to refactor foldFlow so we
// can build up the flow incrementally.
>>>>>>> cf2ea58e
//
//===----------------------------------------------------------------------===//

#include "circt/Dialect/FIRRTL/FIRRTLFieldSource.h"

using namespace circt;
using namespace firrtl;

FieldSource::FieldSource(Operation *operation) {
  FModuleOp mod = cast<FModuleOp>(operation);
  // All ports define locations
  for (auto port : mod.getBodyBlock()->getArguments())
<<<<<<< HEAD
    makeNodeForValue(port, port, {});
  for (auto &op : *mod.getBodyBlock())
    visitOp(&op);
=======
    makeNodeForValue(port, port, {}, foldFlow(port));

  mod.walk<mlir::WalkOrder::PreOrder>([&](Operation *op) { visitOp(op); });
>>>>>>> cf2ea58e
}

void FieldSource::visitOp(Operation *op) {
  if (auto sf = dyn_cast<SubfieldOp>(op))
    return visitSubfield(sf);
  if (auto si = dyn_cast<SubindexOp>(op))
    return visitSubindex(si);
  if (auto sa = dyn_cast<SubaccessOp>(op))
    return visitSubaccess(sa);
  if (isa<WireOp, RegOp, RegResetOp>(op))
<<<<<<< HEAD
    return makeNodeForValue(op->getResult(0), op->getResult(0), {});
=======
    return makeNodeForValue(op->getResult(0), op->getResult(0), {},
                            foldFlow(op->getResult(0)));
>>>>>>> cf2ea58e
  if (auto mem = dyn_cast<MemOp>(op))
    return visitMem(mem);
  if (auto inst = dyn_cast<InstanceOp>(op))
    return visitInst(inst);
<<<<<<< HEAD
  // recurse in to regions
  for (auto &r : op->getRegions())
    for (auto &b : r.getBlocks())
      for (auto &op : b)
        visitOp(&op);

=======

  // Track all other definitions of aggregates.
>>>>>>> cf2ea58e
  if (op->getNumResults()) {
    auto type = op->getResult(0).getType();
    if (dyn_cast<FIRRTLBaseType>(type) &&
        !cast<FIRRTLBaseType>(type).isGround())
<<<<<<< HEAD
      makeNodeForValue(op->getResult(0), op->getResult(0), {});
=======
      makeNodeForValue(op->getResult(0), op->getResult(0), {},
                       foldFlow(op->getResult(0)));
>>>>>>> cf2ea58e
  }
}

void FieldSource::visitSubfield(SubfieldOp sf) {
  auto value = sf.getInput();
  const auto *node = nodeForValue(value);
  assert(node && "node should be in the map");
  auto sv = node->path;
  sv.push_back(sf.getFieldIndex());
  makeNodeForValue(sf.getResult(), node->src, sv, foldFlow(sf));
}

void FieldSource::visitSubindex(SubindexOp si) {
  auto value = si.getInput();
  const auto *node = nodeForValue(value);
  if (!node) {
    si.dump();
    value.dump();
  }
  assert(node && "node should be in the map");
  auto sv = node->path;
  sv.push_back(si.getIndex());
  makeNodeForValue(si.getResult(), node->src, sv, foldFlow(si));
}

void FieldSource::visitSubaccess(SubaccessOp sa) {
  auto value = sa.getInput();
  const auto *node = nodeForValue(value);
  assert(node && "node should be in the map");
  auto sv = node->path;
  sv.push_back(-1);
  makeNodeForValue(sa.getResult(), node->src, sv, foldFlow(sa));
}

void FieldSource::visitMem(MemOp mem) {
  for (auto r : mem.getResults())
    makeNodeForValue(r, r, {}, foldFlow(r));
}

void FieldSource::visitInst(InstanceOp inst) {
  for (auto r : inst.getResults())
    makeNodeForValue(r, r, {}, foldFlow(r));
}

const FieldSource::PathNode *FieldSource::nodeForValue(Value v) const {
  auto ii = paths.find(v);
  if (ii == paths.end())
    return nullptr;
  return &ii->second;
}

void FieldSource::makeNodeForValue(Value dst, Value src, ArrayRef<int64_t> path,
                                   Flow flow) {
  auto ii = paths.try_emplace(dst, src, path, flow);
  (void)ii;
  assert(ii.second && "Double insert into the map");
}<|MERGE_RESOLUTION|>--- conflicted
+++ resolved
@@ -12,17 +12,12 @@
 // aggregate along with a path through the type from the source. In parallel,
 // this tracks any value which is an alias for a writable storage element, even
 // if scalar.  This is sufficient to allow any value used on the LHS of a
-<<<<<<< HEAD
-// connect to be traced to it's source, and to track any value which is a read
-// of a storage element back to the source storage element.
-=======
 // connect to be traced to its source, and to track any value which is a read
 // of a storage element back to the source storage element.
 //
 // There is a redundant walk of the IR going on since flow is walking backwards
 // over operations we've already visited.  We need to refactor foldFlow so we
 // can build up the flow incrementally.
->>>>>>> cf2ea58e
 //
 //===----------------------------------------------------------------------===//
 
@@ -35,15 +30,9 @@
   FModuleOp mod = cast<FModuleOp>(operation);
   // All ports define locations
   for (auto port : mod.getBodyBlock()->getArguments())
-<<<<<<< HEAD
-    makeNodeForValue(port, port, {});
-  for (auto &op : *mod.getBodyBlock())
-    visitOp(&op);
-=======
     makeNodeForValue(port, port, {}, foldFlow(port));
 
   mod.walk<mlir::WalkOrder::PreOrder>([&](Operation *op) { visitOp(op); });
->>>>>>> cf2ea58e
 }
 
 void FieldSource::visitOp(Operation *op) {
@@ -54,37 +43,20 @@
   if (auto sa = dyn_cast<SubaccessOp>(op))
     return visitSubaccess(sa);
   if (isa<WireOp, RegOp, RegResetOp>(op))
-<<<<<<< HEAD
-    return makeNodeForValue(op->getResult(0), op->getResult(0), {});
-=======
     return makeNodeForValue(op->getResult(0), op->getResult(0), {},
                             foldFlow(op->getResult(0)));
->>>>>>> cf2ea58e
   if (auto mem = dyn_cast<MemOp>(op))
     return visitMem(mem);
   if (auto inst = dyn_cast<InstanceOp>(op))
     return visitInst(inst);
-<<<<<<< HEAD
-  // recurse in to regions
-  for (auto &r : op->getRegions())
-    for (auto &b : r.getBlocks())
-      for (auto &op : b)
-        visitOp(&op);
-
-=======
 
   // Track all other definitions of aggregates.
->>>>>>> cf2ea58e
   if (op->getNumResults()) {
     auto type = op->getResult(0).getType();
     if (dyn_cast<FIRRTLBaseType>(type) &&
         !cast<FIRRTLBaseType>(type).isGround())
-<<<<<<< HEAD
-      makeNodeForValue(op->getResult(0), op->getResult(0), {});
-=======
       makeNodeForValue(op->getResult(0), op->getResult(0), {},
                        foldFlow(op->getResult(0)));
->>>>>>> cf2ea58e
   }
 }
 
