//===- FIRParser.cpp - .fir to FIRRTL dialect parser ----------------------===//
//
// Part of the LLVM Project, under the Apache License v2.0 with LLVM Exceptions.
// See https://llvm.org/LICENSE.txt for license information.
// SPDX-License-Identifier: Apache-2.0 WITH LLVM-exception
//
//===----------------------------------------------------------------------===//
//
// This implements a .fir file parser.
//
//===----------------------------------------------------------------------===//

#include "circt/Dialect/FIRRTL/FIRParser.h"
#include "FIRAnnotations.h"
#include "FIRLexer.h"
#include "circt/Dialect/FIRRTL/AnnotationDetails.h"
#include "circt/Dialect/FIRRTL/CHIRRTLDialect.h"
#include "circt/Dialect/FIRRTL/FIRRTLAttributes.h"
#include "circt/Dialect/FIRRTL/FIRRTLDialect.h"
#include "circt/Dialect/FIRRTL/FIRRTLOps.h"
#include "circt/Dialect/FIRRTL/FIRRTLUtils.h"
#include "circt/Dialect/FIRRTL/Import/FIRAnnotations.h"
#include "circt/Dialect/HW/HWAttributes.h"
#include "circt/Dialect/HW/InnerSymbolNamespace.h"
#include "circt/Support/LLVM.h"
#include "mlir/IR/BuiltinOps.h"
#include "mlir/IR/BuiltinTypes.h"
#include "mlir/IR/Diagnostics.h"
#include "mlir/IR/ImplicitLocOpBuilder.h"
#include "mlir/IR/PatternMatch.h"
#include "mlir/IR/Threading.h"
#include "mlir/IR/Verifier.h"
#include "mlir/Support/Timing.h"
#include "mlir/Tools/mlir-translate/Translation.h"
#include "llvm/ADT/PointerEmbeddedInt.h"
#include "llvm/ADT/STLExtras.h"
#include "llvm/ADT/SmallPtrSet.h"
#include "llvm/ADT/StringExtras.h"
#include "llvm/ADT/StringSet.h"
#include "llvm/ADT/StringSwitch.h"
#include "llvm/ADT/TypeSwitch.h"
#include "llvm/Support/JSON.h"
#include "llvm/Support/SourceMgr.h"
#include "llvm/Support/raw_ostream.h"
#include <memory>
#include <utility>

using namespace circt;
using namespace firrtl;
using namespace chirrtl;

using llvm::SMLoc;
using llvm::SourceMgr;
using mlir::LocationAttr;

namespace json = llvm::json;

//===----------------------------------------------------------------------===//
// SharedParserConstants
//===----------------------------------------------------------------------===//

namespace {

/// This class refers to immutable values and annotations maintained globally by
/// the parser which can be referred to by any active parser, even those running
/// in parallel.  This is shared by all active parsers.
struct SharedParserConstants {
  SharedParserConstants(MLIRContext *context, FIRParserOptions options)
      : context(context), options(options),
        emptyArrayAttr(ArrayAttr::get(context, {})),
        loIdentifier(StringAttr::get(context, "lo")),
        hiIdentifier(StringAttr::get(context, "hi")),
        amountIdentifier(StringAttr::get(context, "amount")),
        placeholderInnerRef(
            hw::InnerRefAttr::get(StringAttr::get(context, "module"),
                                  StringAttr::get(context, "placeholder"))) {}

  /// The context we're parsing into.
  MLIRContext *const context;

  // Options that control the behavior of the parser.
  const FIRParserOptions options;

  /// A map from identifiers to type aliases.
  llvm::StringMap<FIRRTLType> aliasMap;

  /// A map from identifiers to class ops.
  llvm::DenseMap<StringRef, ClassLike> classMap;

  /// An empty array attribute.
  const ArrayAttr emptyArrayAttr;

  /// Cached identifiers used in primitives.
  const StringAttr loIdentifier, hiIdentifier, amountIdentifier;

  /// Cached placeholder inner-ref used until fixed up.
  const hw::InnerRefAttr placeholderInnerRef;

private:
  SharedParserConstants(const SharedParserConstants &) = delete;
  void operator=(const SharedParserConstants &) = delete;
};

} // end anonymous namespace

//===----------------------------------------------------------------------===//
// FIRParser
//===----------------------------------------------------------------------===//

namespace {
/// This class implements logic common to all levels of the parser, including
/// things like types and helper logic.
struct FIRParser {
  FIRParser(SharedParserConstants &constants, FIRLexer &lexer,
            FIRVersion version)
      : version(version), constants(constants), lexer(lexer),
        locatorFilenameCache(constants.loIdentifier /*arbitrary non-null id*/) {
  }

  // Helper methods to get stuff from the shared parser constants.
  SharedParserConstants &getConstants() const { return constants; }
  MLIRContext *getContext() const { return constants.context; }

  FIRLexer &getLexer() { return lexer; }

  /// Return the indentation level of the specified token.
  std::optional<unsigned> getIndentation() const {
    return lexer.getIndentation(getToken());
  }

  /// Return the current token the parser is inspecting.
  const FIRToken &getToken() const { return lexer.getToken(); }
  StringRef getTokenSpelling() const { return getToken().getSpelling(); }

  //===--------------------------------------------------------------------===//
  // Error Handling
  //===--------------------------------------------------------------------===//

  /// Emit an error and return failure.
  InFlightDiagnostic emitError(const Twine &message = {}) {
    return emitError(getToken().getLoc(), message);
  }
  InFlightDiagnostic emitError(SMLoc loc, const Twine &message = {});

  /// Emit a warning.
  InFlightDiagnostic emitWarning(const Twine &message = {}) {
    return emitWarning(getToken().getLoc(), message);
  }

  InFlightDiagnostic emitWarning(SMLoc loc, const Twine &message = {});

  //===--------------------------------------------------------------------===//
  // Location Handling
  //===--------------------------------------------------------------------===//

  class LocWithInfo;

  /// Encode the specified source location information into an attribute for
  /// attachment to the IR.
  Location translateLocation(llvm::SMLoc loc) {
    return lexer.translateLocation(loc);
  }

  /// Parse an @info marker if present.  If so, fill in the specified Location,
  /// if not, ignore it.
  ParseResult parseOptionalInfoLocator(LocationAttr &result);

  /// Parse an optional name that may appear in Stop, Printf, or Verification
  /// statements.
  ParseResult parseOptionalName(StringAttr &name);

  //===--------------------------------------------------------------------===//
  // Version and Feature Checking
  //===--------------------------------------------------------------------===//

  ParseResult requireFeature(FIRVersion minimum, StringRef feature) {
    return requireFeature(minimum, feature, getToken().getLoc());
  }

  ParseResult requireFeature(FIRVersion minimum, StringRef feature, SMLoc loc) {
    if (version < minimum)
      return emitError(loc)
             << feature << " are a FIRRTL " << minimum
             << "+ feature, but the specified FIRRTL version was " << version;
    return success();
  }

  ParseResult removedFeature(FIRVersion removedVersion, StringRef feature) {
    return removedFeature(removedVersion, feature, getToken().getLoc());
  }

  ParseResult removedFeature(FIRVersion removedVersion, StringRef feature,
                             SMLoc loc) {
    if (version >= removedVersion)
      return emitError(loc)
             << feature << " were removed in FIRRTL " << removedVersion
             << ", but the specified FIRRTL version was " << version;
    return success();
  }

  //===--------------------------------------------------------------------===//
  // Annotation Parsing
  //===--------------------------------------------------------------------===//

  /// Parse a non-standard inline Annotation JSON blob if present.  This uses
  /// the info-like encoding of %[<JSON Blob>].
  ParseResult parseOptionalAnnotations(SMLoc &loc, StringRef &result);

  //===--------------------------------------------------------------------===//
  // Token Parsing
  //===--------------------------------------------------------------------===//

  /// If the current token has the specified kind, consume it and return true.
  /// If not, return false.
  bool consumeIf(FIRToken::Kind kind) {
    if (getToken().isNot(kind))
      return false;
    consumeToken(kind);
    return true;
  }

  /// Advance the current lexer onto the next token.
  ///
  /// This returns the consumed token.
  FIRToken consumeToken() {
    FIRToken consumedToken = getToken();
    assert(consumedToken.isNot(FIRToken::eof, FIRToken::error) &&
           "shouldn't advance past EOF or errors");
    lexer.lexToken();
    return consumedToken;
  }

  /// Advance the current lexer onto the next token, asserting what the expected
  /// current token is.  This is preferred to the above method because it leads
  /// to more self-documenting code with better checking.
  ///
  /// This returns the consumed token.
  FIRToken consumeToken(FIRToken::Kind kind) {
    FIRToken consumedToken = getToken();
    assert(consumedToken.is(kind) && "consumed an unexpected token");
    consumeToken();
    return consumedToken;
  }

  /// Capture the current token's spelling into the specified value.  This
  /// always succeeds.
  ParseResult parseGetSpelling(StringRef &spelling) {
    spelling = getTokenSpelling();
    return success();
  }

  /// Consume the specified token if present and return success.  On failure,
  /// output a diagnostic and return failure.
  ParseResult parseToken(FIRToken::Kind expectedToken, const Twine &message);

  /// Parse a comma-separated list of elements, terminated with an arbitrary
  /// token.
  ParseResult parseListUntil(FIRToken::Kind rightToken,
                             const std::function<ParseResult()> &parseElement);

  //===--------------------------------------------------------------------===//
  // Common Parser Rules
  //===--------------------------------------------------------------------===//

  /// Parse 'intLit' into the specified value.
  ParseResult parseIntLit(APInt &result, const Twine &message);
  ParseResult parseIntLit(int64_t &result, const Twine &message);
  ParseResult parseIntLit(int32_t &result, const Twine &message);

  // Parse 'verLit' into specified value
  ParseResult parseVersionLit(const Twine &message);

  // Parse ('<' intLit '>')? setting result to -1 if not present.
  template <typename T>
  ParseResult parseOptionalWidth(T &result);

  // Parse the 'id' grammar, which is an identifier or an allowed keyword.
  ParseResult parseId(StringRef &result, const Twine &message);
  ParseResult parseId(StringAttr &result, const Twine &message);
  ParseResult parseFieldId(StringRef &result, const Twine &message);
  ParseResult parseFieldIdSeq(SmallVectorImpl<StringRef> &result,
                              const Twine &message);
  ParseResult parseEnumType(FIRRTLType &result);
  ParseResult parseListType(FIRRTLType &result);
  ParseResult parseType(FIRRTLType &result, const Twine &message);
  // Parse a property type specifically.
  ParseResult parsePropertyType(PropertyType &result, const Twine &message);

  ParseResult parseRUW(RUWAttr &result);
  ParseResult parseOptionalRUW(RUWAttr &result);

  ParseResult parseParameter(StringAttr &resultName, Attribute &resultValue,
                             SMLoc &resultLoc, bool allowAggregates = false);
  ParseResult parseParameterValue(Attribute &resultValue,
                                  bool allowAggregates = false);

  /// The version of FIRRTL to use for this parser.
  FIRVersion version;

private:
  FIRParser(const FIRParser &) = delete;
  void operator=(const FIRParser &) = delete;

  /// FIRParser is subclassed and reinstantiated.  Do not add additional
  /// non-trivial state here, add it to SharedParserConstants.
  SharedParserConstants &constants;
  FIRLexer &lexer;

  /// This is a single-entry cache for filenames in locators.
  StringAttr locatorFilenameCache;
  /// This is a single-entry cache for FileLineCol locations.
  FileLineColLoc fileLineColLocCache;
};

} // end anonymous namespace

//===----------------------------------------------------------------------===//
// Error Handling
//===----------------------------------------------------------------------===//

InFlightDiagnostic FIRParser::emitError(SMLoc loc, const Twine &message) {
  auto diag = mlir::emitError(translateLocation(loc), message);

  // If we hit a parse error in response to a lexer error, then the lexer
  // already reported the error.
  if (getToken().is(FIRToken::error))
    diag.abandon();
  return diag;
}

InFlightDiagnostic FIRParser::emitWarning(SMLoc loc, const Twine &message) {
  return mlir::emitWarning(translateLocation(loc), message);
}

//===----------------------------------------------------------------------===//
// Token Parsing
//===----------------------------------------------------------------------===//

/// Consume the specified token if present and return success.  On failure,
/// output a diagnostic and return failure.
ParseResult FIRParser::parseToken(FIRToken::Kind expectedToken,
                                  const Twine &message) {
  if (consumeIf(expectedToken))
    return success();
  return emitError(message);
}

/// Parse a comma-separated list of zero or more elements, terminated with an
/// arbitrary token.
ParseResult
FIRParser::parseListUntil(FIRToken::Kind rightToken,
                          const std::function<ParseResult()> &parseElement) {
  if (consumeIf(rightToken))
    return success();

  if (parseElement())
    return failure();

  while (consumeIf(FIRToken::comma)) {
    if (parseElement())
      return failure();
  }

  if (parseToken(rightToken, "expected ','"))
    return failure();

  return success();
}

//===--------------------------------------------------------------------===//
// Location Processing
//===--------------------------------------------------------------------===//

/// This helper class is used to handle Info records, which specify higher level
/// symbolic source location, that may be missing from the file.  If the higher
/// level source information is missing, we fall back to the location in the
/// .fir file.
class FIRParser::LocWithInfo {
public:
  explicit LocWithInfo(SMLoc firLoc, FIRParser *parser)
      : parser(parser), firLoc(firLoc) {}

  SMLoc getFIRLoc() const { return firLoc; }

  Location getLoc() {
    if (infoLoc)
      return *infoLoc;
    auto result = parser->translateLocation(firLoc);
    infoLoc = result;
    return result;
  }

  /// Parse an @info marker if present and update our location.
  ParseResult parseOptionalInfo() {
    LocationAttr loc;
    if (failed(parser->parseOptionalInfoLocator(loc)))
      return failure();
    if (loc) {
      using ILH = FIRParserOptions::InfoLocHandling;
      switch (parser->constants.options.infoLocatorHandling) {
      case ILH::IgnoreInfo:
        assert(0 && "Should not return info locations if ignoring");
        break;
      case ILH::PreferInfo:
        infoLoc = loc;
        break;
      case ILH::FusedInfo:
        infoLoc = FusedLoc::get(loc.getContext(),
                                {loc, parser->translateLocation(firLoc)});
        break;
      }
    }
    return success();
  }

  /// If we didn't parse an info locator for the specified value, this sets a
  /// default, overriding a fall back to a location in the .fir file.
  void setDefaultLoc(Location loc) {
    if (!infoLoc)
      infoLoc = loc;
  }

private:
  FIRParser *const parser;

  /// This is the designated location in the .fir file for use when there is no
  /// @ info marker.
  SMLoc firLoc;

  /// This is the location specified by the @ marker if present.
  std::optional<Location> infoLoc;
};

/// Parse an @info marker if present.  If so, fill in the specified Location,
/// if not, ignore it.
ParseResult FIRParser::parseOptionalInfoLocator(LocationAttr &result) {
  if (getToken().isNot(FIRToken::fileinfo))
    return success();

  auto loc = getToken().getLoc();

  auto spelling = getTokenSpelling();
  consumeToken(FIRToken::fileinfo);

  auto locationPair = maybeStringToLocation(
      spelling,
      constants.options.infoLocatorHandling ==
          FIRParserOptions::InfoLocHandling::IgnoreInfo,
      locatorFilenameCache, fileLineColLocCache, getContext());

  // If parsing failed, then indicate that a weird info was found.
  if (!locationPair.first) {
    mlir::emitWarning(translateLocation(loc),
                      "ignoring unknown @ info record format");
    return success();
  }

  // If the parsing succeeded, but we are supposed to drop locators, then just
  // return.
  if (locationPair.first && constants.options.infoLocatorHandling ==
                                FIRParserOptions::InfoLocHandling::IgnoreInfo)
    return success();

  // Otherwise, set the location attribute and return.
  result = *locationPair.second;
  return success();
}

/// Parse an optional trailing name that may show up on assert, assume, cover,
/// stop, or printf.
///
/// optional_name ::= ( ':' id )?
ParseResult FIRParser::parseOptionalName(StringAttr &name) {

  if (getToken().isNot(FIRToken::colon)) {
    name = StringAttr::get(getContext(), "");
    return success();
  }

  consumeToken(FIRToken::colon);
  StringRef nameRef;
  if (parseId(nameRef, "expected result name"))
    return failure();

  name = StringAttr::get(getContext(), nameRef);

  return success();
}

//===--------------------------------------------------------------------===//
// Annotation Handling
//===--------------------------------------------------------------------===//

/// Parse a non-standard inline Annotation JSON blob if present.  This uses
/// the info-like encoding of %[<JSON Blob>].
ParseResult FIRParser::parseOptionalAnnotations(SMLoc &loc, StringRef &result) {

  if (getToken().isNot(FIRToken::inlineannotation))
    return success();

  loc = getToken().getLoc();

  result = getTokenSpelling().drop_front(2).drop_back(1);
  consumeToken(FIRToken::inlineannotation);

  return success();
}

//===--------------------------------------------------------------------===//
// Common Parser Rules
//===--------------------------------------------------------------------===//

/// intLit    ::= UnsignedInt
///           ::= SignedInt
///           ::= HexLit
///           ::= OctalLit
///           ::= BinaryLit
/// HexLit    ::= '"' 'h' ( '+' | '-' )? ( HexDigit )+ '"'
/// OctalLit  ::= '"' 'o' ( '+' | '-' )? ( OctalDigit )+ '"'
/// BinaryLit ::= '"' 'b' ( '+' | '-' )? ( BinaryDigit )+ '"'
///
ParseResult FIRParser::parseIntLit(APInt &result, const Twine &message) {
  auto spelling = getTokenSpelling();
  bool isNegative = false;
  switch (getToken().getKind()) {
  case FIRToken::signed_integer:
    isNegative = spelling[0] == '-';
    assert(spelling[0] == '+' || spelling[0] == '-');
    spelling = spelling.drop_front();
    [[fallthrough]];
  case FIRToken::integer:
    if (spelling.getAsInteger(10, result))
      return emitError(message), failure();

    // Make sure that the returned APInt has a zero at the top so clients don't
    // confuse it with a negative number.
    if (result.isNegative())
      result = result.zext(result.getBitWidth() + 1);

    if (isNegative)
      result = -result;

    // If this was parsed as >32 bits, but can be represented in 32 bits,
    // truncate off the extra width.  This is important for extmodules which
    // like parameters to be 32-bits, and insulates us from some arbitraryness
    // in StringRef::getAsInteger.
    if (result.getBitWidth() > 32 && result.getSignificantBits() <= 32)
      result = result.trunc(32);

    consumeToken();
    return success();
  case FIRToken::radix_specified_integer: {
    if (requireFeature({2, 4, 0}, "radix-specified integer literals"))
      return failure();
    if (spelling[0] == '-') {
      isNegative = true;
      spelling = spelling.drop_front();
    }
    unsigned base = llvm::StringSwitch<unsigned>(spelling.take_front(2))
                        .Case("0b", 2)
                        .Case("0o", 8)
                        .Case("0d", 10)
                        .Case("0h", 16);
    spelling = spelling.drop_front(2);
    if (spelling.getAsInteger(base, result))
      return emitError("invalid character in integer literal"), failure();
    if (result.isNegative())
      result = result.zext(result.getBitWidth() + 1);
    if (isNegative)
      result = -result;
    consumeToken();
    return success();
  }
  case FIRToken::string: {
    if (FIRVersion(3, 0, 0) <= version)
      return emitError(
          "String-encoded integer literals are unsupported after FIRRTL 3.0.0");

    // Drop the quotes.
    assert(spelling.front() == '"' && spelling.back() == '"');
    spelling = spelling.drop_back().drop_front();

    // Decode the base.
    unsigned base;
    switch (spelling.empty() ? ' ' : spelling.front()) {
    case 'h':
      base = 16;
      break;
    case 'o':
      base = 8;
      break;
    case 'b':
      base = 2;
      break;
    default:
      return emitError("expected base specifier (h/o/b) in integer literal"),
             failure();
    }
    spelling = spelling.drop_front();

    // Handle the optional sign.
    bool isNegative = false;
    if (!spelling.empty() && spelling.front() == '+')
      spelling = spelling.drop_front();
    else if (!spelling.empty() && spelling.front() == '-') {
      isNegative = true;
      spelling = spelling.drop_front();
    }

    // Parse the digits.
    if (spelling.empty())
      return emitError("expected digits in integer literal"), failure();

    if (spelling.getAsInteger(base, result))
      return emitError("invalid character in integer literal"), failure();

    // We just parsed the positive version of this number.  Make sure it has
    // a zero at the top so clients don't confuse it with a negative number and
    // so the negation (in the case of a negative sign) doesn't overflow.
    if (result.isNegative())
      result = result.zext(result.getBitWidth() + 1);

    if (isNegative)
      result = -result;

    consumeToken(FIRToken::string);
    return success();
  }

  default:
    return emitError("expected integer literal"), failure();
  }
}

ParseResult FIRParser::parseIntLit(int64_t &result, const Twine &message) {
  APInt value;
  auto loc = getToken().getLoc();
  if (parseIntLit(value, message))
    return failure();

  result = (int64_t)value.getLimitedValue(INT64_MAX);
  if (result != value)
    return emitError(loc, "value is too big to handle"), failure();
  return success();
}

ParseResult FIRParser::parseIntLit(int32_t &result, const Twine &message) {
  APInt value;
  auto loc = getToken().getLoc();
  if (parseIntLit(value, message))
    return failure();

  result = (int32_t)value.getLimitedValue(INT32_MAX);
  if (result != value)
    return emitError(loc, "value is too big to handle"), failure();
  return success();
}

/// versionLit    ::= version
/// deconstruct a version literal into parts and returns those.
ParseResult FIRParser::parseVersionLit(const Twine &message) {
  auto spelling = getTokenSpelling();
  if (getToken().getKind() != FIRToken::version)
    return emitError(message), failure();
  // form a.b.c
  auto [a, d] = spelling.split(".");
  auto [b, c] = d.split(".");
  APInt aInt, bInt, cInt;
  if (a.getAsInteger(10, aInt) || b.getAsInteger(10, bInt) ||
      c.getAsInteger(10, cInt))
    return emitError("failed to parse version string"), failure();
  version.major = aInt.getLimitedValue(UINT32_MAX);
  version.minor = bInt.getLimitedValue(UINT32_MAX);
  version.patch = cInt.getLimitedValue(UINT32_MAX);
  if (version.major != aInt || version.minor != bInt || version.patch != cInt)
    return emitError("integers out of range"), failure();
  if (version < minimumFIRVersion)
    return emitError() << "FIRRTL version must be >=" << minimumFIRVersion,
           failure();
  consumeToken(FIRToken::version);
  return success();
}

// optional-width ::= ('<' intLit '>')?
//
// This returns with result equal to -1 if not present.
template <typename T>
ParseResult FIRParser::parseOptionalWidth(T &result) {
  if (!consumeIf(FIRToken::less))
    return result = -1, success();

  // Parse a width specifier if present.
  auto widthLoc = getToken().getLoc();
  if (parseIntLit(result, "expected width") ||
      parseToken(FIRToken::greater, "expected >"))
    return failure();

  if (result < 0)
    return emitError(widthLoc, "invalid width specifier"), failure();

  return success();
}

/// id  ::= Id | keywordAsId
///
/// Parse the 'id' grammar, which is an identifier or an allowed keyword.  On
/// success, this returns the identifier in the result attribute.
ParseResult FIRParser::parseId(StringRef &result, const Twine &message) {
  switch (getToken().getKind()) {
  // The most common case is an identifier.
  case FIRToken::identifier:
  case FIRToken::literal_identifier:
// Otherwise it may be a keyword that we're allowing in an id position.
#define TOK_KEYWORD(spelling) case FIRToken::kw_##spelling:
#include "FIRTokenKinds.def"

    // Yep, this is a valid identifier or literal identifier.  Turn it into an
    // attribute.  If it is a literal identifier, then drop the leading and
    // trailing '`' (backticks).
    if (getToken().getKind() == FIRToken::literal_identifier)
      result = getTokenSpelling().drop_front().drop_back();
    else
      result = getTokenSpelling();
    consumeToken();
    return success();

  default:
    emitError(message);
    return failure();
  }
}

ParseResult FIRParser::parseId(StringAttr &result, const Twine &message) {
  StringRef name;
  if (parseId(name, message))
    return failure();

  result = StringAttr::get(getContext(), name);
  return success();
}

/// fieldId ::= Id
///         ::= RelaxedId
///         ::= UnsignedInt
///         ::= keywordAsId
///
ParseResult FIRParser::parseFieldId(StringRef &result, const Twine &message) {
  // Handle the UnsignedInt case.
  result = getTokenSpelling();
  if (consumeIf(FIRToken::integer))
    return success();

  // FIXME: Handle RelaxedId

  // Otherwise, it must be Id or keywordAsId.
  if (parseId(result, message))
    return failure();

  return success();
}

/// fieldId ::= Id
///         ::= Float
///         ::= version
///         ::= UnsignedInt
///         ::= keywordAsId
///
ParseResult FIRParser::parseFieldIdSeq(SmallVectorImpl<StringRef> &result,
                                       const Twine &message) {
  // Handle the UnsignedInt case.
  StringRef tmp = getTokenSpelling();

  if (consumeIf(FIRToken::integer)) {
    result.push_back(tmp);
    return success();
  }

  if (consumeIf(FIRToken::floatingpoint)) {
    // form a.b
    // Both a and b could have more floating point stuff, but just ignore that
    // for now.
    auto [a, b] = tmp.split(".");
    result.push_back(a);
    result.push_back(b);
    return success();
  }

  if (consumeIf(FIRToken::version)) {
    // form a.b.c
    auto [a, d] = tmp.split(".");
    auto [b, c] = d.split(".");
    result.push_back(a);
    result.push_back(b);
    result.push_back(c);
    return success();
  }

  // Otherwise, it must be Id or keywordAsId.
  if (parseId(tmp, message))
    return failure();
  result.push_back(tmp);
  return success();
}

/// enum-field ::= Id ( ':' type )? ;
/// enum-type  ::= '{|' enum-field* '|}'
ParseResult FIRParser::parseEnumType(FIRRTLType &result) {
  if (parseToken(FIRToken::l_brace_bar,
                 "expected leading '{|' in enumeration type"))
    return failure();
  SmallVector<FEnumType::EnumElement> elements;
  if (parseListUntil(FIRToken::r_brace_bar, [&]() -> ParseResult {
        auto fieldLoc = getToken().getLoc();

        // Parse the name of the tag.
        StringRef name;
        if (parseId(name, "expected valid identifier for enumeration tag"))
          return failure();

        // Parse an optional type ascription.
        FIRRTLBaseType type;
        if (consumeIf(FIRToken::colon)) {
          FIRRTLType parsedType;
          if (parseType(parsedType, "expected enumeration type"))
            return failure();
          type = type_dyn_cast<FIRRTLBaseType>(parsedType);
          if (!type)
            return emitError(fieldLoc, "field must be a base type");
        } else {
          // If there is no type specified, default to UInt<0>.
          type = UIntType::get(getContext(), 0);
        }
        elements.emplace_back(StringAttr::get(getContext(), name), type);
        return success();
      }))
    return failure();
  result = FEnumType::get(getContext(), elements);
  return success();
}

ParseResult FIRParser::parsePropertyType(PropertyType &result,
                                         const Twine &message) {
  FIRRTLType type;
  if (parseType(type, message))
    return failure();
  auto prop = type_dyn_cast<PropertyType>(type);
  if (!prop)
    return emitError("expected property type");
  result = prop;
  return success();
}

/// list-type ::= 'List' '<' type '>'
ParseResult FIRParser::parseListType(FIRRTLType &result) {
  consumeToken(FIRToken::kw_List);

  PropertyType elementType;
  if (parseToken(FIRToken::less, "expected '<' in List type") ||
      parsePropertyType(elementType, "expected List element type") ||
      parseToken(FIRToken::greater, "expected '>' in List type"))
    return failure();

  result = ListType::get(getContext(), elementType);
  return success();
}

/// type ::= 'Clock'
///      ::= 'Reset'
///      ::= 'AsyncReset'
///      ::= 'UInt' optional-width
///      ::= 'SInt' optional-width
///      ::= 'Analog' optional-width
///      ::= {' field* '}'
///      ::= type '[' intLit ']'
///      ::= 'Probe' '<' type '>'
///      ::= 'RWProbe' '<' type '>'
///      ::= 'const' type
///      ::= 'String'
///      ::= list-type
///      ::= id
///
/// field: 'flip'? fieldId ':' type
///
// NOLINTNEXTLINE(misc-no-recursion)
ParseResult FIRParser::parseType(FIRRTLType &result, const Twine &message) {
  switch (getToken().getKind()) {
  default:
    return emitError(message), failure();

  case FIRToken::kw_Clock:
    consumeToken(FIRToken::kw_Clock);
    result = ClockType::get(getContext());
    break;

  case FIRToken::kw_Inst: {
    if (requireFeature(missingSpecFIRVersion, "Inst types"))
      return failure();

    consumeToken(FIRToken::kw_Inst);
    if (parseToken(FIRToken::less, "expected < in Inst type"))
      return failure();

    auto loc = getToken().getLoc();
    StringRef id;
    if (parseId(id, "expected class name in Inst type"))
      return failure();

    // Look up the class that is being referenced.
    const auto &classMap = getConstants().classMap;
    auto lookup = classMap.find(id);
    if (lookup == classMap.end())
      return emitError(loc) << "unknown class '" << id << "'";

    auto classOp = lookup->second;

    if (parseToken(FIRToken::greater, "expected > in Inst type"))
      return failure();

    result = classOp.getInstanceType();
    break;
  }

  case FIRToken::kw_AnyRef: {
    if (requireFeature(missingSpecFIRVersion, "AnyRef types"))
      return failure();

    consumeToken(FIRToken::kw_AnyRef);
    result = AnyRefType::get(getContext());
    break;
  }

  case FIRToken::kw_Reset:
    consumeToken(FIRToken::kw_Reset);
    result = ResetType::get(getContext());
    break;

  case FIRToken::kw_AsyncReset:
    consumeToken(FIRToken::kw_AsyncReset);
    result = AsyncResetType::get(getContext());
    break;

  case FIRToken::kw_UInt:
  case FIRToken::kw_SInt:
  case FIRToken::kw_Analog: {
    auto kind = getToken().getKind();
    consumeToken();

    // Parse a width specifier if present.
    int32_t width;
    if (parseOptionalWidth(width))
      return failure();

    if (kind == FIRToken::kw_SInt)
      result = SIntType::get(getContext(), width);
    else if (kind == FIRToken::kw_UInt)
      result = UIntType::get(getContext(), width);
    else {
      assert(kind == FIRToken::kw_Analog);
      result = AnalogType::get(getContext(), width);
    }
    break;
  }

  case FIRToken::kw_Probe:
  case FIRToken::kw_RWProbe: {
    auto kind = getToken().getKind();
    auto loc = getToken().getLoc();
    consumeToken();

    // Inner Type
    FIRRTLType type;
    if (parseToken(FIRToken::less, "expected '<' in reference type") ||
        parseType(type, "expected probe data type"))
      return failure();

    SmallVector<StringRef> layers;
    if (consumeIf(FIRToken::comma)) {
      if (requireFeature({4, 0, 0}, "colored probes"))
        return failure();
      // Probe Color
      do {
        StringRef layer;
        loc = getToken().getLoc();
        if (parseId(layer, "expected layer name"))
          return failure();
        layers.push_back(layer);
      } while (consumeIf(FIRToken::period));
    }

    if (!consumeIf(FIRToken::greater))
      return emitError(loc, "expected '>' to end reference type");

    bool forceable = kind == FIRToken::kw_RWProbe;

    auto innerType = type_dyn_cast<FIRRTLBaseType>(type);
    if (!innerType)
      return emitError(loc, "invalid probe inner type, must be base-type");

    if (!innerType.isPassive())
      return emitError(loc, "probe inner type must be passive");

    if (forceable && innerType.containsConst())
      return emitError(loc, "rwprobe cannot contain const");

    SymbolRefAttr layer;
    if (!layers.empty()) {
      auto nestedLayers =
          llvm::map_range(ArrayRef(layers).drop_front(), [&](StringRef a) {
            return FlatSymbolRefAttr::get(getContext(), a);
          });
      layer = SymbolRefAttr::get(getContext(), layers.front(),
                                 llvm::to_vector(nestedLayers));
    }

    result = RefType::get(innerType, forceable, layer);
    break;
  }

  case FIRToken::l_brace: {
    consumeToken(FIRToken::l_brace);

    SmallVector<OpenBundleType::BundleElement, 4> elements;
    bool bundleCompatible = true;
    if (parseListUntil(FIRToken::r_brace, [&]() -> ParseResult {
          bool isFlipped = consumeIf(FIRToken::kw_flip);

          StringRef fieldName;
          FIRRTLType type;
          if (parseFieldId(fieldName, "expected bundle field name") ||
              parseToken(FIRToken::colon, "expected ':' in bundle"))
            return failure();
          if (parseType(type, "expected bundle field type"))
            return failure();

          elements.push_back(
              {StringAttr::get(getContext(), fieldName), isFlipped, type});
          bundleCompatible &= isa<BundleType::ElementType>(type);

          return success();
        }))
      return failure();

    // Try to emit base-only bundle.
    if (bundleCompatible) {
      auto bundleElements = llvm::map_range(elements, [](auto element) {
        return BundleType::BundleElement{
            element.name, element.isFlip,
            cast<BundleType::ElementType>(element.type)};
      });
      result = BundleType::get(getContext(), llvm::to_vector(bundleElements));
    } else
      result = OpenBundleType::get(getContext(), elements);
    break;
  }

  case FIRToken::l_brace_bar: {
    if (parseEnumType(result))
      return failure();
    break;
  }

  case FIRToken::identifier: {
    StringRef id;
    auto loc = getToken().getLoc();
    if (parseId(id, "expected a type alias name"))
      return failure();
    auto it = constants.aliasMap.find(id);
    if (it == constants.aliasMap.end()) {
      emitError(loc) << "type identifier `" << id << "` is not declared";
      return failure();
    }
    result = it->second;
    break;
  }

  case FIRToken::kw_const: {
    consumeToken(FIRToken::kw_const);
    auto nextToken = getToken();
    auto loc = nextToken.getLoc();

    // Guard against multiple 'const' specifications
    if (nextToken.is(FIRToken::kw_const))
      return emitError(loc, "'const' can only be specified once on a type");

    if (failed(parseType(result, message)))
      return failure();

    auto baseType = type_dyn_cast<FIRRTLBaseType>(result);
    if (!baseType)
      return emitError(loc, "only hardware types can be 'const'");

    result = baseType.getConstType(true);
    return success();
  }

  case FIRToken::kw_String:
    if (requireFeature({3, 1, 0}, "Strings"))
      return failure();
    consumeToken(FIRToken::kw_String);
    result = StringType::get(getContext());
    break;
  case FIRToken::kw_Integer:
    if (requireFeature({3, 1, 0}, "Integers"))
      return failure();
    consumeToken(FIRToken::kw_Integer);
    result = FIntegerType::get(getContext());
    break;
  case FIRToken::kw_Bool:
    if (requireFeature(missingSpecFIRVersion, "Bools"))
      return failure();
    consumeToken(FIRToken::kw_Bool);
    result = BoolType::get(getContext());
    break;
  case FIRToken::kw_Double:
    if (requireFeature(missingSpecFIRVersion, "Doubles"))
      return failure();
    consumeToken(FIRToken::kw_Double);
    result = DoubleType::get(getContext());
    break;
  case FIRToken::kw_Path:
    if (requireFeature(missingSpecFIRVersion, "Paths"))
      return failure();
    consumeToken(FIRToken::kw_Path);
    result = PathType::get(getContext());
    break;
  case FIRToken::kw_List:
    if (requireFeature({4, 0, 0}, "Lists") || parseListType(result))
      return failure();
    break;
  }

  // Handle postfix vector sizes.
  while (consumeIf(FIRToken::l_square)) {
    auto sizeLoc = getToken().getLoc();
    int64_t size;
    if (parseIntLit(size, "expected width") ||
        parseToken(FIRToken::r_square, "expected ]"))
      return failure();

    if (size < 0)
      return emitError(sizeLoc, "invalid size specifier"), failure();

    auto baseType = type_dyn_cast<FIRRTLBaseType>(result);
    if (baseType)
      result = FVectorType::get(baseType, size);
    else
      result = OpenVectorType::get(result, size);
  }

  return success();
}

/// ruw ::= 'old' | 'new' | 'undefined'
ParseResult FIRParser::parseRUW(RUWAttr &result) {
  switch (getToken().getKind()) {

  case FIRToken::kw_old:
    result = RUWAttr::Old;
    consumeToken(FIRToken::kw_old);
    break;
  case FIRToken::kw_new:
    result = RUWAttr::New;
    consumeToken(FIRToken::kw_new);
    break;
  case FIRToken::kw_undefined:
    result = RUWAttr::Undefined;
    consumeToken(FIRToken::kw_undefined);
    break;
  default:
    return failure();
  }

  return success();
}

/// ruw ::= 'old' | 'new' | 'undefined'
ParseResult FIRParser::parseOptionalRUW(RUWAttr &result) {
  switch (getToken().getKind()) {
  default:
    break;

  case FIRToken::kw_old:
    result = RUWAttr::Old;
    consumeToken(FIRToken::kw_old);
    break;
  case FIRToken::kw_new:
    result = RUWAttr::New;
    consumeToken(FIRToken::kw_new);
    break;
  case FIRToken::kw_undefined:
    result = RUWAttr::Undefined;
    consumeToken(FIRToken::kw_undefined);
    break;
  }

  return success();
}

/// param ::= id '=' param-value
ParseResult FIRParser::parseParameter(StringAttr &resultName,
                                      Attribute &resultValue, SMLoc &resultLoc,
                                      bool allowAggregates) {
  auto loc = getToken().getLoc();

  // Parse the name of the parameter.
  StringRef name;
  if (parseId(name, "expected parameter name") ||
      parseToken(FIRToken::equal, "expected '=' in parameter"))
    return failure();

  // Parse the value of the parameter.
  Attribute value;
  if (parseParameterValue(value, allowAggregates))
    return failure();

  resultName = StringAttr::get(getContext(), name);
  resultValue = value;
  resultLoc = loc;
  return success();
}

/// param-value ::= intLit
///             ::= StringLit
///             ::= floatingpoint
///             ::= VerbatimStringLit
///             ::= '[' (param-value)','* ']'   (if allowAggregates)
///             ::= '{' (id '=' param)','* '}'  (if allowAggregates)
ParseResult FIRParser::parseParameterValue(Attribute &value,
                                           bool allowAggregates) {
  mlir::Builder builder(getContext());
  switch (getToken().getKind()) {

  // param-value ::= intLit
  case FIRToken::integer:
  case FIRToken::signed_integer: {
    APInt result;
    if (parseIntLit(result, "invalid integer parameter"))
      return failure();

    // If the integer parameter is less than 32-bits, sign extend this to a
    // 32-bit value.  This needs to eventually emit as a 32-bit value in
    // Verilog and we want to get the size correct immediately.
    if (result.getBitWidth() < 32)
      result = result.sext(32);

    value = builder.getIntegerAttr(
        builder.getIntegerType(result.getBitWidth(), result.isSignBitSet()),
        result);
    return success();
  }

  // param-value ::= StringLit
  case FIRToken::string: {
    // Drop the double quotes and unescape.
    value = builder.getStringAttr(getToken().getStringValue());
    consumeToken(FIRToken::string);
    return success();
  }

  // param-value ::= VerbatimStringLit
  case FIRToken::verbatim_string: {
    // Drop the single quotes and unescape the ones inside.
    auto text = builder.getStringAttr(getToken().getVerbatimStringValue());
    value = hw::ParamVerbatimAttr::get(text);
    consumeToken(FIRToken::verbatim_string);
    return success();
  }

  // param-value ::= floatingpoint
  case FIRToken::floatingpoint: {
    double v;
    if (!llvm::to_float(getTokenSpelling(), v))
      return emitError("invalid float parameter syntax"), failure();

    value = builder.getF64FloatAttr(v);
    consumeToken(FIRToken::floatingpoint);
    return success();
  }

  // param-value ::= '[' (param)','* ']'
  case FIRToken::l_square: {
    if (!allowAggregates)
      return emitError("expected non-aggregate parameter value");
    consumeToken();

    SmallVector<Attribute> elements;
    auto parseElement = [&] {
      return parseParameterValue(elements.emplace_back(),
                                 /*allowAggregates=*/true);
    };
    if (parseListUntil(FIRToken::r_square, parseElement))
      return failure();

    value = builder.getArrayAttr(elements);
    return success();
  }

  // param-value ::= '{' (id '=' param)','* '}'
  case FIRToken::l_brace: {
    if (!allowAggregates)
      return emitError("expected non-aggregate parameter value");
    consumeToken();

    NamedAttrList fields;
    auto parseField = [&]() -> ParseResult {
      StringAttr fieldName;
      Attribute fieldValue;
      SMLoc fieldLoc;
      if (parseParameter(fieldName, fieldValue, fieldLoc,
                         /*allowAggregates=*/true))
        return failure();
      if (fields.set(fieldName, fieldValue))
        return emitError(fieldLoc)
               << "redefinition of parameter '" << fieldName.getValue() << "'";
      return success();
    };
    if (parseListUntil(FIRToken::r_brace, parseField))
      return failure();

    value = fields.getDictionary(getContext());
    return success();
  }

  default:
    return emitError("expected parameter value");
  }
}

//===----------------------------------------------------------------------===//
// FIRModuleContext
//===----------------------------------------------------------------------===//

// Entries in a symbol table are either an mlir::Value for the operation that
// defines the value or an unbundled ID tracking the index in the
// UnbundledValues list.
using UnbundledID = llvm::PointerEmbeddedInt<unsigned, 31>;
using SymbolValueEntry = llvm::PointerUnion<Value, UnbundledID>;

using ModuleSymbolTable =
    llvm::StringMap<std::pair<SMLoc, SymbolValueEntry>, llvm::BumpPtrAllocator>;
using ModuleSymbolTableEntry = ModuleSymbolTable::MapEntryTy;

using UnbundledValueEntry = SmallVector<std::pair<Attribute, Value>>;
using UnbundledValuesList = std::vector<UnbundledValueEntry>;
namespace {
/// This structure is used to track which entries are added while inside a scope
/// and remove them upon exiting the scope.
struct UnbundledValueRestorer {
  UnbundledValuesList &list;
  size_t startingSize;
  UnbundledValueRestorer(UnbundledValuesList &list) : list(list) {
    startingSize = list.size();
  }
  ~UnbundledValueRestorer() { list.resize(startingSize); }
};
} // namespace

using SubaccessCache = llvm::DenseMap<std::pair<Value, unsigned>, Value>;

namespace {
/// This struct provides context information that is global to the module we're
/// currently parsing into.
struct FIRModuleContext : public FIRParser {
  explicit FIRModuleContext(SharedParserConstants &constants, FIRLexer &lexer,
                            FIRVersion version)
      : FIRParser(constants, lexer, version) {}

  // The expression-oriented nature of firrtl syntax produces tons of constant
  // nodes which are obviously redundant.  Instead of literally producing them
  // in the parser, do an implicit CSE to reduce parse time and silliness in the
  // resulting IR.
  llvm::DenseMap<std::pair<Attribute, Type>, Value> constantCache;

  /// Get a cached constant.
  template <typename OpTy = ConstantOp, typename... Args>
  Value getCachedConstant(ImplicitLocOpBuilder &builder, Attribute attr,
                          Type type, Args &&...args) {
    auto &result = constantCache[{attr, type}];
    if (result)
      return result;

    // Make sure to insert constants at the top level of the module to maintain
    // dominance.
    OpBuilder::InsertPoint savedIP;

    auto *parentOp = builder.getInsertionBlock()->getParentOp();
    if (!isa<FModuleLike>(parentOp)) {
      savedIP = builder.saveInsertionPoint();
      while (!isa<FModuleLike>(parentOp)) {
        builder.setInsertionPoint(parentOp);
        parentOp = builder.getInsertionBlock()->getParentOp();
      }
    }

    result = builder.create<OpTy>(type, std::forward<Args>(args)...);

    if (savedIP.isSet())
      builder.setInsertionPoint(savedIP.getBlock(), savedIP.getPoint());

    return result;
  }

  //===--------------------------------------------------------------------===//
  // SubaccessCache

  /// This returns a reference with the assumption that the caller will fill in
  /// the cached value. We keep track of inserted subaccesses so that we can
  /// remove them when we exit a scope.
  Value &getCachedSubaccess(Value value, unsigned index) {
    auto &result = subaccessCache[{value, index}];
    if (!result) {
      // The outer most block won't be in the map.
      auto it = scopeMap.find(value.getParentBlock());
      if (it != scopeMap.end())
        it->second->scopedSubaccesses.push_back({result, index});
    }
    return result;
  }

  //===--------------------------------------------------------------------===//
  // SymbolTable

  /// Add a symbol entry with the specified name, returning failure if the name
  /// is already defined.
  ParseResult addSymbolEntry(StringRef name, SymbolValueEntry entry, SMLoc loc,
                             bool insertNameIntoGlobalScope = false);
  ParseResult addSymbolEntry(StringRef name, Value value, SMLoc loc,
                             bool insertNameIntoGlobalScope = false) {
    return addSymbolEntry(name, SymbolValueEntry(value), loc,
                          insertNameIntoGlobalScope);
  }

  /// Resolved a symbol table entry to a value.  Emission of error is optional.
  ParseResult resolveSymbolEntry(Value &result, SymbolValueEntry &entry,
                                 SMLoc loc, bool fatal = true);

  /// Resolved a symbol table entry if it is an expanded bundle e.g. from an
  /// instance.  Emission of error is optional.
  ParseResult resolveSymbolEntry(Value &result, SymbolValueEntry &entry,
                                 StringRef field, SMLoc loc);

  /// Look up the specified name, emitting an error and returning failure if the
  /// name is unknown.
  ParseResult lookupSymbolEntry(SymbolValueEntry &result, StringRef name,
                                SMLoc loc);

  UnbundledValueEntry &getUnbundledEntry(unsigned index) {
    assert(index < unbundledValues.size());
    return unbundledValues[index];
  }

  /// This contains one entry for each value in FIRRTL that is represented as a
  /// bundle type in the FIRRTL spec but for which we represent as an exploded
  /// set of elements in the FIRRTL dialect.
  UnbundledValuesList unbundledValues;

  /// Provide a symbol table scope that automatically pops all the entries off
  /// the symbol table when the scope is exited.
  struct ContextScope {
    friend struct FIRModuleContext;
    ContextScope(FIRModuleContext &moduleContext, Block *block)
        : moduleContext(moduleContext), block(block),
          previousScope(moduleContext.currentScope) {
      moduleContext.currentScope = this;
      moduleContext.scopeMap[block] = this;
    }
    ~ContextScope() {
      // Mark all entries in this scope as being invalid.  We track validity
      // through the SMLoc field instead of deleting entries.
      for (auto *entryPtr : scopedDecls)
        entryPtr->second.first = SMLoc();
      // Erase the scoped subacceses from the cache. If the block is deleted we
      // could resuse the memory, although the chances are quite small.
      for (auto subaccess : scopedSubaccesses)
        moduleContext.subaccessCache.erase(subaccess);
      // Erase this context from the map.
      moduleContext.scopeMap.erase(block);
      // Reset to the previous scope.
      moduleContext.currentScope = previousScope;
    }

  private:
    void operator=(const ContextScope &) = delete;
    ContextScope(const ContextScope &) = delete;

    FIRModuleContext &moduleContext;
    Block *block;
    ContextScope *previousScope;
    std::vector<ModuleSymbolTableEntry *> scopedDecls;
    std::vector<std::pair<Value, unsigned>> scopedSubaccesses;
  };

private:
  /// This symbol table holds the names of ports, wires, and other local decls.
  /// This is scoped because conditional statements introduce subscopes.
  ModuleSymbolTable symbolTable;

  /// This is a cache of subindex and subfield operations so we don't constantly
  /// recreate large chains of them.  This maps a bundle value + index to the
  /// subaccess result.
  SubaccessCache subaccessCache;

  /// This maps a block to related ContextScope.
  DenseMap<Block *, ContextScope *> scopeMap;

  /// If non-null, all new entries added to the symbol table are added to this
  /// list.  This allows us to "pop" the entries by resetting them to null when
  /// scope is exited.
  ContextScope *currentScope = nullptr;
};

} // end anonymous namespace

/// Add a symbol entry with the specified name, returning failure if the name
/// is already defined.
///
/// When 'insertNameIntoGlobalScope' is true, we don't allow the name to be
/// popped.  This is a workaround for (firrtl scala bug) that should eventually
/// be fixed.
ParseResult FIRModuleContext::addSymbolEntry(StringRef name,
                                             SymbolValueEntry entry, SMLoc loc,
                                             bool insertNameIntoGlobalScope) {
  // Do a lookup by trying to do an insertion.  Do so in a way that we can tell
  // if we hit a missing element (SMLoc is null).
  auto entryIt =
      symbolTable.try_emplace(name, SMLoc(), SymbolValueEntry()).first;
  if (entryIt->second.first.isValid()) {
    emitError(loc, "redefinition of name '" + name + "'")
            .attachNote(translateLocation(entryIt->second.first))
        << "previous definition here";
    return failure();
  }

  // If we didn't have a hit, then record the location, and remember that this
  // was new to this scope.
  entryIt->second = {loc, entry};
  if (currentScope && !insertNameIntoGlobalScope)
    currentScope->scopedDecls.push_back(&*entryIt);

  return success();
}

/// Look up the specified name, emitting an error and returning null if the
/// name is unknown.
ParseResult FIRModuleContext::lookupSymbolEntry(SymbolValueEntry &result,
                                                StringRef name, SMLoc loc) {
  auto &entry = symbolTable[name];
  if (!entry.first.isValid())
    return emitError(loc, "use of unknown declaration '" + name + "'");
  result = entry.second;
  assert(result && "name in symbol table without definition");
  return success();
}

ParseResult FIRModuleContext::resolveSymbolEntry(Value &result,
                                                 SymbolValueEntry &entry,
                                                 SMLoc loc, bool fatal) {
  if (!isa<Value>(entry)) {
    if (fatal)
      emitError(loc, "bundle value should only be used from subfield");
    return failure();
  }
  result = cast<Value>(entry);
  return success();
}

ParseResult FIRModuleContext::resolveSymbolEntry(Value &result,
                                                 SymbolValueEntry &entry,
                                                 StringRef fieldName,
                                                 SMLoc loc) {
  if (!isa<UnbundledID>(entry)) {
    emitError(loc, "value should not be used from subfield");
    return failure();
  }

  auto fieldAttr = StringAttr::get(getContext(), fieldName);

  unsigned unbundledId = cast<UnbundledID>(entry) - 1;
  assert(unbundledId < unbundledValues.size());
  UnbundledValueEntry &ubEntry = unbundledValues[unbundledId];
  for (auto elt : ubEntry) {
    if (elt.first == fieldAttr) {
      result = elt.second;
      break;
    }
  }
  if (!result) {
    emitError(loc, "use of invalid field name '")
        << fieldName << "' on bundle value";
    return failure();
  }

  return success();
}

//===----------------------------------------------------------------------===//
// FIRStmtParser
//===----------------------------------------------------------------------===//

namespace {
/// This class is used when building expression nodes for a statement: we need
/// to parse a bunch of expressions and build MLIR operations for them, and then
/// we see the locator that specifies the location for those operations
/// afterward.
///
/// It is wasteful in time and memory to create a bunch of temporary FileLineCol
/// location's that point into the .fir file when they're destined to get
/// overwritten by a location specified by a Locator.  To avoid this, we create
/// all of the operations with a temporary location on them, then remember the
/// [Operation*, SMLoc] pair for the newly created operation.
///
/// At the end of the operation we'll see a Locator (or not).  If we see a
/// locator, we apply it to all the operations we've parsed and we're done.  If
/// not, we lazily create the locators in the .fir file.
struct LazyLocationListener : public OpBuilder::Listener {
  LazyLocationListener(OpBuilder &builder) : builder(builder) {
    assert(builder.getListener() == nullptr);
    builder.setListener(this);
  }

  ~LazyLocationListener() {
    assert(subOps.empty() && "didn't process parsed operations");
    assert(builder.getListener() == this);
    builder.setListener(nullptr);
  }

  void startStatement() {
    assert(!isActive && "Already processing a statement");
    isActive = true;
  }

  /// This is called when done with each statement.  This applies the locations
  /// to each statement.
  void endStatement(FIRParser &parser) {
    assert(isActive && "Not parsing a statement");

    // If we have a symbolic location, apply it to any subOps specified.
    if (infoLoc) {
      for (auto opAndSMLoc : subOps) {
        // Follow user preference to either only use @info locations,
        // or apply a fused location with @info and file loc.
        using ILH = FIRParserOptions::InfoLocHandling;
        switch (parser.getConstants().options.infoLocatorHandling) {
        case ILH::IgnoreInfo:
          // Shouldn't have an infoLoc, but if we do ignore it.
          opAndSMLoc.first->setLoc(parser.translateLocation(opAndSMLoc.second));
          break;
        case ILH::PreferInfo:
          opAndSMLoc.first->setLoc(infoLoc);
          break;
        case ILH::FusedInfo:
          opAndSMLoc.first->setLoc(FusedLoc::get(
              infoLoc.getContext(),
              {infoLoc, parser.translateLocation(opAndSMLoc.second)}));
          break;
        }
      }
    } else {
      // If we don't, translate all the individual SMLoc's to Location objects
      // in the .fir file.
      for (auto opAndSMLoc : subOps)
        opAndSMLoc.first->setLoc(parser.translateLocation(opAndSMLoc.second));
    }

    // Reset our state.
    isActive = false;
    infoLoc = LocationAttr();
    currentSMLoc = SMLoc();
    subOps.clear();
  }

  /// Specify the location to be used for the next operations that are created.
  void setLoc(SMLoc loc) { currentSMLoc = loc; }

  /// When a @Info locator is parsed, this method captures it.
  void setInfoLoc(LocationAttr loc) {
    assert(!infoLoc && "Info location multiply specified");
    infoLoc = loc;
  }

  // Notification handler for when an operation is inserted into the builder.
  /// `op` is the operation that was inserted.
  void notifyOperationInserted(Operation *op,
                               mlir::IRRewriter::InsertPoint) override {
    assert(currentSMLoc != SMLoc() && "No .fir file location specified");
    assert(isActive && "Not parsing a statement");
    subOps.push_back({op, currentSMLoc});
  }

private:
  /// This is set to true while parsing a statement.  It is used for assertions.
  bool isActive = false;

  /// This is the current position in the source file that the next operation
  /// will be parsed into.
  SMLoc currentSMLoc;

  /// This is the @ location attribute for the current statement, or null if
  /// not set.
  LocationAttr infoLoc;

  /// This is the builder we're installed into.
  OpBuilder &builder;

  /// This is the set of operations we've enqueued along with their location in
  /// the source file.
  SmallVector<std::pair<Operation *, SMLoc>, 8> subOps;

  void operator=(const LazyLocationListener &) = delete;
  LazyLocationListener(const LazyLocationListener &) = delete;
};
} // end anonymous namespace

namespace {
/// This class tracks inner-ref users and their intended targets,
/// (presently there must be just one) for post-processing at a point
/// where adding the symbols is safe without risk of races.
struct InnerSymFixups {
  /// Add a fixup to be processed later.
  void add(hw::InnerRefUserOpInterface user, hw::InnerSymTarget target) {
    fixups.push_back({user, target});
  }

  /// Resolve all stored fixups, if any.  Not expected to fail,
  /// as checking should primarily occur during original parsing.
  LogicalResult resolve(hw::InnerSymbolNamespaceCollection &isnc);

private:
  struct Fixup {
    hw::InnerRefUserOpInterface innerRefUser;
    hw::InnerSymTarget target;
  };
  SmallVector<Fixup, 0> fixups;
};
} // end anonymous namespace

LogicalResult
InnerSymFixups::resolve(hw::InnerSymbolNamespaceCollection &isnc) {
  for (auto &f : fixups) {
    auto ref = getInnerRefTo(
        f.target, [&isnc](FModuleLike module) -> hw::InnerSymbolNamespace & {
          return isnc.get(module);
        });
    assert(ref && "unable to resolve inner symbol target");

    // Per-op fixup logic.  Only RWProbeOp's presently.
    auto result =
        TypeSwitch<Operation *, LogicalResult>(f.innerRefUser.getOperation())
            .Case<RWProbeOp>([ref](RWProbeOp op) {
              op.setTargetAttr(ref);
              return success();
            })
            .Default([](auto *op) {
              return op->emitError("unknown inner-ref user requiring fixup");
            });
    if (failed(result))
      return failure();
  }
  return success();
}

namespace {
/// This class implements logic and state for parsing statements, suites, and
/// similar module body constructs.
struct FIRStmtParser : public FIRParser {
  explicit FIRStmtParser(Block &blockToInsertInto,
                         FIRModuleContext &moduleContext,
                         InnerSymFixups &innerSymFixups,
                         const SymbolTable &circuitSymTbl, FIRVersion version,
                         SymbolRefAttr layerSym = {})
      : FIRParser(moduleContext.getConstants(), moduleContext.getLexer(),
                  version),
        builder(UnknownLoc::get(getContext()), getContext()),
        locationProcessor(this->builder), moduleContext(moduleContext),
        innerSymFixups(innerSymFixups), layerSym(layerSym),
        circuitSymTbl(circuitSymTbl) {
    builder.setInsertionPointToEnd(&blockToInsertInto);
  }

  ParseResult parseSimpleStmt(unsigned stmtIndent);
  ParseResult parseSimpleStmtBlock(unsigned indent);

private:
  ParseResult parseSimpleStmtImpl(unsigned stmtIndent);

  /// Attach invalid values to every element of the value.
  void emitInvalidate(Value val, Flow flow);

  // The FIRRTL specification describes Invalidates as a statement with
  // implicit connect semantics.  The FIRRTL dialect models it as a primitive
  // that returns an "Invalid Value", followed by an explicit connect to make
  // the representation simpler and more consistent.
  void emitInvalidate(Value val) { emitInvalidate(val, foldFlow(val)); }

  /// Parse an @info marker if present and inform locationProcessor about it.
  ParseResult parseOptionalInfo() {
    LocationAttr loc;
    if (failed(parseOptionalInfoLocator(loc)))
      return failure();
    locationProcessor.setInfoLoc(loc);
    return success();
  }

  // Exp Parsing
  ParseResult parseExpImpl(Value &result, const Twine &message,
                           bool isLeadingStmt);
  ParseResult parseExp(Value &result, const Twine &message) {
    return parseExpImpl(result, message, /*isLeadingStmt:*/ false);
  }
  ParseResult parseExpLeadingStmt(Value &result, const Twine &message) {
    return parseExpImpl(result, message, /*isLeadingStmt:*/ true);
  }
  ParseResult parseEnumExp(Value &result);
  ParseResult parsePathExp(Value &result);
  ParseResult parseRefExp(Value &result, const Twine &message);
  ParseResult parseStaticRefExp(Value &result, const Twine &message);
  ParseResult parseRWProbeStaticRefExp(FieldRef &refResult, Type &type,
                                       const Twine &message);

  // Generic intrinsic parsing.
  ParseResult parseIntrinsic(Value &result, bool isStatement);
  ParseResult parseIntrinsicStmt() {
    Value unused;
    return parseIntrinsic(unused, /*isStatement=*/true);
  }
  ParseResult parseIntrinsicExp(Value &result) {
    return parseIntrinsic(result, /*isStatement=*/false);
  }
  ParseResult parseOptionalParams(ArrayAttr &resultParameters);

  template <typename subop>
  FailureOr<Value> emitCachedSubAccess(Value base, unsigned indexNo, SMLoc loc);
  ParseResult parseOptionalExpPostscript(Value &result,
                                         bool allowDynamic = true);
  ParseResult parsePostFixFieldId(Value &result);
  ParseResult parsePostFixIntSubscript(Value &result);
  ParseResult parsePostFixDynamicSubscript(Value &result);
  ParseResult parseIntegerLiteralExp(Value &result);
  ParseResult parseListExp(Value &result);
  ParseResult parseListConcatExp(Value &result);

  template <typename T, size_t M, size_t N, size_t... Ms, size_t... Ns>
  ParseResult parsePrim(std::index_sequence<Ms...>, std::index_sequence<Ns...>,
                        Value &result) {
    auto loc = getToken().getLoc();
    locationProcessor.setLoc(loc);
    consumeToken();

    auto vals = std::array<Value, M>();
    auto ints = std::array<int64_t, N>();

    // Parse all the values.
    bool first = true;
    for (size_t i = 0; i < M; ++i) {
      if (!first)
        if (parseToken(FIRToken::comma, "expected ','"))
          return failure();
      if (parseExp(vals[i], "expected expression in primitive operand"))
        return failure();
      first = false;
    }

    // Parse all the attributes.
    for (size_t i = 0; i < N; ++i) {
      if (!first)
        if (parseToken(FIRToken::comma, "expected ','"))
          return failure();
      if (parseIntLit(ints[i], "expected integer in primitive operand"))
        return failure();
      first = false;
    }

    if (parseToken(FIRToken::r_paren, "expected ')'"))
      return failure();

    // Infer the type.
    auto type = T::inferReturnType(cast<FIRRTLType>(vals[Ms].getType())...,
                                   ints[Ns]..., {});
    if (!type) {
      // Only call translateLocation on an error case, it is expensive.
      T::inferReturnType(cast<FIRRTLType>(vals[Ms].getType())..., ints[Ns]...,
                         translateLocation(loc));
      return failure();
    }

    // Create the operation.
    auto op = builder.create<T>(type, vals[Ms]..., ints[Ns]...);
    result = op.getResult();
    return success();
  }

  template <typename T, unsigned M, unsigned N>
  ParseResult parsePrimExp(Value &result) {
    auto ms = std::make_index_sequence<M>();
    auto ns = std::make_index_sequence<N>();
    return parsePrim<T, M, N>(ms, ns, result);
  }

  std::optional<ParseResult> parseExpWithLeadingKeyword(FIRToken keyword);

  // Stmt Parsing
  ParseResult parseSubBlock(Block &blockToInsertInto, unsigned indent,
                            SymbolRefAttr layerSym);
  ParseResult parseAttach();
  ParseResult parseMemPort(MemDirAttr direction);
<<<<<<< HEAD
  template <typename T, bool isFPrintF>
  ParseResult parsePrintfLike();
=======
  ParseResult parseFormatString();
>>>>>>> af307375
  ParseResult parsePrintf();
  ParseResult parseFPrintf();
  ParseResult parseSkip();
  ParseResult parseStop();
  ParseResult parseAssert();
  ParseResult parseAssume();
  ParseResult parseCover();
  ParseResult parseWhen(unsigned whenIndent);
  ParseResult parseMatch(unsigned matchIndent);
  ParseResult parseRefDefine();
  ParseResult parseRefForce();
  ParseResult parseRefForceInitial();
  ParseResult parseRefRelease();
  ParseResult parseRefReleaseInitial();
  ParseResult parseRefRead(Value &result);
  ParseResult parseProbe(Value &result);
  ParseResult parsePropAssign();
  ParseResult parseRWProbe(Value &result);
  ParseResult parseLeadingExpStmt(Value lhs);
  ParseResult parseConnect();
  ParseResult parseInvalidate();
  ParseResult parseLayerBlockOrGroup(unsigned indent);

  // Declarations
  ParseResult parseInstance();
  ParseResult parseInstanceChoice();
  ParseResult parseObject();
  ParseResult parseCombMem();
  ParseResult parseSeqMem();
  ParseResult parseMem(unsigned memIndent);
  ParseResult parseNode();
  ParseResult parseWire();
  ParseResult parseRegister(unsigned regIndent);
  ParseResult parseRegisterWithReset();
  ParseResult parseContract(unsigned blockIndent);

  // Helper to fetch a module referenced by an instance-like statement.
  FModuleLike getReferencedModule(SMLoc loc, StringRef moduleName);

  // The builder to build into.
  ImplicitLocOpBuilder builder;
  LazyLocationListener locationProcessor;

  // Extra information maintained across a module.
  FIRModuleContext &moduleContext;

  /// Inner symbol users to fixup after parsing.
  InnerSymFixups &innerSymFixups;

  // An optional symbol that contains the current layer block that we are in.
  // This is used to construct a nested symbol for a layer block operation.
  SymbolRefAttr layerSym;

  const SymbolTable &circuitSymTbl;
};

} // end anonymous namespace

/// Attach invalid values to every element of the value.
// NOLINTNEXTLINE(misc-no-recursion)
void FIRStmtParser::emitInvalidate(Value val, Flow flow) {
  auto tpe = type_dyn_cast<FIRRTLBaseType>(val.getType());
  // Invalidate does nothing for non-base types.
  // When aggregates-of-refs are supported, instead check 'containsReference'
  // below.
  if (!tpe)
    return;

  auto props = tpe.getRecursiveTypeProperties();
  if (props.isPassive && !props.containsAnalog) {
    if (flow == Flow::Source)
      return;
    emitConnect(builder, val, builder.create<InvalidValueOp>(tpe));
    return;
  }

  // Recurse until we hit passive leaves.  Connect any leaves which have sink or
  // duplex flow.
  //
  // TODO: This is very similar to connect expansion in the LowerTypes pass
  // works.  Find a way to unify this with methods common to LowerTypes or to
  // have LowerTypes to the actual work here, e.g., emitting a partial connect
  // to only the leaf sources.
  TypeSwitch<FIRRTLType>(tpe)
      .Case<BundleType>([&](auto tpe) {
        for (size_t i = 0, e = tpe.getNumElements(); i < e; ++i) {
          auto &subfield = moduleContext.getCachedSubaccess(val, i);
          if (!subfield) {
            OpBuilder::InsertionGuard guard(builder);
            builder.setInsertionPointAfterValue(val);
            subfield = builder.create<SubfieldOp>(val, i);
          }
          emitInvalidate(subfield,
                         tpe.getElement(i).isFlip ? swapFlow(flow) : flow);
        }
      })
      .Case<FVectorType>([&](auto tpe) {
        auto tpex = tpe.getElementType();
        for (size_t i = 0, e = tpe.getNumElements(); i != e; ++i) {
          auto &subindex = moduleContext.getCachedSubaccess(val, i);
          if (!subindex) {
            OpBuilder::InsertionGuard guard(builder);
            builder.setInsertionPointAfterValue(val);
            subindex = builder.create<SubindexOp>(tpex, val, i);
          }
          emitInvalidate(subindex, flow);
        }
      });
}

//===-------------------------------
// FIRStmtParser Expression Parsing.

/// Parse the 'exp' grammar, returning all of the suboperations in the
/// specified vector, and the ultimate SSA value in value.
///
///  exp ::= id    // Ref
///      ::= prim
///      ::= integer-literal-exp
///      ::= enum-exp
///      ::= list-exp
///      ::= 'String(' stringLit ')'
///      ::= exp '.' fieldId
///      ::= exp '[' intLit ']'
/// XX   ::= exp '.' DoubleLit // TODO Workaround for #470
///      ::= exp '[' exp ']'
///
///
/// If 'isLeadingStmt' is true, then this is being called to parse the first
/// expression in a statement.  We can handle some weird cases due to this if
/// we end up parsing the whole statement.  In that case we return success, but
/// set the 'result' value to null.
// NOLINTNEXTLINE(misc-no-recursion)
ParseResult FIRStmtParser::parseExpImpl(Value &result, const Twine &message,
                                        bool isLeadingStmt) {
  auto token = getToken();
  auto kind = token.getKind();
  switch (kind) {
  case FIRToken::lp_integer_add:
  case FIRToken::lp_integer_mul:
  case FIRToken::lp_integer_shr:
  case FIRToken::lp_integer_shl:
    if (requireFeature({4, 0, 0}, "Integer arithmetic expressions"))
      return failure();
    break;
  default:
    break;
  }

  switch (kind) {
    // Handle all primitive's.
#define TOK_LPKEYWORD_PRIM(SPELLING, CLASS, NUMOPERANDS, NUMATTRIBUTES)        \
  case FIRToken::lp_##SPELLING:                                                \
    if (parsePrimExp<CLASS, NUMOPERANDS, NUMATTRIBUTES>(result))               \
      return failure();                                                        \
    break;
#include "FIRTokenKinds.def"

  case FIRToken::l_brace_bar:
    if (isLeadingStmt)
      return emitError("unexpected enumeration as start of statement");
    if (parseEnumExp(result))
      return failure();
    break;
  case FIRToken::lp_read:
    if (isLeadingStmt)
      return emitError("unexpected read() as start of statement");
    if (parseRefRead(result))
      return failure();
    break;
  case FIRToken::lp_probe:
    if (isLeadingStmt)
      return emitError("unexpected probe() as start of statement");
    if (parseProbe(result))
      return failure();
    break;
  case FIRToken::lp_rwprobe:
    if (isLeadingStmt)
      return emitError("unexpected rwprobe() as start of statement");
    if (parseRWProbe(result))
      return failure();
    break;

  case FIRToken::kw_UInt:
  case FIRToken::kw_SInt:
    if (parseIntegerLiteralExp(result))
      return failure();
    break;
  case FIRToken::kw_String: {
    if (requireFeature({3, 1, 0}, "Strings"))
      return failure();
    locationProcessor.setLoc(getToken().getLoc());
    consumeToken(FIRToken::kw_String);
    StringRef spelling;
    if (parseToken(FIRToken::l_paren, "expected '(' in String expression") ||
        parseGetSpelling(spelling) ||
        parseToken(FIRToken::string,
                   "expected string literal in String expression") ||
        parseToken(FIRToken::r_paren, "expected ')' in String expression"))
      return failure();
    auto attr = builder.getStringAttr(FIRToken::getStringValue(spelling));
    result = moduleContext.getCachedConstant<StringConstantOp>(
        builder, attr, builder.getType<StringType>(), attr);
    break;
  }
  case FIRToken::kw_Integer: {
    if (requireFeature({3, 1, 0}, "Integers"))
      return failure();
    locationProcessor.setLoc(getToken().getLoc());
    consumeToken(FIRToken::kw_Integer);
    APInt value;
    if (parseToken(FIRToken::l_paren, "expected '(' in Integer expression") ||
        parseIntLit(value, "expected integer literal in Integer expression") ||
        parseToken(FIRToken::r_paren, "expected ')' in Integer expression"))
      return failure();
    APSInt apint(value, /*isUnsigned=*/false);
    result = moduleContext.getCachedConstant<FIntegerConstantOp>(
        builder, IntegerAttr::get(getContext(), apint),
        builder.getType<FIntegerType>(), apint);
    break;
  }
  case FIRToken::kw_Bool: {
    if (requireFeature(missingSpecFIRVersion, "Bools"))
      return failure();
    locationProcessor.setLoc(getToken().getLoc());
    consumeToken(FIRToken::kw_Bool);
    if (parseToken(FIRToken::l_paren, "expected '(' in Bool expression"))
      return failure();
    bool value;
    if (consumeIf(FIRToken::kw_true))
      value = true;
    else if (consumeIf(FIRToken::kw_false))
      value = false;
    else
      return emitError("expected true or false in Bool expression");
    if (parseToken(FIRToken::r_paren, "expected ')' in Bool expression"))
      return failure();
    auto attr = builder.getBoolAttr(value);
    result = moduleContext.getCachedConstant<BoolConstantOp>(
        builder, attr, builder.getType<BoolType>(), value);
    break;
  }
  case FIRToken::kw_Double: {
    if (requireFeature(missingSpecFIRVersion, "Doubles"))
      return failure();
    locationProcessor.setLoc(getToken().getLoc());
    consumeToken(FIRToken::kw_Double);
    if (parseToken(FIRToken::l_paren, "expected '(' in Double expression"))
      return failure();
    auto spelling = getTokenSpelling();
    if (parseToken(FIRToken::floatingpoint,
                   "expected floating point in Double expression") ||
        parseToken(FIRToken::r_paren, "expected ')' in Double expression"))
      return failure();
    // NaN, INF, exponent, hex, integer?
    // This uses `strtod` internally, FWIW.  See `man 3 strtod`.
    double d;
    if (!llvm::to_float(spelling, d))
      return emitError("invalid double");
    auto attr = builder.getF64FloatAttr(d);
    result = moduleContext.getCachedConstant<DoubleConstantOp>(
        builder, attr, builder.getType<DoubleType>(), attr);
    break;
  }
  case FIRToken::kw_List: {
    if (requireFeature({4, 0, 0}, "Lists"))
      return failure();
    if (isLeadingStmt)
      return emitError("unexpected List<>() as start of statement");
    if (parseListExp(result))
      return failure();
    break;
  }

  case FIRToken::lp_list_concat: {
    if (isLeadingStmt)
      return emitError("unexpected list_create() as start of statement");
    if (requireFeature({4, 0, 0}, "List concat") || parseListConcatExp(result))
      return failure();
    break;
  }

  case FIRToken::lp_path:
    if (isLeadingStmt)
      return emitError("unexpected path() as start of statement");
    if (requireFeature(missingSpecFIRVersion, "Paths") || parsePathExp(result))
      return failure();
    break;

  case FIRToken::lp_intrinsic:
    if (requireFeature({4, 0, 0}, "generic intrinsics") ||
        parseIntrinsicExp(result))
      return failure();
    break;

    // Otherwise there are a bunch of keywords that are treated as identifiers
    // try them.
  case FIRToken::identifier: // exp ::= id
  case FIRToken::literal_identifier:
  default: {
    StringRef name;
    auto loc = getToken().getLoc();
    SymbolValueEntry symtabEntry;
    if (parseId(name, message) ||
        moduleContext.lookupSymbolEntry(symtabEntry, name, loc))
      return failure();

    // If we looked up a normal value, then we're done.
    if (!moduleContext.resolveSymbolEntry(result, symtabEntry, loc, false))
      break;

    assert(isa<UnbundledID>(symtabEntry) && "should be an instance");

    // Otherwise we referred to an implicitly bundled value.  We *must* be in
    // the midst of processing a field ID reference or 'is invalid'.  If not,
    // this is an error.
    if (isLeadingStmt && consumeIf(FIRToken::kw_is)) {
      if (parseToken(FIRToken::kw_invalid, "expected 'invalid'") ||
          parseOptionalInfo())
        return failure();

      locationProcessor.setLoc(loc);
      // Invalidate all of the results of the bundled value.
      unsigned unbundledId = cast<UnbundledID>(symtabEntry) - 1;
      UnbundledValueEntry &ubEntry =
          moduleContext.getUnbundledEntry(unbundledId);
      for (auto elt : ubEntry)
        emitInvalidate(elt.second);

      // Signify that we parsed the whole statement.
      result = Value();
      return success();
    }

    // Handle the normal "instance.x" reference.
    StringRef fieldName;
    if (parseToken(FIRToken::period, "expected '.' in field reference") ||
        parseFieldId(fieldName, "expected field name") ||
        moduleContext.resolveSymbolEntry(result, symtabEntry, fieldName, loc))
      return failure();
    break;
  }
  }
  // Don't add code here, the common cases of these switch statements will be
  // merged. This allows for fixing up primops after they have been created.
  switch (kind) {
  case FIRToken::lp_shr:
    // For FIRRTL versions earlier than 4.0.0, insert pad(_, 1) around any
    // unsigned shr This ensures the minimum width is 1 (but can be greater)
    if (version < FIRVersion(4, 0, 0) && type_isa<UIntType>(result.getType()))
      result = builder.create<PadPrimOp>(result, 1);
    break;
  default:
    break;
  }

  return parseOptionalExpPostscript(result);
}

/// Parse the postfix productions of expression after the leading expression
/// has been parsed.
///
///  exp ::= exp '.' fieldId
///      ::= exp '[' intLit ']'
/// XX   ::= exp '.' DoubleLit // TODO Workaround for #470
///      ::= exp '[' exp ']'
ParseResult FIRStmtParser::parseOptionalExpPostscript(Value &result,
                                                      bool allowDynamic) {

  // Handle postfix expressions.
  while (true) {
    // Subfield: exp ::= exp '.' fieldId
    if (consumeIf(FIRToken::period)) {
      if (parsePostFixFieldId(result))
        return failure();

      continue;
    }

    // Subindex: exp ::= exp '[' intLit ']' | exp '[' exp ']'
    if (consumeIf(FIRToken::l_square)) {
      if (getToken().isAny(FIRToken::integer, FIRToken::string)) {
        if (parsePostFixIntSubscript(result))
          return failure();
        continue;
      }
      if (!allowDynamic)
        return emitError("subaccess not allowed here");
      if (parsePostFixDynamicSubscript(result))
        return failure();

      continue;
    }

    return success();
  }
}

template <typename subop>
FailureOr<Value>
FIRStmtParser::emitCachedSubAccess(Value base, unsigned indexNo, SMLoc loc) {
  // Check if we already have created this Subindex op.
  auto &value = moduleContext.getCachedSubaccess(base, indexNo);
  if (value)
    return value;

  // Make sure the field name matches up with the input value's type and
  // compute the result type for the expression.
  auto baseType = cast<FIRRTLType>(base.getType());
  auto resultType = subop::inferReturnType(baseType, indexNo, {});
  if (!resultType) {
    // Emit the error at the right location.  translateLocation is expensive.
    (void)subop::inferReturnType(baseType, indexNo, translateLocation(loc));
    return failure();
  }

  // Create the result operation, inserting at the location of the declaration.
  // This will cache the subfield operation for further uses.
  locationProcessor.setLoc(loc);
  OpBuilder::InsertionGuard guard(builder);
  builder.setInsertionPointAfterValue(base);
  auto op = builder.create<subop>(resultType, base, indexNo);

  // Insert the newly created operation into the cache.
  return value = op.getResult();
}

/// exp ::= exp '.' fieldId
///
/// The "exp '.'" part of the production has already been parsed.
///
ParseResult FIRStmtParser::parsePostFixFieldId(Value &result) {
  auto loc = getToken().getLoc();
  SmallVector<StringRef, 3> fields;
  if (parseFieldIdSeq(fields, "expected field name"))
    return failure();
  for (auto fieldName : fields) {
    std::optional<unsigned> indexV;
    auto type = result.getType();
    if (auto refTy = type_dyn_cast<RefType>(type))
      type = refTy.getType();
    if (auto bundle = type_dyn_cast<BundleType>(type))
      indexV = bundle.getElementIndex(fieldName);
    else if (auto bundle = type_dyn_cast<OpenBundleType>(type))
      indexV = bundle.getElementIndex(fieldName);
    else if (auto klass = type_dyn_cast<ClassType>(type))
      indexV = klass.getElementIndex(fieldName);
    else
      return emitError(loc, "subfield requires bundle or object operand ");
    if (!indexV)
      return emitError(loc, "unknown field '" + fieldName + "' in type ")
             << result.getType();
    auto indexNo = *indexV;

    FailureOr<Value> subResult;
    if (type_isa<RefType>(result.getType()))
      subResult = emitCachedSubAccess<RefSubOp>(result, indexNo, loc);
    else if (type_isa<ClassType>(type))
      subResult = emitCachedSubAccess<ObjectSubfieldOp>(result, indexNo, loc);
    else if (type_isa<BundleType>(type))
      subResult = emitCachedSubAccess<SubfieldOp>(result, indexNo, loc);
    else
      subResult = emitCachedSubAccess<OpenSubfieldOp>(result, indexNo, loc);

    if (failed(subResult))
      return failure();
    result = *subResult;
  }
  return success();
}

/// exp ::= exp '[' intLit ']'
///
/// The "exp '['" part of the production has already been parsed.
///
ParseResult FIRStmtParser::parsePostFixIntSubscript(Value &result) {
  auto loc = getToken().getLoc();
  int32_t indexNo;
  if (parseIntLit(indexNo, "expected index") ||
      parseToken(FIRToken::r_square, "expected ']'"))
    return failure();

  if (indexNo < 0)
    return emitError(loc, "invalid index specifier"), failure();

  FailureOr<Value> subResult;
  if (type_isa<RefType>(result.getType()))
    subResult = emitCachedSubAccess<RefSubOp>(result, indexNo, loc);
  else if (type_isa<FVectorType>(result.getType()))
    subResult = emitCachedSubAccess<SubindexOp>(result, indexNo, loc);
  else
    subResult = emitCachedSubAccess<OpenSubindexOp>(result, indexNo, loc);

  if (failed(subResult))
    return failure();
  result = *subResult;
  return success();
}

/// exp ::= exp '[' exp ']'
///
/// The "exp '['" part of the production has already been parsed.
///
ParseResult FIRStmtParser::parsePostFixDynamicSubscript(Value &result) {
  auto loc = getToken().getLoc();
  Value index;
  if (parseExp(index, "expected subscript index expression") ||
      parseToken(FIRToken::r_square, "expected ']' in subscript"))
    return failure();

  // If the index expression is a flip type, strip it off.
  auto indexType = type_dyn_cast<FIRRTLBaseType>(index.getType());
  if (!indexType)
    return emitError("expected base type for index expression");
  indexType = indexType.getPassiveType();
  locationProcessor.setLoc(loc);

  // Make sure the index expression is valid and compute the result type for the
  // expression.
  auto resultType =
      SubaccessOp::inferReturnType(result.getType(), index.getType(), {});
  if (!resultType) {
    // Emit the error at the right location.  translateLocation is expensive.
    (void)SubaccessOp::inferReturnType(result.getType(), index.getType(),
                                       translateLocation(loc));
    return failure();
  }

  // Create the result operation.
  auto op = builder.create<SubaccessOp>(resultType, result, index);
  result = op.getResult();
  return success();
}

/// integer-literal-exp ::= 'UInt' optional-width '(' intLit ')'
///                     ::= 'SInt' optional-width '(' intLit ')'
ParseResult FIRStmtParser::parseIntegerLiteralExp(Value &result) {
  bool isSigned = getToken().is(FIRToken::kw_SInt);
  auto loc = getToken().getLoc();
  consumeToken();

  // Parse a width specifier if present.
  int32_t width;
  APInt value;
  if (parseOptionalWidth(width) ||
      parseToken(FIRToken::l_paren, "expected '(' in integer expression") ||
      parseIntLit(value, "expected integer value") ||
      parseToken(FIRToken::r_paren, "expected ')' in integer expression"))
    return failure();

  // Construct an integer attribute of the right width.
  // Literals are parsed as 'const' types.
  auto type = IntType::get(builder.getContext(), isSigned, width, true);

  IntegerType::SignednessSemantics signedness =
      isSigned ? IntegerType::Signed : IntegerType::Unsigned;
  if (width == 0) {
    if (!value.isZero())
      return emitError(loc, "zero bit constant must be zero");
    value = value.trunc(0);
  } else if (width != -1) {
    // Convert to the type's width, checking value fits in destination width.
    bool valueFits = isSigned ? value.isSignedIntN(width) : value.isIntN(width);
    if (!valueFits)
      return emitError(loc, "initializer too wide for declared width");
    value = isSigned ? value.sextOrTrunc(width) : value.zextOrTrunc(width);
  }

  Type attrType =
      IntegerType::get(type.getContext(), value.getBitWidth(), signedness);
  auto attr = builder.getIntegerAttr(attrType, value);

  // Check to see if we've already created this constant.  If so, reuse it.
  auto &entry = moduleContext.constantCache[{attr, type}];
  if (entry) {
    // If we already had an entry, reuse it.
    result = entry;
    return success();
  }

  locationProcessor.setLoc(loc);
  result = moduleContext.getCachedConstant(builder, attr, type, attr);
  return success();
}

/// list-exp ::= list-type '(' exp* ')'
ParseResult FIRStmtParser::parseListExp(Value &result) {
  auto loc = getToken().getLoc();
  FIRRTLType type;
  if (parseListType(type))
    return failure();
  auto listType = type_cast<ListType>(type);
  auto elementType = listType.getElementType();

  if (parseToken(FIRToken::l_paren, "expected '(' in List expression"))
    return failure();

  SmallVector<Value, 3> operands;
  if (parseListUntil(FIRToken::r_paren, [&]() -> ParseResult {
        Value operand;
        locationProcessor.setLoc(loc);
        if (parseExp(operand, "expected expression in List expression"))
          return failure();

        if (operand.getType() != elementType) {
          if (!isa<AnyRefType>(elementType) ||
              !isa<ClassType>(operand.getType()))
            return emitError(loc, "unexpected expression of type ")
                   << operand.getType() << " in List expression of type "
                   << elementType;
          operand = builder.create<ObjectAnyRefCastOp>(operand);
        }

        operands.push_back(operand);
        return success();
      }))
    return failure();

  locationProcessor.setLoc(loc);
  result = builder.create<ListCreateOp>(listType, operands);
  return success();
}

/// list-concat-exp ::= 'list_concat' '(' exp* ')'
ParseResult FIRStmtParser::parseListConcatExp(Value &result) {
  consumeToken(FIRToken::lp_list_concat);

  auto loc = getToken().getLoc();
  ListType type;
  SmallVector<Value, 3> operands;
  if (parseListUntil(FIRToken::r_paren, [&]() -> ParseResult {
        Value operand;
        locationProcessor.setLoc(loc);
        if (parseExp(operand, "expected expression in List concat expression"))
          return failure();

        if (!type_isa<ListType>(operand.getType()))
          return emitError(loc, "unexpected expression of type ")
                 << operand.getType() << " in List concat expression";

        if (!type)
          type = type_cast<ListType>(operand.getType());

        if (operand.getType() != type)
          return emitError(loc, "unexpected expression of type ")
                 << operand.getType() << " in List concat expression of type "
                 << type;

        operands.push_back(operand);
        return success();
      }))
    return failure();

  if (operands.empty())
    return emitError(loc, "need at least one List to concatenate");

  locationProcessor.setLoc(loc);
  result = builder.create<ListConcatOp>(type, operands);
  return success();
}

/// The .fir grammar has the annoying property where:
/// 1) some statements start with keywords
/// 2) some start with an expression
/// 3) it allows the 'reference' expression to either be an identifier or a
///    keyword.
///
/// One example of this is something like, where this is not a register decl:
///   reg <- thing
///
/// Solving this requires lookahead to the second token.  We handle it by
///  factoring the lookahead inline into the code to keep the parser fast.
///
/// As such, statements that start with a leading keyword call this method to
/// check to see if the keyword they consumed was actually the start of an
/// expression.  If so, they parse the expression-based statement and return the
/// parser result.  If not, they return None and the statement is parsed like
/// normal.
std::optional<ParseResult>
FIRStmtParser::parseExpWithLeadingKeyword(FIRToken keyword) {
  switch (getToken().getKind()) {
  default:
    // This isn't part of an expression, and isn't part of a statement.
    return std::nullopt;

  case FIRToken::period:     // exp `.` identifier
  case FIRToken::l_square:   // exp `[` index `]`
  case FIRToken::kw_is:      // exp is invalid
  case FIRToken::less_equal: // exp <= thing
    break;
  }

  Value lhs;
  SymbolValueEntry symtabEntry;
  auto loc = keyword.getLoc();

  if (moduleContext.lookupSymbolEntry(symtabEntry, keyword.getSpelling(), loc))
    return ParseResult(failure());

  // If we have a '.', we might have a symbol or an expanded port.  If we
  // resolve to a symbol, use that, otherwise check for expanded bundles of
  // other ops.
  // Non '.' ops take the plain symbol path.
  if (moduleContext.resolveSymbolEntry(lhs, symtabEntry, loc, false)) {
    // Ok if the base name didn't resolve by itself, it might be part of an
    // expanded dot reference.  That doesn't work then we fail.
    if (!consumeIf(FIRToken::period))
      return ParseResult(failure());

    StringRef fieldName;
    if (parseFieldId(fieldName, "expected field name") ||
        moduleContext.resolveSymbolEntry(lhs, symtabEntry, fieldName, loc))
      return ParseResult(failure());
  }

  // Parse any further trailing things like "mem.x.y".
  if (parseOptionalExpPostscript(lhs))
    return ParseResult(failure());

  return parseLeadingExpStmt(lhs);
}
//===-----------------------------
// FIRStmtParser Statement Parsing

/// simple_stmt_block ::= simple_stmt*
ParseResult FIRStmtParser::parseSimpleStmtBlock(unsigned indent) {
  while (true) {
    // The outer level parser can handle these tokens.
    if (getToken().isAny(FIRToken::eof, FIRToken::error))
      return success();

    auto subIndent = getIndentation();
    if (!subIndent.has_value())
      return emitError("expected statement to be on its own line"), failure();

    if (*subIndent <= indent)
      return success();

    // Let the statement parser handle this.
    if (parseSimpleStmt(*subIndent))
      return failure();
  }
}

ParseResult FIRStmtParser::parseSimpleStmt(unsigned stmtIndent) {
  locationProcessor.startStatement();
  auto result = parseSimpleStmtImpl(stmtIndent);
  locationProcessor.endStatement(*this);
  return result;
}

/// simple_stmt ::= stmt
///
/// stmt ::= attach
///      ::= memport
///      ::= printf
///      ::= skip
///      ::= stop
///      ::= when
///      ::= leading-exp-stmt
///      ::= define
///      ::= propassign
///
/// stmt ::= instance
///      ::= cmem | smem | mem
///      ::= node | wire
///      ::= register
///      ::= contract
///
ParseResult FIRStmtParser::parseSimpleStmtImpl(unsigned stmtIndent) {
  auto kind = getToken().getKind();
  /// Massage the kind based on the FIRRTL Version.
  switch (kind) {
  case FIRToken::kw_invalidate:
  case FIRToken::kw_connect:
  case FIRToken::kw_regreset:
    /// The "invalidate", "connect", and "regreset" keywords were added
    /// in 3.0.0.
    if (version < FIRVersion(3, 0, 0))
      kind = FIRToken::identifier;
    break;
  default:
    break;
  };
  switch (kind) {
  // Statements.
  case FIRToken::kw_attach:
    return parseAttach();
  case FIRToken::kw_infer:
    return parseMemPort(MemDirAttr::Infer);
  case FIRToken::kw_read:
    return parseMemPort(MemDirAttr::Read);
  case FIRToken::kw_write:
    return parseMemPort(MemDirAttr::Write);
  case FIRToken::kw_rdwr:
    return parseMemPort(MemDirAttr::ReadWrite);
  case FIRToken::kw_connect:
    return parseConnect();
  case FIRToken::kw_propassign:
    if (requireFeature({3, 1, 0}, "properties"))
      return failure();
    return parsePropAssign();
  case FIRToken::kw_invalidate:
    return parseInvalidate();
  case FIRToken::lp_printf:
    return parsePrintf();
  case FIRToken::lp_fprintf:
    return parseFPrintf();
  case FIRToken::kw_skip:
    return parseSkip();
  case FIRToken::lp_stop:
    return parseStop();
  case FIRToken::lp_assert:
    return parseAssert();
  case FIRToken::lp_assume:
    return parseAssume();
  case FIRToken::lp_cover:
    return parseCover();
  case FIRToken::kw_when:
    return parseWhen(stmtIndent);
  case FIRToken::kw_match:
    return parseMatch(stmtIndent);
  case FIRToken::kw_define:
    return parseRefDefine();
  case FIRToken::lp_force:
    return parseRefForce();
  case FIRToken::lp_force_initial:
    return parseRefForceInitial();
  case FIRToken::lp_release:
    return parseRefRelease();
  case FIRToken::lp_release_initial:
    return parseRefReleaseInitial();
  case FIRToken::kw_group:
    if (requireFeature({3, 2, 0}, "optional groups") ||
        removedFeature({3, 3, 0}, "optional groups"))
      return failure();
    return parseLayerBlockOrGroup(stmtIndent);
  case FIRToken::kw_layerblock:
    if (requireFeature({3, 3, 0}, "layers"))
      return failure();
    return parseLayerBlockOrGroup(stmtIndent);
  case FIRToken::lp_intrinsic:
    if (requireFeature({4, 0, 0}, "generic intrinsics"))
      return failure();
    return parseIntrinsicStmt();
  default: {
    // Statement productions that start with an expression.
    Value lhs;
    if (parseExpLeadingStmt(lhs, "unexpected token in module"))
      return failure();
    // We use parseExp in a special mode that can complete the entire stmt
    // at once in unusual cases.  If this happened, then we are done.
    if (!lhs)
      return success();

    return parseLeadingExpStmt(lhs);
  }

    // Declarations
  case FIRToken::kw_inst:
    return parseInstance();
  case FIRToken::kw_instchoice:
    return parseInstanceChoice();
  case FIRToken::kw_object:
    return parseObject();
  case FIRToken::kw_cmem:
    return parseCombMem();
  case FIRToken::kw_smem:
    return parseSeqMem();
  case FIRToken::kw_mem:
    return parseMem(stmtIndent);
  case FIRToken::kw_node:
    return parseNode();
  case FIRToken::kw_wire:
    return parseWire();
  case FIRToken::kw_reg:
    return parseRegister(stmtIndent);
  case FIRToken::kw_regreset:
    return parseRegisterWithReset();
  case FIRToken::kw_contract:
    return parseContract(stmtIndent);
  }
}

ParseResult FIRStmtParser::parseSubBlock(Block &blockToInsertInto,
                                         unsigned indent,
                                         SymbolRefAttr layerSym) {
  // Declarations within the suite are scoped to within the suite.
  auto suiteScope = std::make_unique<FIRModuleContext::ContextScope>(
      moduleContext, &blockToInsertInto);

  // After parsing the when region, we can release any new entries in
  // unbundledValues since the symbol table entries that refer to them will be
  // gone.
  UnbundledValueRestorer x(moduleContext.unbundledValues);

  // We parse the substatements into their own parser, so they get inserted
  // into the specified 'when' region.
  auto subParser = std::make_unique<FIRStmtParser>(
      blockToInsertInto, moduleContext, innerSymFixups, circuitSymTbl, version,
      layerSym);

  // Figure out whether the body is a single statement or a nested one.
  auto stmtIndent = getIndentation();

  // Parsing a single statment is straightforward.
  if (!stmtIndent.has_value())
    return subParser->parseSimpleStmt(indent);

  if (*stmtIndent <= indent)
    return emitError("statement must be indented more than previous statement"),
           failure();

  // Parse a block of statements that are indented more than the when.
  return subParser->parseSimpleStmtBlock(indent);
}

/// attach ::= 'attach' '(' exp+ ')' info?
ParseResult FIRStmtParser::parseAttach() {
  auto startTok = consumeToken(FIRToken::kw_attach);

  // If this was actually the start of a connect or something else handle that.
  if (auto isExpr = parseExpWithLeadingKeyword(startTok))
    return *isExpr;

  if (parseToken(FIRToken::l_paren, "expected '(' after attach"))
    return failure();

  SmallVector<Value, 4> operands;
  operands.push_back({});
  if (parseExp(operands.back(), "expected operand in attach"))
    return failure();

  while (consumeIf(FIRToken::comma)) {
    operands.push_back({});
    if (parseExp(operands.back(), "expected operand in attach"))
      return failure();
  }
  if (parseToken(FIRToken::r_paren, "expected close paren"))
    return failure();

  if (parseOptionalInfo())
    return failure();

  locationProcessor.setLoc(startTok.getLoc());
  builder.create<AttachOp>(operands);
  return success();
}

/// stmt ::= mdir 'mport' id '=' id '[' exp ']' exp info?
/// mdir ::= 'infer' | 'read' | 'write' | 'rdwr'
///
ParseResult FIRStmtParser::parseMemPort(MemDirAttr direction) {
  auto startTok = consumeToken();
  auto startLoc = startTok.getLoc();

  // If this was actually the start of a connect or something else handle
  // that.
  if (auto isExpr = parseExpWithLeadingKeyword(startTok))
    return *isExpr;

  StringRef id;
  StringRef memName;
  SymbolValueEntry memorySym;
  Value memory, indexExp, clock;
  if (parseToken(FIRToken::kw_mport, "expected 'mport' in memory port") ||
      parseId(id, "expected result name") ||
      parseToken(FIRToken::equal, "expected '=' in memory port") ||
      parseId(memName, "expected memory name") ||
      moduleContext.lookupSymbolEntry(memorySym, memName, startLoc) ||
      moduleContext.resolveSymbolEntry(memory, memorySym, startLoc) ||
      parseToken(FIRToken::l_square, "expected '[' in memory port") ||
      parseExp(indexExp, "expected index expression") ||
      parseToken(FIRToken::r_square, "expected ']' in memory port") ||
      parseToken(FIRToken::comma, "expected ','") ||
      parseExp(clock, "expected clock expression") || parseOptionalInfo())
    return failure();

  auto memVType = type_dyn_cast<CMemoryType>(memory.getType());
  if (!memVType)
    return emitError(startLoc,
                     "memory port should have behavioral memory type");
  auto resultType = memVType.getElementType();

  ArrayAttr annotations = getConstants().emptyArrayAttr;
  locationProcessor.setLoc(startLoc);

  // Create the memory port at the location of the cmemory.
  Value memoryPort, memoryData;
  {
    OpBuilder::InsertionGuard guard(builder);
    builder.setInsertionPointAfterValue(memory);
    auto memoryPortOp = builder.create<MemoryPortOp>(
        resultType, CMemoryPortType::get(getContext()), memory, direction, id,
        annotations);
    memoryData = memoryPortOp.getResult(0);
    memoryPort = memoryPortOp.getResult(1);
  }

  // Create a memory port access in the current scope.
  builder.create<MemoryPortAccessOp>(memoryPort, indexExp, clock);

  return moduleContext.addSymbolEntry(id, memoryData, startLoc, true);
}

/// printf ::= 'printf(' exp exp StringLit exp* ')' name? info?
/// fprintf ::= 'fprintf(' exp exp StringLit StringLit exp* ')' name? info?
template <typename T, bool isFPrintF>
ParseResult FIRStmtParser::parsePrintfLike() {
  auto startTok =
      consumeToken(isFPrintF ? FIRToken::lp_fprintf : FIRToken::lp_printf);

  Value clock, condition;
  StringRef outputFile, formatString;
  if (parseExp(clock, "expected clock expression in printf/fprintf") ||
      parseToken(FIRToken::comma, "expected ','") ||
<<<<<<< HEAD
      parseExp(condition, "expected condition in printf/fprintf") ||
      parseToken(FIRToken::comma, "expected ','") ||
      ((isFPrintF &&
        (parseGetSpelling(outputFile) ||
         parseToken(FIRToken::string, "expected output file in fprintf") ||
         parseToken(FIRToken::comma,
                    "expected ','"))) || // Keep the comma for fprintf
       parseGetSpelling(formatString) ||
       parseToken(FIRToken::string,
                  "expected format string in printf/fprintf")))
=======
      parseExp(condition, "expected condition in printf") ||
      parseToken(FIRToken::comma, "expected ','"))
    return failure();

  auto formatStringLoc = getToken().getLoc();
  if (parseGetSpelling(formatString) ||
      parseToken(FIRToken::string, "expected format string in printf"))
>>>>>>> af307375
    return failure();

  SmallVector<Value, 4> specOperands;
  while (consumeIf(FIRToken::comma)) {
<<<<<<< HEAD
    operands.push_back({});
    if (parseExp(operands.back(), "expected operand in printf/fprintf"))
=======
    specOperands.push_back({});
    if (parseExp(specOperands.back(), "expected operand in printf"))
>>>>>>> af307375
      return failure();
  }
  if (parseToken(FIRToken::r_paren, "expected ')'"))
    return failure();

  StringAttr name;
  if (parseOptionalName(name))
    return failure();

  if (parseOptionalInfo())
    return failure();

  locationProcessor.setLoc(startTok.getLoc());

<<<<<<< HEAD
  auto formatStrUnescaped = FIRToken::getStringValue(formatString);

  if (isFPrintF) {
    auto outputFileUnescaped = FIRToken::getStringValue(outputFile);
    builder.create<FPrintFOp>(
        clock, condition, builder.getStringAttr(outputFileUnescaped),
        builder.getStringAttr(formatStrUnescaped), operands, name);
    return success();
  }

=======
  // Validate the format string and remove any "special" substitutions.  Only do
  // this for FIRRTL versions > 5.0.0.  If at a different FIRRTL version, then
  // just parse this as if it was a string.
  SmallVector<Attribute, 4> specialSubstitutions;
  SmallString<64> validatedFormatString;
  SmallVector<Value, 4> operands;
  if (version < FIRVersion(5, 0, 0)) {
    validatedFormatString = formatString;
    operands.append(specOperands);
  } else {
    for (size_t i = 0, e = formatString.size(), opIdx = 0; i != e; ++i) {
      auto c = formatString[i];
      switch (c) {
      // FIRRTL percent format strings.  If this is actually a format string,
      // then grab one of the "spec" operands.
      case '%': {
        validatedFormatString.push_back(c);
        c = formatString[++i];
        switch (c) {
        case 'b':
        case 'c':
        case 'd':
        case 'x':
          operands.push_back(specOperands[opIdx++]);
          break;
        // Let anything we don't know about through.  This allows for wildcat
        // use of `%m` if a user wants.
        default:
          break;
        }
        validatedFormatString.push_back(c);
        break;
      }
      // FIRRTL special format strings.  If this is a special format string,
      // then create an operation for it and put its result in the operand list.
      // This will cause the operands to interleave with the spec operands.
      // Replace any special format string with the generic '{{}}' placeholder.
      case '{': {
        if (formatString[i + 1] != '{') {
          validatedFormatString.push_back(c);
          break;
        }
        // Handle a special substitution.
        i += 2;
        size_t start = i;
        while (formatString[i] != '}')
          ++i;
        if (formatString[i] != '}') {
          llvm::errs() << "expected '}' to terminate special substitution";
          return failure();
        }

        auto specialString = formatString.slice(start, i);
        if (specialString == "SimulationTime") {
          operands.push_back(builder.create<TimeOp>());
        } else {
          emitError(formatStringLoc)
              << "unknown printf substitution '" << specialString
              << "' (did you misspell it?)";
          return failure();
        }

        validatedFormatString.append("{{}}");
        ++i;
        break;
      }
      default:
        validatedFormatString.push_back(c);
      }
    }
  }

  auto formatStrUnescaped = FIRToken::getStringValue(validatedFormatString);
>>>>>>> af307375
  builder.create<PrintFOp>(clock, condition,
                           builder.getStringAttr(formatStrUnescaped), operands,
                           name);
  return success();
}

/// printf ::= 'printf(' exp exp StringLit exp* ')' name? info?
ParseResult FIRStmtParser::parsePrintf() {
  return parsePrintfLike<PrintFOp, false>();
}

ParseResult FIRStmtParser::parseFPrintf() {
  return parsePrintfLike<FPrintFOp, true>();
}

/// skip ::= 'skip' info?
ParseResult FIRStmtParser::parseSkip() {
  auto startTok = consumeToken(FIRToken::kw_skip);

  // If this was actually the start of a connect or something else handle
  // that.
  if (auto isExpr = parseExpWithLeadingKeyword(startTok))
    return *isExpr;

  if (parseOptionalInfo())
    return failure();

  locationProcessor.setLoc(startTok.getLoc());
  builder.create<SkipOp>();
  return success();
}

/// stop ::= 'stop(' exp exp intLit ')' info?
ParseResult FIRStmtParser::parseStop() {
  auto startTok = consumeToken(FIRToken::lp_stop);

  Value clock, condition;
  int64_t exitCode;
  StringAttr name;
  if (parseExp(clock, "expected clock expression in 'stop'") ||
      parseToken(FIRToken::comma, "expected ','") ||
      parseExp(condition, "expected condition in 'stop'") ||
      parseToken(FIRToken::comma, "expected ','") ||
      parseIntLit(exitCode, "expected exit code in 'stop'") ||
      parseToken(FIRToken::r_paren, "expected ')' in 'stop'") ||
      parseOptionalName(name) || parseOptionalInfo())
    return failure();

  locationProcessor.setLoc(startTok.getLoc());
  builder.create<StopOp>(clock, condition, builder.getI32IntegerAttr(exitCode),
                         name);
  return success();
}

/// assert ::= 'assert(' exp exp exp StringLit exp*')' info?
ParseResult FIRStmtParser::parseAssert() {
  auto startTok = consumeToken(FIRToken::lp_assert);

  Value clock, predicate, enable;
  StringRef formatString;
  StringAttr name;
  if (parseExp(clock, "expected clock expression in 'assert'") ||
      parseToken(FIRToken::comma, "expected ','") ||
      parseExp(predicate, "expected predicate in 'assert'") ||
      parseToken(FIRToken::comma, "expected ','") ||
      parseExp(enable, "expected enable in 'assert'") ||
      parseToken(FIRToken::comma, "expected ','") ||
      parseGetSpelling(formatString) ||
      parseToken(FIRToken::string, "expected format string in 'assert'"))
    return failure();

  SmallVector<Value, 4> operands;
  while (!consumeIf(FIRToken::r_paren)) {
    operands.push_back({});
    if (parseToken(FIRToken::comma, "expected ','") ||
        parseExp(operands.back(), "expected operand in 'assert'"))
      return failure();
  }

  if (parseOptionalName(name) || parseOptionalInfo())
    return failure();

  locationProcessor.setLoc(startTok.getLoc());
  auto formatStrUnescaped = FIRToken::getStringValue(formatString);
  builder.create<AssertOp>(clock, predicate, enable, formatStrUnescaped,
                           operands, name.getValue());
  return success();
}

/// assume ::= 'assume(' exp exp exp StringLit exp* ')' info?
ParseResult FIRStmtParser::parseAssume() {
  auto startTok = consumeToken(FIRToken::lp_assume);

  Value clock, predicate, enable;
  StringRef formatString;
  StringAttr name;
  if (parseExp(clock, "expected clock expression in 'assume'") ||
      parseToken(FIRToken::comma, "expected ','") ||
      parseExp(predicate, "expected predicate in 'assume'") ||
      parseToken(FIRToken::comma, "expected ','") ||
      parseExp(enable, "expected enable in 'assume'") ||
      parseToken(FIRToken::comma, "expected ','") ||
      parseGetSpelling(formatString) ||
      parseToken(FIRToken::string, "expected format string in 'assume'"))
    return failure();

  SmallVector<Value, 4> operands;
  while (!consumeIf(FIRToken::r_paren)) {
    operands.push_back({});
    if (parseToken(FIRToken::comma, "expected ','") ||
        parseExp(operands.back(), "expected operand in 'assume'"))
      return failure();
  }

  if (parseOptionalName(name) || parseOptionalInfo())
    return failure();

  locationProcessor.setLoc(startTok.getLoc());
  auto formatStrUnescaped = FIRToken::getStringValue(formatString);
  builder.create<AssumeOp>(clock, predicate, enable, formatStrUnescaped,
                           operands, name.getValue());
  return success();
}

/// cover ::= 'cover(' exp exp exp StringLit ')' info?
ParseResult FIRStmtParser::parseCover() {
  auto startTok = consumeToken(FIRToken::lp_cover);

  Value clock, predicate, enable;
  StringRef message;
  StringAttr name;
  if (parseExp(clock, "expected clock expression in 'cover'") ||
      parseToken(FIRToken::comma, "expected ','") ||
      parseExp(predicate, "expected predicate in 'cover'") ||
      parseToken(FIRToken::comma, "expected ','") ||
      parseExp(enable, "expected enable in 'cover'") ||
      parseToken(FIRToken::comma, "expected ','") ||
      parseGetSpelling(message) ||
      parseToken(FIRToken::string, "expected message in 'cover'") ||
      parseToken(FIRToken::r_paren, "expected ')' in 'cover'") ||
      parseOptionalName(name) || parseOptionalInfo())
    return failure();

  locationProcessor.setLoc(startTok.getLoc());
  auto messageUnescaped = FIRToken::getStringValue(message);
  builder.create<CoverOp>(clock, predicate, enable, messageUnescaped,
                          ValueRange{}, name.getValue());
  return success();
}

/// when  ::= 'when' exp ':' info? suite? ('else' ( when | ':' info? suite?)
/// )? suite ::= simple_stmt | INDENT simple_stmt+ DEDENT
ParseResult FIRStmtParser::parseWhen(unsigned whenIndent) {
  auto startTok = consumeToken(FIRToken::kw_when);

  // If this was actually the start of a connect or something else handle
  // that.
  if (auto isExpr = parseExpWithLeadingKeyword(startTok))
    return *isExpr;

  Value condition;
  if (parseExp(condition, "expected condition in 'when'") ||
      parseToken(FIRToken::colon, "expected ':' in when") ||
      parseOptionalInfo())
    return failure();

  locationProcessor.setLoc(startTok.getLoc());
  // Create the IR representation for the when.
  auto whenStmt = builder.create<WhenOp>(condition, /*createElse*/ false);

  // Parse the 'then' body into the 'then' region.
  if (parseSubBlock(whenStmt.getThenBlock(), whenIndent, layerSym))
    return failure();

  // If the else is present, handle it otherwise we're done.
  if (getToken().isNot(FIRToken::kw_else))
    return success();

  // If the 'else' is less indented than the when, then it must belong to some
  // containing 'when'.
  auto elseIndent = getIndentation();
  if (elseIndent && *elseIndent < whenIndent)
    return success();

  consumeToken(FIRToken::kw_else);

  // Create an else block to parse into.
  whenStmt.createElseRegion();

  // If we have the ':' form, then handle it.

  // Syntactic shorthand 'else when'. This uses the same indentation level as
  // the outer 'when'.
  if (getToken().is(FIRToken::kw_when)) {
    // We create a sub parser for the else block.
    auto subParser = std::make_unique<FIRStmtParser>(
        whenStmt.getElseBlock(), moduleContext, innerSymFixups, circuitSymTbl,
        version, layerSym);

    return subParser->parseSimpleStmt(whenIndent);
  }

  // Parse the 'else' body into the 'else' region.
  LocationAttr elseLoc; // ignore the else locator.
  if (parseToken(FIRToken::colon, "expected ':' after 'else'") ||
      parseOptionalInfoLocator(elseLoc) ||
      parseSubBlock(whenStmt.getElseBlock(), whenIndent, layerSym))
    return failure();

  // TODO(firrtl spec): There is no reason for the 'else :' grammar to take an
  // info.  It doesn't appear to be generated either.
  return success();
}

/// enum-exp ::= enum-type '(' Id ( ',' exp )? ')'
ParseResult FIRStmtParser::parseEnumExp(Value &value) {
  auto startLoc = getToken().getLoc();
  locationProcessor.setLoc(startLoc);
  FIRRTLType type;
  if (parseEnumType(type))
    return failure();

  // Check that the input type is a legal enumeration.
  auto enumType = type_dyn_cast<FEnumType>(type);
  if (!enumType)
    return emitError(startLoc,
                     "expected enumeration type in enumeration expression");

  StringRef tag;
  if (parseToken(FIRToken::l_paren, "expected '(' in enumeration expression") ||
      parseId(tag, "expected enumeration tag"))
    return failure();

  Value input;
  if (consumeIf(FIRToken::r_paren)) {
    // If the payload is not specified, we create a 0 bit unsigned integer
    // constant.
    auto type = IntType::get(builder.getContext(), false, 0, true);
    Type attrType = IntegerType::get(getContext(), 0, IntegerType::Unsigned);
    auto attr = builder.getIntegerAttr(attrType, APInt(0, 0, false));
    input = builder.create<ConstantOp>(type, attr);
  } else {
    // Otherwise we parse an expression.
    if (parseToken(FIRToken::comma, "expected ','") ||
        parseExp(input, "expected expression in enumeration value") ||
        parseToken(FIRToken::r_paren, "expected closing ')'"))
      return failure();
  }

  value = builder.create<FEnumCreateOp>(enumType, tag, input);
  return success();
}

/// match ::= 'match' exp ':' info?
///             (INDENT ( Id ( '(' Id ')' )? ':'
///               (INDENT simple_stmt* DEDENT )?
///             )* DEDENT)?
ParseResult FIRStmtParser::parseMatch(unsigned matchIndent) {
  auto startTok = consumeToken(FIRToken::kw_match);

  if (auto isExpr = parseExpWithLeadingKeyword(startTok))
    return *isExpr;

  Value input;
  if (parseExp(input, "expected expression in 'match'") ||
      parseToken(FIRToken::colon, "expected ':' in 'match'") ||
      parseOptionalInfo())
    return failure();

  auto enumType = type_dyn_cast<FEnumType>(input.getType());
  if (!enumType)
    return mlir::emitError(
               input.getLoc(),
               "expected enumeration type for 'match' statement, but got ")
           << input.getType();

  locationProcessor.setLoc(startTok.getLoc());

  SmallVector<Attribute> tags;
  SmallVector<std::unique_ptr<Region>> regions;
  while (true) {
    auto tagLoc = getToken().getLoc();

    // Only consume the keyword if the indentation is correct.
    auto caseIndent = getIndentation();
    if (!caseIndent || *caseIndent <= matchIndent)
      break;

    // Parse the tag.
    StringRef tagSpelling;
    if (parseId(tagSpelling, "expected enumeration tag in match statement"))
      return failure();
    auto tagIndex = enumType.getElementIndex(tagSpelling);
    if (!tagIndex)
      return emitError(tagLoc, "tag ")
             << tagSpelling << " not a member of enumeration " << enumType;
    auto tag = IntegerAttr::get(IntegerType::get(getContext(), 32), *tagIndex);
    tags.push_back(tag);

    // Add a new case to the match operation.
    auto *caseBlock = &regions.emplace_back(new Region)->emplaceBlock();

    // Declarations are scoped to the case.
    FIRModuleContext::ContextScope scope(moduleContext, caseBlock);

    // After parsing the region, we can release any new entries in
    // unbundledValues since the symbol table entries that refer to them will be
    // gone.
    UnbundledValueRestorer x(moduleContext.unbundledValues);

    // Parse the argument.
    if (consumeIf(FIRToken::l_paren)) {
      StringAttr identifier;
      if (parseId(identifier, "expected identifier for 'case' binding"))
        return failure();

      // Add an argument to the block.
      auto dataType = enumType.getElementType(*tagIndex);
      caseBlock->addArgument(dataType, LocWithInfo(tagLoc, this).getLoc());

      if (moduleContext.addSymbolEntry(identifier, caseBlock->getArgument(0),
                                       startTok.getLoc()))
        return failure();

      if (parseToken(FIRToken::r_paren, "expected ')' in match statement case"))
        return failure();

    } else {
      auto dataType = IntType::get(builder.getContext(), false, 0);
      caseBlock->addArgument(dataType, LocWithInfo(tagLoc, this).getLoc());
    }

    if (parseToken(FIRToken::colon, "expected ':' in match statement case"))
      return failure();

    // Parse a block of statements that are indented more than the case.
    auto subParser = std::make_unique<FIRStmtParser>(
        *caseBlock, moduleContext, innerSymFixups, circuitSymTbl, version,
        layerSym);
    if (subParser->parseSimpleStmtBlock(*caseIndent))
      return failure();
  }

  builder.create<MatchOp>(input, ArrayAttr::get(getContext(), tags), regions);
  return success();
}

/// ref_expr ::= probe | rwprobe | static_reference
// NOLINTNEXTLINE(misc-no-recursion)
ParseResult FIRStmtParser::parseRefExp(Value &result, const Twine &message) {
  auto token = getToken().getKind();
  if (token == FIRToken::lp_probe)
    return parseProbe(result);
  if (token == FIRToken::lp_rwprobe)
    return parseRWProbe(result);

  // Default to parsing as static reference expression.
  // Don't check token kind, we need to support literal_identifier and keywords,
  // let parseId handle this.
  return parseStaticRefExp(result, message);
}

/// static_reference ::= id
///                  ::= static_reference '.' id
///                  ::= static_reference '[' int ']'
// NOLINTNEXTLINE(misc-no-recursion)
ParseResult FIRStmtParser::parseStaticRefExp(Value &result,
                                             const Twine &message) {
  auto parseIdOrInstance = [&]() -> ParseResult {
    StringRef id;
    auto loc = getToken().getLoc();
    SymbolValueEntry symtabEntry;
    if (parseId(id, message) ||
        moduleContext.lookupSymbolEntry(symtabEntry, id, loc))
      return failure();

    // If we looked up a normal value, then we're done.
    if (!moduleContext.resolveSymbolEntry(result, symtabEntry, loc, false))
      return success();

    assert(isa<UnbundledID>(symtabEntry) && "should be an instance");

    // Handle the normal "instance.x" reference.
    StringRef fieldName;
    return failure(
        parseToken(FIRToken::period, "expected '.' in field reference") ||
        parseFieldId(fieldName, "expected field name") ||
        moduleContext.resolveSymbolEntry(result, symtabEntry, fieldName, loc));
  };
  return failure(parseIdOrInstance() ||
                 parseOptionalExpPostscript(result, false));
}
/// static_reference ::= id
///                  ::= static_reference '.' id
///                  ::= static_reference '[' int ']'
/// Populate `refResult` with rwprobe "root" and parsed indexing.
/// Root is base-type target, and will be block argument or forceable.
/// Also set `Type`, so we can handle const-ness while visiting.
/// If root is an unbundled entry, replace with bounce wire and update
/// the unbundled entry to point to this for future users.
// NOLINTNEXTLINE(misc-no-recursion)
ParseResult FIRStmtParser::parseRWProbeStaticRefExp(FieldRef &refResult,
                                                    Type &type,
                                                    const Twine &message) {
  auto loc = getToken().getLoc();

  StringRef id;
  SymbolValueEntry symtabEntry;
  if (parseId(id, message) ||
      moduleContext.lookupSymbolEntry(symtabEntry, id, loc))
    return failure();

  // Three kinds of rwprobe targets:
  // 1. Instance result.  Replace with a forceable wire, handle as (2).
  // 2. Forceable declaration.
  // 3. BlockArgument.

  // We use inner symbols for all.

  // Figure out what we have, and parse indexing.
  Value result;
  if (auto unbundledId = dyn_cast<UnbundledID>(symtabEntry)) {
    // This means we have an instance.
    auto &ubEntry = moduleContext.getUnbundledEntry(unbundledId - 1);

    StringRef fieldName;
    auto loc = getToken().getLoc();
    if (parseToken(FIRToken::period, "expected '.' in field reference") ||
        parseFieldId(fieldName, "expected field name"))
      return failure();

    // Find unbundled entry for the specified result/port.
    // Get a reference to it--as we may update it (!!).
    auto fieldAttr = StringAttr::get(getContext(), fieldName);
    for (auto &elt : ubEntry) {
      if (elt.first == fieldAttr) {
        // Grab the unbundled entry /by reference/ so we can update it with the
        // new forceable wire we insert (if not already done).
        auto &instResult = elt.second;

        // If it's already forceable, use that.
        auto *defining = instResult.getDefiningOp();
        assert(defining);
        if (isa<WireOp>(defining)) {
          result = instResult;
          break;
        }

        // Otherwise, replace with bounce wire.
        auto type = instResult.getType();

        // Either entire instance result is forceable + bounce wire, or reject.
        // (even if rwprobe is of a portion of the port)
        bool forceable = static_cast<bool>(
            firrtl::detail::getForceableResultType(true, type));
        if (!forceable)
          return emitError(loc, "unable to force instance result of type ")
                 << type;

        // Create bounce wire for the instance result.
        auto annotations = getConstants().emptyArrayAttr;
        StringAttr sym = {};
        SmallString<64> name;
        (id + "_" + fieldName + "_bounce").toVector(name);
        locationProcessor.setLoc(loc);
        OpBuilder::InsertionGuard guard(builder);
        builder.setInsertionPoint(defining);
        auto bounce = builder.create<WireOp>(
            type, name, NameKindEnum::InterestingName, annotations, sym);
        auto bounceVal = bounce.getData();

        // Replace instance result with reads from bounce wire.
        instResult.replaceAllUsesWith(bounceVal);

        // Connect to/from the result per flow.
        builder.setInsertionPointAfter(defining);
        if (foldFlow(instResult) == Flow::Source)
          emitConnect(builder, bounceVal, instResult);
        else
          emitConnect(builder, instResult, bounceVal);
        // Set the parse result AND update `instResult` which is a reference to
        // the unbundled entry for the instance result, so that future uses also
        // find this new wire.
        result = instResult = bounce.getDataRaw();
        break;
      }
    }

    if (!result) {
      emitError(loc, "use of invalid field name '")
          << fieldName << "' on bundle value";
      return failure();
    }
  } else {
    // This target can be a port or a regular value.
    result = cast<Value>(symtabEntry);
  }

  assert(result);
  assert(isa<BlockArgument>(result) ||
         result.getDefiningOp<hw::InnerSymbolOpInterface>());

  // We have our root value, we just need to parse the field id.
  // Build up the FieldRef as processing indexing expressions, and
  // compute the type so that we know the const-ness of the final expression.
  refResult = FieldRef(result, 0);
  type = result.getType();
  while (true) {
    if (consumeIf(FIRToken::period)) {
      SmallVector<StringRef, 3> fields;
      if (parseFieldIdSeq(fields, "expected field name"))
        return failure();
      for (auto fieldName : fields) {
        if (auto bundle = type_dyn_cast<BundleType>(type)) {
          if (auto index = bundle.getElementIndex(fieldName)) {
            refResult = refResult.getSubField(bundle.getFieldID(*index));
            type = bundle.getElementTypePreservingConst(*index);
            continue;
          }
        } else if (auto bundle = type_dyn_cast<OpenBundleType>(type)) {
          if (auto index = bundle.getElementIndex(fieldName)) {
            refResult = refResult.getSubField(bundle.getFieldID(*index));
            type = bundle.getElementTypePreservingConst(*index);
            continue;
          }
        } else {
          return emitError(loc, "subfield requires bundle operand")
                 << "got " << type << "\n";
        }
        return emitError(loc,
                         "unknown field '" + fieldName + "' in bundle type ")
               << type;
      }
      continue;
    }
    if (consumeIf(FIRToken::l_square)) {
      auto loc = getToken().getLoc();
      int32_t index;
      if (parseIntLit(index, "expected index") ||
          parseToken(FIRToken::r_square, "expected ']'"))
        return failure();

      if (index < 0)
        return emitError(loc, "invalid index specifier");

      if (auto vector = type_dyn_cast<FVectorType>(type)) {
        if ((unsigned)index < vector.getNumElements()) {
          refResult = refResult.getSubField(vector.getFieldID(index));
          type = vector.getElementTypePreservingConst();
          continue;
        }
      } else if (auto vector = type_dyn_cast<OpenVectorType>(type)) {
        if ((unsigned)index < vector.getNumElements()) {
          refResult = refResult.getSubField(vector.getFieldID(index));
          type = vector.getElementTypePreservingConst();
          continue;
        }
      } else {
        return emitError(loc, "subindex requires vector operand");
      }
      return emitError(loc, "out of range index '")
             << index << "' for vector type " << type;
    }
    return success();
  }
}

/// intrinsic_expr ::=  'intrinsic(' Id (params)?  ':' type    exp* ')'
/// intrinsic_stmt ::=  'intrinsic(' Id (params)? (':' type )? exp* ')'
ParseResult FIRStmtParser::parseIntrinsic(Value &result, bool isStatement) {
  auto startTok = consumeToken(FIRToken::lp_intrinsic);
  StringRef intrinsic;
  ArrayAttr parameters;
  FIRRTLType type;

  if (parseId(intrinsic, "expected intrinsic identifier") ||
      parseOptionalParams(parameters))
    return failure();

  if (consumeIf(FIRToken::colon)) {
    if (parseType(type, "expected intrinsic return type"))
      return failure();
  } else if (!isStatement)
    return emitError("expected ':' in intrinsic expression");

  SmallVector<Value> operands;
  auto loc = startTok.getLoc();
  if (consumeIf(FIRToken::comma)) {
    if (parseListUntil(FIRToken::r_paren, [&]() -> ParseResult {
          Value operand;
          if (parseExp(operand, "expected operand in intrinsic"))
            return failure();
          operands.push_back(operand);
          locationProcessor.setLoc(loc);
          return success();
        }))
      return failure();
  } else {
    if (parseToken(FIRToken::r_paren, "expected ')' in intrinsic"))
      return failure();
  }

  if (isStatement)
    if (parseOptionalInfo())
      return failure();

  locationProcessor.setLoc(loc);

  auto op = builder.create<GenericIntrinsicOp>(
      type, builder.getStringAttr(intrinsic), operands, parameters);
  if (type)
    result = op.getResult();
  return success();
}

/// params ::= '<' param','* '>'
ParseResult FIRStmtParser::parseOptionalParams(ArrayAttr &resultParameters) {
  if (!consumeIf(FIRToken::less))
    return success();

  SmallVector<Attribute, 8> parameters;
  SmallPtrSet<StringAttr, 8> seen;
  if (parseListUntil(FIRToken::greater, [&]() -> ParseResult {
        StringAttr name;
        Attribute value;
        SMLoc loc;
        if (parseParameter(name, value, loc))
          return failure();
        auto typedValue = dyn_cast<TypedAttr>(value);
        if (!typedValue)
          return emitError(loc)
                 << "invalid value for parameter '" << name.getValue() << "'";
        if (!seen.insert(name).second)
          return emitError(loc, "redefinition of parameter '" +
                                    name.getValue() + "'");
        parameters.push_back(ParamDeclAttr::get(name, typedValue));
        return success();
      }))
    return failure();

  resultParameters = ArrayAttr::get(getContext(), parameters);
  return success();
}

/// path ::= 'path(' StringLit ')'
// NOLINTNEXTLINE(misc-no-recursion)
ParseResult FIRStmtParser::parsePathExp(Value &result) {
  auto startTok = consumeToken(FIRToken::lp_path);
  locationProcessor.setLoc(startTok.getLoc());
  StringRef target;
  if (parseGetSpelling(target) ||
      parseToken(FIRToken::string,
                 "expected target string in path expression") ||
      parseToken(FIRToken::r_paren, "expected ')' in path expression"))
    return failure();
  result = builder.create<UnresolvedPathOp>(
      StringAttr::get(getContext(), FIRToken::getStringValue(target)));
  return success();
}

/// define ::= 'define' static_reference '=' ref_expr info?
ParseResult FIRStmtParser::parseRefDefine() {
  auto startTok = consumeToken(FIRToken::kw_define);

  Value src, target;
  if (parseStaticRefExp(target,
                        "expected static reference expression in 'define'") ||
      parseToken(FIRToken::equal,
                 "expected '=' after define reference expression") ||
      parseRefExp(src, "expected reference expression in 'define'") ||
      parseOptionalInfo())
    return failure();

  // Check reference expressions are of reference type.
  if (!type_isa<RefType>(target.getType()))
    return emitError(startTok.getLoc(), "expected reference-type expression in "
                                        "'define' target (LHS), got ")
           << target.getType();
  if (!type_isa<RefType>(src.getType()))
    return emitError(startTok.getLoc(), "expected reference-type expression in "
                                        "'define' source (RHS), got ")
           << src.getType();

  // static_reference doesn't differentiate which can be ref.sub'd, so check
  // this explicitly:
  if (isa_and_nonnull<RefSubOp>(target.getDefiningOp()))
    return emitError(startTok.getLoc(),
                     "cannot define into a sub-element of a reference");

  locationProcessor.setLoc(startTok.getLoc());

  if (!areTypesRefCastable(target.getType(), src.getType()))
    return emitError(startTok.getLoc(), "cannot define reference of type ")
           << target.getType() << " with incompatible reference of type "
           << src.getType();

  emitConnect(builder, target, src);

  return success();
}

/// read ::= '(' ref_expr ')'
/// XXX: spec says static_reference, allow ref_expr anyway for read(probe(x)).
ParseResult FIRStmtParser::parseRefRead(Value &result) {
  auto startTok = consumeToken(FIRToken::lp_read);

  Value ref;
  if (parseRefExp(ref, "expected reference expression in 'read'") ||
      parseToken(FIRToken::r_paren, "expected ')' in 'read'"))
    return failure();

  locationProcessor.setLoc(startTok.getLoc());

  // Check argument is a ref-type value.
  if (!type_isa<RefType>(ref.getType()))
    return emitError(startTok.getLoc(),
                     "expected reference-type expression in 'read', got ")
           << ref.getType();

  result = builder.create<RefResolveOp>(ref);

  return success();
}

/// probe ::= 'probe' '(' static_ref ')'
ParseResult FIRStmtParser::parseProbe(Value &result) {
  auto startTok = consumeToken(FIRToken::lp_probe);

  Value staticRef;
  if (parseStaticRefExp(staticRef,
                        "expected static reference expression in 'probe'") ||
      parseToken(FIRToken::r_paren, "expected ')' in 'probe'"))
    return failure();

  locationProcessor.setLoc(startTok.getLoc());

  // Check probe expression is base-type.
  if (!type_isa<FIRRTLBaseType>(staticRef.getType()))
    return emitError(startTok.getLoc(),
                     "expected base-type expression in 'probe', got ")
           << staticRef.getType();

  // Check for other unsupported reference sources.
  // TODO: Add to ref.send verifier / inferReturnTypes.
  if (isa_and_nonnull<MemOp, CombMemOp, SeqMemOp, MemoryPortOp,
                      MemoryDebugPortOp, MemoryPortAccessOp>(
          staticRef.getDefiningOp()))
    return emitError(startTok.getLoc(), "cannot probe memories or their ports");

  result = builder.create<RefSendOp>(staticRef);

  return success();
}

/// rwprobe ::= 'rwprobe' '(' static_ref ')'
ParseResult FIRStmtParser::parseRWProbe(Value &result) {
  auto startTok = consumeToken(FIRToken::lp_rwprobe);

  FieldRef staticRef;
  Type parsedTargetType;
  if (parseRWProbeStaticRefExp(
          staticRef, parsedTargetType,
          "expected static reference expression in 'rwprobe'") ||
      parseToken(FIRToken::r_paren, "expected ')' in 'rwprobe'"))
    return failure();

  locationProcessor.setLoc(startTok.getLoc());

  // Checks:
  // Not public port (verifier)

  // Check probe expression is base-type.
  auto targetType = type_dyn_cast<FIRRTLBaseType>(parsedTargetType);
  if (!targetType)
    return emitError(startTok.getLoc(),
                     "expected base-type expression in 'rwprobe', got ")
           << parsedTargetType;

  auto root = staticRef.getValue();
  auto *definingOp = root.getDefiningOp();

  if (isa_and_nonnull<MemOp, CombMemOp, SeqMemOp, MemoryPortOp,
                      MemoryDebugPortOp, MemoryPortAccessOp>(definingOp))
    return emitError(startTok.getLoc(), "cannot probe memories or their ports");

  auto forceableType = firrtl::detail::getForceableResultType(true, targetType);
  if (!forceableType)
    return emitError(startTok.getLoc(), "cannot force target of type ")
           << targetType;

  // Create the operation with a placeholder reference and add to fixup list.
  auto op = builder.create<RWProbeOp>(forceableType,
                                      getConstants().placeholderInnerRef);
  innerSymFixups.add(op, getTargetFor(staticRef));
  result = op;
  return success();
}

/// force ::= 'force(' exp exp ref_expr exp ')' info?
ParseResult FIRStmtParser::parseRefForce() {
  auto startTok = consumeToken(FIRToken::lp_force);

  Value clock, pred, dest, src;
  if (parseExp(clock, "expected clock expression in force") ||
      parseToken(FIRToken::comma, "expected ','") ||
      parseExp(pred, "expected predicate expression in force") ||
      parseToken(FIRToken::comma, "expected ','") ||
      parseRefExp(dest, "expected destination reference expression in force") ||
      parseToken(FIRToken::comma, "expected ','") ||
      parseExp(src, "expected source expression in force") ||
      parseToken(FIRToken::r_paren, "expected ')' in force") ||
      parseOptionalInfo())
    return failure();

  // Check reference expression is of reference type.
  auto ref = type_dyn_cast<RefType>(dest.getType());
  if (!ref || !ref.getForceable())
    return emitError(
               startTok.getLoc(),
               "expected rwprobe-type expression for force destination, got ")
           << dest.getType();
  auto srcBaseType = type_dyn_cast<FIRRTLBaseType>(src.getType());
  if (!srcBaseType)
    return emitError(startTok.getLoc(),
                     "expected base-type for force source, got ")
           << src.getType();
  if (!srcBaseType.isPassive())
    return emitError(startTok.getLoc(),
                     "expected passive value for force source, got ")
           << srcBaseType;

  locationProcessor.setLoc(startTok.getLoc());

  // Cast ref to accommodate uninferred sources.
  auto noConstSrcType = srcBaseType.getAllConstDroppedType();
  if (noConstSrcType != ref.getType()) {
    // Try to cast destination to rwprobe of source type (dropping const).
    auto compatibleRWProbe = RefType::get(noConstSrcType, true, ref.getLayer());
    if (areTypesRefCastable(compatibleRWProbe, ref))
      dest = builder.create<RefCastOp>(compatibleRWProbe, dest);
    else
      return emitError(startTok.getLoc(), "incompatible force source of type ")
             << src.getType() << " cannot target destination "
             << dest.getType();
  }

  builder.create<RefForceOp>(clock, pred, dest, src);

  return success();
}

/// force_initial ::= 'force_initial(' ref_expr exp ')' info?
ParseResult FIRStmtParser::parseRefForceInitial() {
  auto startTok = consumeToken(FIRToken::lp_force_initial);

  Value dest, src;
  if (parseRefExp(
          dest, "expected destination reference expression in force_initial") ||
      parseToken(FIRToken::comma, "expected ','") ||
      parseExp(src, "expected source expression in force_initial") ||
      parseToken(FIRToken::r_paren, "expected ')' in force_initial") ||
      parseOptionalInfo())
    return failure();

  // Check reference expression is of reference type.
  auto ref = type_dyn_cast<RefType>(dest.getType());
  if (!ref || !ref.getForceable())
    return emitError(startTok.getLoc(), "expected rwprobe-type expression for "
                                        "force_initial destination, got ")
           << dest.getType();
  auto srcBaseType = type_dyn_cast<FIRRTLBaseType>(src.getType());
  if (!srcBaseType)
    return emitError(startTok.getLoc(),
                     "expected base-type expression for force_initial "
                     "source, got ")
           << src.getType();
  if (!srcBaseType.isPassive())
    return emitError(startTok.getLoc(),
                     "expected passive value for force_initial source, got ")
           << srcBaseType;

  locationProcessor.setLoc(startTok.getLoc());

  // Cast ref to accommodate uninferred sources.
  auto noConstSrcType = srcBaseType.getAllConstDroppedType();
  if (noConstSrcType != ref.getType()) {
    // Try to cast destination to rwprobe of source type (dropping const).
    auto compatibleRWProbe = RefType::get(noConstSrcType, true, ref.getLayer());
    if (areTypesRefCastable(compatibleRWProbe, ref))
      dest = builder.create<RefCastOp>(compatibleRWProbe, dest);
    else
      return emitError(startTok.getLoc(),
                       "incompatible force_initial source of type ")
             << src.getType() << " cannot target destination "
             << dest.getType();
  }

  auto value = APInt::getAllOnes(1);
  auto type = UIntType::get(builder.getContext(), 1);
  auto attr = builder.getIntegerAttr(IntegerType::get(type.getContext(),
                                                      value.getBitWidth(),
                                                      IntegerType::Unsigned),
                                     value);
  auto pred = moduleContext.getCachedConstant(builder, attr, type, attr);
  builder.create<RefForceInitialOp>(pred, dest, src);

  return success();
}

/// release ::= 'release(' exp exp ref_expr ')' info?
ParseResult FIRStmtParser::parseRefRelease() {
  auto startTok = consumeToken(FIRToken::lp_release);

  Value clock, pred, dest;
  if (parseExp(clock, "expected clock expression in release") ||
      parseToken(FIRToken::comma, "expected ','") ||
      parseExp(pred, "expected predicate expression in release") ||
      parseToken(FIRToken::comma, "expected ','") ||
      parseRefExp(dest,
                  "expected destination reference expression in release") ||
      parseToken(FIRToken::r_paren, "expected ')' in release") ||
      parseOptionalInfo())
    return failure();

  // Check reference expression is of reference type.
  if (auto ref = type_dyn_cast<RefType>(dest.getType());
      !ref || !ref.getForceable())
    return emitError(
               startTok.getLoc(),
               "expected rwprobe-type expression for release destination, got ")
           << dest.getType();

  locationProcessor.setLoc(startTok.getLoc());

  builder.create<RefReleaseOp>(clock, pred, dest);

  return success();
}

/// release_initial ::= 'release_initial(' ref_expr ')' info?
ParseResult FIRStmtParser::parseRefReleaseInitial() {
  auto startTok = consumeToken(FIRToken::lp_release_initial);

  Value dest;
  if (parseRefExp(
          dest,
          "expected destination reference expression in release_initial") ||
      parseToken(FIRToken::r_paren, "expected ')' in release_initial") ||
      parseOptionalInfo())
    return failure();

  // Check reference expression is of reference type.
  if (auto ref = type_dyn_cast<RefType>(dest.getType());
      !ref || !ref.getForceable())
    return emitError(startTok.getLoc(), "expected rwprobe-type expression for "
                                        "release_initial destination, got ")
           << dest.getType();

  locationProcessor.setLoc(startTok.getLoc());

  auto value = APInt::getAllOnes(1);
  auto type = UIntType::get(builder.getContext(), 1);
  auto attr = builder.getIntegerAttr(IntegerType::get(type.getContext(),
                                                      value.getBitWidth(),
                                                      IntegerType::Unsigned),
                                     value);
  auto pred = moduleContext.getCachedConstant(builder, attr, type, attr);
  builder.create<RefReleaseInitialOp>(pred, dest);

  return success();
}

/// connect ::= 'connect' expr expr
ParseResult FIRStmtParser::parseConnect() {
  auto startTok = consumeToken(FIRToken::kw_connect);
  auto loc = startTok.getLoc();

  Value lhs, rhs;
  if (parseExp(lhs, "expected connect expression") ||
      parseToken(FIRToken::comma, "expected ','") ||
      parseExp(rhs, "expected connect expression") || parseOptionalInfo())
    return failure();

  auto lhsType = type_dyn_cast<FIRRTLBaseType>(lhs.getType());
  auto rhsType = type_dyn_cast<FIRRTLBaseType>(rhs.getType());
  if (!lhsType || !rhsType)
    return emitError(loc, "cannot connect reference or property types");
  // TODO: Once support lands for agg-of-ref, add test for this check!
  if (lhsType.containsReference() || rhsType.containsReference())
    return emitError(loc, "cannot connect types containing references");

  if (!areTypesEquivalent(lhsType, rhsType))
    return emitError(loc, "cannot connect non-equivalent type ")
           << rhsType << " to " << lhsType;

  locationProcessor.setLoc(loc);
  emitConnect(builder, lhs, rhs);
  return success();
}

/// propassign ::= 'propassign' expr expr
ParseResult FIRStmtParser::parsePropAssign() {
  auto startTok = consumeToken(FIRToken::kw_propassign);
  auto loc = startTok.getLoc();

  Value lhs, rhs;
  if (parseExp(lhs, "expected propassign expression") ||
      parseToken(FIRToken::comma, "expected ','") ||
      parseExp(rhs, "expected propassign expression") || parseOptionalInfo())
    return failure();

  auto lhsType = type_dyn_cast<PropertyType>(lhs.getType());
  auto rhsType = type_dyn_cast<PropertyType>(rhs.getType());
  if (!lhsType || !rhsType)
    return emitError(loc, "can only propassign property types");
  locationProcessor.setLoc(loc);
  if (lhsType != rhsType) {
    // If the lhs is anyref, and the rhs is a ClassType, insert a cast.
    if (isa<AnyRefType>(lhsType) && isa<ClassType>(rhsType))
      rhs = builder.create<ObjectAnyRefCastOp>(rhs);
    else
      return emitError(loc, "cannot propassign non-equivalent type ")
             << rhsType << " to " << lhsType;
  }
  builder.create<PropAssignOp>(lhs, rhs);
  return success();
}

/// invalidate ::= 'invalidate' expr
ParseResult FIRStmtParser::parseInvalidate() {
  auto startTok = consumeToken(FIRToken::kw_invalidate);

  Value lhs;

  StringRef id;
  auto loc = getToken().getLoc();
  SymbolValueEntry symtabEntry;
  if (parseId(id, "expected static reference expression") ||
      moduleContext.lookupSymbolEntry(symtabEntry, id, loc))
    return failure();

  // If we looked up a normal value (e.g., wire, register, or port), then we
  // just need to get any optional trailing expression.  Invalidate this.
  if (!moduleContext.resolveSymbolEntry(lhs, symtabEntry, loc, false)) {
    if (parseOptionalExpPostscript(lhs, /*allowDynamic=*/false) ||
        parseOptionalInfo())
      return failure();

    locationProcessor.setLoc(startTok.getLoc());
    emitInvalidate(lhs);
    return success();
  }

  // We're dealing with an instance.  This instance may or may not have a
  // trailing expression.  Handle the special case of no trailing expression
  // first by invalidating all of its results.
  assert(isa<UnbundledID>(symtabEntry) && "should be an instance");

  if (getToken().isNot(FIRToken::period)) {
    locationProcessor.setLoc(loc);
    // Invalidate all of the results of the bundled value.
    unsigned unbundledId = cast<UnbundledID>(symtabEntry) - 1;
    UnbundledValueEntry &ubEntry = moduleContext.getUnbundledEntry(unbundledId);
    for (auto elt : ubEntry)
      emitInvalidate(elt.second);
    return success();
  }

  // Handle the case of an instance with a trailing expression.  This must begin
  // with a '.' (until we add instance arrays).
  StringRef fieldName;
  if (parseToken(FIRToken::period, "expected '.' in field reference") ||
      parseFieldId(fieldName, "expected field name") ||
      moduleContext.resolveSymbolEntry(lhs, symtabEntry, fieldName, loc))
    return failure();

  // Update with any trailing expression and invalidate it.
  if (parseOptionalExpPostscript(lhs, /*allowDynamic=*/false) ||
      parseOptionalInfo())
    return failure();

  locationProcessor.setLoc(startTok.getLoc());
  emitInvalidate(lhs);
  return success();
}

ParseResult FIRStmtParser::parseLayerBlockOrGroup(unsigned indent) {

  auto startTok = consumeToken();
  assert(startTok.isAny(FIRToken::kw_layerblock, FIRToken::kw_group) &&
         "consumed an unexpected token");
  auto loc = startTok.getLoc();

  StringRef id;
  if (parseId(id, "expected layer identifer") ||
      parseToken(FIRToken::colon, "expected ':' at end of layer block") ||
      parseOptionalInfo())
    return failure();

  locationProcessor.setLoc(loc);

  StringRef rootLayer;
  SmallVector<FlatSymbolRefAttr> nestedLayers;
  if (!layerSym) {
    rootLayer = id;
  } else {
    rootLayer = layerSym.getRootReference();
    auto nestedRefs = layerSym.getNestedReferences();
    nestedLayers.append(nestedRefs.begin(), nestedRefs.end());
    nestedLayers.push_back(FlatSymbolRefAttr::get(builder.getContext(), id));
  }

  auto layerBlockOp = builder.create<LayerBlockOp>(
      SymbolRefAttr::get(builder.getContext(), rootLayer, nestedLayers));
  layerBlockOp->getRegion(0).push_back(new Block());

  if (getIndentation() > indent)
    if (parseSubBlock(layerBlockOp.getRegion().front(), indent,
                      layerBlockOp.getLayerName()))
      return failure();

  return success();
}

/// leading-exp-stmt ::= exp '<=' exp info?
///                  ::= exp 'is' 'invalid' info?
ParseResult FIRStmtParser::parseLeadingExpStmt(Value lhs) {
  auto loc = getToken().getLoc();

  // If 'is' grammar is special.
  if (consumeIf(FIRToken::kw_is)) {
    if (parseToken(FIRToken::kw_invalid, "expected 'invalid'") ||
        parseOptionalInfo())
      return failure();

    if (removedFeature({3, 0, 0}, "'is invalid' statements", loc))
      return failure();

    locationProcessor.setLoc(loc);
    emitInvalidate(lhs);
    return success();
  }

  if (parseToken(FIRToken::less_equal, "expected '<=' in statement"))
    return failure();

  if (removedFeature({3, 0, 0}, "'<=' connections", loc))
    return failure();

  Value rhs;
  if (parseExp(rhs, "unexpected token in statement") || parseOptionalInfo())
    return failure();

  locationProcessor.setLoc(loc);

  auto lhsType = type_dyn_cast<FIRRTLBaseType>(lhs.getType());
  auto rhsType = type_dyn_cast<FIRRTLBaseType>(rhs.getType());
  if (!lhsType || !rhsType)
    return emitError(loc, "cannot connect reference or property types");
  // TODO: Once support lands for agg-of-ref, add test for this check!
  if (lhsType.containsReference() || rhsType.containsReference())
    return emitError(loc, "cannot connect types containing references");

  if (!areTypesEquivalent(lhsType, rhsType))
    return emitError(loc, "cannot connect non-equivalent type ")
           << rhsType << " to " << lhsType;
  emitConnect(builder, lhs, rhs);
  return success();
}

//===-------------------------------
// FIRStmtParser Declaration Parsing

/// instance ::= 'inst' id 'of' id info?
ParseResult FIRStmtParser::parseInstance() {
  auto startTok = consumeToken(FIRToken::kw_inst);

  // If this was actually the start of a connect or something else handle
  // that.
  if (auto isExpr = parseExpWithLeadingKeyword(startTok))
    return *isExpr;

  StringRef id;
  StringRef moduleName;
  if (parseId(id, "expected instance name") ||
      parseToken(FIRToken::kw_of, "expected 'of' in instance") ||
      parseId(moduleName, "expected module name") || parseOptionalInfo())
    return failure();

  locationProcessor.setLoc(startTok.getLoc());

  // Look up the module that is being referenced.
  auto referencedModule = getReferencedModule(startTok.getLoc(), moduleName);
  if (!referencedModule)
    return failure();

  SmallVector<PortInfo> modulePorts = referencedModule.getPorts();

  auto annotations = getConstants().emptyArrayAttr;
  SmallVector<Attribute, 4> portAnnotations(modulePorts.size(), annotations);

  hw::InnerSymAttr sym = {};
  auto result = builder.create<InstanceOp>(
      referencedModule, id, NameKindEnum::InterestingName,
      annotations.getValue(), portAnnotations, false, sym);

  // Since we are implicitly unbundling the instance results, we need to keep
  // track of the mapping from bundle fields to results in the unbundledValues
  // data structure.  Build our entry now.
  UnbundledValueEntry unbundledValueEntry;
  unbundledValueEntry.reserve(modulePorts.size());
  for (size_t i = 0, e = modulePorts.size(); i != e; ++i)
    unbundledValueEntry.push_back({modulePorts[i].name, result.getResult(i)});

  // Add it to unbundledValues and add an entry to the symbol table to remember
  // it.
  moduleContext.unbundledValues.push_back(std::move(unbundledValueEntry));
  auto entryId = UnbundledID(moduleContext.unbundledValues.size());
  return moduleContext.addSymbolEntry(id, entryId, startTok.getLoc());
}

/// instance_choice ::=
///   'inst_choice' id 'of' id id info? newline indent ( id "=>" id )+ dedent
ParseResult FIRStmtParser::parseInstanceChoice() {
  auto startTok = consumeToken(FIRToken::kw_instchoice);
  SMLoc loc = startTok.getLoc();

  // If this was actually the start of a connect or something else handle that.
  if (auto isExpr = parseExpWithLeadingKeyword(startTok))
    return *isExpr;

  if (requireFeature(missingSpecFIRVersion, "option groups/instance choices"))
    return failure();

  StringRef id;
  StringRef defaultModuleName;
  StringRef optionGroupName;
  if (parseId(id, "expected instance name") ||
      parseToken(FIRToken::kw_of, "expected 'of' in instance") ||
      parseId(defaultModuleName, "expected module name") ||
      parseToken(FIRToken::comma, "expected ','") ||
      parseId(optionGroupName, "expected option group name") ||
      parseToken(FIRToken::colon, "expected ':' after instchoice") ||
      parseOptionalInfo())
    return failure();

  locationProcessor.setLoc(startTok.getLoc());

  // Look up the default module referenced by the instance choice.
  // The port lists of all the other referenced modules must match this one.
  auto defaultModule = getReferencedModule(loc, defaultModuleName);
  if (!defaultModule)
    return failure();

  SmallVector<PortInfo> modulePorts = defaultModule.getPorts();

  // Find the option group.
  auto optionGroup = circuitSymTbl.lookup<OptionOp>(optionGroupName);
  if (!optionGroup)
    return emitError(loc,
                     "use of undefined option group '" + optionGroupName + "'");

  auto baseIndent = getIndentation();
  SmallVector<std::pair<OptionCaseOp, FModuleLike>> caseModules;
  while (getIndentation() == baseIndent) {
    StringRef caseId;
    StringRef caseModuleName;
    if (parseId(caseId, "expected a case identifier") ||
        parseToken(FIRToken::equal_greater,
                   "expected '=> in instance choice definition") ||
        parseId(caseModuleName, "expected module name"))
      return failure();

    auto caseModule = getReferencedModule(loc, caseModuleName);
    if (!caseModule)
      return failure();

    for (const auto &[defaultPort, casePort] :
         llvm::zip(modulePorts, caseModule.getPorts())) {
      if (defaultPort.name != casePort.name)
        return emitError(loc, "instance case module port '")
               << casePort.name.getValue()
               << "' does not match the default module port '"
               << defaultPort.name.getValue() << "'";
      if (defaultPort.type != casePort.type)
        return emitError(loc, "instance case port '")
               << casePort.name.getValue()
               << "' type does not match the default module port";
    }

    auto optionCase =
        dyn_cast_or_null<OptionCaseOp>(optionGroup.lookupSymbol(caseId));
    if (!optionCase)
      return emitError(loc, "use of undefined option case '" + caseId + "'");
    caseModules.emplace_back(optionCase, caseModule);
  }

  auto annotations = getConstants().emptyArrayAttr;
  SmallVector<Attribute, 4> portAnnotations(modulePorts.size(), annotations);

  // Create an instance choice op.
  StringAttr sym;
  auto result = builder.create<InstanceChoiceOp>(
      defaultModule, caseModules, id, NameKindEnum::InterestingName,
      annotations.getValue(), portAnnotations, sym);

  // Un-bundle the ports, identically to the regular instance operation.
  UnbundledValueEntry unbundledValueEntry;
  unbundledValueEntry.reserve(modulePorts.size());
  for (size_t i = 0, e = modulePorts.size(); i != e; ++i)
    unbundledValueEntry.push_back({modulePorts[i].name, result.getResult(i)});

  moduleContext.unbundledValues.push_back(std::move(unbundledValueEntry));
  auto entryId = UnbundledID(moduleContext.unbundledValues.size());
  return moduleContext.addSymbolEntry(id, entryId, startTok.getLoc());
}

FModuleLike FIRStmtParser::getReferencedModule(SMLoc loc,
                                               StringRef moduleName) {
  auto referencedModule = circuitSymTbl.lookup<FModuleLike>(moduleName);
  if (!referencedModule) {
    emitError(loc,
              "use of undefined module name '" + moduleName + "' in instance");
    return {};
  }
  if (isa<ClassOp /* ClassLike */>(referencedModule)) {
    emitError(loc, "cannot create instance of class '" + moduleName +
                       "', did you mean object?");
    return {};
  }
  return referencedModule;
}

/// object ::= 'object' id 'of' id info?
ParseResult FIRStmtParser::parseObject() {
  auto startTok = consumeToken(FIRToken::kw_object);

  // If this was actually the start of a connect or something else handle
  // that.
  if (auto isExpr = parseExpWithLeadingKeyword(startTok))
    return *isExpr;

  if (requireFeature(missingSpecFIRVersion, "object statements"))
    return failure();

  StringRef id;
  StringRef className;
  if (parseId(id, "expected object name") ||
      parseToken(FIRToken::kw_of, "expected 'of' in object") ||
      parseId(className, "expected class name") || parseOptionalInfo())
    return failure();

  locationProcessor.setLoc(startTok.getLoc());

  // Look up the class that is being referenced.
  const auto &classMap = getConstants().classMap;
  auto lookup = classMap.find(className);
  if (lookup == classMap.end())
    return emitError(startTok.getLoc(), "use of undefined class name '" +
                                            className + "' in object");
  auto referencedClass = lookup->getSecond();
  auto result = builder.create<ObjectOp>(referencedClass, id);
  return moduleContext.addSymbolEntry(id, result, startTok.getLoc());
}

/// cmem ::= 'cmem' id ':' type info?
ParseResult FIRStmtParser::parseCombMem() {
  // TODO(firrtl spec) cmem is completely undocumented.
  auto startTok = consumeToken(FIRToken::kw_cmem);

  // If this was actually the start of a connect or something else handle
  // that.
  if (auto isExpr = parseExpWithLeadingKeyword(startTok))
    return *isExpr;

  StringRef id;
  FIRRTLType type;
  if (parseId(id, "expected cmem name") ||
      parseToken(FIRToken::colon, "expected ':' in cmem") ||
      parseType(type, "expected cmem type") || parseOptionalInfo())
    return failure();

  locationProcessor.setLoc(startTok.getLoc());

  // Transform the parsed vector type into a memory type.
  auto vectorType = type_dyn_cast<FVectorType>(type);
  if (!vectorType)
    return emitError("cmem requires vector type");

  auto annotations = getConstants().emptyArrayAttr;
  StringAttr sym = {};
  auto result = builder.create<CombMemOp>(
      vectorType.getElementType(), vectorType.getNumElements(), id,
      NameKindEnum::InterestingName, annotations, sym);
  return moduleContext.addSymbolEntry(id, result, startTok.getLoc());
}

/// smem ::= 'smem' id ':' type ruw? info?
ParseResult FIRStmtParser::parseSeqMem() {
  // TODO(firrtl spec) smem is completely undocumented.
  auto startTok = consumeToken(FIRToken::kw_smem);

  // If this was actually the start of a connect or something else handle
  // that.
  if (auto isExpr = parseExpWithLeadingKeyword(startTok))
    return *isExpr;

  StringRef id;
  FIRRTLType type;
  RUWAttr ruw = RUWAttr::Undefined;

  if (parseId(id, "expected smem name") ||
      parseToken(FIRToken::colon, "expected ':' in smem") ||
      parseType(type, "expected smem type"))
    return failure();

  if (consumeIf(FIRToken::comma)) {
    if (parseRUW(ruw))
      return failure();
  }

  if (parseOptionalInfo()) {
    return failure();
  }

  locationProcessor.setLoc(startTok.getLoc());

  // Transform the parsed vector type into a memory type.
  auto vectorType = type_dyn_cast<FVectorType>(type);
  if (!vectorType)
    return emitError("smem requires vector type");

  auto annotations = getConstants().emptyArrayAttr;
  StringAttr sym = {};
  auto result = builder.create<SeqMemOp>(
      vectorType.getElementType(), vectorType.getNumElements(), ruw, id,
      NameKindEnum::InterestingName, annotations, sym);
  return moduleContext.addSymbolEntry(id, result, startTok.getLoc());
}

/// mem ::= 'mem' id ':' info? INDENT memField* DEDENT
/// memField ::= 'data-type' '=>' type NEWLINE
///          ::= 'depth' '=>' intLit NEWLINE
///          ::= 'read-latency' '=>' intLit NEWLINE
///          ::= 'write-latency' '=>' intLit NEWLINE
///          ::= 'read-under-write' '=>' ruw NEWLINE
///          ::= 'reader' '=>' id+ NEWLINE
///          ::= 'writer' '=>' id+ NEWLINE
///          ::= 'readwriter' '=>' id+ NEWLINE
ParseResult FIRStmtParser::parseMem(unsigned memIndent) {
  auto startTok = consumeToken(FIRToken::kw_mem);

  // If this was actually the start of a connect or something else handle
  // that.
  if (auto isExpr = parseExpWithLeadingKeyword(startTok))
    return *isExpr;

  StringRef id;
  if (parseId(id, "expected mem name") ||
      parseToken(FIRToken::colon, "expected ':' in mem") || parseOptionalInfo())
    return failure();

  FIRRTLType type;
  int64_t depth = -1, readLatency = -1, writeLatency = -1;
  RUWAttr ruw = RUWAttr::Undefined;

  SmallVector<std::pair<StringAttr, Type>, 4> ports;

  // Parse all the memfield records, which are indented more than the mem.
  while (1) {
    auto nextIndent = getIndentation();
    if (!nextIndent || *nextIndent <= memIndent)
      break;

    auto spelling = getTokenSpelling();
    if (parseToken(FIRToken::identifier, "unexpected token in 'mem'") ||
        parseToken(FIRToken::equal_greater, "expected '=>' in 'mem'"))
      return failure();

    if (spelling == "data-type") {
      if (type)
        return emitError("'mem' type specified multiple times"), failure();

      if (parseType(type, "expected type in data-type declaration"))
        return failure();
      continue;
    }
    if (spelling == "depth") {
      if (parseIntLit(depth, "expected integer in depth specification"))
        return failure();
      continue;
    }
    if (spelling == "read-latency") {
      if (parseIntLit(readLatency, "expected integer latency"))
        return failure();
      continue;
    }
    if (spelling == "write-latency") {
      if (parseIntLit(writeLatency, "expected integer latency"))
        return failure();
      continue;
    }
    if (spelling == "read-under-write") {
      if (getToken().isNot(FIRToken::kw_old, FIRToken::kw_new,
                           FIRToken::kw_undefined))
        return emitError("expected specifier"), failure();

      if (parseOptionalRUW(ruw))
        return failure();
      continue;
    }

    MemOp::PortKind portKind;
    if (spelling == "reader")
      portKind = MemOp::PortKind::Read;
    else if (spelling == "writer")
      portKind = MemOp::PortKind::Write;
    else if (spelling == "readwriter")
      portKind = MemOp::PortKind::ReadWrite;
    else
      return emitError("unexpected field in 'mem' declaration"), failure();

    StringRef portName;
    if (parseId(portName, "expected port name"))
      return failure();
    auto baseType = type_dyn_cast<FIRRTLBaseType>(type);
    if (!baseType)
      return emitError("unexpected type, must be base type");
    ports.push_back({builder.getStringAttr(portName),
                     MemOp::getTypeForPort(depth, baseType, portKind)});

    while (!getIndentation().has_value()) {
      if (parseId(portName, "expected port name"))
        return failure();
      ports.push_back({builder.getStringAttr(portName),
                       MemOp::getTypeForPort(depth, baseType, portKind)});
    }
  }

  // The FIRRTL dialect requires mems to have at least one port.  Since portless
  // mems can never be referenced, it is always safe to drop them.
  if (ports.empty())
    return success();

  // Canonicalize the ports into alphabetical order.
  // TODO: Move this into MemOp construction/canonicalization.
  llvm::array_pod_sort(ports.begin(), ports.end(),
                       [](const std::pair<StringAttr, Type> *lhs,
                          const std::pair<StringAttr, Type> *rhs) -> int {
                         return lhs->first.getValue().compare(
                             rhs->first.getValue());
                       });

  auto annotations = getConstants().emptyArrayAttr;
  SmallVector<Attribute, 4> resultNames;
  SmallVector<Type, 4> resultTypes;
  SmallVector<Attribute, 4> resultAnnotations;
  for (auto p : ports) {
    resultNames.push_back(p.first);
    resultTypes.push_back(p.second);
    resultAnnotations.push_back(annotations);
  }

  locationProcessor.setLoc(startTok.getLoc());

  auto result = builder.create<MemOp>(
      resultTypes, readLatency, writeLatency, depth, ruw,
      builder.getArrayAttr(resultNames), id, NameKindEnum::InterestingName,
      annotations, builder.getArrayAttr(resultAnnotations), hw::InnerSymAttr(),
      MemoryInitAttr(), StringAttr());

  UnbundledValueEntry unbundledValueEntry;
  unbundledValueEntry.reserve(result.getNumResults());
  for (size_t i = 0, e = result.getNumResults(); i != e; ++i)
    unbundledValueEntry.push_back({resultNames[i], result.getResult(i)});

  moduleContext.unbundledValues.push_back(std::move(unbundledValueEntry));
  auto entryID = UnbundledID(moduleContext.unbundledValues.size());
  return moduleContext.addSymbolEntry(id, entryID, startTok.getLoc());
}

/// node ::= 'node' id '=' exp info?
ParseResult FIRStmtParser::parseNode() {
  auto startTok = consumeToken(FIRToken::kw_node);

  // If this was actually the start of a connect or something else handle
  // that.
  if (auto isExpr = parseExpWithLeadingKeyword(startTok))
    return *isExpr;

  StringRef id;
  Value initializer;
  if (parseId(id, "expected node name") ||
      parseToken(FIRToken::equal, "expected '=' in node") ||
      parseExp(initializer, "expected expression for node") ||
      parseOptionalInfo())
    return failure();

  locationProcessor.setLoc(startTok.getLoc());

  // Error out in the following conditions:
  //
  //   1. Node type is Analog (at the top level)
  //   2. Node type is not passive under an optional outer flip
  //      (analog field is okay)
  //
  // Note: (1) is more restictive than normal NodeOp verification, but
  // this is added to align with the SFC. (2) is less restrictive than
  // the SFC to accomodate for situations where the node is something
  // weird like a module output or an instance input.
  auto initializerType = type_cast<FIRRTLType>(initializer.getType());
  auto initializerBaseType =
      type_dyn_cast<FIRRTLBaseType>(initializer.getType());
  if (type_isa<AnalogType>(initializerType) ||
      !(initializerBaseType && initializerBaseType.isPassive())) {
    emitError(startTok.getLoc())
        << "Node cannot be analog and must be passive or passive under a flip "
        << initializer.getType();
    return failure();
  }

  auto annotations = getConstants().emptyArrayAttr;
  StringAttr sym = {};

  auto result = builder.create<NodeOp>(
      initializer, id, NameKindEnum::InterestingName, annotations, sym);
  return moduleContext.addSymbolEntry(id, result.getResult(),
                                      startTok.getLoc());
}

/// wire ::= 'wire' id ':' type info?
ParseResult FIRStmtParser::parseWire() {
  auto startTok = consumeToken(FIRToken::kw_wire);

  // If this was actually the start of a connect or something else handle
  // that.
  if (auto isExpr = parseExpWithLeadingKeyword(startTok))
    return *isExpr;

  StringRef id;
  FIRRTLType type;
  if (parseId(id, "expected wire name") ||
      parseToken(FIRToken::colon, "expected ':' in wire") ||
      parseType(type, "expected wire type") || parseOptionalInfo())
    return failure();

  locationProcessor.setLoc(startTok.getLoc());

  auto annotations = getConstants().emptyArrayAttr;
  StringAttr sym = {};

  // Names of only-nonHW should be droppable.
  auto namekind = isa<PropertyType, RefType>(type)
                      ? NameKindEnum::DroppableName
                      : NameKindEnum::InterestingName;

  auto result = builder.create<WireOp>(type, id, namekind, annotations, sym);
  return moduleContext.addSymbolEntry(id, result.getResult(),
                                      startTok.getLoc());
}

/// register    ::= 'reg' id ':' type exp ('with' ':' reset_block)? info?
///
/// reset_block ::= INDENT simple_reset info? NEWLINE DEDENT
///             ::= '(' simple_reset ')'
///
/// simple_reset ::= simple_reset0
///              ::= '(' simple_reset0 ')'
///
/// simple_reset0:  'reset' '=>' '(' exp exp ')'
///
ParseResult FIRStmtParser::parseRegister(unsigned regIndent) {
  auto startTok = consumeToken(FIRToken::kw_reg);

  // If this was actually the start of a connect or something else handle
  // that.
  if (auto isExpr = parseExpWithLeadingKeyword(startTok))
    return *isExpr;

  StringRef id;
  FIRRTLType type;
  Value clock;

  // TODO(firrtl spec): info? should come after the clock expression before
  // the 'with'.
  if (parseId(id, "expected reg name") ||
      parseToken(FIRToken::colon, "expected ':' in reg") ||
      parseType(type, "expected reg type") ||
      parseToken(FIRToken::comma, "expected ','") ||
      parseExp(clock, "expected expression for register clock"))
    return failure();

  if (!type_isa<FIRRTLBaseType>(type))
    return emitError(startTok.getLoc(), "register must have base type");

  // Parse the 'with' specifier if present.
  Value resetSignal, resetValue;
  if (consumeIf(FIRToken::kw_with)) {
    if (removedFeature({3, 0, 0}, "'reg with' registers"))
      return failure();

    if (parseToken(FIRToken::colon, "expected ':' in reg"))
      return failure();

    // TODO(firrtl spec): Simplify the grammar for register reset logic.
    // Why allow multiple ambiguous parentheses?  Why rely on indentation at
    // all?

    // This implements what the examples have in practice.
    bool hasExtraLParen = consumeIf(FIRToken::l_paren);

    auto indent = getIndentation();
    if (!indent || *indent <= regIndent)
      if (!hasExtraLParen)
        return emitError("expected indented reset specifier in reg"), failure();

    if (parseToken(FIRToken::kw_reset, "expected 'reset' in reg") ||
        parseToken(FIRToken::equal_greater, "expected => in reset specifier") ||
        parseToken(FIRToken::l_paren, "expected '(' in reset specifier") ||
        parseExp(resetSignal, "expected expression for reset signal") ||
        parseToken(FIRToken::comma, "expected ','"))
      return failure();

    // The Scala implementation of FIRRTL represents registers without resets
    // as a self referential register... and the pretty printer doesn't print
    // the right form. Recognize that this is happening and treat it as a
    // register without a reset for compatibility.
    // TODO(firrtl scala impl): pretty print registers without resets right.
    if (getTokenSpelling() == id) {
      consumeToken();
      if (parseToken(FIRToken::r_paren, "expected ')' in reset specifier"))
        return failure();
      resetSignal = Value();
    } else {
      if (parseExp(resetValue, "expected expression for reset value") ||
          parseToken(FIRToken::r_paren, "expected ')' in reset specifier"))
        return failure();
    }

    if (hasExtraLParen &&
        parseToken(FIRToken::r_paren, "expected ')' in reset specifier"))
      return failure();
  }

  // Finally, handle the last info if present, providing location info for the
  // clock expression.
  if (parseOptionalInfo())
    return failure();

  locationProcessor.setLoc(startTok.getLoc());

  ArrayAttr annotations = getConstants().emptyArrayAttr;
  Value result;
  StringAttr sym = {};
  if (resetSignal)
    result =
        builder
            .create<RegResetOp>(type, clock, resetSignal, resetValue, id,
                                NameKindEnum::InterestingName, annotations, sym)
            .getResult();
  else
    result = builder
                 .create<RegOp>(type, clock, id, NameKindEnum::InterestingName,
                                annotations, sym)
                 .getResult();
  return moduleContext.addSymbolEntry(id, result, startTok.getLoc());
}

/// registerWithReset ::= 'regreset' id ':' type exp exp exp
///
/// This syntax is only supported in FIRRTL versions >= 3.0.0.  Because this
/// syntax is only valid for >= 3.0.0, there is no need to check if the leading
/// "regreset" is part of an expression with a leading keyword.
ParseResult FIRStmtParser::parseRegisterWithReset() {
  auto startTok = consumeToken(FIRToken::kw_regreset);

  StringRef id;
  FIRRTLType type;
  Value clock, resetSignal, resetValue;

  if (parseId(id, "expected reg name") ||
      parseToken(FIRToken::colon, "expected ':' in reg") ||
      parseType(type, "expected reg type") ||
      parseToken(FIRToken::comma, "expected ','") ||
      parseExp(clock, "expected expression for register clock") ||
      parseToken(FIRToken::comma, "expected ','") ||
      parseExp(resetSignal, "expected expression for register reset") ||
      parseToken(FIRToken::comma, "expected ','") ||
      parseExp(resetValue, "expected expression for register reset value") ||
      parseOptionalInfo())
    return failure();

  if (!type_isa<FIRRTLBaseType>(type))
    return emitError(startTok.getLoc(), "register must have base type");

  locationProcessor.setLoc(startTok.getLoc());

  auto result =
      builder
          .create<RegResetOp>(type, clock, resetSignal, resetValue, id,
                              NameKindEnum::InterestingName,
                              getConstants().emptyArrayAttr, StringAttr{})
          .getResult();

  return moduleContext.addSymbolEntry(id, result, startTok.getLoc());
}

/// contract ::= 'contract' (id,+ '=' exp,+) ':' info? contract_body
/// contract_body ::= simple_stmt | INDENT simple_stmt+ DEDENT
ParseResult FIRStmtParser::parseContract(unsigned blockIndent) {
  if (requireFeature(missingSpecFIRVersion, "contracts"))
    return failure();

  auto startTok = consumeToken(FIRToken::kw_contract);

  // Parse the contract results and expressions.
  SmallVector<StringRef> ids;
  SmallVector<SMLoc> locs;
  SmallVector<Value> values;
  SmallVector<Type> types;
  if (!consumeIf(FIRToken::colon)) {
    auto parseContractId = [&] {
      StringRef id;
      locs.push_back(getToken().getLoc());
      if (parseId(id, "expected contract result name"))
        return failure();
      ids.push_back(id);
      return success();
    };
    auto parseContractValue = [&] {
      Value value;
      if (parseExp(value, "expected expression for contract result"))
        return failure();
      values.push_back(value);
      types.push_back(value.getType());
      return success();
    };
    if (parseListUntil(FIRToken::equal, parseContractId) ||
        parseListUntil(FIRToken::colon, parseContractValue))
      return failure();
  }
  if (parseOptionalInfo())
    return failure();

  // Each result must have a corresponding expression assigned.
  if (ids.size() != values.size())
    return emitError(startTok.getLoc())
           << "contract requires same number of results and expressions; got "
           << ids.size() << " results and " << values.size()
           << " expressions instead";

  locationProcessor.setLoc(startTok.getLoc());

  // Add block arguments for each result and declare their names in a subscope
  // for the contract body.
  auto contract = builder.create<ContractOp>(types, values);
  auto &block = contract.getBody().emplaceBlock();

  // Parse the contract body.
  {
    FIRModuleContext::ContextScope scope(moduleContext, &block);
    for (auto [id, loc, type] : llvm::zip(ids, locs, types)) {
      auto arg = block.addArgument(type, LocWithInfo(loc, this).getLoc());
      if (failed(moduleContext.addSymbolEntry(id, arg, loc)))
        return failure();
    }
    if (getIndentation() > blockIndent)
      if (parseSubBlock(block, blockIndent, SymbolRefAttr{}))
        return failure();
  }

  // Declare the results.
  for (auto [id, loc, value, result] :
       llvm::zip(ids, locs, values, contract.getResults()))
    if (failed(moduleContext.addSymbolEntry(id, result, loc)))
      return failure();

  return success();
}

//===----------------------------------------------------------------------===//
// FIRCircuitParser
//===----------------------------------------------------------------------===//

namespace {
/// This class implements the outer level of the parser, including things
/// like circuit and module.
struct FIRCircuitParser : public FIRParser {
  explicit FIRCircuitParser(SharedParserConstants &state, FIRLexer &lexer,
                            ModuleOp mlirModule, FIRVersion version)
      : FIRParser(state, lexer, version), mlirModule(mlirModule) {}

  ParseResult
  parseCircuit(SmallVectorImpl<const llvm::MemoryBuffer *> &annotationsBuf,
               mlir::TimingScope &ts);

private:
  /// Extract Annotations from a JSON-encoded Annotation array string and add
  /// them to a vector of attributes.
  ParseResult importAnnotationsRaw(SMLoc loc, StringRef annotationsStr,
                                   SmallVectorImpl<Attribute> &attrs);

  ParseResult parseToplevelDefinition(CircuitOp circuit, unsigned indent);

  ParseResult parseClass(CircuitOp circuit, unsigned indent);
  ParseResult parseExtClass(CircuitOp circuit, unsigned indent);
  ParseResult parseExtModule(CircuitOp circuit, unsigned indent);
  ParseResult parseIntModule(CircuitOp circuit, unsigned indent);
  ParseResult parseModule(CircuitOp circuit, bool isPublic, unsigned indent);
  ParseResult parseFormal(CircuitOp circuit, unsigned indent);

  ParseResult parseLayerName(SymbolRefAttr &result);
  ParseResult parseOptionalEnabledLayers(ArrayAttr &result);
  ParseResult parsePortList(SmallVectorImpl<PortInfo> &resultPorts,
                            SmallVectorImpl<SMLoc> &resultPortLocs,
                            unsigned indent);
  ParseResult parseParameterList(ArrayAttr &resultParameters);
  ParseResult parseRefList(ArrayRef<PortInfo> portList,
                           ArrayAttr &internalPathsResult);

  ParseResult skipToModuleEnd(unsigned indent);

  ParseResult parseTypeDecl();

  ParseResult parseOptionDecl(CircuitOp circuit);

  ParseResult parseLayer(CircuitOp circuit);

  struct DeferredModuleToParse {
    FModuleLike moduleOp;
    SmallVector<SMLoc> portLocs;
    FIRLexerCursor lexerCursor;
    unsigned indent;
  };

  ParseResult parseModuleBody(const SymbolTable &circuitSymTbl,
                              DeferredModuleToParse &deferredModule,
                              InnerSymFixups &fixups);

  SmallVector<DeferredModuleToParse, 0> deferredModules;

  SmallVector<InnerSymFixups, 0> moduleFixups;

  hw::InnerSymbolNamespaceCollection innerSymbolNamespaces;

  ModuleOp mlirModule;
};

} // end anonymous namespace
ParseResult
FIRCircuitParser::importAnnotationsRaw(SMLoc loc, StringRef annotationsStr,
                                       SmallVectorImpl<Attribute> &attrs) {

  auto annotations = json::parse(annotationsStr);
  if (auto err = annotations.takeError()) {
    handleAllErrors(std::move(err), [&](const json::ParseError &a) {
      auto diag = emitError(loc, "Failed to parse JSON Annotations");
      diag.attachNote() << a.message();
    });
    return failure();
  }

  json::Path::Root root;
  llvm::StringMap<ArrayAttr> thisAnnotationMap;
  if (!importAnnotationsFromJSONRaw(annotations.get(), attrs, root,
                                    getContext())) {
    auto diag = emitError(loc, "Invalid/unsupported annotation format");
    std::string jsonErrorMessage =
        "See inline comments for problem area in JSON:\n";
    llvm::raw_string_ostream s(jsonErrorMessage);
    root.printErrorContext(annotations.get(), s);
    diag.attachNote() << jsonErrorMessage;
    return failure();
  }

  return success();
}

ParseResult FIRCircuitParser::parseLayerName(SymbolRefAttr &result) {
  auto *context = getContext();
  SmallVector<StringRef> strings;
  do {
    StringRef name;
    if (parseId(name, "expected layer name"))
      return failure();
    strings.push_back(name);
  } while (consumeIf(FIRToken::period));

  SmallVector<FlatSymbolRefAttr> nested;
  nested.reserve(strings.size() - 1);
  for (unsigned i = 1, e = strings.size(); i < e; ++i)
    nested.push_back(FlatSymbolRefAttr::get(context, strings[i]));

  result = SymbolRefAttr::get(context, strings[0], nested);
  return success();
}

ParseResult FIRCircuitParser::parseOptionalEnabledLayers(ArrayAttr &result) {
  if (getToken().getKind() != FIRToken::kw_enablelayer) {
    result = ArrayAttr::get(getContext(), {});
    return success();
  }

  if (requireFeature({4, 0, 0}, "modules with layers enabled"))
    return failure();

  SmallVector<Attribute> layers;
  do {
    SymbolRefAttr layer;
    consumeToken();
    if (parseLayerName(layer))
      return failure();
    layers.push_back(layer);
  } while (getToken().getKind() == FIRToken::kw_enablelayer);

  result = ArrayAttr::get(getContext(), layers);
  return success();
}

/// portlist ::= port*
/// port     ::= dir id ':' type info? NEWLINE
/// dir      ::= 'input' | 'output'
ParseResult
FIRCircuitParser::parsePortList(SmallVectorImpl<PortInfo> &resultPorts,
                                SmallVectorImpl<SMLoc> &resultPortLocs,
                                unsigned indent) {
  // Parse any ports.
  while (getToken().isAny(FIRToken::kw_input, FIRToken::kw_output) &&
         // Must be nested under the module.
         getIndentation() > indent) {

    // We need one token lookahead to resolve the ambiguity between:
    // output foo             ; port
    // output <= input        ; identifier expression
    // output.thing <= input  ; identifier expression
    auto backtrackState = getLexer().getCursor();

    bool isOutput = getToken().is(FIRToken::kw_output);
    consumeToken();

    // If we have something that isn't a keyword then this must be an
    // identifier, not an input/output marker.
    if (!getToken().isAny(FIRToken::identifier, FIRToken::literal_identifier) &&
        !getToken().isKeyword()) {
      backtrackState.restore(getLexer());
      break;
    }

    StringAttr name;
    FIRRTLType type;
    LocWithInfo info(getToken().getLoc(), this);
    if (parseId(name, "expected port name") ||
        parseToken(FIRToken::colon, "expected ':' in port definition") ||
        parseType(type, "expected a type in port declaration") ||
        info.parseOptionalInfo())
      return failure();

    StringAttr innerSym = {};
    resultPorts.push_back(
        {name, type, direction::get(isOutput), innerSym, info.getLoc()});
    resultPortLocs.push_back(info.getFIRLoc());
  }

  // Check for port name collisions.
  SmallDenseMap<Attribute, SMLoc> portIds;
  for (auto portAndLoc : llvm::zip(resultPorts, resultPortLocs)) {
    PortInfo &port = std::get<0>(portAndLoc);
    auto &entry = portIds[port.name];
    if (!entry.isValid()) {
      entry = std::get<1>(portAndLoc);
      continue;
    }

    emitError(std::get<1>(portAndLoc),
              "redefinition of name '" + port.getName() + "'")
            .attachNote(translateLocation(entry))
        << "previous definition here";
    return failure();
  }

  return success();
}

/// ref-list ::= ref*
/// ref ::= 'ref' static_reference 'is' StringLit NEWLIN
ParseResult FIRCircuitParser::parseRefList(ArrayRef<PortInfo> portList,
                                           ArrayAttr &internalPathsResult) {
  struct RefStatementInfo {
    StringAttr refName;
    InternalPathAttr resolvedPath;
    SMLoc loc;
  };

  SmallVector<RefStatementInfo> refStatements;
  SmallPtrSet<StringAttr, 8> seenNames;
  SmallPtrSet<StringAttr, 8> seenRefs;

  // Ref statements were added in 2.0.0 and removed in 4.0.0.
  if (getToken().is(FIRToken::kw_ref) &&
      (requireFeature({2, 0, 0}, "ref statements") ||
       removedFeature({4, 0, 0}, "ref statements")))
    return failure();

  // Parse the ref statements.
  while (consumeIf(FIRToken::kw_ref)) {
    auto loc = getToken().getLoc();
    // ref x is "a.b.c"
    // Support "ref x.y is " once aggregate-of-ref supported.
    StringAttr refName;
    if (parseId(refName, "expected ref name"))
      return failure();
    if (consumeIf(FIRToken::period) || consumeIf(FIRToken::l_square))
      return emitError(
          loc, "ref statements for aggregate elements not yet supported");
    if (parseToken(FIRToken::kw_is, "expected 'is' in ref statement"))
      return failure();

    if (!seenRefs.insert(refName).second)
      return emitError(loc, "duplicate ref statement for '" + refName.strref() +
                                "'");

    auto kind = getToken().getKind();
    if (kind != FIRToken::string)
      return emitError(loc, "expected string in ref statement");
    auto resolved = InternalPathAttr::get(
        getContext(),
        StringAttr::get(getContext(), getToken().getStringValue()));
    consumeToken(FIRToken::string);

    refStatements.push_back(RefStatementInfo{refName, resolved, loc});
  }

  // Build paths array.  One entry for each ref-type port, empty for others.
  SmallVector<Attribute> internalPaths(portList.size(),
                                       InternalPathAttr::get(getContext()));

  llvm::SmallBitVector usedRefs(refStatements.size());
  size_t matchedPaths = 0;
  for (auto [idx, port] : llvm::enumerate(portList)) {
    if (!type_isa<RefType>(port.type))
      continue;

    // Reject input reftype ports on extmodule's per spec,
    // as well as on intmodule's which is not mentioned in spec.
    if (!port.isOutput())
      return mlir::emitError(
          port.loc,
          "references in ports must be output on extmodule and intmodule");
    auto *refStmtIt =
        llvm::find_if(refStatements, [pname = port.name](const auto &r) {
          return r.refName == pname;
        });
    // Error if ref statements are present but none found for this port.
    if (refStmtIt == refStatements.end()) {
      if (!refStatements.empty())
        return mlir::emitError(port.loc, "no ref statement found for ref port ")
            .append(port.name);
      continue;
    }

    usedRefs.set(std::distance(refStatements.begin(), refStmtIt));
    internalPaths[idx] = refStmtIt->resolvedPath;
    ++matchedPaths;
  }

  if (!refStatements.empty() && matchedPaths != refStatements.size()) {
    assert(matchedPaths < refStatements.size());
    assert(!usedRefs.all());
    auto idx = usedRefs.find_first_unset();
    assert(idx != -1);
    return emitError(refStatements[idx].loc, "unused ref statement");
  }

  if (matchedPaths)
    internalPathsResult = ArrayAttr::get(getContext(), internalPaths);
  return success();
}

/// We're going to defer parsing this module, so just skip tokens until we
/// get to the next module or the end of the file.
ParseResult FIRCircuitParser::skipToModuleEnd(unsigned indent) {
  while (true) {
    switch (getToken().getKind()) {

    // End of file or invalid token will be handled by outer level.
    case FIRToken::eof:
    case FIRToken::error:
      return success();

    // If we got to the next top-level declaration, then we're done.
    case FIRToken::kw_class:
    case FIRToken::kw_declgroup:
    case FIRToken::kw_extclass:
    case FIRToken::kw_extmodule:
    case FIRToken::kw_intmodule:
    case FIRToken::kw_formal:
    case FIRToken::kw_module:
    case FIRToken::kw_public:
    case FIRToken::kw_layer:
    case FIRToken::kw_option:
    case FIRToken::kw_type:
      // All module declarations should have the same indentation
      // level. Use this fact to differentiate between module
      // declarations and usages of "module" as identifiers.
      if (getIndentation() == indent)
        return success();
      [[fallthrough]];
    default:
      consumeToken();
      break;
    }
  }
}

/// parameter-list ::= parameter*
/// parameter ::= 'parameter' param NEWLINE
ParseResult FIRCircuitParser::parseParameterList(ArrayAttr &resultParameters) {
  SmallVector<Attribute, 8> parameters;
  SmallPtrSet<StringAttr, 8> seen;
  while (consumeIf(FIRToken::kw_parameter)) {
    StringAttr name;
    Attribute value;
    SMLoc loc;
    if (parseParameter(name, value, loc))
      return failure();
    auto typedValue = dyn_cast<TypedAttr>(value);
    if (!typedValue)
      return emitError(loc)
             << "invalid value for parameter '" << name.getValue() << "'";
    if (!seen.insert(name).second)
      return emitError(loc,
                       "redefinition of parameter '" + name.getValue() + "'");
    parameters.push_back(ParamDeclAttr::get(name, typedValue));
  }
  resultParameters = ArrayAttr::get(getContext(), parameters);
  return success();
}

/// class ::= 'class' id ':' info? INDENT portlist simple_stmt_block DEDENT
ParseResult FIRCircuitParser::parseClass(CircuitOp circuit, unsigned indent) {
  StringAttr name;
  SmallVector<PortInfo, 8> portList;
  SmallVector<SMLoc> portLocs;
  LocWithInfo info(getToken().getLoc(), this);

  if (requireFeature(missingSpecFIRVersion, "classes"))
    return failure();

  consumeToken(FIRToken::kw_class);
  if (parseId(name, "expected class name") ||
      parseToken(FIRToken::colon, "expected ':' in class definition") ||
      info.parseOptionalInfo() || parsePortList(portList, portLocs, indent))
    return failure();

  if (name == circuit.getName())
    return mlir::emitError(info.getLoc(),
                           "class cannot be the top of a circuit");

  for (auto &portInfo : portList)
    if (!isa<PropertyType>(portInfo.type))
      return mlir::emitError(portInfo.loc,
                             "ports on classes must be properties");

  // build it
  auto builder = circuit.getBodyBuilder();
  auto classOp = builder.create<ClassOp>(info.getLoc(), name, portList);
  classOp.setPrivate();
  deferredModules.emplace_back(
      DeferredModuleToParse{classOp, portLocs, getLexer().getCursor(), indent});

  // Stash the class name -> op in the constants, so we can resolve Inst types.
  getConstants().classMap[name.getValue()] = classOp;
  return skipToModuleEnd(indent);
}

/// extclass ::= 'extclass' id ':' info? INDENT portlist DEDENT
ParseResult FIRCircuitParser::parseExtClass(CircuitOp circuit,
                                            unsigned indent) {
  StringAttr name;
  SmallVector<PortInfo, 8> portList;
  SmallVector<SMLoc> portLocs;
  LocWithInfo info(getToken().getLoc(), this);

  if (requireFeature(missingSpecFIRVersion, "classes"))
    return failure();

  consumeToken(FIRToken::kw_extclass);
  if (parseId(name, "expected extclass name") ||
      parseToken(FIRToken::colon, "expected ':' in extclass definition") ||
      info.parseOptionalInfo() || parsePortList(portList, portLocs, indent))
    return failure();

  if (name == circuit.getName())
    return mlir::emitError(info.getLoc(),
                           "extclass cannot be the top of a circuit");

  for (auto &portInfo : portList)
    if (!isa<PropertyType>(portInfo.type))
      return mlir::emitError(portInfo.loc,
                             "ports on extclasses must be properties");

  // Build it
  auto builder = circuit.getBodyBuilder();
  auto extClassOp = builder.create<ExtClassOp>(info.getLoc(), name, portList);

  // Stash the class name -> op in the constants, so we can resolve Inst types.
  getConstants().classMap[name.getValue()] = extClassOp;
  return skipToModuleEnd(indent);
}

/// extmodule ::=
///        'extmodule' id ':' info?
///        INDENT portlist defname? parameter-list ref-list DEDENT
/// defname   ::= 'defname' '=' id NEWLINE
ParseResult FIRCircuitParser::parseExtModule(CircuitOp circuit,
                                             unsigned indent) {
  StringAttr name;
  ArrayAttr layers;
  SmallVector<PortInfo, 8> portList;
  SmallVector<SMLoc> portLocs;
  LocWithInfo info(getToken().getLoc(), this);
  consumeToken(FIRToken::kw_extmodule);
  if (parseId(name, "expected extmodule name") ||
      parseOptionalEnabledLayers(layers) ||
      parseToken(FIRToken::colon, "expected ':' in extmodule definition") ||
      info.parseOptionalInfo() || parsePortList(portList, portLocs, indent))
    return failure();

  StringRef defName;
  if (consumeIf(FIRToken::kw_defname)) {
    if (parseToken(FIRToken::equal, "expected '=' in defname") ||
        parseId(defName, "expected defname name"))
      return failure();
  }

  ArrayAttr parameters;
  ArrayAttr internalPaths;
  if (parseParameterList(parameters) || parseRefList(portList, internalPaths))
    return failure();

  if (version >= FIRVersion({4, 0, 0})) {
    for (auto [pi, loc] : llvm::zip_equal(portList, portLocs)) {
      if (auto ftype = type_dyn_cast<FIRRTLType>(pi.type)) {
        if (ftype.hasUninferredWidth())
          return emitError(loc, "extmodule port must have known width");
      }
    }
  }

  auto builder = circuit.getBodyBuilder();
  auto isMainModule = (name == circuit.getName());
  auto convention =
      (isMainModule && getConstants().options.scalarizePublicModules) ||
              getConstants().options.scalarizeExtModules
          ? Convention::Scalarized
          : Convention::Internal;
  auto conventionAttr = ConventionAttr::get(getContext(), convention);
  auto annotations = ArrayAttr::get(getContext(), {});
  auto extModuleOp = builder.create<FExtModuleOp>(
      info.getLoc(), name, conventionAttr, portList, defName, annotations,
      parameters, internalPaths, layers);
  auto visibility = isMainModule ? SymbolTable::Visibility::Public
                                 : SymbolTable::Visibility::Private;
  SymbolTable::setSymbolVisibility(extModuleOp, visibility);
  return success();
}

/// intmodule ::=
///        'intmodule' id ':' info?
///        INDENT portlist intname parameter-list ref-list DEDENT
/// intname   ::= 'intrinsic' '=' id NEWLINE
ParseResult FIRCircuitParser::parseIntModule(CircuitOp circuit,
                                             unsigned indent) {
  StringAttr name;
  StringRef intName;
  ArrayAttr layers;
  SmallVector<PortInfo, 8> portList;
  SmallVector<SMLoc> portLocs;
  LocWithInfo info(getToken().getLoc(), this);
  consumeToken(FIRToken::kw_intmodule);
  if (parseId(name, "expected intmodule name") ||
      parseOptionalEnabledLayers(layers) ||
      parseToken(FIRToken::colon, "expected ':' in intmodule definition") ||
      info.parseOptionalInfo() || parsePortList(portList, portLocs, indent) ||
      parseToken(FIRToken::kw_intrinsic, "expected 'intrinsic'") ||
      parseToken(FIRToken::equal, "expected '=' in intrinsic") ||
      parseId(intName, "expected intrinsic name"))
    return failure();

  ArrayAttr parameters;
  ArrayAttr internalPaths;
  if (parseParameterList(parameters) || parseRefList(portList, internalPaths))
    return failure();

  ArrayAttr annotations = getConstants().emptyArrayAttr;
  auto builder = circuit.getBodyBuilder();
  builder
      .create<FIntModuleOp>(info.getLoc(), name, portList, intName, annotations,
                            parameters, internalPaths, layers)
      .setPrivate();
  return success();
}

/// module ::= 'module' id ':' info? INDENT portlist simple_stmt_block DEDENT
ParseResult FIRCircuitParser::parseModule(CircuitOp circuit, bool isPublic,
                                          unsigned indent) {
  StringAttr name;
  SmallVector<PortInfo, 8> portList;
  SmallVector<SMLoc> portLocs;
  ArrayAttr layers;
  auto modLoc = getToken().getLoc();
  LocWithInfo info(modLoc, this);
  consumeToken(FIRToken::kw_module);
  if (parseId(name, "expected module name") ||
      parseOptionalEnabledLayers(layers) ||
      parseToken(FIRToken::colon, "expected ':' in module definition") ||
      info.parseOptionalInfo() || parsePortList(portList, portLocs, indent))
    return failure();

  // The main module is implicitly public.
  if (name == circuit.getName()) {
    if (!isPublic && removedFeature({4, 0, 0}, "private main modules", modLoc))
      return failure();
    isPublic = true;
  }

  if (isPublic && version >= FIRVersion({4, 0, 0})) {
    for (auto [pi, loc] : llvm::zip_equal(portList, portLocs)) {
      if (auto ftype = type_dyn_cast<FIRRTLType>(pi.type)) {
        if (ftype.hasUninferredWidth())
          return emitError(loc, "public module port must have known width");
        if (ftype.hasUninferredReset())
          return emitError(loc,
                           "public module port must have concrete reset type");
      }
    }
  }

  ArrayAttr annotations = getConstants().emptyArrayAttr;
  auto convention = Convention::Internal;
  if (isPublic && getConstants().options.scalarizePublicModules)
    convention = Convention::Scalarized;
  if (!isPublic && getConstants().options.scalarizeInternalModules)
    convention = Convention::Scalarized;
  auto conventionAttr = ConventionAttr::get(getContext(), convention);
  auto builder = circuit.getBodyBuilder();
  auto moduleOp = builder.create<FModuleOp>(info.getLoc(), name, conventionAttr,
                                            portList, annotations, layers);

  auto visibility = isPublic ? SymbolTable::Visibility::Public
                             : SymbolTable::Visibility::Private;
  SymbolTable::setSymbolVisibility(moduleOp, visibility);

  // Parse the body of this module after all prototypes have been parsed. This
  // allows us to handle forward references correctly.
  deferredModules.emplace_back(DeferredModuleToParse{
      moduleOp, portLocs, getLexer().getCursor(), indent});

  if (skipToModuleEnd(indent))
    return failure();
  return success();
}

/// formal-old ::= 'formal' id 'of' id ',' 'bound' '=' int info?
/// formal-new ::= 'formal' id 'of' id ':' info? INDENT (param NEWLINE)* DEDENT
ParseResult FIRCircuitParser::parseFormal(CircuitOp circuit, unsigned indent) {
  consumeToken(FIRToken::kw_formal);
  StringRef id, moduleName;
  int64_t bound = 0;
  LocWithInfo info(getToken().getLoc(), this);
  auto builder = circuit.getBodyBuilder();

  // Parse the name and target module of the formal test.
  // `formal`
  if (parseId(id, "expected formal test name") ||
      parseToken(FIRToken::kw_of, "expected 'of' in formal test") ||
      parseId(moduleName, "expected module name"))
    return failure();

  // TODO: Remove the old `, bound = N` variant in favor of the new parameters.
  NamedAttrList params;
  if (consumeIf(FIRToken::comma)) {
    // Parse the old style declaration with a `, bound = N` suffix.
    if (getToken().isNot(FIRToken::identifier) || getTokenSpelling() != "bound")
      return emitError("expected 'bound' after ','");
    consumeToken();
    if (parseToken(FIRToken::equal, "expected '=' after 'bound'") ||
        parseIntLit(bound, "expected integer bound after '='"))
      return failure();
    if (bound <= 0)
      return emitError("bound must be a positive integer");
    if (info.parseOptionalInfo())
      return failure();
    params.set("bound", builder.getIntegerAttr(builder.getI32Type(), bound));
  } else {
    // Parse the new style declaration with a `:` and parameter list.
    if (parseToken(FIRToken::colon, "expected ':' in formal test") ||
        info.parseOptionalInfo())
      return failure();
    while (getIndentation() > indent) {
      StringAttr paramName;
      Attribute paramValue;
      SMLoc paramLoc;
      if (parseParameter(paramName, paramValue, paramLoc,
                         /*allowAggregates=*/true))
        return failure();
      if (params.set(paramName, paramValue))
        return emitError(paramLoc, "redefinition of parameter '" +
                                       paramName.getValue() + "'");
    }
  }

  builder.create<firrtl::FormalOp>(info.getLoc(), id, moduleName,
                                   params.getDictionary(getContext()));
  return success();
}

ParseResult FIRCircuitParser::parseToplevelDefinition(CircuitOp circuit,
                                                      unsigned indent) {
  switch (getToken().getKind()) {
  case FIRToken::kw_class:
    return parseClass(circuit, indent);
  case FIRToken::kw_declgroup:
    if (requireFeature({3, 2, 0}, "optional groups") ||
        removedFeature({3, 3, 0}, "optional groups"))
      return failure();
    return parseLayer(circuit);
  case FIRToken::kw_extclass:
    return parseExtClass(circuit, indent);
  case FIRToken::kw_extmodule:
    return parseExtModule(circuit, indent);
  case FIRToken::kw_formal:
    if (requireFeature({4, 0, 0}, "inline formal tests"))
      return failure();
    return parseFormal(circuit, indent);
  case FIRToken::kw_intmodule:
    if (requireFeature({1, 2, 0}, "inline formal tests") ||
        removedFeature({4, 0, 0}, "intrinsic modules"))
      return failure();
    return parseIntModule(circuit, indent);
  case FIRToken::kw_layer:
    if (requireFeature({3, 3, 0}, "layers"))
      return failure();
    return parseLayer(circuit);
  case FIRToken::kw_module:
    return parseModule(circuit, /*isPublic=*/false, indent);
  case FIRToken::kw_public:
    if (requireFeature({3, 3, 0}, "public modules"))
      return failure();
    consumeToken();
    if (getToken().getKind() == FIRToken::kw_module)
      return parseModule(circuit, /*isPublic=*/true, indent);
    return emitError(getToken().getLoc(), "only modules may be public");
  case FIRToken::kw_type:
    return parseTypeDecl();
  case FIRToken::kw_option:
    if (requireFeature(missingSpecFIRVersion, "option groups/instance choices"))
      return failure();
    return parseOptionDecl(circuit);
  default:
    return emitError(getToken().getLoc(), "unknown toplevel definition");
  }
}

// Parse a type declaration.
ParseResult FIRCircuitParser::parseTypeDecl() {
  StringRef id;
  FIRRTLType type;
  consumeToken();
  auto loc = getToken().getLoc();

  if (getToken().isKeyword())
    return emitError(loc) << "cannot use keyword '" << getToken().getSpelling()
                          << "' for type alias name";

  if (parseId(id, "expected type name") ||
      parseToken(FIRToken::equal, "expected '=' in type decl") ||
      parseType(type, "expected a type"))
    return failure();
  auto name = StringAttr::get(type.getContext(), id);
  // Create type alias only for base types. Otherwise just pass through the
  // type.
  if (auto base = type_dyn_cast<FIRRTLBaseType>(type))
    type = BaseTypeAliasType::get(name, base);
  else
    emitWarning(loc)
        << "type alias for non-base type " << type
        << " is currently not supported. Type alias is stripped immediately";

  if (!getConstants().aliasMap.insert({id, type}).second)
    return emitError(loc) << "type alias `" << name.getValue()
                          << "` is already defined";
  return success();
}

// Parse an option group declaration.
ParseResult FIRCircuitParser::parseOptionDecl(CircuitOp circuit) {
  StringRef id;
  consumeToken();
  auto loc = getToken().getLoc();

  LocWithInfo info(getToken().getLoc(), this);
  if (parseId(id, "expected an option group name") ||
      parseToken(FIRToken::colon,
                 "expected ':' after option group definition") ||
      info.parseOptionalInfo())
    return failure();

  auto builder = OpBuilder::atBlockEnd(circuit.getBodyBlock());
  auto optionOp = builder.create<OptionOp>(info.getLoc(), id);
  auto *block = new Block;
  optionOp.getBody().push_back(block);
  builder.setInsertionPointToEnd(block);

  auto baseIndent = getIndentation();
  StringSet<> cases;
  while (getIndentation() == baseIndent) {
    StringRef id;
    LocWithInfo caseInfo(getToken().getLoc(), this);
    if (parseId(id, "expected an option case ID") ||
        caseInfo.parseOptionalInfo())
      return failure();

    if (!cases.insert(id).second)
      return emitError(loc)
             << "duplicate option case definition '" << id << "'";

    builder.create<OptionCaseOp>(caseInfo.getLoc(), id);
  }

  return success();
}

// Parse a layer definition.
ParseResult FIRCircuitParser::parseLayer(CircuitOp circuit) {
  auto baseIndent = getIndentation();

  // A stack of all layers that are possibly parents of the current layer.
  SmallVector<std::pair<std::optional<unsigned>, LayerOp>> layerStack;

  // Parse a single layer and add it to the layerStack.
  auto parseOne = [&](Block *block) -> ParseResult {
    auto indent = getIndentation();
    StringRef id, convention;
    LocWithInfo info(getToken().getLoc(), this);
    consumeToken();
    if (parseId(id, "expected layer name") ||
        parseToken(FIRToken::comma, "expected ','") ||
        parseGetSpelling(convention))
      return failure();

    auto layerConvention = symbolizeLayerConvention(convention);
    if (!layerConvention) {
      emitError() << "unknown convention '" << convention
                  << "' (did you misspell it?)";
      return failure();
    }
    if (layerConvention == LayerConvention::Inline &&
        requireFeature({4, 1, 0}, "inline layers"))
      return failure();
    consumeToken();

    hw::OutputFileAttr outputDir;
    if (consumeIf(FIRToken::comma)) {
      if (getToken().getKind() == FIRToken::string) {
        auto text = getToken().getStringValue();
        if (text.empty())
          return emitError() << "output directory must not be blank";
        outputDir = hw::OutputFileAttr::getAsDirectory(getContext(), text);
        consumeToken(FIRToken::string);
      }
    }

    if (parseToken(FIRToken::colon, "expected ':' after layer definition") ||
        info.parseOptionalInfo())
      return failure();
    auto builder = OpBuilder::atBlockEnd(block);
    // Create the layer definition and give it an empty block.
    auto layerOp = builder.create<LayerOp>(info.getLoc(), id, *layerConvention);
    layerOp->getRegion(0).push_back(new Block());
    if (outputDir)
      layerOp->setAttr("output_file", outputDir);
    layerStack.push_back({indent, layerOp});
    return success();
  };

  if (parseOne(circuit.getBodyBlock()))
    return failure();

  // Parse any nested layers.
  while (getIndentation() > baseIndent) {
    switch (getToken().getKind()) {
    case FIRToken::kw_declgroup:
    case FIRToken::kw_layer: {
      // Pop nested layers off the stack until we find out what layer to insert
      // this into.
      while (layerStack.back().first >= getIndentation())
        layerStack.pop_back();
      auto parentLayer = layerStack.back().second;
      if (parseOne(&parentLayer.getBody().front()))
        return failure();
      break;
    }
    default:
      return emitError("expected 'layer'"), failure();
    }
  }

  return success();
}

// Parse the body of this module.
ParseResult
FIRCircuitParser::parseModuleBody(const SymbolTable &circuitSymTbl,
                                  DeferredModuleToParse &deferredModule,
                                  InnerSymFixups &fixups) {
  FModuleLike moduleOp = deferredModule.moduleOp;
  auto &body = moduleOp->getRegion(0).front();
  auto &portLocs = deferredModule.portLocs;

  // We parse the body of this module with its own lexer, enabling parallel
  // parsing with the rest of the other module bodies.
  FIRLexer moduleBodyLexer(getLexer().getSourceMgr(), getContext());

  // Reset the parser/lexer state back to right after the port list.
  deferredModule.lexerCursor.restore(moduleBodyLexer);

  FIRModuleContext moduleContext(getConstants(), moduleBodyLexer, version);

  // Install all of the ports into the symbol table, associated with their
  // block arguments.
  auto portList = moduleOp.getPorts();
  auto portArgs = body.getArguments();
  for (auto tuple : llvm::zip(portList, portLocs, portArgs)) {
    PortInfo &port = std::get<0>(tuple);
    llvm::SMLoc loc = std::get<1>(tuple);
    BlockArgument portArg = std::get<2>(tuple);
    assert(!port.sym);
    if (moduleContext.addSymbolEntry(port.getName(), portArg, loc))
      return failure();
  }

  FIRStmtParser stmtParser(body, moduleContext, fixups, circuitSymTbl, version);

  // Parse the moduleBlock.
  auto result = stmtParser.parseSimpleStmtBlock(deferredModule.indent);
  if (failed(result))
    return result;

  // Scan for printf-encoded verif's to error on their use, no longer supported.
  {
    size_t numVerifPrintfs = 0;
    std::optional<Location> printfLoc;

    deferredModule.moduleOp.walk([&](PrintFOp printFOp) {
      if (!circt::firrtl::isRecognizedPrintfEncodedVerif(printFOp))
        return;
      ++numVerifPrintfs;
      if (!printfLoc)
        printfLoc = printFOp.getLoc();
    });

    if (numVerifPrintfs > 0) {
      auto diag =
          mlir::emitError(deferredModule.moduleOp.getLoc(), "module contains ")
          << numVerifPrintfs
          << " printf-encoded verification operation(s), which are no longer "
             "supported.";
      diag.attachNote(*printfLoc)
          << "example printf here, this is now just a printf and nothing more";
      diag.attachNote() << "For more information, see "
                           "https://github.com/llvm/circt/issues/6970";
      return diag;
    }
  }

  return success();
}

/// file ::= circuit
/// versionHeader ::= 'FIRRTL' 'version' versionLit NEWLINE
/// circuit ::= versionHeader? 'circuit' id ':' info? INDENT module* DEDENT EOF
///
/// If non-null, annotationsBuf is a memory buffer containing JSON annotations.
///
ParseResult FIRCircuitParser::parseCircuit(
    SmallVectorImpl<const llvm::MemoryBuffer *> &annotationsBufs,
    mlir::TimingScope &ts) {

  auto indent = getIndentation();
  if (parseToken(FIRToken::kw_FIRRTL, "expected 'FIRRTL'"))
    return failure();
  if (!indent.has_value())
    return emitError("'FIRRTL' must be first token on its line");
  if (parseToken(FIRToken::kw_version, "expected version after 'FIRRTL'") ||
      parseVersionLit("expected version literal"))
    return failure();
  indent = getIndentation();

  if (!indent.has_value())
    return emitError("'circuit' must be first token on its line");
  unsigned circuitIndent = *indent;

  LocWithInfo info(getToken().getLoc(), this);
  StringAttr name;
  SMLoc inlineAnnotationsLoc;
  StringRef inlineAnnotations;

  // A file must contain a top level `circuit` definition.
  if (parseToken(FIRToken::kw_circuit,
                 "expected a top-level 'circuit' definition") ||
      parseId(name, "expected circuit name") ||
      parseToken(FIRToken::colon, "expected ':' in circuit definition") ||
      parseOptionalAnnotations(inlineAnnotationsLoc, inlineAnnotations) ||
      info.parseOptionalInfo())
    return failure();

  // Create the top-level circuit op in the MLIR module.
  OpBuilder b(mlirModule.getBodyRegion());
  auto circuit = b.create<CircuitOp>(info.getLoc(), name);

  // A timer to get execution time of annotation parsing.
  auto parseAnnotationTimer = ts.nest("Parse annotations");

  // Deal with any inline annotations, if they exist.  These are processed
  // first to place any annotations from an annotation file *after* the inline
  // annotations.  While arbitrary, this makes the annotation file have
  // "append" semantics.
  SmallVector<Attribute> annos;
  if (!inlineAnnotations.empty())
    if (importAnnotationsRaw(inlineAnnotationsLoc, inlineAnnotations, annos))
      return failure();

  // Deal with the annotation file if one was specified
  for (auto *annotationsBuf : annotationsBufs)
    if (importAnnotationsRaw(info.getFIRLoc(), annotationsBuf->getBuffer(),
                             annos))
      return failure();

  parseAnnotationTimer.stop();

  // Get annotations that are supposed to be specially handled by the
  // LowerAnnotations pass.
  if (!annos.empty())
    circuit->setAttr(rawAnnotations, b.getArrayAttr(annos));

  // A timer to get execution time of module parsing.
  auto parseTimer = ts.nest("Parse modules");
  deferredModules.reserve(16);

  // Parse any contained modules.
  while (true) {
    switch (getToken().getKind()) {
    // If we got to the end of the file, then we're done.
    case FIRToken::eof:
      goto DoneParsing;

    // If we got an error token, then the lexer already emitted an error,
    // just stop.  We could introduce error recovery if there was demand for
    // it.
    case FIRToken::error:
      return failure();

    default:
      emitError("unexpected token in circuit");
      return failure();

    case FIRToken::kw_class:
    case FIRToken::kw_declgroup:
    case FIRToken::kw_extclass:
    case FIRToken::kw_extmodule:
    case FIRToken::kw_intmodule:
    case FIRToken::kw_layer:
    case FIRToken::kw_formal:
    case FIRToken::kw_module:
    case FIRToken::kw_option:
    case FIRToken::kw_public:
    case FIRToken::kw_type: {
      auto indent = getIndentation();
      if (!indent.has_value())
        return emitError("'module' must be first token on its line"), failure();
      unsigned definitionIndent = *indent;

      if (definitionIndent <= circuitIndent)
        return emitError("module should be indented more"), failure();

      if (parseToplevelDefinition(circuit, definitionIndent))
        return failure();
      break;
    }
    }
  }

  // After the outline of the file has been parsed, we can go ahead and parse
  // all the bodies.  This allows us to resolve forward-referenced modules and
  // makes it possible to parse their bodies in parallel.
DoneParsing:
  // Each of the modules may translate source locations, and doing so touches
  // the SourceMgr to build a line number cache.  This isn't thread safe, so we
  // proactively touch it to make sure that it is always already created.
  (void)getLexer().translateLocation(info.getFIRLoc());

  // Pre-verify symbol table, so we can construct it next.  Ideally, we would do
  // this verification through the trait.
  { // Memory is tight in parsing.
    // Check that all symbols are uniquely named within child regions.
    DenseMap<Attribute, Location> nameToOrigLoc;
    for (auto &op : *circuit.getBodyBlock()) {
      // Check for a symbol name attribute.
      auto nameAttr =
          op.getAttrOfType<StringAttr>(mlir::SymbolTable::getSymbolAttrName());
      if (!nameAttr)
        continue;

      // Try to insert this symbol into the table.
      auto it = nameToOrigLoc.try_emplace(nameAttr, op.getLoc());
      if (!it.second) {
        op.emitError()
            .append("redefinition of symbol named '", nameAttr.getValue(), "'")
            .attachNote(it.first->second)
            .append("see existing symbol definition here");
        return failure();
      }
    }
  }

  SymbolTable circuitSymTbl(circuit);

  moduleFixups.resize(deferredModules.size());

  // Stub out inner symbol namespace for each module,
  // none should be added so do this now to avoid walking later
  // to discover that this is the case.
  for (auto &d : deferredModules)
    innerSymbolNamespaces.get(d.moduleOp.getOperation());

  // Next, parse all the module bodies.
  auto anyFailed = mlir::failableParallelForEachN(
      getContext(), 0, deferredModules.size(), [&](size_t index) {
        if (parseModuleBody(circuitSymTbl, deferredModules[index],
                            moduleFixups[index]))
          return failure();
        return success();
      });
  if (failed(anyFailed))
    return failure();

  // Walk operations created that have inner symbol references
  // that need replacing now that it's safe to create inner symbols everywhere.
  for (auto &fixups : moduleFixups) {
    if (failed(fixups.resolve(innerSymbolNamespaces)))
      return failure();
  }

  // Helper to transform a layer name specification of the form `A::B::C` into
  // a SymbolRefAttr.
  auto parseLayerName = [&](StringRef name) -> Attribute {
    // Parse the layer name into a SymbolRefAttr.
    auto [head, rest] = name.split(".");
    SmallVector<FlatSymbolRefAttr> nestedRefs;
    while (!rest.empty()) {
      StringRef next;
      std::tie(next, rest) = rest.split(".");
      nestedRefs.push_back(FlatSymbolRefAttr::get(getContext(), next));
    }
    return SymbolRefAttr::get(getContext(), head, nestedRefs);
  };

  auto getArrayAttr = [&](ArrayRef<std::string> strArray, auto getAttr) {
    SmallVector<Attribute> attrArray;
    auto *context = getContext();
    for (const auto &str : strArray)
      attrArray.push_back(getAttr(str));
    if (attrArray.empty())
      return ArrayAttr();
    return ArrayAttr::get(context, attrArray);
  };

  if (auto enableLayers =
          getArrayAttr(getConstants().options.enableLayers, parseLayerName))
    circuit.setEnableLayersAttr(enableLayers);
  if (auto disableLayers =
          getArrayAttr(getConstants().options.disableLayers, parseLayerName))
    circuit.setDisableLayersAttr(disableLayers);

  auto getStrAttr = [&](StringRef str) -> Attribute {
    return StringAttr::get(getContext(), str);
  };

  if (auto selectInstChoice =
          getArrayAttr(getConstants().options.selectInstanceChoice, getStrAttr))
    circuit.setSelectInstChoiceAttr(selectInstChoice);

  circuit.setDefaultLayerSpecialization(
      getConstants().options.defaultLayerSpecialization);

  return success();
}

//===----------------------------------------------------------------------===//
// Driver
//===----------------------------------------------------------------------===//

// Parse the specified .fir file into the specified MLIR context.
mlir::OwningOpRef<mlir::ModuleOp>
circt::firrtl::importFIRFile(SourceMgr &sourceMgr, MLIRContext *context,
                             mlir::TimingScope &ts, FIRParserOptions options) {
  auto sourceBuf = sourceMgr.getMemoryBuffer(sourceMgr.getMainFileID());
  SmallVector<const llvm::MemoryBuffer *> annotationsBufs;
  unsigned fileID = 1;
  for (unsigned e = options.numAnnotationFiles + 1; fileID < e; ++fileID)
    annotationsBufs.push_back(
        sourceMgr.getMemoryBuffer(sourceMgr.getMainFileID() + fileID));

  context->loadDialect<CHIRRTLDialect>();
  context->loadDialect<FIRRTLDialect, hw::HWDialect>();

  // This is the result module we are parsing into.
  mlir::OwningOpRef<mlir::ModuleOp> module(ModuleOp::create(
      FileLineColLoc::get(context, sourceBuf->getBufferIdentifier(),
                          /*line=*/0,
                          /*column=*/0)));
  SharedParserConstants state(context, options);
  FIRLexer lexer(sourceMgr, context);
  if (FIRCircuitParser(state, lexer, *module, minimumFIRVersion)
          .parseCircuit(annotationsBufs, ts))
    return nullptr;

  // Make sure the parse module has no other structural problems detected by
  // the verifier.
  auto circuitVerificationTimer = ts.nest("Verify circuit");
  if (failed(verify(*module)))
    return {};

  return module;
}

void circt::firrtl::registerFromFIRFileTranslation() {
  static mlir::TranslateToMLIRRegistration fromFIR(
      "import-firrtl", "import .fir",
      [](llvm::SourceMgr &sourceMgr, MLIRContext *context) {
        mlir::TimingScope ts;
        return importFIRFile(sourceMgr, context, ts);
      });
}<|MERGE_RESOLUTION|>--- conflicted
+++ resolved
@@ -1903,12 +1903,9 @@
                             SymbolRefAttr layerSym);
   ParseResult parseAttach();
   ParseResult parseMemPort(MemDirAttr direction);
-<<<<<<< HEAD
   template <typename T, bool isFPrintF>
   ParseResult parsePrintfLike();
-=======
   ParseResult parseFormatString();
->>>>>>> af307375
   ParseResult parsePrintf();
   ParseResult parseFPrintf();
   ParseResult parseSkip();
@@ -2925,37 +2922,23 @@
   StringRef outputFile, formatString;
   if (parseExp(clock, "expected clock expression in printf/fprintf") ||
       parseToken(FIRToken::comma, "expected ','") ||
-<<<<<<< HEAD
       parseExp(condition, "expected condition in printf/fprintf") ||
       parseToken(FIRToken::comma, "expected ','") ||
       ((isFPrintF &&
         (parseGetSpelling(outputFile) ||
          parseToken(FIRToken::string, "expected output file in fprintf") ||
-         parseToken(FIRToken::comma,
-                    "expected ','"))) || // Keep the comma for fprintf
-       parseGetSpelling(formatString) ||
-       parseToken(FIRToken::string,
-                  "expected format string in printf/fprintf")))
-=======
-      parseExp(condition, "expected condition in printf") ||
-      parseToken(FIRToken::comma, "expected ','"))
+         parseToken(FIRToken::comma, "expected ','")))))
     return failure();
 
   auto formatStringLoc = getToken().getLoc();
   if (parseGetSpelling(formatString) ||
       parseToken(FIRToken::string, "expected format string in printf"))
->>>>>>> af307375
     return failure();
 
   SmallVector<Value, 4> specOperands;
   while (consumeIf(FIRToken::comma)) {
-<<<<<<< HEAD
-    operands.push_back({});
-    if (parseExp(operands.back(), "expected operand in printf/fprintf"))
-=======
     specOperands.push_back({});
-    if (parseExp(specOperands.back(), "expected operand in printf"))
->>>>>>> af307375
+    if (parseExp(specOperands.back(), "expected operand in printf/fprintf"))
       return failure();
   }
   if (parseToken(FIRToken::r_paren, "expected ')'"))
@@ -2970,18 +2953,6 @@
 
   locationProcessor.setLoc(startTok.getLoc());
 
-<<<<<<< HEAD
-  auto formatStrUnescaped = FIRToken::getStringValue(formatString);
-
-  if (isFPrintF) {
-    auto outputFileUnescaped = FIRToken::getStringValue(outputFile);
-    builder.create<FPrintFOp>(
-        clock, condition, builder.getStringAttr(outputFileUnescaped),
-        builder.getStringAttr(formatStrUnescaped), operands, name);
-    return success();
-  }
-
-=======
   // Validate the format string and remove any "special" substitutions.  Only do
   // this for FIRRTL versions > 5.0.0.  If at a different FIRRTL version, then
   // just parse this as if it was a string.
@@ -3054,10 +3025,16 @@
     }
   }
 
-  auto formatStrUnescaped = FIRToken::getStringValue(validatedFormatString);
->>>>>>> af307375
-  builder.create<PrintFOp>(clock, condition,
-                           builder.getStringAttr(formatStrUnescaped), operands,
+  auto formatStrUnescaped =
+      builder.getStringAttr(FIRToken::getStringValue(validatedFormatString));
+  if (isFPrintF) {
+    auto outputFileUnescaped = FIRToken::getStringValue(outputFile);
+    builder.create<FPrintFOp>(clock, condition,
+                              builder.getStringAttr(outputFileUnescaped),
+                              formatStrUnescaped, operands, name);
+    return success();
+  }
+  builder.create<PrintFOp>(clock, condition, formatStrUnescaped, operands,
                            name);
   return success();
 }
