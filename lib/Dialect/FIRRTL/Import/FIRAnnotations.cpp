--- conflicted
+++ resolved
@@ -1592,48 +1592,6 @@
           if (!localAttr || !remoteAttr)
             return false;
 
-<<<<<<< HEAD
-          // Build the two annotations.
-          for (auto pair : std::array{std::make_pair(localAttr, true),
-                                      std::make_pair(remoteAttr, false)}) {
-            auto canonTarget = canonicalizeTarget(pair.first.getValue());
-
-            // HACK: Ignore the side of the connection that targets the *other*
-            // circuit. We do this by checking whether the canonicalized target
-            // begins with `~CircuitName|`. If it doesn't, we skip.
-            // TODO: Once we properly support multiple circuits, this can go and
-            // the annotation can scatter properly.
-            StringRef prefix(canonTarget);
-            if (!(prefix.consume_front("~") &&
-                  prefix.consume_front(circuit.name()) &&
-                  prefix.consume_front("|"))) {
-              continue;
-            }
-
-            // Assemble the annotation on this side of the connection.
-            NamedAttrList fields;
-            fields.append("class", classAttr);
-            fields.append("id", id);
-            fields.append("targetId", targetId);
-            fields.append("peer", pair.second ? remoteAttr : localAttr);
-            fields.append(
-                "side",
-                StringAttr::get(context, pair.second ? "local" : "remote"));
-            fields.append(
-                "dir", StringAttr::get(context, isSource ? "source" : "sink"));
-
-            // Handle subfield and non-local targets.
-            auto NLATargets = expandNonLocal(canonTarget);
-            auto leafTarget = splitAndAppendTarget(
-                fields, std::get<0>(NLATargets.back()), context);
-            if (NLATargets.size() > 1) {
-              buildNLA(circuit, ++nlaNumber, NLATargets);
-              fields.append("circt.nonlocal",
-                            FlatSymbolRefAttr::get(context, canonTarget));
-            }
-            newAnnotations[leafTarget.first].push_back(
-                DictionaryAttr::get(context, fields));
-=======
     if (clazz == "sifive.enterprise.grandcentral.ModuleReplacementAnnotation") {
       auto id = newID();
       NamedAttrList fields;
@@ -1727,7 +1685,6 @@
       newAnnotations["~"].push_back(newAnno.getValue());
       continue;
     }
->>>>>>> b01caf0e
 
             // Add a don't touch annotation to whatever this annotation targets.
             addDontTouch(leafTarget.first, leafTarget.second);
