//===- LowerXMR.cpp - FIRRTL Lower to XMR -----------------------*- C++ -*-===//
//
// Part of the LLVM Project, under the Apache License v2.0 with LLVM Exceptions.
// See https://llvm.org/LICENSE.txt for license information.
// SPDX-License-Identifier: Apache-2.0 WITH LLVM-exception
//
//===----------------------------------------------------------------------===//
//
// This file implements FIRRTL XMR Lowering.
//
//===----------------------------------------------------------------------===//

#include "PassDetails.h"
#include "circt/Dialect/FIRRTL/FIRRTLInstanceGraph.h"
#include "circt/Dialect/FIRRTL/FIRRTLUtils.h"
#include "circt/Dialect/FIRRTL/Passes.h"
#include "mlir/IR/ImplicitLocOpBuilder.h"
#include "llvm/ADT/BitVector.h"
#include "llvm/ADT/DenseMap.h"
#include "llvm/ADT/EquivalenceClasses.h"
#include "llvm/ADT/PostOrderIterator.h"
#include "llvm/Support/Debug.h"

#define DEBUG_TYPE "firrtl-lower-xmr"

using namespace circt;
using namespace firrtl;
using hw::InnerRefAttr;

/// The LowerXMRPass will replace every RefResolveOp with an XMR encoded within
/// a verbatim expr op. This also removes every RefType port from the modules
/// and corresponding instances. This is a dataflow analysis over a very
/// constrained RefType. Domain of the dataflow analysis is the set of all
/// RefSendOps. It computes an interprocedural reaching definitions (of
/// RefSendOp) analysis. Essentially every RefType value must be mapped to one
/// and only one RefSendOp. The analysis propagates the dataflow from every
/// RefSendOp to every value of RefType across modules. The RefResolveOp is the
/// final leaf into which the dataflow must reach.
///
/// Since there can be multiple readers, multiple RefResolveOps can be reachable
/// from a single RefSendOp. To support multiply instantiated modules and
/// multiple readers, it is essential to track the path to the RefSendOp, other
/// than just the RefSendOp. For example, if there exists a wire `xmr_wire` in
/// module `Foo`, the algorithm needs to support generating Top.Bar.Foo.xmr_wire
/// and Top.Foo.xmr_wire and Top.Zoo.Foo.xmr_wire for different instance paths
/// that exist in the circuit.

class LowerXMRPass : public LowerXMRBase<LowerXMRPass> {

  void runOnOperation() override {
    dataFlowClasses = llvm::EquivalenceClasses<Value, ValueComparator>();
    auto &instanceGraph = getAnalysis<InstanceGraph>();
    SmallVector<RefResolveOp> resolveOps;
    // The dataflow function, that propagates the reachable RefSendOp across
    // RefType Ops.
    auto transferFunc = [&](Operation &op) -> LogicalResult {
      return TypeSwitch<Operation *, LogicalResult>(&op)
          .Case<RefSendOp>([&](RefSendOp send) {
            // Get a reference to the actual signal to which the XMR will be
            // generated.
            Value xmrDef = send.getBase();
            // Get an InnerRefAttr to the xmrDef op. If the operation does not
            // take any InnerSym (like firrtl.add, firrtl.or etc) then create a
            // NodeOp to add the InnerSym.
            if (!xmrDef.isa<BlockArgument>()) {
              Operation *xmrDefOp = xmrDef.getDefiningOp();
              if (!isa<InnerSymbolOpInterface>(xmrDefOp) ||
                  xmrDefOp->getResults().size() > 1) {
                // Add a node, for non-innerSym ops. Otherwise the sym will be
                // dropped after LowerToHW.
                // If the op has multiple results, we cannot add symbol to a
                // single result, so create a node from the result and add
                // symbol to the node.
                ImplicitLocOpBuilder b(xmrDefOp->getLoc(), xmrDefOp);
                b.setInsertionPointAfter(xmrDefOp);
                StringRef opName;
                auto nameKind = NameKindEnum::DroppableName;
                if (auto name = xmrDefOp->getAttrOfType<StringAttr>("name")) {
                  opName = name.getValue();
                  nameKind = NameKindEnum::InterestingName;
                }
                xmrDef = b.create<NodeOp>(xmrDef.getType(), xmrDef, opName,
                                          nameKind);
              }
            }
            // Create a new entry for this RefSendOp. The path is currently
            // local.
            addReachingSendsEntry(send.getResult(), getInnerRefTo(xmrDef));
            markForRemoval(send);
            return success();
          })
          .Case<MemOp>([&](MemOp mem) {
<<<<<<< HEAD
=======
            // MemOp can produce debug ports of RefType. Each debug port
            // represents the RefType for the corresponding register of the
            // memory. Since the memory is not yet generated the register name
            // is assumed to be "Memory". Note that MemOp creates RefType
            // without a RefSend.
>>>>>>> 95f40cf4
            for (const auto &res : llvm::enumerate(mem.getResults()))
              if (mem.getResult(res.index())
                      .getType()
                      .cast<FIRRTLType>()
                      .isa<RefType>()) {
                auto inRef = getInnerRefTo(mem);
                addReachingSendsEntry(res.value(), inRef);
<<<<<<< HEAD
                stringXMR[inRef] = ".Memory";
=======
                xmrPathSuffix[inRef] = ".Memory";
                // Just node that all the debug ports of memory must be removed.
                // So this does not record the port index.
>>>>>>> 95f40cf4
                refPortsToRemoveMap[mem].resize(1);
              }
            return success();
          })
          .Case<InstanceOp>([&](auto inst) { return handleInstanceOp(inst); })
          .Case<FConnectLike>([&](FConnectLike connect) {
            // Ignore BaseType.
            if (!connect.getSrc().getType().isa<RefType>())
              return success();
            markForRemoval(connect);
            // Merge the dataflow classes of destination into the source of the
            // Connect. This handles two cases:
            // 1. If the dataflow at the source is known, then the
            // destination is also inferred. By merging the dataflow class of
            // destination with source, every value reachable from the
            // destination automatically infers a reaching RefSend.
            // 2. If dataflow at source is unkown, then just record that both
            // source and destination will have the same dataflow information.
            // Later in the pass when the reaching RefSend is inferred at the
            // leader of the dataflowClass, then we automatically infer the
            // dataflow at this connect and every value reachable from the
            // destination.
            dataFlowClasses.unionSets(connect.getSrc(), connect.getDest());
            return success();
          })
          .Case<RefResolveOp>([&](RefResolveOp resolve) {
            // Merge dataflow, under the same conditions as above for Connect.
            // 1. If dataflow at the resolve.getRef is known, propagate that to
            // the result. This is true for downward scoped XMRs, that is,
            // RefSendOp must be visited before the corresponding RefResolveOp
            // is visited.
            // 2. Else, just record that both result and ref should have the
            // same reaching RefSend. This condition is true for upward scoped
            // XMRs. That is, RefResolveOp can be visited before the
            // corresponding RefSendOp is recorded.
            dataFlowClasses.unionSets(resolve.getRef(), resolve.getResult());
            resolveOps.push_back(resolve);
            markForRemoval(resolve);
            return success();
          })
          .Default([&](auto) { return success(); });
    };

    // Traverse the modules in post order.
    for (auto node : llvm::post_order(&instanceGraph)) {
      auto module = dyn_cast<FModuleOp>(*node->getModule());
      if (!module)
        continue;
      LLVM_DEBUG(llvm::dbgs()
                 << "Traversing module:" << module.moduleNameAttr() << "\n");
      for (Operation &op : module.getBodyBlock()->getOperations())
        if (transferFunc(op).failed())
          return signalPassFailure();

      // Record all the RefType ports to be removed later.
      size_t numPorts = module.getNumPorts();
      for (size_t portNum = 0; portNum < numPorts; ++portNum)
        if (module.getPortType(portNum).isa<RefType>()) {
          if (refPortsToRemoveMap[module].size() < numPorts)
            refPortsToRemoveMap[module].resize(numPorts);
          refPortsToRemoveMap[module].set(portNum);
        }
    }

    LLVM_DEBUG({
      for (auto I = dataFlowClasses.begin(), E = dataFlowClasses.end(); I != E;
           ++I) { // Iterate over all of the equivalence sets.
        if (!I->isLeader())
          continue; // Ignore non-leader sets.
        // Print members in this set.
        llvm::interleave(llvm::make_range(dataFlowClasses.member_begin(I),
                                          dataFlowClasses.member_end()),
                         llvm::dbgs(), "\n");
        llvm::dbgs() << "\n dataflow at leader::" << I->getData() << "\n =>";
        auto iter = dataflowAt.find(I->getData());
        if (iter != dataflowAt.end()) {
          for (auto init = refSendPathList[iter->getSecond()]; init.second;
               init = refSendPathList[init.second.value()])
            llvm::dbgs() << "\n path ::" << init.first << "::" << init.second;
        }
        llvm::dbgs() << "\n Done\n"; // Finish set.
      }
    });
    for (auto refResolve : resolveOps)
      if (handleRefResolve(refResolve).failed())
        return signalPassFailure();
    garbageCollect();
  }

  // Replace the RefResolveOp with verbatim op representing the XMR.
  LogicalResult handleRefResolve(RefResolveOp resolve) {
    auto remoteOpPath = getRemoteRefSend(resolve.getRef());
    if (!remoteOpPath)
      return failure();
    SmallVector<Attribute> refSendPath;
    // Verbatim XMR begins with the Top level module.
    refSendPath.push_back(refSendPathList[remoteOpPath.value()]
                              .first.cast<InnerRefAttr>()
                              .getModuleRef());
    SmallString<128> xmrString;
    Attribute lastInnerRef;
    unsigned index = 0;
    for (; remoteOpPath; ++index) {
      auto entr = refSendPathList[remoteOpPath.value()];
      refSendPath.push_back(entr.first);
      lastInnerRef = entr.first;
      remoteOpPath = entr.second;
      ("{{" + Twine(index) + "}}").toVector(xmrString);
      xmrString += '.';
    }
    ("{{" + Twine(index) + "}}").toVector(xmrString);
<<<<<<< HEAD
    if (lastInnerRef && stringXMR.find(lastInnerRef) != stringXMR.end())
      xmrString += stringXMR[lastInnerRef];
    if (auto vec = resolve.getResult().getType().dyn_cast<FVectorType>()) {
=======
    auto iter = xmrPathSuffix.find(lastInnerRef);
    // If this xmr has a suffix string (internal path into a module, that is not
    // yet generated).
    if (iter != xmrPathSuffix.end())
      xmrString += xmrPathSuffix[lastInnerRef];
    if (auto vec = resolve.getResult().getType().dyn_cast<FVectorType>()) {
      // If the RefType is a vector, then replace all its users with [i] suffix,
      // instead of creatign a temp wire to the vector xmr, and then followup
      // index into it.
      bool hasOtherUses = false;
>>>>>>> 95f40cf4
      for (Operation *user : resolve.getResult().getUsers()) {
        if (auto sub = dyn_cast<SubindexOp>(user)) {
          auto index = sub.getIndex();
          ImplicitLocOpBuilder builder(sub.getLoc(), sub);
          auto xmrVerbatim = builder.create<VerbatimExprOp>(
              vec.getElementType(), xmrString + "[" + Twine(index) + "]",
              ValueRange{}, refSendPath);
          sub.getResult().replaceAllUsesWith(xmrVerbatim);
          opsToRemove.push_back(sub);
<<<<<<< HEAD
        }
      }
      return success();
=======
        } else
          hasOtherUses = true;
      }
      if (!hasOtherUses)
        return success();
>>>>>>> 95f40cf4
    }

    // The source of the dataflow for this RefResolveOp is established. So
    // replace the RefResolveOp with the coresponding VerbatimExpr to
    // generate the XMR.
    ImplicitLocOpBuilder builder(resolve.getLoc(), resolve);
    auto xmrVerbatim =
        builder.create<VerbatimExprOp>(resolve.getType().cast<FIRRTLType>(),
                                       xmrString, ValueRange{}, refSendPath);
    resolve.getResult().replaceAllUsesWith(xmrVerbatim);
    return success();
  }

  // Propagate the reachable RefSendOp across modules.
  LogicalResult handleInstanceOp(InstanceOp inst) {
    auto refMod = dyn_cast<FModuleOp>(inst.getReferencedModule());
    bool multiplyInstantiated = !visitedModules.insert(refMod).second;
    for (size_t portNum = 0, numPorts = inst.getNumResults();
         portNum < numPorts; ++portNum) {
      auto instanceResult = inst.getResult(portNum);
      if (!instanceResult.getType().isa<RefType>())
        continue;
      if (!refMod)
        return inst.emitOpError("cannot lower ext modules with RefType ports");
      // Reference ports must be removed.
      if (refPortsToRemoveMap[inst].size() < numPorts)
        refPortsToRemoveMap[inst].resize(numPorts);
      refPortsToRemoveMap[inst].set(portNum);
      // Drop the dead-instance-ports.
      if (instanceResult.use_empty())
        continue;
      auto refModuleArg = refMod.getArgument(portNum);
      if (inst.getPortDirection(portNum) == Direction::Out) {
        // For output instance ports, the dataflow is into this module.
        // Get the remote RefSendOp, that flows through the module ports.
        // If dataflow at remote module argument does not exist, error out.
        auto remoteOpPath = getRemoteRefSend(refModuleArg);
        if (!remoteOpPath)
          return failure();
        // Get the path to reaching refSend at the referenced module argument.
        // Now append this instance to the path to the reaching refSend.
        addReachingSendsEntry(instanceResult, getInnerRefTo(inst),
                              remoteOpPath);
      } else {
        // For input instance ports, the dataflow is into the referenced module.
        // Input RefType port implies, generating an upward scoped XMR.
        // No need to add the instance context, since downward reference must be
        // through single instantiated modules.
        if (multiplyInstantiated)
          return refMod.emitOpError(
                     "multiply instantiated module with input RefType port '")
                 << refMod.getPortName(portNum) << "'";
        dataFlowClasses.unionSets(
            dataFlowClasses.getOrInsertLeaderValue(refModuleArg),
            dataFlowClasses.getOrInsertLeaderValue(instanceResult));
      }
    }
    return success();
  }

  /// Get the cached namespace for a module.
  ModuleNamespace &getModuleNamespace(FModuleLike module) {
    auto it = moduleNamespaces.find(module);
    if (it != moduleNamespaces.end())
      return it->second;
    return moduleNamespaces.insert({module, ModuleNamespace(module)})
        .first->second;
  }

  InnerRefAttr getInnerRefTo(Value val) {
    if (auto arg = val.dyn_cast<BlockArgument>())
      return ::getInnerRefTo(
          cast<FModuleLike>(arg.getParentBlock()->getParentOp()),
          arg.getArgNumber(), "xmr_sym",
          [&](FModuleLike mod) -> ModuleNamespace & {
            return getModuleNamespace(mod);
          });
    else
      return getInnerRefTo(val.getDefiningOp());
  }

  InnerRefAttr getInnerRefTo(Operation *op) {
    return ::getInnerRefTo(op, "xmr_sym",
                           [&](FModuleOp mod) -> ModuleNamespace & {
                             return getModuleNamespace(mod);
                           });
  }

  void markForRemoval(Operation *op) { opsToRemove.push_back(op); }

  Optional<size_t> getRemoteRefSend(Value val) {
    auto iter = dataflowAt.find(dataFlowClasses.getOrInsertLeaderValue(val));
    if (iter != dataflowAt.end())
      return iter->getSecond();
    // The referenced module must have already been analyzed, error out if the
    // dataflow at the child module is not resolved.
    if (BlockArgument arg = val.dyn_cast<BlockArgument>())
      arg.getOwner()->getParentOp()->emitError(
          "reference dataflow cannot be traced back to the remote read op "
          "for module port '")
          << dyn_cast<FModuleOp>(arg.getOwner()->getParentOp())
                 .getPortName(arg.getArgNumber())
          << "'";
    else
      val.getDefiningOp()->emitOpError(
          "reference dataflow cannot be traced back to the remote read op");
    signalPassFailure();
    return None;
  }

  size_t addReachingSendsEntry(Value atRefVal, Attribute newRef,
                               Optional<size_t> continueFrom = None) {
    auto leader = dataFlowClasses.getOrInsertLeaderValue(atRefVal);
    auto indx = refSendPathList.size();
    dataflowAt[leader] = indx;
    refSendPathList.push_back(std::make_pair(newRef, continueFrom));
    return indx;
  }

  void garbageCollect() {
    // Now erase all the Ops and ports of RefType.
    // This needs to be done as the last step to ensure uses are erased before
    // the def is erased.
    for (Operation *op : llvm::reverse(opsToRemove))
      op->erase();
    for (auto iter : refPortsToRemoveMap)
      if (auto mod = dyn_cast<FModuleOp>(iter.getFirst()))
        mod.erasePorts(iter.getSecond());
      else if (auto inst = dyn_cast<InstanceOp>(iter.getFirst())) {
        ImplicitLocOpBuilder b(inst.getLoc(), inst);
        inst.erasePorts(b, iter.getSecond());
        inst.erase();
      } else if (auto mem = dyn_cast<MemOp>(iter.getFirst())) {
<<<<<<< HEAD
=======
        // Remove all debug ports of the memory.
>>>>>>> 95f40cf4
        ImplicitLocOpBuilder builder(mem.getLoc(), mem);
        SmallVector<Attribute, 4> resultNames;
        SmallVector<Type, 4> resultTypes;
        SmallVector<Attribute, 4> portAnnotations;
        SmallVector<Value, 4> oldResults;
        for (const auto &res : llvm::enumerate(mem.getResults())) {
          if (mem.getResult(res.index())
                  .getType()
                  .cast<FIRRTLType>()
                  .isa<RefType>())
            continue;
          resultNames.push_back(mem.getPortName(res.index()));
          resultTypes.push_back(res.value().getType());
          portAnnotations.push_back(mem.getPortAnnotation(res.index()));
          oldResults.push_back(res.value());
        }
        auto newMem = builder.create<MemOp>(
            resultTypes, mem.getReadLatency(), mem.getWriteLatency(),
            mem.getDepth(), RUWAttr::Undefined,
            builder.getArrayAttr(resultNames), mem.getNameAttr(),
            mem.getNameKind(), mem.getAnnotations(),
            builder.getArrayAttr(portAnnotations), mem.getInnerSymAttr(),
            mem.getGroupIDAttr());
        for (const auto &res : llvm::enumerate(oldResults))
          res.value().replaceAllUsesWith(newMem.getResult(res.index()));
        mem.erase();
      }
    opsToRemove.clear();
    refPortsToRemoveMap.clear();
    dataflowAt.clear();
    refSendPathList.clear();
  }

  /// Cached module namespaces.
  DenseMap<Operation *, ModuleNamespace> moduleNamespaces;

  DenseSet<Operation *> visitedModules;
  /// Map of a reference value to an entry into refSendPathList. Each entry in
  /// refSendPathList represents the path to RefSend.
  /// The path is required since there can be multiple paths to the RefSend and
  /// we need to identify a unique path.
  DenseMap<Value, size_t> dataflowAt;

  /// refSendPathList is used to construct a path to the RefSendOp. Each entry
  /// is a node, with an InnerRefAttr and a pointer to the next node in the
  /// path. The InnerRefAttr can be to an InstanceOp or to the XMR defining
  /// op. All the nodes representing an InstanceOp must have a valid
  /// nextNodeOnPath. Only the node representing the final XMR defining op has
  /// no nextNodeOnPath, which denotes a leaf node on the path.
  using nextNodeOnPath = Optional<size_t>;
  using innerRefToVal = Attribute;
  using node = std::pair<innerRefToVal, nextNodeOnPath>;
  SmallVector<node> refSendPathList;

  /// llvm::EquivalenceClasses wants comparable elements. This comparator uses
  /// uses pointer comparison on the Impl.
  struct ValueComparator {
    bool operator()(const Value &lhs, const Value &rhs) const {
      return lhs.getImpl() < rhs.getImpl();
    }
  };

  llvm::EquivalenceClasses<Value, ValueComparator> dataFlowClasses;
  // Instance and module ref ports that needs to be removed.
  DenseMap<Operation *, llvm::BitVector> refPortsToRemoveMap;

  /// RefResolve, RefSend, and Connects involving them that will be removed.
  SmallVector<Operation *> opsToRemove;

  /// Record the internal path to an external module or a memory.
<<<<<<< HEAD
  DenseMap<innerRefToVal, SmallString<128>> stringXMR;
=======
  DenseMap<innerRefToVal, SmallString<128>> xmrPathSuffix;
>>>>>>> 95f40cf4
};

std::unique_ptr<mlir::Pass> circt::firrtl::createLowerXMRPass() {
  return std::make_unique<LowerXMRPass>();
}<|MERGE_RESOLUTION|>--- conflicted
+++ resolved
@@ -90,14 +90,13 @@
             return success();
           })
           .Case<MemOp>([&](MemOp mem) {
-<<<<<<< HEAD
-=======
+
             // MemOp can produce debug ports of RefType. Each debug port
             // represents the RefType for the corresponding register of the
             // memory. Since the memory is not yet generated the register name
             // is assumed to be "Memory". Note that MemOp creates RefType
             // without a RefSend.
->>>>>>> 95f40cf4
+
             for (const auto &res : llvm::enumerate(mem.getResults()))
               if (mem.getResult(res.index())
                       .getType()
@@ -105,13 +104,10 @@
                       .isa<RefType>()) {
                 auto inRef = getInnerRefTo(mem);
                 addReachingSendsEntry(res.value(), inRef);
-<<<<<<< HEAD
-                stringXMR[inRef] = ".Memory";
-=======
+
                 xmrPathSuffix[inRef] = ".Memory";
                 // Just node that all the debug ports of memory must be removed.
                 // So this does not record the port index.
->>>>>>> 95f40cf4
                 refPortsToRemoveMap[mem].resize(1);
               }
             return success();
@@ -223,11 +219,7 @@
       xmrString += '.';
     }
     ("{{" + Twine(index) + "}}").toVector(xmrString);
-<<<<<<< HEAD
     if (lastInnerRef && stringXMR.find(lastInnerRef) != stringXMR.end())
-      xmrString += stringXMR[lastInnerRef];
-    if (auto vec = resolve.getResult().getType().dyn_cast<FVectorType>()) {
-=======
     auto iter = xmrPathSuffix.find(lastInnerRef);
     // If this xmr has a suffix string (internal path into a module, that is not
     // yet generated).
@@ -238,7 +230,6 @@
       // instead of creatign a temp wire to the vector xmr, and then followup
       // index into it.
       bool hasOtherUses = false;
->>>>>>> 95f40cf4
       for (Operation *user : resolve.getResult().getUsers()) {
         if (auto sub = dyn_cast<SubindexOp>(user)) {
           auto index = sub.getIndex();
@@ -248,17 +239,11 @@
               ValueRange{}, refSendPath);
           sub.getResult().replaceAllUsesWith(xmrVerbatim);
           opsToRemove.push_back(sub);
-<<<<<<< HEAD
-        }
-      }
-      return success();
-=======
         } else
           hasOtherUses = true;
       }
       if (!hasOtherUses)
         return success();
->>>>>>> 95f40cf4
     }
 
     // The source of the dataflow for this RefResolveOp is established. So
@@ -392,10 +377,7 @@
         inst.erasePorts(b, iter.getSecond());
         inst.erase();
       } else if (auto mem = dyn_cast<MemOp>(iter.getFirst())) {
-<<<<<<< HEAD
-=======
         // Remove all debug ports of the memory.
->>>>>>> 95f40cf4
         ImplicitLocOpBuilder builder(mem.getLoc(), mem);
         SmallVector<Attribute, 4> resultNames;
         SmallVector<Type, 4> resultTypes;
@@ -466,11 +448,7 @@
   SmallVector<Operation *> opsToRemove;
 
   /// Record the internal path to an external module or a memory.
-<<<<<<< HEAD
-  DenseMap<innerRefToVal, SmallString<128>> stringXMR;
-=======
   DenseMap<innerRefToVal, SmallString<128>> xmrPathSuffix;
->>>>>>> 95f40cf4
 };
 
 std::unique_ptr<mlir::Pass> circt::firrtl::createLowerXMRPass() {
