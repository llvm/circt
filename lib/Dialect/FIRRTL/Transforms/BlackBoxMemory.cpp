//===- BlackboxMemory.cpp - Create modules for memory -----------*- C++ -*-===//
//
// Part of the LLVM Project, under the Apache License v2.0 with LLVM Exceptions.
// See https://llvm.org/LICENSE.txt for license information.
// SPDX-License-Identifier: Apache-2.0 WITH LLVM-exception
//===----------------------------------------------------------------------===//
//
// Transform memory operations in to instances of external modules for memory
// generators.
//
//===----------------------------------------------------------------------===//

#include "PassDetails.h"
#include "circt/Dialect/FIRRTL/FIRRTLOps.h"
#include "circt/Dialect/FIRRTL/FIRRTLTypes.h"
#include "circt/Dialect/FIRRTL/Passes.h"
#include "circt/Support/LLVM.h"
#include "mlir/IR/OperationSupport.h"
#include "llvm/ADT/DenseMap.h"
#include "llvm/ADT/Hashing.h"

using namespace circt;
using namespace firrtl;

/// Compute a hash code for a MemOp. This specialized hash ignores the naming of
/// the memory and ports.
llvm::hash_code computeHash(MemOp op) {
  // MemOp attributes
  llvm::hash_code hash =
      llvm::hash_combine(op.readLatencyAttr(), op.writeLatencyAttr());
  hash = llvm::hash_combine(hash, op.depthAttr());
  hash = llvm::hash_combine(hash, op.ruwAttr());

  // Result Types
  return llvm::hash_combine(hash, op->getResultTypes());
}

/// Compare memory operations for equivalence.  Only compares the types of the
/// memory and not the name or the memory, or the ports.
static bool isEquivalentTo(MemOp lhs, MemOp rhs) {
  if (lhs == rhs)
    return true;
  // Compare attributes.
  if (lhs.readLatencyAttr() != rhs.readLatencyAttr())
    return false;
  if (lhs.writeLatencyAttr() != rhs.writeLatencyAttr())
    return false;
  if (lhs.depthAttr() != rhs.depthAttr())
    return false;
  if (lhs.ruwAttr() != rhs.ruwAttr())
    return false;
  // Compare result types.  Taken from operation equivalence.
  if (lhs->getResultTypes() != rhs->getResultTypes())
    return false;
  return true;
}

namespace {
struct MemOpInfo : public llvm::DenseMapInfo<MemOp> {
  static MemOp getEmptyKey() {
    auto pointer = llvm::DenseMapInfo<void *>::getEmptyKey();
    return MemOp::getFromOpaquePointer(pointer);
  }
  static MemOp getTombstoneKey() {
    auto pointer = llvm::DenseMapInfo<void *>::getTombstoneKey();
    return MemOp::getFromOpaquePointer(pointer);
  }
  static unsigned getHashValue(MemOp op) { return computeHash(op); }
  static bool isEqual(MemOp lhs, MemOp rhs) {
    if (lhs == rhs)
      return true;
    if (lhs == getTombstoneKey() || lhs == getEmptyKey() ||
        rhs == getTombstoneKey() || rhs == getEmptyKey())
      return false;
    return isEquivalentTo(lhs, rhs);
  }
};
} // end anonymous namespace

/// Create an instance of a Module using the module name and the port list.
static InstanceOp createInstance(OpBuilder builder, Location loc,
                                 StringRef moduleName, StringAttr instanceName,
                                 ArrayRef<ModulePortInfo> modulePorts) {
  // Make a bundle of the inputs and outputs of the specified module.
  SmallVector<Type, 4> resultTypes;
  resultTypes.reserve(modulePorts.size());
  for (auto port : modulePorts)
    resultTypes.push_back(port.type);

  return builder.create<InstanceOp>(loc, resultTypes, moduleName,
                                    instanceName.getValue());
}

/// Get the pohwist for an external module representing a blackbox memory. This
/// external module must be compatible with the modules which are generated for
/// `vlsi_mem_gen`, which can be found in the rocketchip project.
static void
getBlackBoxPortsForMemOp(MemOp op, ArrayRef<MemOp::NamedPort> memPorts,
                         SmallVectorImpl<ModulePortInfo> &extPorts) {
  OpBuilder builder(op);
  unsigned readPorts = 0;
  unsigned writePorts = 0;
  unsigned readWritePorts = 0;
  for (size_t i = 0, e = memPorts.size(); i != e; ++i) {
    // Calculate the naming prefix to use based on the kind of the port.
    std::string prefix;
    switch (memPorts[i].second) {
    case MemOp::PortKind::Read:
      prefix = ("R" + Twine(readPorts++) + "_").str();
      break;
    case MemOp::PortKind::Write:
      prefix = ("W" + Twine(writePorts++) + "_").str();
      break;
    case MemOp::PortKind::ReadWrite:
      prefix = ("RW" + Twine(readWritePorts++) + "_").str();
      break;
    }
    // Flatten the bundle representing a memory port, name-mangling and adding
    // every field in the bundle to the exter module's port list.  All memory
    // ports have an outer flip, so we just strip this.
    auto type = op.getResult(i).getType();
    for (auto bundleElement : type.cast<BundleType>().getElements()) {
      auto name = (prefix + bundleElement.name.getValue()).str();
      auto type = bundleElement.type;
      auto direction = Direction::Input;
      if (bundleElement.isFlip)
        direction = Direction::Output;
<<<<<<< HEAD
      extPorts.push_back({builder.getStringAttr(name), type, direction});
=======
      }
      extPorts.push_back(
          {builder.getStringAttr(name), type, direction, op.getLoc()});
>>>>>>> 71e9305e
    }
  }
}

/// Create an external module black box representing the memory operation.
/// Returns the port list of the external module.
static FExtModuleOp
createBlackboxModuleForMem(MemOp op, ArrayRef<ModulePortInfo> extPorts) {

  OpBuilder builder(op->getContext());

  // The module's name is the name of the memory postfixed with "_ext".
  auto memName = op.name().str();
  if (memName.empty())
    memName = "mem";
  std::string extName = memName + "_ext";

  // Create the black box external module.
  auto extModuleOp = builder.create<FExtModuleOp>(
      op.getLoc(), builder.getStringAttr(extName), extPorts);

  // Insert the external module into the circuit.  This will rename the
  // external module if there is a conflict with another module name.
  auto circuitOp = op->getParentOfType<CircuitOp>();
  SymbolTable symbolTable(circuitOp);
  symbolTable.insert(extModuleOp);

  // Move the external module to the beginning of the circuitOp.  Inserting into
  // the symbol table may have moved the operation to the end of the circuit.
  extModuleOp->moveBefore(&circuitOp.front());

  // Add the memory parameters as attributes on the external module.  These will
  // be used by the generator tools to create memory configuration files, or
  // create the memory itself.  We use a named attr list to avoid creating lots
  // of intermediate dictionary attributes.
  NamedAttrList attrs(extModuleOp->getAttrDictionary());
  attrs.set("generator", builder.getStringAttr("FIRRTLMemory"));
  attrs.set("readLatency", op.readLatencyAttr());
  attrs.set("writeLatency", op.writeLatencyAttr());
  attrs.set("depth", op.depthAttr());
  attrs.set("ruw", op.ruwAttr());
  extModuleOp->setAttrs(attrs.getDictionary(builder.getContext()));

  return extModuleOp;
}

/// Create a regular module to wrap the external module.  The wrapper module
/// instantiates the external module, and connects all the inputs and outputs
/// together. This module will match the bundle return type of the memory op,
/// and connects to the flattened parameters of the external module. This is
/// done for compatibility with the Scala FIRRTL compiler and it is unclear if
/// this will be needed in the long run.
static FModuleOp
createWrapperModule(MemOp op, ArrayRef<MemOp::NamedPort> memPorts,
                    FExtModuleOp extModuleOp, ArrayRef<ModulePortInfo> extPorts,
                    SmallVectorImpl<ModulePortInfo> &modPorts) {
  OpBuilder builder(op->getContext());

  // The wrapper module's name is the name of the memory.
  auto memName = op.name();
  if (memName.empty())
    memName = "mem";

  // Create a wrapper module with the same type as the memory
  modPorts.reserve(op.getResults().size());
  for (size_t i = 0, e = memPorts.size(); i != e; ++i) {
    auto name = op.getPortName(i);
<<<<<<< HEAD
    auto type = op.getPortType(i);
    modPorts.push_back({name, type, Direction::Input});
=======
    auto type = op.getPortType(i).cast<FlipType>().getElementType();
    modPorts.push_back({name, type, Direction::Input, op.getLoc()});
>>>>>>> 71e9305e
  }
  auto moduleOp = builder.create<FModuleOp>(
      op.getLoc(), builder.getStringAttr(memName), modPorts);

  // Insert the externaml module into the circuit.  This will rename the module
  // if there is a conflict with another module name.
  auto circuitOp = op->getParentOfType<CircuitOp>();
  SymbolTable symbolTable(circuitOp);
  symbolTable.insert(moduleOp);

  // Move the module right after the external module, for readability purposes.
  moduleOp->moveAfter(extModuleOp);

  // Create the module
  builder.setInsertionPointToStart(moduleOp.getBodyBlock());
  auto instanceOp = createInstance(builder, op.getLoc(), extModuleOp.getName(),
                                   op.nameAttr(), extPorts);

  // Connect the ports between the memory module and the instance of the black
  // box memory module. The outer module has a single bundle representing each
  // Memory port, while the inner module has a separate field for each memory
  // port bundle in the memory bundle.
  auto extResultIt = instanceOp.result_begin();
  for (auto memPort : moduleOp.getArguments()) {
    auto memPortType = memPort.getType().cast<FIRRTLType>();
    for (auto field : memPortType.cast<BundleType>().getElements()) {
      auto fieldValue =
          builder.create<SubfieldOp>(op.getLoc(), memPort, field.name);
      // Create the connection between module arguments and the external module,
      // making sure that sinks are on the LHS
      if (!field.isFlip)
        builder.create<ConnectOp>(op.getLoc(), *extResultIt, fieldValue);
      else
        builder.create<ConnectOp>(op.getLoc(), fieldValue, *extResultIt);
      // advance the external module field iterator
      ++extResultIt;
    }
  }

  return moduleOp;
}

/// Create a bundle wire for each memory port.  This takes all the individual
/// fields returned from instantiating the external module, and wraps them in to
/// bundles to match the memory return type.
static void createWiresForMemoryPorts(OpBuilder builder, Location loc, MemOp op,
                                      InstanceOp instanceOp,
                                      ArrayRef<ModulePortInfo> extPorts,
                                      SmallVectorImpl<Value> &results) {

  auto extResultIt = instanceOp.result_begin();

  for (auto memPort : op.getResults()) {
    // Create  a wire bundle for each memory port
    auto wireOp = builder.create<WireOp>(loc, memPort.getType());
    results.push_back(wireOp.getResult());

    // Connect each wire to the corresponding ports in the external module
    auto wireBundle = memPort.getType().cast<FIRRTLType>();
    for (auto field : wireBundle.cast<BundleType>().getElements()) {
      auto fieldValue =
          builder.create<SubfieldOp>(op.getLoc(), wireOp, field.name);
      // Create the connection between module arguments and the external module,
      // making sure that sinks are on the LHS
      if (field.isFlip)
        builder.create<ConnectOp>(op.getLoc(), fieldValue, *extResultIt);
      else
        builder.create<ConnectOp>(op.getLoc(), *extResultIt, fieldValue);
      // advance the external module field iterator
      ++extResultIt;
    }
  }
}

static void
replaceMemWithWrapperModule(DenseMap<MemOp, FModuleOp, MemOpInfo> &knownMems,
                            MemOp memOp) {

  // The module we will be replacing the MemOp with.  If we don't have a
  // suitable memory module already created, a new one representing the memory
  // will be created.
  FModuleOp moduleOp;
  SmallVector<ModulePortInfo, 2> modPorts;

  // Check if we have already created a suitable wrapper module. If we have not
  // seen a similar memory, create a new wrapper module.
  auto it = knownMems.find(memOp);
  auto found = it != knownMems.end();
  if (found) {
    // Create an instance of the wrapping module.  We have to retrieve the
    // module port information back from the module.
    moduleOp = it->second;
    modPorts = getModulePortInfo(moduleOp);
  } else {
    // Get the memory port descriptors. This gives us the name and kind of each
    // memory port created by the MemOp.
    auto memPorts = memOp.getPorts();

    // Get the pohwist for a module which represents the black box memory.
    // Typically has 1R + 1W memory port, which has 4+5=9 fields.
    SmallVector<ModulePortInfo, 9> extPortList;
    getBlackBoxPortsForMemOp(memOp, memPorts, extPortList);
    auto extModuleOp = createBlackboxModuleForMem(memOp, extPortList);
    moduleOp = createWrapperModule(memOp, memPorts, extModuleOp, extPortList,
                                   modPorts);
    knownMems[memOp] = moduleOp;
  }

  // Create an instance of the wrapping module
  auto instanceOp =
      createInstance(OpBuilder(memOp), memOp.getLoc(), moduleOp.getName(),
                     memOp.nameAttr(), modPorts);

  // Replace the memory operation with the module instance
  memOp.replaceAllUsesWith(instanceOp.getResults());

  // If we are using the memory operation as a key in the map, we cannot delete
  // it yet.
  if (found)
    memOp->erase();
}

/// Replaces all memories which match the predicate function with external
/// modules and simple wrapper module which instantiates it.  Returns true if
/// any memories were replaced.
static bool
replaceMemsWithWrapperModules(CircuitOp circuit,
                              function_ref<bool(MemOp)> shouldReplace) {
  /// A set of replaced memory operations.  When two memory operations
  /// share the same types, they can share the same modules.
  DenseMap<MemOp, FModuleOp, MemOpInfo> knownMems;
  for (auto fmodule : circuit.getOps<FModuleOp>()) {
    for (auto memOp : llvm::make_early_inc_range(fmodule.getOps<MemOp>())) {
      if (shouldReplace(memOp)) {
        replaceMemWithWrapperModule(knownMems, memOp);
      }
    }
  }
  // Erase any of the remaining memory operations.  These were kept around
  // to check if other memory operations were equivalent.
  for (auto it : knownMems)
    it.first.erase();

  // Return true if something changed.
  return !knownMems.empty();
}

static void
replaceMemWithExtModule(DenseMap<MemOp, FExtModuleOp, MemOpInfo> &knownMems,
                        MemOp memOp) {

  FExtModuleOp extModuleOp;
  SmallVector<ModulePortInfo, 9> extPortList;

  auto it = knownMems.find(memOp);
  auto found = it != knownMems.end();
  if (found) {
    // Create an instance of the wrapping module.  We have to retrieve the
    // module port information back from the module.
    extModuleOp = it->second;
    extPortList = getModulePortInfo(extModuleOp);
  } else {
    // Get the memory port descriptors.  This gives us the name and kind of each
    // memory port created by the MemOp.
    auto memPorts = memOp.getPorts();

    // Get the pohwist for a module which represents the black box memory.
    // Typically has 1R + 1W memory port, which has 4+5=9 fields.
    getBlackBoxPortsForMemOp(memOp, memPorts, extPortList);
    extModuleOp = createBlackboxModuleForMem(memOp, extPortList);
    knownMems[memOp] = extModuleOp;
  }

  OpBuilder builder(memOp);

  // Create an instance of the black box module
  auto instanceOp =
      createInstance(builder, memOp.getLoc(), extModuleOp.getName(),
                     memOp.nameAttr(), extPortList);

  // Create a wire for every memory port
  SmallVector<Value, 2> results;
  results.reserve(memOp.getNumResults());
  createWiresForMemoryPorts(builder, memOp.getLoc(), memOp, instanceOp,
                            extPortList, results);

  // Replace each memory port with a wire
  memOp.replaceAllUsesWith(results);

  // If we are using the memory operation as a key in the map, we cannot delete
  // it yet.
  if (found)
    memOp->erase();
}

/// Replaces all memories which match the predicate function with external
/// modules.  Returns true if any modules were replaced.
static bool replaceMemsWithExtModules(CircuitOp circuit,
                                      function_ref<bool(MemOp)> shouldReplace) {
  /// A set of replaced memory operations.  When two memory operations
  /// share the same types, they can share the same modules.
  DenseMap<MemOp, FExtModuleOp, MemOpInfo> knownMems;
  for (auto fmodule : circuit.getOps<FModuleOp>()) {
    for (auto memOp : llvm::make_early_inc_range(fmodule.getOps<MemOp>())) {
      if (shouldReplace(memOp)) {
        replaceMemWithExtModule(knownMems, memOp);
      }
    }
  }
  // Erase any of the remaining memory operations.  These were kept around
  // to check if other memory operations were equivalent.
  for (auto op : knownMems)
    op.first.erase();

  // Return true if something changed.
  return !knownMems.empty();
}

namespace {
struct BlackBoxMemoryPass : public BlackBoxMemoryBase<BlackBoxMemoryPass> {
  void runOnOperation() override {
    // A memory must have read and write latencies of 1 in order to be
    // blackboxed. In the future this will probably be configurable.
    auto shouldReplace = [](MemOp memOp) -> bool {
      return memOp.readLatency() == 1 && memOp.writeLatency() == 1;
    };
    auto anythingChanged = false;
    if (emitWrapper)
      anythingChanged =
          replaceMemsWithWrapperModules(getOperation(), shouldReplace);
    else
      anythingChanged =
          replaceMemsWithExtModules(getOperation(), shouldReplace);

    if (!anythingChanged)
      markAllAnalysesPreserved();
  }
};
} // end anonymous namespace

std::unique_ptr<mlir::Pass> circt::firrtl::createBlackBoxMemoryPass() {
  return std::make_unique<BlackBoxMemoryPass>();
}<|MERGE_RESOLUTION|>--- conflicted
+++ resolved
@@ -125,13 +125,8 @@
       auto direction = Direction::Input;
       if (bundleElement.isFlip)
         direction = Direction::Output;
-<<<<<<< HEAD
-      extPorts.push_back({builder.getStringAttr(name), type, direction});
-=======
-      }
       extPorts.push_back(
           {builder.getStringAttr(name), type, direction, op.getLoc()});
->>>>>>> 71e9305e
     }
   }
 }
@@ -199,13 +194,8 @@
   modPorts.reserve(op.getResults().size());
   for (size_t i = 0, e = memPorts.size(); i != e; ++i) {
     auto name = op.getPortName(i);
-<<<<<<< HEAD
     auto type = op.getPortType(i);
-    modPorts.push_back({name, type, Direction::Input});
-=======
-    auto type = op.getPortType(i).cast<FlipType>().getElementType();
     modPorts.push_back({name, type, Direction::Input, op.getLoc()});
->>>>>>> 71e9305e
   }
   auto moduleOp = builder.create<FModuleOp>(
       op.getLoc(), builder.getStringAttr(memName), modPorts);
