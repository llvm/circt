//===- LowerTypes.cpp - Lower FIRRTL types to ground types ------*- C++ -*-===//
//
// Part of the LLVM Project, under the Apache License v2.0 with LLVM Exceptions.
// See https://llvm.org/LICENSE.txt for license information.
// SPDX-License-Identifier: Apache-2.0 WITH LLVM-exception
//
//===----------------------------------------------------------------------===//
//
// This file implements the lowering of FIRRTL types to ground types.
//
//===----------------------------------------------------------------------===//

#include "./PassDetails.h"
#include "circt/Dialect/FIRRTL/FIRRTLOps.h"
#include "circt/Dialect/FIRRTL/FIRRTLTypes.h"
#include "circt/Dialect/FIRRTL/FIRRTLVisitors.h"
#include "circt/Dialect/FIRRTL/Passes.h"
#include "circt/Support/ImplicitLocOpBuilder.h"
#include "circt/Support/LLVM.h"
#include "mlir/IR/FunctionSupport.h"
#include "llvm/ADT/SetVector.h"
#include "llvm/ADT/StringSwitch.h"
#include "llvm/Support/Parallel.h"
#include <algorithm>

using namespace circt;
using namespace firrtl;

namespace {
// This represents a flattened bundle field element.
struct FlatBundleFieldEntry {
  // This is the underlying ground type of the field.
  FIRRTLType type;
  // This is a suffix to add to the field name to make it unique.
  std::string suffix;
  // This indicates whether the field was flipped to be an output.
  bool isOutput;

  // Helper to determine if a fully flattened type needs to be flipped.
  FIRRTLType getPortType() { return isOutput ? FlipType::get(type) : type; }
};
} // end anonymous namespace

// Convert an aggregate type into a flat list of fields.  This is used
// when working with instances and mems to flatten them.
static void flattenType(FIRRTLType type, StringRef suffixSoFar, bool isFlipped,
                        SmallVectorImpl<FlatBundleFieldEntry> &results) {
  if (auto flip = type.dyn_cast<FlipType>())
    return flattenType(flip.getElementType(), suffixSoFar, !isFlipped, results);

  TypeSwitch<FIRRTLType>(type)
      .Case<BundleType>([&](auto bundle) {
        SmallString<16> tmpSuffix(suffixSoFar);

        // Otherwise, we have a bundle type.  Break it down.
        for (auto &elt : bundle.getElements()) {
          // Construct the suffix to pass down.
          tmpSuffix.resize(suffixSoFar.size());
          tmpSuffix.push_back('_');
          tmpSuffix.append(elt.name.getValue());
          // Recursively process subelements.
          flattenType(elt.type, tmpSuffix, isFlipped, results);
        }
        return;
      })
      .Case<FVectorType>([&](auto vector) {
        for (size_t i = 0, e = vector.getNumElements(); i != e; ++i)
          flattenType(vector.getElementType(),
                      (suffixSoFar + "_" + std::to_string(i)).str(), isFlipped,
                      results);
        return;
      })
      .Default([&](auto) {
        results.push_back({type, suffixSoFar.str(), isFlipped});
        return;
      });

  return;
}

// Helper to peel off the outer most flip type from an aggregate type that has
// all flips canonicalized to the outer level, or just return the bundle
// directly. For any ground type, returns null.
static FIRRTLType getCanonicalAggregateType(Type originalType) {
  FIRRTLType unflipped = originalType.dyn_cast<FIRRTLType>();
  if (auto flipType = originalType.dyn_cast<FlipType>())
    unflipped = flipType.getElementType();

  return TypeSwitch<FIRRTLType, FIRRTLType>(unflipped)
      .Case<BundleType, FVectorType>([](auto a) { return a; })
      .Default([](auto) { return nullptr; });
}

//===----------------------------------------------------------------------===//
// Module Type Lowering
//===----------------------------------------------------------------------===//

namespace {
class TypeLoweringVisitor : public FIRRTLVisitor<TypeLoweringVisitor> {
public:
  TypeLoweringVisitor(MLIRContext *context) : context(context) {}
  using ValueIdentifier = std::pair<Value, Identifier>;
  using FIRRTLVisitor<TypeLoweringVisitor>::visitDecl;
  using FIRRTLVisitor<TypeLoweringVisitor>::visitExpr;
  using FIRRTLVisitor<TypeLoweringVisitor>::visitStmt;

  // If the referenced operation is a FModuleOp or an FExtModuleOp, perform type
  // lowering on all operations.
  void lowerModule(Operation *op);

  void visitDecl(FExtModuleOp op);
  void visitDecl(FModuleOp op);
  void visitDecl(InstanceOp op);
  void visitDecl(MemOp op);
  void visitDecl(RegOp op);
  void visitDecl(WireOp op);
  void visitDecl(RegResetOp op);
  void visitExpr(InvalidValuePrimOp op);
  void visitExpr(SubfieldOp op);
  void visitExpr(SubindexOp op);
  void visitExpr(SubaccessOp op);
  void visitStmt(ConnectOp op);
  void visitStmt(WhenOp op);

private:
  // Lowering module block arguments.
  void lowerArg(FModuleOp module, BlockArgument arg, FIRRTLType type);

  // Helpers to manage state.
  Value addArg(FModuleOp module, Type type, unsigned oldArgNumber,
               StringRef nameSuffix = "");

  void setBundleLowering(Value oldValue, StringRef flatField, Value newValue);
  Value getBundleLowering(Value oldValue, StringRef flatField);
  void getAllBundleLowerings(Value oldValue,
                             SmallVectorImpl<std::pair<Value, bool>> &results);

  MLIRContext *context;

  // The builder is set and maintained in the main loop.
  ImplicitLocOpBuilder *builder;

  // State to keep track of arguments and operations to clean up at the end.
  SmallVector<unsigned, 8> argsToRemove;
  SmallVector<Operation *, 16> opsToRemove;

  // State to keep a mapping from (Value, Identifier) pairs to flattened values.
  DenseMap<ValueIdentifier, Value> loweredBundleValues;

  // State to track the new attributes for the module.
  SmallVector<NamedAttribute, 8> newModuleAttrs;
  SmallVector<Attribute> newArgNames;
  size_t originalNumModuleArgs;
};
} // end anonymous namespace

void TypeLoweringVisitor::lowerModule(Operation *op) {
  if (auto module = dyn_cast<FModuleOp>(op))
    return visitDecl(module);
  if (auto extModule = dyn_cast<FExtModuleOp>(op))
    return visitDecl(extModule);
}

void TypeLoweringVisitor::visitDecl(FModuleOp module) {
  auto *body = module.getBodyBlock();

  ImplicitLocOpBuilder theBuilder(module.getLoc(), context);
  builder = &theBuilder;

  // Lower the module block arguments.
  SmallVector<BlockArgument, 8> args(body->args_begin(), body->args_end());
  originalNumModuleArgs = args.size();
  for (auto arg : args)
    if (auto type = arg.getType().dyn_cast<FIRRTLType>())
      lowerArg(module, arg, type);

  // Lower the operations.
  for (auto &op : body->getOperations()) {
    builder->setInsertionPoint(&op);
    builder->setLoc(op.getLoc());
    dispatchVisitor(&op);
  }

  // Remove ops that have been lowered. Erasing in reverse order so we don't
  // have to worry about calling dropAllUses before deleting an operation.
  for (auto *op : llvm::reverse(opsToRemove))
    op->erase();

  if (argsToRemove.empty())
    return;

  // Remove block args that have been lowered.
  body->eraseArguments(argsToRemove);

  // Remember the original argument attributess.
  SmallVector<NamedAttribute, 8> originalArgAttrs;
  DictionaryAttr originalAttrs = module->getAttrDictionary();

  // Copy over any attributes that weren't original argument attributes.
  auto *argAttrBegin = originalArgAttrs.begin();
  auto *argAttrEnd = originalArgAttrs.end();
  for (auto attr : originalAttrs)
    if (std::lower_bound(argAttrBegin, argAttrEnd, attr) == argAttrEnd)
      if (attr.first.str() != "portNames")
        newModuleAttrs.push_back(attr);

  newModuleAttrs.push_back(NamedAttribute(Identifier::get("portNames", context),
                                          builder->getArrayAttr(newArgNames)));

  // Update the module's attributes.
  module->setAttrs(newModuleAttrs);
  newModuleAttrs.clear();

  // Keep the module's type up-to-date.
  auto moduleType = builder->getFunctionType(body->getArgumentTypes(), {});
  module->setAttr(module.getTypeAttrName(), TypeAttr::get(moduleType));
}

//===----------------------------------------------------------------------===//
// Lowering module block arguments.
//===----------------------------------------------------------------------===//

// Lower arguments with bundle type by flattening them.
void TypeLoweringVisitor::lowerArg(FModuleOp module, BlockArgument arg,
                                   FIRRTLType type) {
  unsigned argNumber = arg.getArgNumber();

  // Flatten any bundle types.
  SmallVector<FlatBundleFieldEntry, 8> fieldTypes;
  flattenType(type, "", false, fieldTypes);

  for (auto field : fieldTypes) {

    // Create new block arguments.
    auto type = field.getPortType();
    auto newValue = addArg(module, type, argNumber, field.suffix);

    // If this field was flattened from a bundle.
    if (!field.suffix.empty()) {
      // Remove field separator prefix for consitency with the rest of the pass.
      auto fieldName = StringRef(field.suffix).drop_front(1);

      // Map the flattened suffix for the original bundle to the new value.
      setBundleLowering(arg, fieldName, newValue);
    } else {
      // Lower any other arguments by copying them to keep the relative order.
      arg.replaceAllUsesWith(newValue);
    }
  }

  // Remember to remove the original block argument.
  argsToRemove.push_back(argNumber);
}

void TypeLoweringVisitor::visitDecl(FExtModuleOp extModule) {
  OpBuilder builder(context);

  // Create an array of the result types and results names.
  SmallVector<Type, 8> inputTypes;
  SmallVector<DictionaryAttr, 8> attributes;

  SmallVector<Attribute> portNames;
  for (auto &port : extModule.getPorts()) {
    // Flatten the port type.
    SmallVector<FlatBundleFieldEntry, 8> fieldTypes;
    flattenType(port.type, port.getName(), false, fieldTypes);

    // For each field, add record its name and type.
    for (auto field : fieldTypes) {
      Attribute pName;
      inputTypes.push_back(field.getPortType());
      if (port.name)
        pName = builder.getStringAttr(field.suffix);
      else
        pName = builder.getStringAttr("");
      portNames.push_back(pName);
    }
  }
  extModule->setAttr(Identifier::get("portNames", context),
                     builder.getArrayAttr(portNames));

  // Set the type and then bulk set all the names.
  extModule.setType(builder.getFunctionType(inputTypes, {}));
}

//===----------------------------------------------------------------------===//
// Lowering operations.
//===----------------------------------------------------------------------===//

// Lower instance operations in the same way as module block arguments. Bundles
// are flattened, and other arguments are copied to keep the relative order. By
// ensuring both lowerings are the same, we can process every module in the
// circuit in parallel, and every instance will have the correct ports.
void TypeLoweringVisitor::visitDecl(InstanceOp op) {
  // Create a new, flat bundle type for the new result.
  SmallVector<Type, 8> resultTypes;
  SmallVector<StringAttr, 8> resultNames;
  SmallVector<size_t, 8> numFieldsPerResult;
  for (size_t i = 0, e = op.getNumResults(); i != e; ++i) {
    // Flatten any nested bundle types the usual way.
    SmallVector<FlatBundleFieldEntry, 8> fieldTypes;
    flattenType(op.getType(i).cast<FIRRTLType>(), "",
                /*isFlip*/ false, fieldTypes);

    for (auto field : fieldTypes) {
      // Store the flat type for the new bundle type.
      resultNames.push_back(builder->getStringAttr(field.suffix));
      resultTypes.push_back(field.getPortType());
    }
    numFieldsPerResult.push_back(fieldTypes.size());
  }

  auto newInstance = builder->create<InstanceOp>(
      resultTypes, op.moduleNameAttr(), op.nameAttr(), op.annotations());

  // Record the mapping of each old result to each new result.
  size_t nextResult = 0;
  for (size_t i = 0, e = op.getNumResults(); i != e; ++i) {
    // If this result was a non-bundle value, just RAUW it.
    if (numFieldsPerResult[i] == 1 &&
        resultNames[nextResult].getValue().empty()) {
      op.getResult(i).replaceAllUsesWith(newInstance.getResult(nextResult));
      ++nextResult;
      continue;
    }

    // Otherwise lower bundles.
    for (size_t j = 0, e = numFieldsPerResult[i]; j != e; ++j) {
      auto newPortName = resultNames[nextResult].getValue();
      // Drop the leading underscore.
      newPortName = newPortName.drop_front(1);
      // Map the flattened suffix for the original bundle to the new value.
      setBundleLowering(op.getResult(i), newPortName,
                        newInstance.getResult(nextResult));
      ++nextResult;
    }
  }

  // Remember to remove the original op.
  opsToRemove.push_back(op);
}

/// Lower memory operations. A new memory is created for every leaf
/// element in a memory's data type.
void TypeLoweringVisitor::visitDecl(MemOp op) {
  auto type = op.getDataType();
  auto depth = op.depth();

  SmallVector<FlatBundleFieldEntry, 8> fieldTypes;
  flattenType(type, "", false, fieldTypes);

  // Mutable store of the types of the ports of a new memory. This is
  // cleared and re-used.
  SmallVector<Type, 4> resultPortTypes;
  llvm::SmallSetVector<Attribute, 4> resultPortNames;

  // Insert a unique port into resultPortNames with base name nameStr.
  auto uniquePortName = [&](StringRef baseName) {
    size_t i = 0;
    std::string suffix = "";
    while (!resultPortNames.insert(
        builder->getStringAttr(baseName.str() + suffix)))
      suffix = std::to_string(i++);
  };

  // Store any new wires created during lowering. This ensures that
  // wires are re-used if they already exist.
  llvm::StringMap<Value> newWires;

  // Loop over the leaf aggregates.
  for (auto field : fieldTypes) {

    // Determine the new port type for this memory. New ports are
    // constructed by checking the kind of the memory.
    resultPortTypes.clear();
    resultPortNames.clear();
    for (size_t i = 0, e = op.getNumResults(); i != e; ++i) {
      auto kind = op.getPortKind(i);
      auto name = op.getPortName(i);

      // Any read or write ports are just added.
      if (kind != MemOp::PortKind::ReadWrite) {
        resultPortTypes.push_back(
            FlipType::get(op.getTypeForPort(depth, field.type, kind)));
        uniquePortName(name.getValue());
        continue;
      }

      // Any readwrite ports are lowered to 1x read and 1x write.
      resultPortTypes.push_back(FlipType::get(
          op.getTypeForPort(depth, field.type, MemOp::PortKind::Read)));
      resultPortTypes.push_back(FlipType::get(
          op.getTypeForPort(depth, field.type, MemOp::PortKind::Write)));

      auto nameStr = name.getValue().str();
      uniquePortName(nameStr + "_r");
      uniquePortName(nameStr + "_w");
    }

    // Construct the new memory for this flattened field.
    //
    // TODO: Annotations are just copied to the lowered memory.
    // Change this to copy all global annotations and only those which
    // target specific ports.
    auto newName = op.name().str() + field.suffix;
    auto newMem = builder->create<MemOp>(
        resultPortTypes, op.readLatencyAttr(), op.writeLatencyAttr(),
        op.depthAttr(), op.ruwAttr(),
        builder->getArrayAttr(resultPortNames.getArrayRef()),
        builder->getStringAttr(newName), op.annotations());

    // Setup the lowering to the new memory. We need to track both the
    // new memory index ("i") and the old memory index ("j") to deal
    // with the situation where readwrite ports have been split into
    // separate ports.
    for (size_t i = 0, j = 0, e = newMem.getNumResults(); i != e; ++i, ++j) {

      BundleType underlying = newMem.getResult(i)
                                  .getType()
                                  .cast<FIRRTLType>()
                                  .getPassiveType()
                                  .cast<BundleType>();

      auto kind = newMem.getPortKind(newMem.getPortName(i).getValue());
      auto oldKind = op.getPortKind(op.getPortName(j).getValue());

      auto skip = kind == MemOp::PortKind::Write &&
                  oldKind == MemOp::PortKind::ReadWrite;

      // Loop over all elements in the port. Because readwrite ports
      // have been split, this only needs to deal with the fields of
      // read or write ports. If the port is replacing a readwrite
      // port, then this is linked against the old field.
      for (auto elt : underlying.getElements()) {

        auto oldName = elt.name.getValue();
        if (oldKind == MemOp::PortKind::ReadWrite) {
          if (oldName == "mask")
            oldName = "wmask";
          if (oldName == "data" && kind == MemOp::PortKind::Read)
            oldName = "rdata";
          if (oldName == "data" && kind == MemOp::PortKind::Write)
            oldName = "wdata";
        }

        auto getWire = [&](FIRRTLType type,
                           const std::string &wireName) -> Value {
          auto wire = newWires[wireName];
          if (!wire) {
            wire = builder->create<WireOp>(
                type.getPassiveType(), newMem.name().str() + "_" + wireName);
            newWires[wireName] = wire;
          }
          return wire;
        };

        // These ports ("addr", "clk", "en") require special
        // handling. When these are lowered, they result in multiple
        // new connections. E.g., an assignment to a clock needs to be
        // split into an assignment to all clocks. This is handled by
        // creating a dummy wire, setting the dummy wire as the
        // lowering target, and then connecting every new port
        // subfield to that.
        if (oldName == "clk" || oldName == "en" || oldName == "addr") {
          FIRRTLType theType = elt.type.getPassiveType();

          // Construct a new wire if needed.
          auto wireName =
              (op.getPortName(j).getValue().str() + "_" + oldName).str();
          auto wire = getWire(theType, wireName);

          if (!(oldKind == MemOp::PortKind::ReadWrite &&
                kind == MemOp::PortKind::Write))
            setBundleLowering(op.getResult(j), oldName, wire);

          // Handle "en" specially if this used to be a readwrite port.
          if (oldKind == MemOp::PortKind::ReadWrite && oldName == "en") {
            auto wmode =
                getWire(theType, op.getPortName(j).getValue().str() + "_wmode");
            if (!skip)
              setBundleLowering(op.getResult(j), "wmode", wmode);
            Value gate;
            if (kind == MemOp::PortKind::Read)
              gate = builder->create<NotPrimOp>(wmode.getType(), wmode);
            else
              gate = wmode;
            wire = builder->create<AndPrimOp>(wire.getType(), wire, gate);
          }

          builder->create<ConnectOp>(
              builder->create<SubfieldOp>(theType, newMem.getResult(i),
                                          elt.name),
              wire);
          continue;
        }

        // Data ports ("data", "mask") are trivially lowered because
        // each data leaf winds up in a new, separate memory. No wire
        // creation is needed.
        FIRRTLType theType = elt.type.getPassiveType();

        setBundleLowering(op.getResult(j), (oldName + field.suffix).str(),
                          builder->create<SubfieldOp>(
                              theType, newMem.getResult(i), elt.name));
      }

      // Don't increment the index of the old memory if this is the
      // first, new port (the read port).
      if (kind == MemOp::PortKind::Read &&
          oldKind == MemOp::PortKind::ReadWrite)
        --j;
    }
  }

  opsToRemove.push_back(op);
}
void static filterAnnotations(ArrayAttr annotations,
                              SmallVector<Attribute> &loweredAttrs,
                              const FlatBundleFieldEntry &field,
                              MLIRContext *context) {

  for (auto opAttr : annotations) {
    auto di = opAttr.dyn_cast<DictionaryAttr>();
    if (!di) {
      loweredAttrs.push_back(opAttr);
      continue;
    }
    auto targetAttr = di.get("target");
    if (!targetAttr) {
      loweredAttrs.push_back(opAttr);
      continue;
    }

    ArrayAttr subFieldTarget = targetAttr.cast<ArrayAttr>();
    std::string targetStr = "";
    for (auto fName : subFieldTarget) {
      std::string fNameStr = fName.cast<StringAttr>().getValue().str();
      // The fNameStr will begin with either '[' or '.', replace it with an
      // '_' to construct the suffix.
      fNameStr[0] = '_';
      // If it ends with ']', then just remove it.
      if (fNameStr.back() == ']')
        fNameStr.erase(fNameStr.size() - 1);

      targetStr += fNameStr;
    }
    if (!targetStr.empty()) {
      auto pos = field.suffix.find(targetStr);
      if (pos == 0) {
        NamedAttrList modAttr;
        for (auto attr : di.getValue()) {
          if (attr.first.str() == "target")
            continue;
          modAttr.push_back(attr);
        }
        loweredAttrs.push_back(DictionaryAttr::get(context, modAttr));
      }
    } else
      loweredAttrs.push_back(opAttr);
  }
}

/// Lower a wire op with a bundle to mutliple non-bundled wires.
void TypeLoweringVisitor::visitDecl(WireOp op) {
  Value result = op.result();

  // Attempt to get the bundle types, potentially unwrapping an outer flip type
  // that wraps the whole bundle.
  FIRRTLType resultType = getCanonicalAggregateType(result.getType());

  // If the wire is not a bundle, there is nothing to do.
  if (!resultType)
    return;

  SmallVector<FlatBundleFieldEntry, 8> fieldTypes;
  flattenType(resultType, "", false, fieldTypes);

  // Loop over the leaf aggregates.
  auto name = op.name().str();
  for (auto field : fieldTypes) {
    std::string loweredName = "";
    if (!name.empty())
      loweredName = name + field.suffix;
<<<<<<< HEAD
    SmallVector<Attribute> loweredAttrs;
    // For all annotations on the parent op, filter them based on the target
    // attribute.
    filterAnnotations(op.annotations(), loweredAttrs, field, context);
    auto wire = builder->create<WireOp>(field.getPortType(),
                                        builder->getStringAttr(loweredName),
                                        ArrayAttr::get(context, loweredAttrs));
=======
    auto wire = builder->create<WireOp>(
        field.type, builder->getStringAttr(loweredName), op.annotations());
>>>>>>> 48b994e6
    setBundleLowering(result, StringRef(field.suffix).drop_front(1), wire);
  }

  // Remember to remove the original op.
  opsToRemove.push_back(op);
}

/// Lower a reg op with a bundle to multiple non-bundled regs.
void TypeLoweringVisitor::visitDecl(RegOp op) {
  Value result = op.result();

  // Attempt to get the bundle types, potentially unwrapping an outer flip type
  // that wraps the whole bundle.
  FIRRTLType resultType = getCanonicalAggregateType(result.getType());

  // If the reg is not a bundle, there is nothing to do.
  if (!resultType)
    return;

  SmallVector<FlatBundleFieldEntry, 8> fieldTypes;
  flattenType(resultType, "", false, fieldTypes);

  // Loop over the leaf aggregates.
  auto name = op.name().str();
  for (auto field : fieldTypes) {
    std::string loweredName = "";
    if (!name.empty())
      loweredName = name + field.suffix;
    SmallVector<Attribute> loweredAttrs;
    // For all annotations on the parent op, filter them based on the target
    // attribute.
    filterAnnotations(op.annotations(), loweredAttrs, field, context);
    setBundleLowering(result, StringRef(field.suffix).drop_front(1),
                      builder->create<RegOp>(field.getPortType(), op.clockVal(),
                                             loweredName, loweredAttrs));
  }

  // Remember to remove the original op.
  opsToRemove.push_back(op);
}

/// Lower a RegReset op with a bundle to multiple non-bundled RegResets.
void TypeLoweringVisitor::visitDecl(RegResetOp op) {
  Value result = op.result();

  // Attempt to get the bundle types, potentially unwrapping an outer flip type
  // that wraps the whole bundle.
  FIRRTLType resultType = getCanonicalAggregateType(result.getType());

  // If the RegReset is not a bundle, there is nothing to do.
  if (!resultType)
    return;

  SmallVector<FlatBundleFieldEntry, 8> fieldTypes;
  flattenType(resultType, "", false, fieldTypes);

  // Loop over the leaf aggregates.
  auto name = op.name().str();
  for (auto field : fieldTypes) {
    std::string loweredName = "";
    if (!name.empty())
      loweredName = name + field.suffix;
    auto suffix = StringRef(field.suffix).drop_front(1);
    auto resetValLowered = getBundleLowering(op.resetValue(), suffix);
    setBundleLowering(result, suffix,
                      builder->create<RegResetOp>(
                          field.getPortType(), op.clockVal(), op.resetSignal(),
                          resetValLowered, loweredName, op.annotations()));
  }

  // Remember to remove the original op.
  opsToRemove.push_back(op);
}

// Lowering subfield operations has to deal with three different cases:
//   a) the input value is from a module block argument
//   b) the input value is from another subfield operation's result
//   c) the input value is from an instance
//   d) the input value is from a duplex op, such as a wire or register
//
// This is accomplished by storing value and suffix mappings that point to the
// flattened value. If the subfield op is accessing the leaf field of a bundle,
// it replaces all uses with the flattened value. Otherwise, it flattens the
// rest of the bundle and adds the flattened values to the mapping for each
// partial suffix.
void TypeLoweringVisitor::visitExpr(SubfieldOp op) {
  Value input = op.input();
  StringRef fieldname = op.fieldname();
  FIRRTLType resultType = op.getType();

  // Flatten any nested bundle types the usual way.
  SmallVector<FlatBundleFieldEntry, 8> fieldTypes;
  flattenType(resultType, fieldname, false, fieldTypes);

  for (auto field : fieldTypes) {
    // Look up the mapping for this suffix.
    auto newValue = getBundleLowering(input, field.suffix);

    // The prefix is the field name and possibly field separator.
    auto prefixSize = fieldname.size();
    if (field.suffix.size() > fieldname.size())
      prefixSize += 1;

    // Get the remaining field suffix by removing the prefix.
    auto partialSuffix = StringRef(field.suffix).drop_front(prefixSize);

    // If we are at the leaf of a bundle.
    if (partialSuffix.empty())
      // Replace the result with the flattened value.
      op.replaceAllUsesWith(newValue);
    else
      // Map the partial suffix for the result value to the flattened value.
      setBundleLowering(op, partialSuffix, newValue);
  }

  // Remember to remove the original op.
  opsToRemove.push_back(op);
}

// Gracefully die on subaccess operations
void TypeLoweringVisitor::visitExpr(SubaccessOp op) {
  op.emitError("SubaccessOp not handled.");

  // We need to do enough transformation to not segfault
  // Lower operation to an access of item 0
  Value input = op.input();
  std::string fieldname = "0";
  FIRRTLType resultType = op.getType();

  SmallVector<FlatBundleFieldEntry, 8> fieldTypes;
  flattenType(resultType, fieldname, false, fieldTypes);

  op.replaceAllUsesWith(getBundleLowering(input, fieldTypes[0].suffix));
  opsToRemove.push_back(op);
}

// This is currently the same lowering as SubfieldOp, but using a fieldname
// derived from the fixed index.
//
// TODO: Unify this and SubfieldOp handling.
void TypeLoweringVisitor::visitExpr(SubindexOp op) {
  Value input = op.input();
  std::string fieldname = std::to_string(op.index());
  FIRRTLType resultType = op.getType();

  // Flatten any nested bundle types the usual way.
  SmallVector<FlatBundleFieldEntry, 8> fieldTypes;
  flattenType(resultType, fieldname, false, fieldTypes);

  for (auto field : fieldTypes) {
    // Look up the mapping for this suffix.
    auto newValue = getBundleLowering(input, field.suffix);

    // The prefix is the field name and possibly field separator.
    auto prefixSize = fieldname.size();
    if (field.suffix.size() > fieldname.size())
      prefixSize += 1;

    // Get the remaining field suffix by removing the prefix.
    auto partialSuffix = StringRef(field.suffix).drop_front(prefixSize);

    // If we are at the leaf of a bundle.
    if (partialSuffix.empty())
      // Replace the result with the flattened value.
      op.replaceAllUsesWith(newValue);
    else
      // Map the partial suffix for the result value to the flattened value.
      setBundleLowering(op, partialSuffix, newValue);
  }

  // Remember to remove the original op.
  opsToRemove.push_back(op);
}

// Lowering connects only has to deal with one special case: connecting two
// bundles. This situation should only arise when both of the arguments are a
// bundle that was:
//   a) originally a block argument
//   b) originally an instance's port
//   c) originally from a duplex operation, like a wire or register.
//
// When two such bundles are connected, none of the subfield visits have a
// chance to lower them, so we must ensure they have the same number of
// flattened values and flatten out this connect into multiple connects.
void TypeLoweringVisitor::visitStmt(ConnectOp op) {
  Value dest = op.dest();
  Value src = op.src();

  // Attempt to get the bundle types, potentially unwrapping an outer flip
  // type that wraps the whole bundle.
  FIRRTLType destType = getCanonicalAggregateType(dest.getType());
  FIRRTLType srcType = getCanonicalAggregateType(src.getType());

  // If we aren't connecting two bundles, there is nothing to do.
  if (!destType || !srcType)
    return;

  SmallVector<std::pair<Value, bool>, 8> destValues;
  getAllBundleLowerings(dest, destValues);

  SmallVector<std::pair<Value, bool>, 8> srcValues;
  getAllBundleLowerings(src, srcValues);

  for (auto tuple : llvm::zip_first(destValues, srcValues)) {

    auto newDest = std::get<0>(tuple).first;
    auto newDestFlipped = std::get<0>(tuple).second;
    auto newSrc = std::get<1>(tuple).first;

    // Flow checks guarantee that the connection is valid.  Therfore,
    // no flow checks are needed and just the type of the LHS
    // determines whether or not this is a reverse connection.
    if (newDestFlipped)
      std::swap(newSrc, newDest);

    builder->create<ConnectOp>(newDest, newSrc);
  }

  // Remember to remove the original op.
  opsToRemove.push_back(op);
}

// Lowering invalid may need to create a new invalid for each field
void TypeLoweringVisitor::visitExpr(InvalidValuePrimOp op) {
  Value result = op.result();

  // Attempt to get the bundle types, potentially unwrapping an outer flip
  // type that wraps the whole bundle.
  FIRRTLType resultType = getCanonicalAggregateType(result.getType());

  // If we aren't connecting two bundles, there is nothing to do.
  if (!resultType)
    return;

  SmallVector<FlatBundleFieldEntry, 8> fieldTypes;
  flattenType(resultType, "", false, fieldTypes);

  // Loop over the leaf aggregates.
  for (auto field : fieldTypes) {
    setBundleLowering(result, StringRef(field.suffix).drop_front(1),
                      builder->create<InvalidValuePrimOp>(field.getPortType()));
  }

  // Remember to remove the original op.
  opsToRemove.push_back(op);
}

void TypeLoweringVisitor::visitStmt(WhenOp op) {
  // The WhenOp itself does not require any lowering, the only value it uses is
  // a one-bit predicate.  Recursively visit all regions so internal operations
  // are lowered.

  // Visit operations in the then block.
  for (auto &op : op.getThenBlock()) {
    builder->setInsertionPoint(&op);
    builder->setLoc(op.getLoc());
    dispatchVisitor(&op);
  }

  // If there is no else block, return.
  if (!op.hasElseRegion())
    return;

  // Visit operations in the else block.
  for (auto &op : op.getElseBlock()) {
    builder->setInsertionPoint(&op);
    builder->setLoc(op.getLoc());
    dispatchVisitor(&op);
  }
}

//===----------------------------------------------------------------------===//
// Helpers to manage state.
//===----------------------------------------------------------------------===//

// Creates and returns a new block argument of the specified type to the
// module. This also maintains the name attribute for the new argument,
// possibly with a new suffix appended.
Value TypeLoweringVisitor::addArg(FModuleOp module, Type type,
                                  unsigned oldArgNumber, StringRef nameSuffix) {
  Block *body = module.getBodyBlock();

  // Append the new argument.
  auto newValue = body->addArgument(type);

  // Save the name attribute for the new argument.
  StringAttr nameAttr = getModulePortName(module, oldArgNumber);
  Attribute newArg =
      builder->getStringAttr(nameAttr.getValue().str() + nameSuffix.str());
  newArgNames.push_back(newArg);

  return newValue;
}

// Store the mapping from a bundle typed value to a mapping from its field
// names to flat values.
void TypeLoweringVisitor::setBundleLowering(Value oldValue, StringRef flatField,
                                            Value newValue) {
  auto flatFieldId = builder->getIdentifier(flatField);
  auto &entry = loweredBundleValues[ValueIdentifier(oldValue, flatFieldId)];
  if (entry == newValue)
    return;
  assert(!entry && "bundle lowering has already been set");
  entry = newValue;
}

// For a mapped bundle typed value and a flat subfield name, retrieve and
// return the flat value if it exists.
Value TypeLoweringVisitor::getBundleLowering(Value oldValue,
                                             StringRef flatField) {
  auto flatFieldId = builder->getIdentifier(flatField);
  auto &entry = loweredBundleValues[ValueIdentifier(oldValue, flatFieldId)];
  assert(entry && "bundle lowering was not set");
  return entry;
}

// For a mapped aggregate typed value, retrieve and return the flat values for
// each field.
void TypeLoweringVisitor::getAllBundleLowerings(
    Value value, SmallVectorImpl<std::pair<Value, bool>> &results) {

  TypeSwitch<FIRRTLType>(getCanonicalAggregateType(value.getType()))
      .Case<BundleType, FVectorType>([&](auto aggregateType) {
        // Flatten the original value's bundle type.
        SmallVector<FlatBundleFieldEntry, 8> fieldTypes;
        flattenType(aggregateType, "", false, fieldTypes);

        for (auto element : fieldTypes) {
          // Remove the field separator prefix.
          auto name = StringRef(element.suffix).drop_front(1);

          // Store the resulting lowering for this flat value.
          results.push_back({getBundleLowering(value, name), element.isOutput});
        }
      })
      .Default([&](auto) {});
}

//===----------------------------------------------------------------------===//
// Pass Infrastructure
//===----------------------------------------------------------------------===//

namespace {
struct LowerTypesPass : public LowerFIRRTLTypesBase<LowerTypesPass> {
  void runOnOperation() override;

private:
  void runAsync();
  void runSync();
};
} // end anonymous namespace

void LowerTypesPass::runAsync() {
  // Collect the operations to iterate in a vector. We can't use parallelFor
  // with the regular op list, since it requires a RandomAccessIterator. This
  // also lets us use parallelForEachN, which means we don't have to
  // llvm::enumerate the ops with their index. TODO(mlir): There should really
  // be a way to do this without collecting the operations first.
  auto &body = getOperation().getBody()->getOperations();
  std::vector<Operation *> ops;
  llvm::for_each(body, [&](Operation &op) { ops.push_back(&op); });

  mlir::ParallelDiagnosticHandler diagHandler(&getContext());
  llvm::parallelForEachN(0, ops.size(), [&](auto index) {
    // Notify the handler the op index and then perform lowering.
    diagHandler.setOrderIDForThread(index);
    TypeLoweringVisitor(&getContext()).lowerModule(ops[index]);
    diagHandler.eraseOrderIDForThread();
  });
}

void LowerTypesPass::runSync() {
  auto circuit = getOperation();
  for (auto &op : circuit.getBody()->getOperations()) {
    TypeLoweringVisitor(&getContext()).lowerModule(&op);
  }
}

// This is the main entrypoint for the lowering pass.
void LowerTypesPass::runOnOperation() {
  if (getContext().isMultithreadingEnabled()) {
    runAsync();
  } else {
    runSync();
  }
}

/// This is the pass constructor.
std::unique_ptr<mlir::Pass> circt::firrtl::createLowerFIRRTLTypesPass() {
  return std::make_unique<LowerTypesPass>();
}<|MERGE_RESOLUTION|>--- conflicted
+++ resolved
@@ -514,6 +514,7 @@
 
   opsToRemove.push_back(op);
 }
+
 void static filterAnnotations(ArrayAttr annotations,
                               SmallVector<Attribute> &loweredAttrs,
                               const FlatBundleFieldEntry &field,
@@ -581,7 +582,6 @@
     std::string loweredName = "";
     if (!name.empty())
       loweredName = name + field.suffix;
-<<<<<<< HEAD
     SmallVector<Attribute> loweredAttrs;
     // For all annotations on the parent op, filter them based on the target
     // attribute.
@@ -589,10 +589,6 @@
     auto wire = builder->create<WireOp>(field.getPortType(),
                                         builder->getStringAttr(loweredName),
                                         ArrayAttr::get(context, loweredAttrs));
-=======
-    auto wire = builder->create<WireOp>(
-        field.type, builder->getStringAttr(loweredName), op.annotations());
->>>>>>> 48b994e6
     setBundleLowering(result, StringRef(field.suffix).drop_front(1), wire);
   }
 
