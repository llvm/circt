//===- IMConstProp.cpp - Intermodule ConstProp and DCE ----------*- C++ -*-===//
//
// Part of the LLVM Project, under the Apache License v2.0 with LLVM Exceptions.
// See https://llvm.org/LICENSE.txt for license information.
// SPDX-License-Identifier: Apache-2.0 WITH LLVM-exception
//
//===----------------------------------------------------------------------===//

#include "PassDetails.h"
#include "circt/Dialect/FIRRTL/FIRRTLAnnotations.h"
#include "circt/Dialect/FIRRTL/FIRRTLAttributes.h"
#include "circt/Dialect/FIRRTL/InstanceGraph.h"
#include "circt/Dialect/FIRRTL/Passes.h"
#include "circt/Support/APInt.h"
#include "mlir/IR/Threading.h"
#include "llvm/ADT/APSInt.h"
#include "llvm/ADT/TinyPtrVector.h"
#include "llvm/ADT/TypeSwitch.h"
#include "llvm/Support/Debug.h"

#define DEBUG_TYPE "firrtl-imconstprop"

using namespace circt;
using namespace firrtl;

/// Return true if this is a wire or register.
static bool isWireOrReg(Operation *op) {
  return isa<WireOp>(op) || isa<RegResetOp>(op) || isa<RegOp>(op);
}

/// Return true if this is a wire or register we're allowed to delete.
static bool isDeletableWireOrReg(Operation *op) {
  return isWireOrReg(op) && !hasDontTouch(op);
}

/// Return true if fieldRef has dontTouch. Currently, dontTouch is determined by
/// the symbol so it is not field-sensitive. If the root value has dontTouch,
/// all subelements are regarded as dontTouch.
static bool hasDontTouch(FieldRef fieldRef) {
  return hasDontTouch(fieldRef.getValue());
}

/// Return true if this is a root value.
static bool isRoot(Value value) {
  auto *op = value.getDefiningOp();
  // Argument is a root.
  if (!op)
    return true;
  return !isa<SubindexOp, SubfieldOp>(op);
}

/// Return fieldRef for the gound type value. This is only used to assert that
/// the value is root.
static FieldRef getFieldRefForGoundTypeValue(Value value) {
  assert(isRoot(value) && "value should be a root");
  return {value, 0};
}

/// This function recursively applies `fn` to leaf ground types of `type`.
static void
foreachFIRRTLGroundType(FIRRTLType type,
                        llvm::unique_function<void(unsigned, FIRRTLType)> fn) {
  // The type is always a ground type if aggregate types don't appear.
  // So it is better to try a ground type first.
  if (type.isGround())
    return fn(0, type);

  unsigned fieldID = 0;
  std::function<void(FIRRTLType)> recurse = [&](FIRRTLType type) {
    TypeSwitch<FIRRTLType>(type)
        .Case<BundleType>([&](BundleType bundle) {
          for (size_t i = 0, e = bundle.getNumElements(); i < e; ++i) {
            fieldID++;
            recurse(bundle.getElementType(i));
          }
        })
        .Case<FVectorType>([&](FVectorType vector) {
          for (size_t i = 0, e = vector.getNumElements(); i < e; ++i) {
            fieldID++;
            recurse(vector.getElementType());
          }
        })
        .Default([&](auto groundType) {
          assert(groundType.template cast<FIRRTLType>().isGround() &&
                 "only ground types are expected here");
          fn(fieldID, groundType.template cast<FIRRTLType>());
        });
  };
  recurse(type);
}

//===----------------------------------------------------------------------===//
// Pass Infrastructure
//===----------------------------------------------------------------------===//

namespace {
/// This class represents a single lattice value. A lattive value corresponds to
/// the various different states that a value in the SCCP dataflow analysis can
/// take. See 'Kind' below for more details on the different states a value can
/// take.
class LatticeValue {
  enum Kind {
    /// A value with a yet-to-be-determined value. This state may be changed to
    /// anything, it hasn't been processed by IMConstProp.
    Unknown,

    /// An FIRRTL 'invalidvalue' value, carrying the result of an
    /// InvalidValueOp.  Wires and other stateful values start out in this
    /// state.
    ///
    /// This is named "InvalidValue" instead of "Invalid" to avoid confusion
    /// about whether the lattice value is corrupted.  "InvalidValue" is a
    /// valid lattice state, and a can move up to Constant or Overdefined.
    InvalidValue,

    /// A value that is known to be a constant. This state may be changed to
    /// overdefined.
    Constant,

    /// A value that cannot statically be determined to be a constant. This
    /// state cannot be changed.
    Overdefined
  };

public:
  /// Initialize a lattice value with "Unknown".
  /*implicit*/ LatticeValue() : valueAndTag(nullptr, Kind::Unknown) {}
  /// Initialize a lattice value with a constant.
  /*implicit*/ LatticeValue(IntegerAttr attr)
      : valueAndTag(attr, Kind::Constant) {}

  /// Initialize a lattice value with an InvalidValue constant.
  /*implicit*/ LatticeValue(InvalidValueAttr attr)
      : valueAndTag(attr, Kind::InvalidValue) {}

  static LatticeValue getOverdefined() {
    LatticeValue result;
    result.markOverdefined();
    return result;
  }

  bool isUnknown() const { return valueAndTag.getInt() == Kind::Unknown; }
  bool isInvalidValue() const {
    return valueAndTag.getInt() == Kind::InvalidValue;
  }
  bool isConstant() const { return valueAndTag.getInt() == Kind::Constant; }
  bool isOverdefined() const {
    return valueAndTag.getInt() == Kind::Overdefined;
  }

  /// Mark the lattice value as overdefined.
  void markOverdefined() {
    valueAndTag.setPointerAndInt(nullptr, Kind::Overdefined);
  }

  void markInvalidValue(InvalidValueAttr value) {
    valueAndTag.setPointerAndInt(value, Kind::InvalidValue);
  }

  /// Mark the lattice value as constant.
  void markConstant(IntegerAttr value) {
    valueAndTag.setPointerAndInt(value, Kind::Constant);
  }

  /// If this lattice is constant or invalid value, return the attribute.
  /// Returns nullptr otherwise.
  Attribute getValue() const { return valueAndTag.getPointer(); }

  /// If this is in the constant state, return the IntegerAttr.
  IntegerAttr getConstant() const {
    assert(isConstant());
    return getValue().dyn_cast_or_null<IntegerAttr>();
  }

  /// Merge in the value of the 'rhs' lattice into this one. Returns true if the
  /// lattice value changed.
  bool mergeIn(LatticeValue rhs) {
    // If we are already overdefined, or rhs is unknown, there is nothing to do.
    if (isOverdefined() || rhs.isUnknown())
      return false;

    // If we are unknown, just take the value of rhs.
    if (isUnknown()) {
      valueAndTag = rhs.valueAndTag;
      return true;
    }

    // If the right side is InvalidValue then it won't contribute anything to
    // our state since we're either already InvalidValue or a constant here.
    if (rhs.isInvalidValue())
      return false;

    // If we are an InvalidValue, then upgrade to Constant or Overdefined.
    if (isInvalidValue()) {
      valueAndTag = rhs.valueAndTag;
      return true;
    }

    // Otherwise, if this value doesn't match rhs go straight to overdefined.
    // This happens when we merge "3" and "4" from two different instance sites
    // for example.
    if (valueAndTag != rhs.valueAndTag) {
      markOverdefined();
      return true;
    }
    return false;
  }

  bool operator==(const LatticeValue &other) const {
    return valueAndTag == other.valueAndTag;
  }
  bool operator!=(const LatticeValue &other) const {
    return valueAndTag != other.valueAndTag;
  }

private:
  /// The attribute value if this is a constant and the tag for the element
  /// kind.  The attribute is always an IntegerAttr.
  llvm::PointerIntPair<Attribute, 2, Kind> valueAndTag;
};

raw_ostream &operator<<(raw_ostream &os, const LatticeValue &lattice) {
  if (lattice.isInvalidValue())
    return os << "<invalid>";
  if (lattice.isUnknown())
    return os << "<unknown>";
  if (lattice.isConstant())
    return os << "<constant: " << lattice.getConstant() << ">";
  if (lattice.isOverdefined())
    return os << "<overdefined>";

  llvm_unreachable("Lattice must have exactly one state");
}

} // end anonymous namespace

namespace {
struct IMConstPropPass : public IMConstPropBase<IMConstPropPass> {
  void runOnOperation() override;
  void rewriteModuleBody(FModuleOp module);

  /// Returns true if the given block is executable.
  bool isBlockExecutable(Block *block) const {
    return executableBlocks.count(block);
  }

  bool isOverdefined(FieldRef value) const {
    auto it = latticeValues.find(value);
    return it != latticeValues.end() && it->second.isOverdefined();
  }

  /// Mark the given fieldRef as overdefined. This means that we cannot refine a
  /// specific constant for this fieldRef.
  void markOverdefined(FieldRef value) {
    auto &entry = latticeValues[value];
    if (!entry.isOverdefined()) {
      entry.markOverdefined();
      changedLatticeValueWorklist.push_back(value);
    }
  }

  /// Mark the given value as overdefined. Value might have an aggregate type,
  /// if so marke overdefine each ground type value.
  void markOverdefined(Value value) {
    assert(isRoot(value) && "only root expected");
    foreachFIRRTLGroundType(value.getType().cast<FIRRTLType>(),
                            [&](unsigned fieldID, auto ty) {
                              markOverdefined({value, fieldID});
                            });
  }

  // Mark operation results as overdefined.
  void markOverdefined(Operation *op) {
    for (auto value : op->getResults())
      markOverdefined(value);
  }

  /// Merge information from the 'from' lattice value into value.  If it
  /// changes, then users of the value are added to the worklist for
  /// revisitation.
  void mergeLatticeValue(FieldRef value, LatticeValue &valueEntry,
                         LatticeValue source) {
    LLVM_DEBUG(llvm::dbgs() << "[IMCP][MergeLattice]" << value << " current: "
                            << valueEntry << " source: " << source << "\n";);
    if (!source.isOverdefined() &&
        (!isa_and_nonnull<InstanceOp>(value.getDefiningOp()) &&
         hasDontTouch(value))) {
      LLVM_DEBUG(llvm::dbgs() << "value has dontTouch\n";);
      source = LatticeValue::getOverdefined();
    }

    if (valueEntry.mergeIn(source))
<<<<<<< HEAD
      changedLatticeValueWorklist.push(value);

    LLVM_DEBUG(llvm::dbgs() << "[IMCP][MergeLattice]" << value << " becomes "
                            << valueEntry << "\n";);
=======
      changedLatticeValueWorklist.push_back(value);
>>>>>>> 40108faf
  }
  void mergeLatticeValue(FieldRef value, LatticeValue source) {
    // Don't even do a map lookup if from has no info in it.
    if (source.isUnknown())
      return;
    mergeLatticeValue(value, latticeValues[value], source);
  }
  void mergeLatticeValue(FieldRef result, FieldRef from) {
    // If 'from' hasn't been computed yet, then it is unknown, don't do
    // anything.
    auto it = latticeValues.find(from);
    if (it == latticeValues.end())
      return;
    mergeLatticeValue(result, it->second);
  }

  /// setLatticeValue - This is used when a new LatticeValue is computed for
  /// the result of the specified value that replaces any previous knowledge,
  /// e.g. because a fold() function on an op returned a new thing.  This should
  /// not be used on operations that have multiple contributors to it, e.g.
  /// wires or ports.
  void setLatticeValue(FieldRef value, LatticeValue source) {
    // Don't even do a map lookup if from has no info in it.
    if (source.isUnknown())
      return;

    if (!source.isOverdefined() &&
        (!isa_and_nonnull<InstanceOp>(value.getDefiningOp()) &&
         hasDontTouch(value)))
      source = LatticeValue::getOverdefined();
    // If we've changed this value then revisit all the users.
    auto &valueEntry = latticeValues[value];
    if (valueEntry != source) {
      changedLatticeValueWorklist.push_back(value);
      valueEntry = source;
    }
  }

  /// Return the lattice value for the specified fieldRef, extended to the
  /// width of the specified destType.  If allowTruncation is true, then this
  /// allows truncating the lattice value to the specified type.
  LatticeValue getExtendedLatticeValue(FieldRef value, FIRRTLType destType,
                                       bool allowTruncation = false);

  /// Mark the given block as executable.
  void markBlockExecutable(Block *block);
  void markWireOrUnresetableRegOp(Operation *wireOrReg);
  void markRegResetOp(RegResetOp regReset);
  void markConnectOp(ConnectOp connect);
  void markMemOp(MemOp mem);

  void markSubelementAccessOp(Operation *op);
  void markInvalidValueOp(InvalidValueOp invalid);
  void markConstantOp(ConstantOp constant);
  void markSpecialConstantOp(SpecialConstantOp specialConstant);
  void markInstanceOp(InstanceOp instance);

  void visitConnect(ConnectOp connect);
  void visitPartialConnect(PartialConnectOp connect);
  void visitOperation(Operation *op);

private:
  /// This is the current instance graph for the Circuit.
  InstanceGraph *instanceGraph = nullptr;

  /// This keeps track of the current state of each tracked fieldRef.
  DenseMap<FieldRef, LatticeValue> latticeValues;

  /// The set of blocks that are known to execute, or are intrinsically live.
  SmallPtrSet<Block *, 16> executableBlocks;

  /// A worklist containing blocks that need to be processed.
  SmallVector<Block *, 64> blockWorklist;

  /// A worklist of values whose LatticeValue recently changed, indicating the
  /// users need to be reprocessed.
<<<<<<< HEAD
  std::queue<FieldRef> changedLatticeValueWorklist;

  /// This keeps track of subelement values which address the key fieldRef to
  /// propagate states properly.
  DenseMap<FieldRef, llvm::TinyPtrVector<Value>> fieldRefToSubelementValues;
=======
  SmallVector<Value, 64> changedLatticeValueWorklist;
>>>>>>> 40108faf

  /// This keeps track of users the instance results that correspond to output
  /// ports.
  DenseMap<BlockArgument, llvm::TinyPtrVector<Value>>
      resultPortToInstanceResultMapping;
};
} // end anonymous namespace

// TODO: handle annotations: [[OptimizableExtModuleAnnotation]]
void IMConstPropPass::runOnOperation() {
  auto circuit = getOperation();

  instanceGraph = &getAnalysis<InstanceGraph>();

  // If the top level module is an external module, mark the input ports
  // overdefined.
  if (auto module = dyn_cast<FModuleOp>(circuit.getMainModule())) {
    markBlockExecutable(module.getBody());
    for (auto port : module.getBody()->getArguments())
      markOverdefined(port);
  } else {
    // Otherwise, mark all module ports as being overdefined.
    for (auto &circuitBodyOp : circuit.getBody()->getOperations()) {
      if (auto module = dyn_cast<FModuleOp>(circuitBodyOp)) {
        markBlockExecutable(module.getBody());
        for (auto port : module.getBody()->getArguments())
          markOverdefined(port);
      }
    }
  }

  // If a value changed lattice state then reprocess any of its users.
  while (!changedLatticeValueWorklist.empty()) {
<<<<<<< HEAD
    FieldRef changedVal = changedLatticeValueWorklist.front();
    changedLatticeValueWorklist.pop();
    for (Operation *user : changedVal.getValue().getUsers()) {
=======
    Value changedVal = changedLatticeValueWorklist.pop_back_val();
    for (Operation *user : changedVal.getUsers()) {
>>>>>>> 40108faf
      if (isBlockExecutable(user->getBlock()))
        visitOperation(user);
    }

    // If the changed value is a part of aggregate, there may exist aliasing
    // subfield/subaccess which point at the changed value. Therefore, it is
    // necessary to propagate states through them.
    const auto &leafs = fieldRefToSubelementValues[changedVal];
    for (auto changedValAccess : leafs)
      for (Operation *user : changedValAccess.getUsers())
        if (isBlockExecutable(user->getBlock()))
          visitOperation(user);
  }

  // Rewrite any constants in the modules.
  mlir::parallelForEach(circuit.getContext(),
                        circuit.getBody()->getOps<FModuleOp>(),
                        [&](auto op) { rewriteModuleBody(op); });

  // Clean up our state for next time.
  instanceGraph = nullptr;
  latticeValues.clear();
  executableBlocks.clear();
  resultPortToInstanceResultMapping.clear();
}

/// Return the lattice value for the specified SSA value, extended to the width
/// of the specified destType.  If allowTruncation is true, then this allows
/// truncating the lattice value to the specified type.
LatticeValue IMConstPropPass::getExtendedLatticeValue(FieldRef value,
                                                      FIRRTLType destType,
                                                      bool allowTruncation) {
  // If 'value' hasn't been computed yet, then it is unknown.
  auto it = latticeValues.find(value);
  if (it == latticeValues.end())
    return LatticeValue();

  auto result = it->second;
  // Unknown/overdefined stay whatever they are.
  if (result.isUnknown() || result.isOverdefined())
    return result;
  // InvalidValue gets wider.
  if (result.isInvalidValue())
    return InvalidValueAttr::get(destType);

  auto constant = result.getConstant();

  // If this is a BoolAttr then we are dealing with a special constant.
  if (auto boolAttr = constant.dyn_cast<BoolAttr>()) {
    // No extOrTrunc necessary for clock or reset types.
    return LatticeValue(boolAttr);
  }

  // If destType is wider than the source constant type, extend it.
  auto resultConstant = result.getConstant().getAPSInt();
  auto destWidth = destType.getBitWidthOrSentinel();
  if (destWidth == -1) // We don't support unknown width FIRRTL.
    return LatticeValue::getOverdefined();
  if (resultConstant.getBitWidth() == (unsigned)destWidth)
    return result; // Already the right width, we're done.

  // Otherwise, extend the constant using the signedness of the source.
  resultConstant = extOrTruncZeroWidth(resultConstant, destWidth);
  return LatticeValue(IntegerAttr::get(destType.getContext(), resultConstant));
}

void IMConstPropPass::markSubelementAccessOp(Operation *subelementAccess) {
  auto result = subelementAccess->getResult(0);
  if (!result.getType().cast<FIRRTLType>().isGround()) {
    // It is not used by other than subaccess or subfield op, it is necessary to
    // record the dependency.
    if (llvm::all_of(result.getUsers(), [](Operation *op) {
          return isa<SubaccessOp, SubfieldOp>(op);
        })) {
      return;
    }

    auto fieldRef = getFieldRefFromValue(result);
    foreachFIRRTLGroundType(
        result.getType().cast<FIRRTLType>(), [&](unsigned id, auto) {
          fieldRefToSubelementValues[fieldRef.getSubField(id)].push_back(
              result);
        });
    return;
  }

  auto fieldRef = getFieldRefFromValue(result);
  fieldRefToSubelementValues[fieldRef].push_back(result);
}

/// Mark a block executable if it isn't already.  This does an initial scan of
/// the block, processing nullary operations like wires, instances, and
/// constants that only get processed once.
void IMConstPropPass::markBlockExecutable(Block *block) {
  if (!executableBlocks.insert(block).second)
    return; // Already executable.

  for (auto &op : *block) {

    // Handle each of the special operations in the firrtl dialect.
    if (isa<WireOp>(op) || isa<RegOp>(op))
      markWireOrUnresetableRegOp(&op);
    else if (auto constant = dyn_cast<ConstantOp>(op))
      markConstantOp(constant);
    else if (auto specialConstant = dyn_cast<SpecialConstantOp>(op))
      markSpecialConstantOp(specialConstant);
    else if (auto invalid = dyn_cast<InvalidValueOp>(op))
      markInvalidValueOp(invalid);
    else if (auto instance = dyn_cast<InstanceOp>(op))
      markInstanceOp(instance);
    else if (auto regReset = dyn_cast<RegResetOp>(op))
      markRegResetOp(regReset);
    else if (isa<SubfieldOp, SubindexOp>(op))
      markSubelementAccessOp(&op);
    else if (auto mem = dyn_cast<MemOp>(op))
      markMemOp(mem);
    else if (auto connect = dyn_cast<ConnectOp>(op))
      markConnectOp(connect);
  }
}

void IMConstPropPass::markWireOrUnresetableRegOp(Operation *wireOrReg) {
  auto resultValue = wireOrReg->getResult(0);
  // Each value start out as InvalidValue and is upgraded by connects.
  foreachFIRRTLGroundType(
      resultValue.getType().cast<FIRRTLType>(),
      [&](unsigned id, FIRRTLType dest) {
        mergeLatticeValue({resultValue, id}, InvalidValueAttr::get(dest));
      });
}

void IMConstPropPass::markRegResetOp(RegResetOp regReset) {
  // The reset value may be known - if so, merge it in.
  auto srcFieldRef = getFieldRefFromValue(regReset.resetValue());

  // Merge all subelements.
  foreachFIRRTLGroundType(
      regReset.getType().cast<FIRRTLType>(),
      [&](unsigned id, FIRRTLType destType) {
        mergeLatticeValue({regReset, id},
                          getExtendedLatticeValue(srcFieldRef.getSubField(id),
                                                  destType,
                                                  /*allowTruncation*/ true));
      });
}

void IMConstPropPass::markConnectOp(ConnectOp connect) {
  if (!connect.src().getType().cast<FIRRTLType>().isGround())
    connect.emitError() << "IMCP assumes that connections are fully expanded";
}

void IMConstPropPass::markMemOp(MemOp mem) { markOverdefined(mem); }

void IMConstPropPass::markConstantOp(ConstantOp constant) {
  mergeLatticeValue(getFieldRefForGoundTypeValue(constant),
                    LatticeValue(constant.valueAttr()));
}

void IMConstPropPass::markSpecialConstantOp(SpecialConstantOp specialConstant) {
  mergeLatticeValue(getFieldRefForGoundTypeValue(specialConstant),
                    LatticeValue(specialConstant.valueAttr()));
}

void IMConstPropPass::markInvalidValueOp(InvalidValueOp invalid) {
  mergeLatticeValue(getFieldRefForGoundTypeValue(invalid),
                    InvalidValueAttr::get(invalid.getType()));
}

/// Instances have no operands, so they are visited exactly once when their
/// enclosing block is marked live.  This sets up the def-use edges for ports.
void IMConstPropPass::markInstanceOp(InstanceOp instance) {
  // Get the module being reference or a null pointer if this is an extmodule.
  auto module = instanceGraph->getReferencedModule(instance);

  // If this is an extmodule, just remember that any results and inouts are
  // overdefined.
  if (auto extModule = dyn_cast<FExtModuleOp>(module)) {
    for (size_t resultNo = 0, e = instance.getNumResults(); resultNo != e;
         ++resultNo) {
      auto portVal = instance.getResult(resultNo);
      // If this is an input to the extmodule, we can ignore it.
      if (extModule.getPortDirection(resultNo) == Direction::In)
        continue;

      // Otherwise this is a result from it or an inout, mark it as overdefined.
      markOverdefined(portVal);
    }
    return;
  }

  // Otherwise this is a defined module.
  auto fModule = cast<FModuleOp>(module);
  markBlockExecutable(fModule.getBody());

  // Ok, it is a normal internal module reference.  Populate
  // resultPortToInstanceResultMapping, and forward any already-computed values.
  for (size_t resultNo = 0, e = instance.getNumResults(); resultNo != e;
       ++resultNo) {
    auto instancePortVal = instance.getResult(resultNo);
    // If this is an input to the instance, it will
    // get handled when any connects to it are processed.
    if (fModule.getPortDirection(resultNo) == Direction::In)
      continue;

    // Otherwise we have a result from the instance.  We need to forward results
    // from the body to this instance result's SSA value, so remember it.
    BlockArgument modulePortVal = fModule.getArgument(resultNo);

    // Mark don't touch results as overdefined
    if (hasDontTouch(modulePortVal))
      markOverdefined(modulePortVal);

    resultPortToInstanceResultMapping[modulePortVal].push_back(instancePortVal);

    // If there is already a value known for modulePortVal make sure to forward
    // it here.
    foreachFIRRTLGroundType(
        instancePortVal.getType().cast<FIRRTLType>(),
        [&](unsigned id, FIRRTLType type) {
          mergeLatticeValue({instancePortVal, id}, {modulePortVal, id});
        });
  }
}

// We merge the value from the RHS into the value of the LHS.
void IMConstPropPass::visitConnect(ConnectOp connect) {

  auto destType = connect.dest().getType().cast<FIRRTLType>();

  // Handle implicit extensions.
  auto srcValue =
      getExtendedLatticeValue(getFieldRefFromValue(connect.src()), destType);
  if (srcValue.isUnknown())
    return;

  auto destFieldRef = getFieldRefFromValue(connect.dest());
  auto destRoot = destFieldRef.getValue();
  auto destFieldID = destFieldRef.getFieldID();

  // Driving result ports propagates the value to each instance using the
  // module.
<<<<<<< HEAD
  if (auto blockArg = destRoot.dyn_cast<BlockArgument>()) {
    if (!hasDontTouch(blockArg))
      for (auto userOfResultPort : resultPortToInstanceResultMapping[blockArg])
        mergeLatticeValue({userOfResultPort, destFieldID}, srcValue);
=======
  if (auto blockArg = connect.dest().dyn_cast<BlockArgument>()) {
    for (auto userOfResultPort : resultPortToInstanceResultMapping[blockArg])
      mergeLatticeValue(userOfResultPort, srcValue);
>>>>>>> 40108faf
    // Output ports are wire-like and may have users.
    mergeLatticeValue(destFieldRef, srcValue);
    return;
  }

  // For wires and registers, we drive the value of the wire itself, which
  // automatically propagates to users.

  if (destRoot.getDefiningOp() && isWireOrReg(destRoot.getDefiningOp()))
    return mergeLatticeValue(destFieldRef, srcValue);

  // Driving an instance argument port drives the corresponding argument of
  // the referenced module.
  if (auto instance = destRoot.getDefiningOp<InstanceOp>()) {
    // Update the dest, when its an instance op.
    mergeLatticeValue(destFieldRef, srcValue);
    auto module =
        dyn_cast<FModuleOp>(instanceGraph->getReferencedModule(instance));
    if (!module)
      return;

    BlockArgument modulePortVal =
        module.getArgument(destRoot.cast<mlir::OpResult>().getResultNumber());
    return mergeLatticeValue({modulePortVal, destFieldID}, srcValue);
  }

  // Driving a memory result is ignored because these are always treated as
  // overdefined.
  if (destRoot.getDefiningOp<MemOp>())
    return;

  connect.emitError("connect unhandled by IMConstProp")
          .attachNote(connect.dest().getLoc())
      << "connect destination is here";
}

void IMConstPropPass::visitPartialConnect(PartialConnectOp partialConnect) {
  partialConnect.emitError("IMConstProp cannot handle partial connect");
}

/// This method is invoked when an operand of the specified op changes its
/// lattice value state and when the block containing the operation is first
/// noticed as being alive.
///
/// This should update the lattice value state for any result values.
///
void IMConstPropPass::visitOperation(Operation *op) {
  // If this is a operation with special handling, handle it specially.
  if (auto connectOp = dyn_cast<ConnectOp>(op))
    return visitConnect(connectOp);
  if (auto partialConnectOp = dyn_cast<PartialConnectOp>(op))
    return visitPartialConnect(partialConnectOp);
  if (auto regResetOp = dyn_cast<RegResetOp>(op))
    return markRegResetOp(regResetOp);

  // The clock operand of regop changing doesn't change its result value.
  // SubindexOp and SubfieldOp don't change their result value.
  if (isa<RegOp, SubindexOp, SubfieldOp>(op))
    return;
  // TODO: Handle 'when' operations.

  // If there is an operand with an aggregate type, make the operation
  // overdefined.
  bool hasNonGoundTypeOperand = false;

  // If all of the results of this operation are already overdefined (or if
  // there are no results) then bail out early: we've converged.
  auto isOverdefinedFn = [&](Value value) {
    if (!value.getType().cast<FIRRTLType>().isGround()) {
      hasNonGoundTypeOperand = true;
      return false;
    }
    return isOverdefined(getFieldRefFromValue(value));
  };

  if (llvm::all_of(op->getResults(), isOverdefinedFn))
    return;

  if (hasNonGoundTypeOperand)
    return markOverdefined(op);

  // Collect all of the constant operands feeding into this operation. If any
  // are not ready to be resolved, bail out and wait for them to resolve.
  SmallVector<Attribute, 8> operandConstants;
  operandConstants.reserve(op->getNumOperands());
  for (Value operand : op->getOperands()) {
    // If operand has a non-gound type, we give up to fold.
    if (!operand.getType().cast<FIRRTLType>().isGround())
      return markOverdefined(op);

    auto &operandLattice = latticeValues[getFieldRefFromValue(operand)];

    // If the operand is an unknown value, then we generally don't want to
    // process it - we want to wait until the value is resolved to by the SCCP
    // algorithm.
    if (operandLattice.isUnknown())
      return;

    // Otherwise, it must be constant, invalid, or overdefined.  Translate them
    // into attributes that the fold hook can look at.
    if (operandLattice.isConstant() || operandLattice.isInvalidValue())
      operandConstants.push_back(operandLattice.getValue());
    else
      operandConstants.push_back({});
  }

  // Simulate the result of folding this operation to a constant. If folding
  // fails or was an in-place fold, mark the results as overdefined.
  SmallVector<OpFoldResult, 8> foldResults;
  foldResults.reserve(op->getNumResults());
  if (failed(op->fold(operandConstants, foldResults)))
    return markOverdefined(op);

  // Fold functions in general are allowed to do in-place updates, but FIRRTL
  // does not do this and supporting it costs more.
  assert(!foldResults.empty() &&
         "FIRRTL fold functions shouldn't do in-place updates!");

  // Merge the fold results into the lattice for this operation.
  assert(foldResults.size() == op->getNumResults() && "invalid result size");
  for (unsigned i = 0, e = foldResults.size(); i != e; ++i) {
    // Merge in the result of the fold, either a constant or a value.
    LatticeValue resultLattice;
    OpFoldResult foldResult = foldResults[i];
    if (Attribute foldAttr = foldResult.dyn_cast<Attribute>()) {
      if (auto intAttr = foldAttr.dyn_cast<IntegerAttr>())
        resultLattice = LatticeValue(intAttr);
      else if (auto invalidValueAttr = foldAttr.dyn_cast<InvalidValueAttr>())
        resultLattice = invalidValueAttr;
      else // Treat non integer constants as overdefined.
        resultLattice = LatticeValue::getOverdefined();
    } else { // Folding to an operand results in its value.
      resultLattice =
          latticeValues[getFieldRefFromValue(foldResult.get<Value>())];
    }

    // We do not "merge" the lattice value in, we set it.  This is because the
    // fold functions can produce different values over time, e.g. in the
    // presence of InvalidValue operands that get resolved to other constants.
    setLatticeValue(getFieldRefFromValue(op->getResult(i)), resultLattice);
  }
}

void IMConstPropPass::rewriteModuleBody(FModuleOp module) {
  auto *body = module.getBody();
  // If a module is unreachable, just ignore it.
  if (!executableBlocks.count(body))
    return;

  auto builder = OpBuilder::atBlockBegin(body);

  // If the lattice value for the specified value is a constant or
  // InvalidValue, update it and return true.  Otherwise return false.
  auto replaceValueIfPossible = [&](Value value) -> bool {
    auto it = latticeValues.find(getFieldRefFromValue(value));
    if (it == latticeValues.end() || it->second.isOverdefined() ||
        it->second.isUnknown())
      return false;

    // TODO: Unique constants into the entry block of the module.
    Attribute constantValue = it->second.getValue();
    auto *cst = module->getDialect()->materializeConstant(
        builder, constantValue, value.getType(), value.getLoc());
    assert(cst && "all FIRRTL constants can be materialized");
    auto cstValue = cst->getResult(0);

    // Replace all uses of this value with the constant, unless this is the
    // destination of a connect.  We leave those alone to avoid upsetting flow.
    value.replaceUsesWithIf(cstValue, [](OpOperand &operand) {
      if (isa<ConnectOp>(operand.getOwner()) && operand.getOperandNumber() == 0)
        return false;
      return true;
    });
    return true;
  };

  // Constant propagate any ports that are always constant.
  for (auto &port : body->getArguments())
    replaceValueIfPossible(port);

  // TODO: Walk 'when's preorder with `walk`.

  // Walk the IR bottom-up when folding.  We often fold entire chains of
  // operations into constants, which make the intermediate nodes dead.  Going
  // bottom up eliminates the users of the intermediate ops, allowing us to
  // aggressively delete them.
  for (auto &op : llvm::make_early_inc_range(llvm::reverse(*body))) {
    // Connects to values that we found to be constant can be dropped.
    if (auto connect = dyn_cast<ConnectOp>(op)) {
      auto destRoot = getFieldRefFromValue(connect.dest());
      // If dest is a part of an aggregate, we give up to erase connections.
      if (!destRoot.getValue().getType().cast<FIRRTLType>().isGround())
        continue;

      if (auto *destOp = connect.dest().getDefiningOp()) {
        if (isDeletableWireOrReg(destOp) &&
            !isOverdefined(getFieldRefForGoundTypeValue(connect.dest()))) {
          connect.erase();
          ++numErasedOp;
        }
      }
      continue;
    }

    // We only fold single-result ops and instances in practice, because they
    // are the expressions.
    if (op.getNumResults() != 1 && !isa<InstanceOp>(op))
      continue;

    // If this operation is already dead, then go ahead and remove it.
    if (op.use_empty() &&
        (wouldOpBeTriviallyDead(&op) || isDeletableWireOrReg(&op))) {
      op.erase();
      continue;
    }

    // Don't "refold" constants.  TODO: Unique in the module entry block.
    if (isa<ConstantOp, SpecialConstantOp, InvalidValueOp>(op))
      continue;

    // If the op had any constants folded, replace them.
    builder.setInsertionPoint(&op);
    bool foldedAny = false;
    for (auto result : op.getResults())
      foldedAny |= replaceValueIfPossible(result);

    if (foldedAny)
      ++numFoldedOp;

    // If the operation folded to a constant then we can probably nuke it.
    if (foldedAny && op.use_empty() &&
        (wouldOpBeTriviallyDead(&op) || isDeletableWireOrReg(&op))) {
      op.erase();
      ++numErasedOp;
      continue;
    }
  }
}

std::unique_ptr<mlir::Pass> circt::firrtl::createIMConstPropPass() {
  return std::make_unique<IMConstPropPass>();
}<|MERGE_RESOLUTION|>--- conflicted
+++ resolved
@@ -290,14 +290,10 @@
     }
 
     if (valueEntry.mergeIn(source))
-<<<<<<< HEAD
-      changedLatticeValueWorklist.push(value);
+      changedLatticeValueWorklist.push_back(value);
 
     LLVM_DEBUG(llvm::dbgs() << "[IMCP][MergeLattice]" << value << " becomes "
                             << valueEntry << "\n";);
-=======
-      changedLatticeValueWorklist.push_back(value);
->>>>>>> 40108faf
   }
   void mergeLatticeValue(FieldRef value, LatticeValue source) {
     // Don't even do a map lookup if from has no info in it.
@@ -374,15 +370,11 @@
 
   /// A worklist of values whose LatticeValue recently changed, indicating the
   /// users need to be reprocessed.
-<<<<<<< HEAD
-  std::queue<FieldRef> changedLatticeValueWorklist;
+  SmallVector<FieldRef, 64> changedLatticeValueWorklist;
 
   /// This keeps track of subelement values which address the key fieldRef to
   /// propagate states properly.
   DenseMap<FieldRef, llvm::TinyPtrVector<Value>> fieldRefToSubelementValues;
-=======
-  SmallVector<Value, 64> changedLatticeValueWorklist;
->>>>>>> 40108faf
 
   /// This keeps track of users the instance results that correspond to output
   /// ports.
@@ -416,14 +408,8 @@
 
   // If a value changed lattice state then reprocess any of its users.
   while (!changedLatticeValueWorklist.empty()) {
-<<<<<<< HEAD
-    FieldRef changedVal = changedLatticeValueWorklist.front();
-    changedLatticeValueWorklist.pop();
+    FieldRef changedVal = changedLatticeValueWorklist.pop_back_val();
     for (Operation *user : changedVal.getValue().getUsers()) {
-=======
-    Value changedVal = changedLatticeValueWorklist.pop_back_val();
-    for (Operation *user : changedVal.getUsers()) {
->>>>>>> 40108faf
       if (isBlockExecutable(user->getBlock()))
         visitOperation(user);
     }
@@ -665,16 +651,9 @@
 
   // Driving result ports propagates the value to each instance using the
   // module.
-<<<<<<< HEAD
   if (auto blockArg = destRoot.dyn_cast<BlockArgument>()) {
-    if (!hasDontTouch(blockArg))
-      for (auto userOfResultPort : resultPortToInstanceResultMapping[blockArg])
-        mergeLatticeValue({userOfResultPort, destFieldID}, srcValue);
-=======
-  if (auto blockArg = connect.dest().dyn_cast<BlockArgument>()) {
     for (auto userOfResultPort : resultPortToInstanceResultMapping[blockArg])
-      mergeLatticeValue(userOfResultPort, srcValue);
->>>>>>> 40108faf
+      mergeLatticeValue({userOfResultPort, destFieldID}, srcValue);
     // Output ports are wire-like and may have users.
     mergeLatticeValue(destFieldRef, srcValue);
     return;
