--- conflicted
+++ resolved
@@ -441,15 +441,8 @@
     for (size_t resultNo = 0, e = instance.getNumResults(); resultNo != e;
          ++resultNo) {
       auto portVal = instance.getResult(resultNo);
-<<<<<<< HEAD
-      // If this is an input to the extmodule,
-      // we can ignore it.
-      if (instance.getReferencedModule().getPortDirection(resultNo) ==
-          Direction::Input)
-=======
       // If this is an input to the extmodule, we can ignore it.
-      if (getModulePortDirection(extModule, resultNo) == Direction::Input)
->>>>>>> 9146f17b
+      if (extModule.getPortDirection(resultNo) == Direction::Input)
         continue;
 
       // Otherwise this is a result from it or an inout, mark it as overdefined.
@@ -469,12 +462,7 @@
     auto instancePortVal = instance.getResult(resultNo);
     // If this is an input to the instance, it will
     // get handled when any connects to it are processed.
-<<<<<<< HEAD
-    if (instance.getReferencedModule().getPortDirection(resultNo) ==
-        Direction::Input)
-=======
-    if (getModulePortDirection(fModule, resultNo) == Direction::Input)
->>>>>>> 9146f17b
+    if (fModule.getPortDirection(resultNo) == Direction::Input)
       continue;
     // We only support simple values so far.
     if (!instancePortVal.getType().cast<FIRRTLType>().isGround()) {
