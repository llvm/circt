--- conflicted
+++ resolved
@@ -439,7 +439,6 @@
   // Add the path up to where the NLA starts.
   for (InstanceOp inst : paths[0])
     addToPath(inst, inst.nameAttr());
-<<<<<<< HEAD
   // Add the path from the NLA to the op.
   if (tracker.nla) {
     auto path = tracker.nla.namepath().getValue();
@@ -456,12 +455,9 @@
     }
   }
   // Add the op itself.
-  addToPath(tracker.op, opName);
-=======
   namepath.push_back(hw::InnerRefAttr::getFromOperation(
       tracker.op, opName,
       tracker.op->getParentOfType<FModuleOp>().getNameAttr()));
->>>>>>> d4dafd78
 
   // Add the NLA to the tracker and mark it to be deleted later.
   tracker.nla = builder.create<NonLocalAnchor>(builder.getUnknownLoc(),
