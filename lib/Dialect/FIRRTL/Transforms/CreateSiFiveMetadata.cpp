--- conflicted
+++ resolved
@@ -107,12 +107,11 @@
           (memSummary.numReadPorts <= 1) && width > 0))
       return;
 
-    bool isMasked = memSummary.maskBits > 1;
     // Compute the mask granularity.
     auto maskGran = width / memSummary.maskBits;
     // Now create the config string for the memory.
     std::string portStr;
-    if (memSummary.numWritePorts && isMasked)
+    if (memSummary.numWritePorts && memSummary.isMasked)
       portStr += "mwrite";
     else if (memSummary.numWritePorts)
       portStr += "write";
@@ -121,17 +120,13 @@
         portStr += ",";
       portStr += "read";
     }
-    if (memSummary.numReadWritePorts && isMasked)
+    if (memSummary.numReadWritePorts && memSummary.isMasked)
       portStr = "mrw";
-<<<<<<< HEAD
     else if (memSummary.numReadWritePorts)
       portStr = "rw";
-    auto memExtName = memSummary.getFirMemoryName();
+    auto memExtName = memSummary.getFirMemoryName().str();
     auto maskGranStr =
-        !isMasked ? "" : " mask_gran " + std::to_string(maskGran);
-=======
-    auto memExtName = memSummary.getFirMemoryName().str();
->>>>>>> 68cba219
+        !memSummary.isMasked ? "" : " mask_gran " + std::to_string(maskGran);
     seqMemConfStr += "name " + memExtName + " depth " +
                      std::to_string(memSummary.depth) + " width " +
                      std::to_string(width) + " ports " + portStr + maskGranStr +
@@ -141,13 +136,13 @@
       jsonStream.attribute("module_name", memExtName);
       jsonStream.attribute("depth", (int64_t)memSummary.depth);
       jsonStream.attribute("width", (int64_t)width);
-      jsonStream.attribute("masked", !isMasked ? "false" : "true");
+      jsonStream.attribute("masked", !memSummary.isMasked ? "false" : "true");
       jsonStream.attribute("read", memSummary.numReadPorts ? "true" : "false");
       jsonStream.attribute("write",
                            memSummary.numWritePorts ? "true" : "false");
       jsonStream.attribute("readwrite",
                            memSummary.numReadWritePorts ? "true" : "false");
-      if (isMasked)
+      if (memSummary.isMasked)
         jsonStream.attribute("mask_granularity", (int64_t)maskGran);
       jsonStream.attributeArray("extra_ports", [&] {});
       // Record all the hierarchy names.
