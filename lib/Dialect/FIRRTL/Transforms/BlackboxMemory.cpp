--- conflicted
+++ resolved
@@ -314,12 +314,8 @@
   } else {
     // Get the memory port descriptors. This gives us the name and kind of each
     // memory port created by the MemOp.
-<<<<<<< HEAD
-    SmallVector<std::pair<Identifier, MemOp::PortKind>> memPorts = memOp.getPorts();
-=======
     SmallVector<std::pair<Identifier, MemOp::PortKind>, 2> memPorts =
         memOp.getPorts();
->>>>>>> 451783fa
 
     // Get the portlist for a module which represents the blackbox memory.
     // Typically has 1R + 1W memory port, which has 4+5=9 fields.
@@ -381,12 +377,8 @@
   } else {
     // Get the memory port descriptors.  This gives us the name and kind of each
     // memory port created by the MemOp.
-<<<<<<< HEAD
-    SmallVector<std::pair<Identifier, MemOp::PortKind>> memPorts = memOp.getPorts();
-=======
     SmallVector<std::pair<Identifier, MemOp::PortKind>, 2> memPorts =
         memOp.getPorts();
->>>>>>> 451783fa
 
     // Get the portlist for a module which represents the blackbox memory.
     // Typically has 1R + 1W memory port, which has 4+5=9 fields.
