--- conflicted
+++ resolved
@@ -662,7 +662,6 @@
   const PathInfoTable &pathInfoTable;
 };
 
-<<<<<<< HEAD
 struct WireOpConversion : public OpConversionPattern<WireOp> {
   using OpConversionPattern::OpConversionPattern;
 
@@ -695,7 +694,8 @@
 
     return success();
   }
-=======
+};
+
 struct ObjectSubfieldOpConversion
     : public OpConversionPattern<firrtl::ObjectSubfieldOp> {
   using OpConversionPattern::OpConversionPattern;
@@ -734,7 +734,6 @@
   }
 
   const DenseMap<StringAttr, firrtl::ClassType> &classTypeTable;
->>>>>>> b920e642
 };
 
 struct ClassFieldOpConversion : public OpConversionPattern<ClassFieldOp> {
@@ -972,12 +971,9 @@
   patterns.add<StringConstantOpConversion>(converter, patterns.getContext());
   patterns.add<PathOpConversion>(converter, patterns.getContext(),
                                  pathInfoTable);
-<<<<<<< HEAD
   patterns.add<WireOpConversion>(converter, patterns.getContext());
-=======
   patterns.add<ObjectSubfieldOpConversion>(converter, patterns.getContext(),
                                            classTypeTable);
->>>>>>> b920e642
   patterns.add<ClassFieldOpConversion>(converter, patterns.getContext());
   patterns.add<ClassExternFieldOpConversion>(converter, patterns.getContext());
   patterns.add<ClassOpSignatureConversion>(converter, patterns.getContext());
