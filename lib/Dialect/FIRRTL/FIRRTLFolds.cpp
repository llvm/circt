//===- FIRRTLFolds.cpp - Implement folds and canonicalizations for ops ----===//
//
// Part of the LLVM Project, under the Apache License v2.0 with LLVM Exceptions.
// See https://llvm.org/LICENSE.txt for license information.
// SPDX-License-Identifier: Apache-2.0 WITH LLVM-exception
//
//===----------------------------------------------------------------------===//
//
// This file implement the folding and canonicalizations for FIRRTL ops.
//
//===----------------------------------------------------------------------===//

#include "circt/Dialect/FIRRTL/FIRRTLOps.h"
#include "circt/Support/LLVM.h"
#include "mlir/Dialect/CommonFolders.h"
#include "mlir/IR/Matchers.h"
#include "mlir/IR/PatternMatch.h"

// Declarative canonicalization patterns
namespace circt {
namespace firrtl {
namespace patterns {
#include "circt/Dialect/FIRRTL/Canonicalization.h.inc"
} // namespace patterns
} // namespace firrtl
} // namespace circt

using namespace circt;
using namespace firrtl;

using mlir::constFoldBinaryOp;

static Attribute getIntAttr(const APInt &value, MLIRContext *context) {
  return IntegerAttr::get(IntegerType::get(context, value.getBitWidth()),
                          value);
}

namespace {
struct ConstantIntMatcher {
  APInt &value;
  ConstantIntMatcher(APInt &value) : value(value) {}
  bool match(Operation *op) {
    if (auto cst = dyn_cast<ConstantOp>(op)) {
      value = cst.value();
      return true;
    }
    return false;
  }
};
} // end anonymous namespace

static inline ConstantIntMatcher m_FConstant(APInt &value) {
  return ConstantIntMatcher(value);
}

// TODO: Should move to MLIR upstream.
template <typename OpType>
static void
addCanonicalizer(RewritePatternSet &results, MLIRContext *context,
                 LogicalResult (*implFn)(OpType, PatternRewriter &rewriter)) {
  // std::function<LogicalResult(OpType, PatternRewriter &rewriter)> implFn) {
  struct Folder final : public OpRewritePattern<OpType> {
    LogicalResult (*implFn)(OpType, PatternRewriter &rewriter);

    Folder(LogicalResult (*implFn)(OpType, PatternRewriter &rewriter),
           MLIRContext *context)
        : OpRewritePattern<OpType>(context), implFn(implFn) {}

    LogicalResult matchAndRewrite(OpType op,
                                  PatternRewriter &rewriter) const override {
      return implFn(op, rewriter);
    }
  };

  results.insert(std::make_unique<Folder>(std::move(implFn), context));
}

template <typename OpType>
static void addCanonicalizerMethod(RewritePatternSet &results,
                                   MLIRContext *context) {
  struct Folder final : public OpRewritePattern<OpType> {
    using OpRewritePattern<OpType>::OpRewritePattern;

    LogicalResult matchAndRewrite(OpType op,
                                  PatternRewriter &rewriter) const override {
      return OpType::canonicalize(op, rewriter);
    }
  };
  results.insert<Folder>(context);
}

/// Implicitly replace the operand to a constant folding operation with a const
/// 0 in case the operand is non-constant but has a bit width 0.
///
/// This makes constant folding significantly easier, as we can simply pass the
/// operands to an operation through this function to appropriately replace any
/// zero-width dynamic values with a constant of value 0.
static IntegerAttr elideZeroWidthFoldOperand(Value operand,
                                             Attribute foldOperand) {
  if (foldOperand) {
    return foldOperand.dyn_cast<IntegerAttr>();
  } else if (auto type = operand.getType().dyn_cast<IntType>()) {
    if (type.getWidth() == 0)
      return IntegerAttr::get(IntegerType::get(operand.getContext(), 1),
                              APInt());
  }
  return {};
}

/// Applies the constant folding function `calculate` to the given operands.
///
/// Sign or zero extends the operands appropriately to the larger of the two
/// bit widths if dstWidth is None, else to dstWidth, and depending on whether
/// the operation is to be performed on signed or unsigned operands. The result
/// is a dstWidth integer or 1 bit integer if dstWidth is None.
template <class DstTy>
static Attribute
<<<<<<< HEAD
constFoldFIRRTLBinaryOp(ArrayRef<Attribute> operands, bool isUnsigned,
                        const function_ref<DstTy(APInt, APInt)> &calculate,
                        llvm::Optional<unsigned> dstWidth = None) {
  assert(operands.size() == 2 && "binary op takes two operands");
  if (!operands[0] || !operands[1] ||
      (dstWidth.hasValue() && dstWidth.getValue() == 0))
    return {};
  if (operands[0].isa<IntegerAttr>() && operands[1].isa<IntegerAttr>()) {
    auto lhs = operands[0].cast<IntegerAttr>();
    auto rhs = operands[1].cast<IntegerAttr>();
    auto commonWidth = dstWidth.hasValue()
                           ? dstWidth.getValue()
                           : std::max<int32_t>(lhs.getValue().getBitWidth(),
                                               rhs.getValue().getBitWidth());
    auto extOrSelf = isUnsigned ? &APInt::zextOrTrunc : &APInt::sextOrTrunc;
    return IntegerAttr::get(
        IntegerType::get(lhs.getContext(),
                         dstWidth.hasValue() ? dstWidth.getValue() : 1),
        calculate((lhs.getValue().*extOrSelf)(commonWidth),
                  (rhs.getValue().*extOrSelf)(commonWidth)));
  }
  return {};
=======
constFoldBinaryRelationalOp(Operation *op, ArrayRef<Attribute> operands,
                            bool isUnsigned,
                            const function_ref<bool(APInt, APInt)> &calculate) {
  assert(operands.size() == 2 && "binary op takes two operands");
  IntegerAttr lhs = elideZeroWidthFoldOperand(op->getOperand(0), operands[0]);
  IntegerAttr rhs = elideZeroWidthFoldOperand(op->getOperand(1), operands[1]);
  if (!lhs || !rhs)
    return {};
  auto commonWidth = std::max<int32_t>(lhs.getValue().getBitWidth(),
                                       rhs.getValue().getBitWidth());
  auto extOrSelf = isUnsigned ? &APInt::zextOrSelf : &APInt::sextOrSelf;
  return IntegerAttr::get(IntegerType::get(lhs.getContext(), 1),
                          calculate((lhs.getValue().*extOrSelf)(commonWidth),
                                    (rhs.getValue().*extOrSelf)(commonWidth)));
}

/// Get the largest unsigned value of a given bit width. Returns a 1-bit zero
/// value if `bitWidth` is 0.
static APInt getMaxUnsignedValue(unsigned bitWidth) {
  return bitWidth > 0 ? APInt::getMaxValue(bitWidth) : APInt();
}

/// Get the smallest signed value of a given bit width. Returns a 1-bit zero
/// value if `bitWidth` is 0.
static APInt getMinSignedValue(unsigned bitWidth) {
  return bitWidth > 0 ? APInt::getSignedMinValue(bitWidth) : APInt();
}

/// Get the largest signed value of a given bit width. Returns a 1-bit zero
/// value if `bitWidth` is 0.
static APInt getMaxSignedValue(unsigned bitWidth) {
  return bitWidth > 0 ? APInt::getSignedMaxValue(bitWidth) : APInt();
>>>>>>> 1eec1dad
}

//===----------------------------------------------------------------------===//
// Fold Hooks
//===----------------------------------------------------------------------===//

OpFoldResult ConstantOp::fold(ArrayRef<Attribute> operands) {
  assert(operands.empty() && "constant has no operands");
  return valueAttr();
}

/// Check if the results of \p op are of integer type and with known bitwidth.
/// Can be used to determine if any fold is legal.
bool hasKnownWidths(Operation *op) {
  for (auto resTy : op->getResultTypes()) {
    auto ty = resTy.cast<FIRRTLType>();
    if (!ty.isa<IntType>() || ty.getBitWidthOrSentinel() == -1)
      return false;
  }
  return true;
}

// Width extension of a constant int depends only on the sign of the operand.
APInt extendConstantToWidth(APInt old, bool isSigned, unsigned newWidth) {
  if (isSigned)
    return old.sext(newWidth);
  return old.zext(newWidth);
}

//===----------------------------------------------------------------------===//
// Binary Operators
//===----------------------------------------------------------------------===//

OpFoldResult AddPrimOp::fold(ArrayRef<Attribute> operands) {
  /// Any folding here requires a bitwidth extension.

  /// If both operands are constant, and the result is integer with known
  /// widths, then perform constant folding. Cannot use constFoldBinaryOp, since
  /// the width of the constant is different from operands.
  return constFoldFIRRTLBinaryOp<APInt>(
      operands, getOperand(0).getType().cast<IntType>().isUnsigned(),
      [=](APInt a, APInt b) { return a + b; },
      getType().cast<FIRRTLType>().getBitWidthOrSentinel());
  return {};
}

OpFoldResult SubPrimOp::fold(ArrayRef<Attribute> operands) {
  return constFoldFIRRTLBinaryOp<APInt>(
      operands, getOperand(0).getType().cast<IntType>().isUnsigned(),
      [=](APInt a, APInt b) { return a - b; },
      getType().cast<FIRRTLType>().getBitWidthOrSentinel());
  return {};
}

OpFoldResult MulPrimOp::fold(ArrayRef<Attribute> operands) {
  return constFoldFIRRTLBinaryOp<APInt>(
      operands, getOperand(0).getType().cast<IntType>().isUnsigned(),
      [=](APInt a, APInt b) { return a * b; },
      getType().cast<FIRRTLType>().getBitWidthOrSentinel());
  return {};
}

OpFoldResult RemPrimOp::fold(ArrayRef<Attribute> operands) {

  auto opType = getType().cast<IntType>();
  if (opType.isSigned())
    return constFoldFIRRTLBinaryOp<APInt>(
        operands, getOperand(0).getType().cast<IntType>().isUnsigned(),
        [=](APInt a, APInt b) { return a.srem(b); },
        opType.getBitWidthOrSentinel());
  return constFoldFIRRTLBinaryOp<APInt>(
      operands, getOperand(0).getType().cast<IntType>().isUnsigned(),
      [=](APInt a, APInt b) { return a.urem(b); },
      opType.getBitWidthOrSentinel());
  return {};
}

OpFoldResult DivPrimOp::fold(ArrayRef<Attribute> operands) {
  APInt value;

  /// div(x, x) -> 1
  ///
  /// Division by zero is undefined in the FIRRTL specification. This
  /// fold exploits that fact to optimize self division to one.
  if (lhs() == rhs()) {
    auto width = getType().getWidthOrSentinel();
    if (width == -1)
      width = 2;
    if (width != 0)
      return IntegerAttr::get(IntegerType::get(getContext(), width), 1);
  }

  /// div(x, 1) -> x : (uint, uint) -> uint
  ///
  /// UInt division by one returns the numerator. SInt division can't
  /// be folded here because it increases the return type bitwidth by
  /// one and requires sign extension (a new op).
  if (matchPattern(rhs(), m_FConstant(value)) && value.isOneValue() &&
      lhs().getType() == getType())
    return lhs();

  return {};
}

// TODO: Move to DRR.
OpFoldResult AndPrimOp::fold(ArrayRef<Attribute> operands) {
  APInt value;

  /// and(x, 0) -> 0
  if (matchPattern(rhs(), m_FConstant(value)) && value.isNullValue() &&
      rhs().getType() == getType())
    return rhs();

  /// and(x, -1) -> x
  if (matchPattern(rhs(), m_FConstant(value)) && value.isAllOnesValue() &&
      lhs().getType() == getType() && rhs().getType() == getType())
    return lhs();

  /// and(x, x) -> x
  if (lhs() == rhs() && rhs().getType() == getType())
    return rhs();

  return constFoldBinaryOp<IntegerAttr>(operands,
                                        [](APInt a, APInt b) { return a & b; });
}

OpFoldResult OrPrimOp::fold(ArrayRef<Attribute> operands) {
  APInt value;

  /// or(x, 0) -> x
  if (matchPattern(rhs(), m_FConstant(value)) && value.isNullValue() &&
      lhs().getType() == getType())
    return lhs();

  /// or(x, -1) -> -1
  if (matchPattern(rhs(), m_FConstant(value)) && value.isAllOnesValue() &&
      rhs().getType() == getType() && lhs().getType() == getType())
    return rhs();

  /// or(x, x) -> x
  if (lhs() == rhs() && rhs().getType() == getType())
    return rhs();

  return constFoldBinaryOp<IntegerAttr>(operands,
                                        [](APInt a, APInt b) { return a | b; });
}

OpFoldResult XorPrimOp::fold(ArrayRef<Attribute> operands) {
  APInt value;

  /// xor(x, 0) -> x
  if (matchPattern(rhs(), m_FConstant(value)) && value.isNullValue() &&
      lhs().getType() == getType())
    return lhs();

  /// xor(x, x) -> 0
  if (lhs() == rhs()) {
    auto width = abs(getType().getWidthOrSentinel());
    if (width != 0) // We cannot create a zero bit APInt.
      return getIntAttr(APInt(width, 0), getContext());
  }

  return constFoldBinaryOp<IntegerAttr>(operands,
                                        [](APInt a, APInt b) { return a ^ b; });
}

void LEQPrimOp::getCanonicalizationPatterns(RewritePatternSet &results,
                                            MLIRContext *context) {
  results.insert<patterns::LEQWithConstLHS>(context);
}

OpFoldResult LEQPrimOp::fold(ArrayRef<Attribute> operands) {
  APInt value;
  bool isUnsigned = lhs().getType().isa<UIntType>();

  // leq(x, x) -> 1
  if (lhs() == rhs())
    return getIntAttr(APInt(1, 1), getContext());

  // Comparison against constant outside type bounds.
  if (auto width = lhs().getType().cast<IntType>().getWidth()) {
    if (matchPattern(rhs(), m_FConstant(value))) {
      auto commonWidth = std::max<int32_t>(*width, value.getBitWidth());
      commonWidth = std::max(commonWidth, 1);

      // leq(x, const) -> 0 where const < minValue of the unsigned type of x
      // This can never occur since const is unsigned and cannot be less than 0.

      // leq(x, const) -> 0 where const < minValue of the signed type of x
      if (!isUnsigned &&
          value.sextOrSelf(commonWidth)
              .slt(getMinSignedValue(*width).sextOrSelf(commonWidth)))
        return getIntAttr(APInt(1, 0), getContext());

      // leq(x, const) -> 1 where const >= maxValue of the unsigned type of x
      if (isUnsigned &&
          value.zextOrSelf(commonWidth)
              .uge(getMaxUnsignedValue(*width).zextOrSelf(commonWidth)))
        return getIntAttr(APInt(1, 1), getContext());

      // leq(x, const) -> 1 where const >= maxValue of the signed type of x
      if (!isUnsigned &&
          value.sextOrSelf(commonWidth)
              .sge(getMaxSignedValue(*width).sextOrSelf(commonWidth)))
        return getIntAttr(APInt(1, 1), getContext());
    }
  }

<<<<<<< HEAD
  return constFoldFIRRTLBinaryOp<bool>(
      operands, isUnsigned,
=======
  return constFoldBinaryRelationalOp(
      *this, operands, isUnsigned,
>>>>>>> 1eec1dad
      [=](APInt a, APInt b) { return isUnsigned ? a.ule(b) : a.sle(b); });
}

void LTPrimOp::getCanonicalizationPatterns(RewritePatternSet &results,
                                           MLIRContext *context) {
  results.insert<patterns::LTWithConstLHS>(context);
}

OpFoldResult LTPrimOp::fold(ArrayRef<Attribute> operands) {
  APInt value;
  bool isUnsigned = lhs().getType().isa<UIntType>();

  // lt(x, x) -> 0
  if (lhs() == rhs())
    return getIntAttr(APInt(1, 0), getContext());

  // lt(x, 0) -> 0 when x is unsigned
  if (matchPattern(rhs(), m_FConstant(value))) {
    if (value.isNullValue() && lhs().getType().isa<UIntType>())
      return getIntAttr(APInt(1, 0), getContext());
  }

  // Comparison against constant outside type bounds.
  if (auto width = lhs().getType().cast<IntType>().getWidth()) {
    if (matchPattern(rhs(), m_FConstant(value))) {
      auto commonWidth = std::max<int32_t>(*width, value.getBitWidth());
      commonWidth = std::max(commonWidth, 1);

      // lt(x, const) -> 0 where const <= minValue of the unsigned type of x
      // Handled explicitly above.

      // lt(x, const) -> 0 where const <= minValue of the signed type of x
      if (!isUnsigned &&
          value.sextOrSelf(commonWidth)
              .sle(getMinSignedValue(*width).sextOrSelf(commonWidth)))
        return getIntAttr(APInt(1, 0), getContext());

      // lt(x, const) -> 1 where const > maxValue of the unsigned type of x
      if (isUnsigned &&
          value.zextOrSelf(commonWidth)
              .ugt(getMaxUnsignedValue(*width).zextOrSelf(commonWidth)))
        return getIntAttr(APInt(1, 1), getContext());

      // lt(x, const) -> 1 where const > maxValue of the signed type of x
      if (!isUnsigned &&
          value.sextOrSelf(commonWidth)
              .sgt(getMaxSignedValue(*width).sextOrSelf(commonWidth)))
        return getIntAttr(APInt(1, 1), getContext());
    }
  }

<<<<<<< HEAD
  return constFoldFIRRTLBinaryOp<bool>(
      operands, isUnsigned,
=======
  return constFoldBinaryRelationalOp(
      *this, operands, isUnsigned,
>>>>>>> 1eec1dad
      [=](APInt a, APInt b) { return isUnsigned ? a.ult(b) : a.slt(b); });
}

void GEQPrimOp::getCanonicalizationPatterns(RewritePatternSet &results,
                                            MLIRContext *context) {
  results.insert<patterns::GEQWithConstLHS>(context);
}

OpFoldResult GEQPrimOp::fold(ArrayRef<Attribute> operands) {
  APInt value;
  bool isUnsigned = lhs().getType().isa<UIntType>();

  // geq(x, x) -> 1
  if (lhs() == rhs())
    return getIntAttr(APInt(1, 1), getContext());

  // geq(x, 0) -> 1 when x is unsigned
  if (matchPattern(rhs(), m_FConstant(value))) {
    if (value.isNullValue() && lhs().getType().isa<UIntType>())
      return getIntAttr(APInt(1, 1), getContext());
  }

  // Comparison against constant outside type bounds.
  if (auto width = lhs().getType().cast<IntType>().getWidth()) {
    if (matchPattern(rhs(), m_FConstant(value))) {
      auto commonWidth = std::max<int32_t>(*width, value.getBitWidth());
      commonWidth = std::max(commonWidth, 1);

      // geq(x, const) -> 0 where const > maxValue of the unsigned type of x
      if (isUnsigned &&
          value.zextOrSelf(commonWidth)
              .ugt(getMaxUnsignedValue(*width).zextOrSelf(commonWidth)))
        return getIntAttr(APInt(1, 0), getContext());

      // geq(x, const) -> 0 where const > maxValue of the signed type of x
      if (!isUnsigned &&
          value.sextOrSelf(commonWidth)
              .sgt(getMaxSignedValue(*width).sextOrSelf(commonWidth)))
        return getIntAttr(APInt(1, 0), getContext());

      // geq(x, const) -> 1 where const <= minValue of the unsigned type of x
      // Handled explicitly above.

      // geq(x, const) -> 1 where const <= minValue of the signed type of x
      if (!isUnsigned &&
          value.sextOrSelf(commonWidth)
              .sle(getMinSignedValue(*width).sextOrSelf(commonWidth)))
        return getIntAttr(APInt(1, 1), getContext());
    }
  }

<<<<<<< HEAD
  return constFoldFIRRTLBinaryOp<bool>(
      operands, isUnsigned,
=======
  return constFoldBinaryRelationalOp(
      *this, operands, isUnsigned,
>>>>>>> 1eec1dad
      [=](APInt a, APInt b) { return isUnsigned ? a.uge(b) : a.sge(b); });
}

void GTPrimOp::getCanonicalizationPatterns(RewritePatternSet &results,
                                           MLIRContext *context) {
  results.insert<patterns::GTWithConstLHS>(context);
}

OpFoldResult GTPrimOp::fold(ArrayRef<Attribute> operands) {
  APInt value;
  bool isUnsigned = lhs().getType().isa<UIntType>();

  // gt(x, x) -> 0
  if (lhs() == rhs())
    return getIntAttr(APInt(1, 0), getContext());

  // Comparison against constant outside type bounds.
  if (auto width = lhs().getType().cast<IntType>().getWidth()) {
    if (matchPattern(rhs(), m_FConstant(value))) {
      auto commonWidth = std::max<int32_t>(*width, value.getBitWidth());
      commonWidth = std::max(commonWidth, 1);

      // gt(x, const) -> 0 where const >= maxValue of the unsigned type of x
      if (isUnsigned &&
          value.zextOrSelf(commonWidth)
              .uge(getMaxUnsignedValue(*width).zextOrSelf(commonWidth)))
        return getIntAttr(APInt(1, 0), getContext());

      // gt(x, const) -> 0 where const >= maxValue of the signed type of x
      if (!isUnsigned &&
          value.sextOrSelf(commonWidth)
              .sge(getMaxSignedValue(*width).sextOrSelf(commonWidth)))
        return getIntAttr(APInt(1, 0), getContext());

      // gt(x, const) -> 1 where const < minValue of the unsigned type of x
      // This can never occur since const is unsigned and cannot be less than 0.

      // gt(x, const) -> 1 where const < minValue of the signed type of x
      if (!isUnsigned &&
          value.sextOrSelf(commonWidth)
              .slt(getMinSignedValue(*width).sextOrSelf(commonWidth)))
        return getIntAttr(APInt(1, 1), getContext());
    }
  }

<<<<<<< HEAD
  return constFoldFIRRTLBinaryOp<bool>(
      operands, isUnsigned,
=======
  return constFoldBinaryRelationalOp(
      *this, operands, isUnsigned,
>>>>>>> 1eec1dad
      [=](APInt a, APInt b) { return isUnsigned ? a.ugt(b) : a.sgt(b); });
}

OpFoldResult EQPrimOp::fold(ArrayRef<Attribute> operands) {
  APInt value;
  bool isUnsigned = lhs().getType().isa<UIntType>();

  // eq(x, x) -> 1
  if (lhs() == rhs())
    return getIntAttr(APInt(1, 1), getContext());

  if (matchPattern(rhs(), m_FConstant(value))) {
    /// eq(x, 1) -> x when x is 1 bit.
    /// TODO: Support SInt<1> on the LHS etc.
    if (value.isAllOnesValue() && lhs().getType() == getType() &&
        rhs().getType() == getType())
      return lhs();

    /// TODO: eq(x, 0) -> not(x) when x is 1 bit.
    /// TODO: eq(x, 0) -> not(orr(x)) when x is >1 bit
    /// TODO: eq(x, ~0) -> andr(x)) when x is >1 bit
  }

<<<<<<< HEAD
  return constFoldFIRRTLBinaryOp<bool>(
      operands, isUnsigned, [=](APInt a, APInt b) { return a.eq(b); });
=======
  return constFoldBinaryRelationalOp(*this, operands, isUnsigned,
                                     [=](APInt a, APInt b) { return a.eq(b); });
>>>>>>> 1eec1dad
}

OpFoldResult NEQPrimOp::fold(ArrayRef<Attribute> operands) {
  APInt value;
  bool isUnsigned = lhs().getType().isa<UIntType>();

  // neq(x, x) -> 0
  if (lhs() == rhs())
    return getIntAttr(APInt(1, 0), getContext());

  if (matchPattern(rhs(), m_FConstant(value))) {
    /// neq(x, 0) -> x when x is 1 bit.
    /// TODO: Support SInt<1> on the LHS etc.
    if (value.isNullValue() && lhs().getType() == getType() &&
        rhs().getType() == getType())
      return lhs();

    /// TODO: neq(x, 0) -> not(orr(x)) when x is >1 bit
    /// TODO: neq(x, 1) -> not(x) when x is 1 bit.
    /// TODO: neq(x, ~0) -> andr(x)) when x is >1 bit
  }

<<<<<<< HEAD
  return constFoldFIRRTLBinaryOp<bool>(
      operands, isUnsigned, [=](APInt a, APInt b) { return a.ne(b); });
=======
  return constFoldBinaryRelationalOp(*this, operands, isUnsigned,
                                     [=](APInt a, APInt b) { return a.ne(b); });
>>>>>>> 1eec1dad
}

//===----------------------------------------------------------------------===//
// Unary Operators
//===----------------------------------------------------------------------===//

OpFoldResult AsSIntPrimOp::fold(ArrayRef<Attribute> operands) {
  if (auto attr = operands[0].dyn_cast_or_null<IntegerAttr>())
    return getIntAttr(attr.getValue(), getContext());
  return {};
}

OpFoldResult AsUIntPrimOp::fold(ArrayRef<Attribute> operands) {
  if (auto attr = operands[0].dyn_cast_or_null<IntegerAttr>())
    return getIntAttr(attr.getValue(), getContext());
  return {};
}

//===----------------------------------------------------------------------===//
// Other Operators
//===----------------------------------------------------------------------===//

static LogicalResult canonicalize(CatPrimOp op, PatternRewriter &rewriter) {
  // cat(bits(x, ...), bits(x, ...)) -> bits(x ...) when the two ...'s are
  // consequtive in the input.
  if (auto lhsBits = dyn_cast_or_null<BitsPrimOp>(op.lhs().getDefiningOp())) {
    if (auto rhsBits = dyn_cast_or_null<BitsPrimOp>(op.rhs().getDefiningOp())) {
      if (lhsBits.input() == rhsBits.input() &&
          lhsBits.lo() - 1 == rhsBits.hi()) {
        rewriter.replaceOpWithNewOp<BitsPrimOp>(
            op, op.getType(), lhsBits.input(), lhsBits.hi(), rhsBits.lo());
        return success();
      }
    }
  }
  return failure();
}

void CatPrimOp::getCanonicalizationPatterns(RewritePatternSet &results,
                                            MLIRContext *context) {
  addCanonicalizer<CatPrimOp>(results, context, canonicalize);
}

OpFoldResult BitsPrimOp::fold(ArrayRef<Attribute> operands) {
  auto inputType = input().getType().cast<FIRRTLType>();
  // If we are extracting the entire input, then return it.
  if (inputType == getType() &&
      inputType.cast<IntType>().getWidthOrSentinel() != -1)
    return input();

  // Constant fold.
  APInt value;
  if (inputType.cast<IntType>().hasWidth() &&
      matchPattern(input(), m_FConstant(value)))
    return getIntAttr(value.lshr(lo()).truncOrSelf(hi() - lo() + 1),
                      getContext());

  return {};
}

static LogicalResult canonicalize(BitsPrimOp op, PatternRewriter &rewriter) {
  auto inputOp = op.input().getDefiningOp();
  // bits(bits(x, ...), ...) -> bits(x, ...).
  if (auto innerBits = dyn_cast_or_null<BitsPrimOp>(inputOp)) {
    auto newLo = op.lo() + innerBits.lo();
    auto newHi = newLo + op.hi() - op.lo();
    rewriter.replaceOpWithNewOp<BitsPrimOp>(op, innerBits.input(), newHi,
                                            newLo);
    return success();
  }
  return failure();
}

void BitsPrimOp::getCanonicalizationPatterns(RewritePatternSet &results,
                                             MLIRContext *context) {
  addCanonicalizer<BitsPrimOp>(results, context, canonicalize);
}

/// Replace the specified operation with a 'bits' op from the specified hi/lo
/// bits.  Insert a cast to handle the case where the original operation
/// returned a signed integer.
static void replaceWithBits(Operation *op, Value value, unsigned hiBit,
                            unsigned loBit, PatternRewriter &rewriter) {
  auto resType = op->getResult(0).getType().cast<IntType>();
  if (value.getType().cast<IntType>().getWidth() != resType.getWidth())
    value = rewriter.create<BitsPrimOp>(op->getLoc(), value, hiBit, loBit);

  if (resType.isSigned() && !value.getType().cast<IntType>().isSigned()) {
    value = rewriter.createOrFold<AsSIntPrimOp>(op->getLoc(), resType, value);
  } else if (resType.isUnsigned() &&
             !value.getType().cast<IntType>().isUnsigned()) {
    value = rewriter.createOrFold<AsUIntPrimOp>(op->getLoc(), resType, value);
  }
  rewriter.replaceOp(op, value);
}

static LogicalResult canonicalize(HeadPrimOp op, PatternRewriter &rewriter) {
  auto inputWidth = op.input().getType().cast<IntType>().getWidthOrSentinel();
  if (inputWidth == -1)
    return failure();

  // If we know the input width, we can canonicalize this into a BitsPrimOp.
  unsigned keepAmount = op.amount();
  if (keepAmount)
    replaceWithBits(op, op.input(), inputWidth - 1, inputWidth - keepAmount,
                    rewriter);
  return success();
}

void HeadPrimOp::getCanonicalizationPatterns(RewritePatternSet &results,
                                             MLIRContext *context) {
  addCanonicalizer<HeadPrimOp>(results, context, canonicalize);
}

OpFoldResult MuxPrimOp::fold(ArrayRef<Attribute> operands) {
  APInt value;

  /// mux(0/1, x, y) -> x or y
  if (matchPattern(sel(), m_FConstant(value))) {
    if (value.isNullValue() && low().getType() == getType())
      return low();
    if (!value.isNullValue() && high().getType() == getType())
      return high();
  }

  // mux(cond, x, x) -> x
  if (high() == low())
    return high();

  // mux(cond, x, cst)
  if (matchPattern(low(), m_FConstant(value))) {
    APInt c1;
    // mux(cond, c1, c2)
    if (matchPattern(high(), m_FConstant(c1))) {
      // mux(cond, 1, 0) -> cond
      if (c1.isOneValue() && value.isNullValue() &&
          getType() == sel().getType())
        return sel();

      // TODO: x ? ~0 : 0 -> sext(x)
      // TODO: "x ? c1 : c2" -> many tricks
    }
    // TODO: "x ? a : 0" -> sext(x) & a
  }

  // TODO: "x ? c1 : y" -> "~x ? y : c1"

  return {};
}

OpFoldResult PadPrimOp::fold(ArrayRef<Attribute> operands) {
  auto input = this->input();

  // pad(x) -> x  if the width doesn't change.
  if (input.getType() == getType())
    return input;

  // Need to know the input width.
  auto inputType = input.getType().cast<IntType>();
  int32_t width = inputType.getWidthOrSentinel();
  if (width == -1)
    return {};

  // Constant fold.
  APInt value;
  if (matchPattern(input, m_FConstant(value))) {
    auto destWidth = getType().getWidthOrSentinel();
    if (destWidth == -1)
      return {};

    if (inputType.isSigned())
      return getIntAttr(value.sext(destWidth), getContext());
    return getIntAttr(value.zext(destWidth), getContext());
  }

  return {};
}

OpFoldResult ShlPrimOp::fold(ArrayRef<Attribute> operands) {
  auto input = this->input();
  auto inputType = input.getType().cast<IntType>();
  int shiftAmount = amount();

  // shl(x, 0) -> x
  if (shiftAmount == 0)
    return input;

  // Constant fold.
  APInt value;
  if (matchPattern(input, m_FConstant(value))) {
    auto inputWidth = inputType.getWidthOrSentinel();
    if (inputWidth != -1) {
      auto resultWidth = inputWidth + shiftAmount;
      shiftAmount = std::min(shiftAmount, resultWidth);
      return getIntAttr(value.zext(resultWidth).shl(shiftAmount), getContext());
    }
  }
  return {};
}

OpFoldResult ShrPrimOp::fold(ArrayRef<Attribute> operands) {
  auto input = this->input();
  auto inputType = input.getType().cast<IntType>();
  int shiftAmount = amount();

  // shl(x, 0) -> x
  if (shiftAmount == 0)
    return input;

  auto inputWidth = inputType.getWidthOrSentinel();
  if (inputWidth == -1)
    return {};

  // shr(x, cst) where cst is all of x's bits and x is unsigned is 0.
  // If x is signed, it is the sign bit.
  if (shiftAmount >= inputWidth && inputType.isUnsigned())
    return getIntAttr(APInt(1, 0), getContext());

  // Constant fold.
  APInt value;
  if (matchPattern(input, m_FConstant(value))) {
    if (!inputType.isSigned())
      value = value.lshr(std::min(shiftAmount, inputWidth));
    else
      value = value.ashr(std::min(shiftAmount, inputWidth - 1));
    auto resultWidth = std::max(inputWidth - shiftAmount, 1);
    return getIntAttr(value.truncOrSelf(resultWidth), getContext());
  }
  return {};
}

static LogicalResult canonicalize(ShrPrimOp op, PatternRewriter &rewriter) {
  auto inputWidth = op.input().getType().cast<IntType>().getWidthOrSentinel();
  if (inputWidth == -1)
    return failure();

  // If we know the input width, we can canonicalize this into a BitsPrimOp.
  unsigned shiftAmount = op.amount();
  if (int(shiftAmount) >= inputWidth) {
    // shift(x, 32) => 0 when x has 32 bits.  This is handled by fold().
    if (op.getType().isUnsigned())
      return failure();

    // Shifting a signed value by the full width is actually taking the
    // sign bit. If the shift amount is greater than the input width, it
    // is equivalent to shifting by the input width.
    shiftAmount = inputWidth - 1;
  }

  replaceWithBits(op, op.input(), inputWidth - 1, shiftAmount, rewriter);
  return success();
}

void ShrPrimOp::getCanonicalizationPatterns(RewritePatternSet &results,
                                            MLIRContext *context) {
  addCanonicalizer<ShrPrimOp>(results, context, canonicalize);
}

static LogicalResult canonicalize(TailPrimOp op, PatternRewriter &rewriter) {
  auto inputWidth = op.input().getType().cast<IntType>().getWidthOrSentinel();
  if (inputWidth == -1)
    return failure();

  // If we know the input width, we can canonicalize this into a BitsPrimOp.
  unsigned dropAmount = op.amount();
  if (dropAmount != unsigned(inputWidth))
    replaceWithBits(op, op.input(), inputWidth - dropAmount - 1, 0, rewriter);
  return success();
}

void TailPrimOp::getCanonicalizationPatterns(RewritePatternSet &results,
                                             MLIRContext *context) {
  addCanonicalizer<TailPrimOp>(results, context, canonicalize);
}

//===----------------------------------------------------------------------===//
// Declarations
//===----------------------------------------------------------------------===//

/// Scan all the uses of the specified value, checking to see if there is
/// exactly one connect that sets the value as its destination.  This returns
/// the operation if found and if all the other users are "reads" from the
/// value.
static bool isOnlyConnectToValue(ConnectOp connect, Value value) {
  for (Operation *user : value.getUsers()) {
    // If we see a partial connect or attach, just conservatively fail.
    if (isa<PartialConnectOp>(user) || isa<AttachOp>(user))
      return {};

    if (auto aConnect = dyn_cast<ConnectOp>(user)) {
      if (aConnect.dest() == value && aConnect != connect)
        return false;
    }
  }
  return true;
}

// Forward simple values through wire's and reg's.
static LogicalResult foldSingleSetConnect(ConnectOp op,
                                          PatternRewriter &rewriter) {
  //
  // While we can do this for nearly all wires, we currently limit it to simple
  // things.
  Operation *connectedDecl = op.dest().getDefiningOp();
  if (!connectedDecl)
    return failure();

  // Only support wire and reg for now.
  if (!isa<WireOp>(connectedDecl) && !isa<RegOp>(connectedDecl))
    return failure();

  // Only forward if the types exactly match and there is one connect.
  if (op.dest().getType() != op.src().getType() ||
      !isOnlyConnectToValue(op, op.dest()))
    return failure();

  // Only do this if the connectee and the declaration are in the same block.
  auto *declBlock = connectedDecl->getBlock();
  auto *srcValueOp = op.src().getDefiningOp();
  if (!srcValueOp) {
    // Ports are ok for wires but not registers.
    if (!isa<WireOp>(connectedDecl))
      return failure();

  } else {
    // Constants/invalids in the same block are ok to forward, even through
    // reg's since the clocking doesn't matter for constants.
    if (!isa<ConstantOp>(srcValueOp) && !isa<InvalidValuePrimOp>(srcValueOp))
      return failure();
    if (srcValueOp->getBlock() != declBlock)
      return failure();
  }

  // Ok, we know we are doing the transformation.

  // Make sure the constant dominates all users.
  if (srcValueOp && srcValueOp != &declBlock->front())
    srcValueOp->moveBefore(&declBlock->front());

  // Remove the connect.
  rewriter.eraseOp(op);

  // Replace all things *using* the decl with the constant/port, and
  // remove the declaration.
  rewriter.replaceOp(connectedDecl, op.src());
  return success();
}

static LogicalResult canonicalize(ConnectOp op, PatternRewriter &rewriter) {
  // TODO: Canonicalize towards explicit extensions and flips here.

  // If there is a simple value connected to a foldable decl like a wire or reg,
  // see if we can eliminate the decl.
  if (succeeded(foldSingleSetConnect(op, rewriter)))
    return success();

  return failure();
}

void ConnectOp::getCanonicalizationPatterns(RewritePatternSet &results,
                                            MLIRContext *context) {
  addCanonicalizer<ConnectOp>(results, context, canonicalize);
}

//===----------------------------------------------------------------------===//
// Conversions
//===----------------------------------------------------------------------===//

OpFoldResult StdIntCastOp::fold(ArrayRef<Attribute> operands) {
  if (auto castInput =
          dyn_cast_or_null<StdIntCastOp>(getOperand().getDefiningOp()))
    if (castInput.getOperand().getType() == getType())
      return castInput.getOperand();

  return {};
}

OpFoldResult AnalogInOutCastOp::fold(ArrayRef<Attribute> operands) {
  if (auto castInput =
          dyn_cast_or_null<AnalogInOutCastOp>(getOperand().getDefiningOp()))
    if (castInput.getOperand().getType() == getType())
      return castInput.getOperand();

  return {};
}

OpFoldResult AsPassivePrimOp::fold(ArrayRef<Attribute> operands) {
  // If the input is already passive, then we don't need a conversion.
  if (getOperand().getType() == getType())
    return getOperand();

  if (auto castInput =
          dyn_cast_or_null<AsNonPassivePrimOp>(getOperand().getDefiningOp()))
    if (castInput.getOperand().getType() == getType())
      return castInput.getOperand();

  return {};
}

OpFoldResult AsNonPassivePrimOp::fold(ArrayRef<Attribute> operands) {
  if (auto castInput =
          dyn_cast_or_null<AsPassivePrimOp>(getOperand().getDefiningOp()))
    if (castInput.getOperand().getType() == getType())
      return castInput.getOperand();

  return {};
}

//===----------------------------------------------------------------------===//
// Statements
//===----------------------------------------------------------------------===//

/// If the specified value has an AttachOp user strictly dominating by
/// "dominatingAttach" then return it.
static AttachOp getDominatingAttachUser(Value value, AttachOp dominatedAttach) {
  for (auto *user : value.getUsers()) {
    auto attach = dyn_cast<AttachOp>(user);
    if (!attach || attach == dominatedAttach)
      continue;
    if (attach->isBeforeInBlock(dominatedAttach))
      return attach;
  }
  return {};
}

LogicalResult AttachOp::canonicalize(AttachOp op, PatternRewriter &rewriter) {
  // Single operand attaches are a noop.
  if (op.getNumOperands() <= 1) {
    rewriter.eraseOp(op);
    return success();
  }

  for (auto operand : op.getOperands()) {
    // Check to see if any of our operands has other attaches to it:
    //    attach x, y
    //      ...
    //    attach x, z
    // If so, we can merge these into "attach x, y, z".
    if (auto attach = getDominatingAttachUser(operand, op)) {
      SmallVector<Value> newOperands(op.getOperands());
      for (auto newOperand : attach.getOperands())
        if (newOperand != operand) // Don't add operand twice.
          newOperands.push_back(newOperand);
      rewriter.create<AttachOp>(op->getLoc(), newOperands);
      rewriter.eraseOp(attach);
      rewriter.eraseOp(op);
      return success();
    }

    // If this wire is *only* used by an attach then we can just delete
    // it.
    // TODO: May need to be sensitive to "don't touch" or other
    // annotations.
    if (auto wire = dyn_cast_or_null<WireOp>(operand.getDefiningOp())) {
      if (wire->hasOneUse()) {
        SmallVector<Value> newOperands;
        for (auto newOperand : op.getOperands())
          if (newOperand != operand) // Don't the add wire.
            newOperands.push_back(newOperand);

        rewriter.create<AttachOp>(op->getLoc(), newOperands);
        rewriter.eraseOp(op);
        rewriter.eraseOp(wire);
        return success();
      }
    }
  }
  return failure();
}

void AttachOp::getCanonicalizationPatterns(RewritePatternSet &results,
                                           MLIRContext *context) {
  addCanonicalizer<AttachOp>(results, context, canonicalize);
}

LogicalResult PartialConnectOp::canonicalize(PartialConnectOp op,
                                             PatternRewriter &rewriter) {
  // If a partial connect exists from a longer int to a shorter int, simplify
  // to a truncation and connect.
  auto destType =
      op.getOperand(0).getType().cast<FIRRTLType>().getPassiveType();
  auto srcType = op.getOperand(1).getType().cast<FIRRTLType>();
  if (destType == srcType)
    return failure();

  auto srcWidth = srcType.getBitWidthOrSentinel();
  auto destWidth = destType.getBitWidthOrSentinel();

  if (destType.isa<IntType>() && srcType.isa<IntType>() && srcWidth > 0 &&
      destWidth > 0 && destWidth < srcWidth) {
    auto shortened = rewriter.createOrFold<TailPrimOp>(
        op.getLoc(), destType, op.getOperand(1), srcWidth - destWidth);
    rewriter.create<ConnectOp>(op.getLoc(), op.getOperand(0), shortened);
    rewriter.eraseOp(op);
    return success();
  }
  return failure();
}

void PartialConnectOp::getCanonicalizationPatterns(RewritePatternSet &results,
                                                   MLIRContext *context) {
  addCanonicalizerMethod<PartialConnectOp>(results, context);
}<|MERGE_RESOLUTION|>--- conflicted
+++ resolved
@@ -115,17 +115,15 @@
 /// is a dstWidth integer or 1 bit integer if dstWidth is None.
 template <class DstTy>
 static Attribute
-<<<<<<< HEAD
-constFoldFIRRTLBinaryOp(ArrayRef<Attribute> operands, bool isUnsigned,
+constFoldFIRRTLBinaryOp(Operation *op, ArrayRef<Attribute> operands, bool isUnsigned,
                         const function_ref<DstTy(APInt, APInt)> &calculate,
                         llvm::Optional<unsigned> dstWidth = None) {
   assert(operands.size() == 2 && "binary op takes two operands");
-  if (!operands[0] || !operands[1] ||
+  IntegerAttr lhs = elideZeroWidthFoldOperand(op->getOperand(0), operands[0]);
+  IntegerAttr rhs = elideZeroWidthFoldOperand(op->getOperand(1), operands[1]);
+  if (!lhs || !rhs||
       (dstWidth.hasValue() && dstWidth.getValue() == 0))
     return {};
-  if (operands[0].isa<IntegerAttr>() && operands[1].isa<IntegerAttr>()) {
-    auto lhs = operands[0].cast<IntegerAttr>();
-    auto rhs = operands[1].cast<IntegerAttr>();
     auto commonWidth = dstWidth.hasValue()
                            ? dstWidth.getValue()
                            : std::max<int32_t>(lhs.getValue().getBitWidth(),
@@ -136,23 +134,6 @@
                          dstWidth.hasValue() ? dstWidth.getValue() : 1),
         calculate((lhs.getValue().*extOrSelf)(commonWidth),
                   (rhs.getValue().*extOrSelf)(commonWidth)));
-  }
-  return {};
-=======
-constFoldBinaryRelationalOp(Operation *op, ArrayRef<Attribute> operands,
-                            bool isUnsigned,
-                            const function_ref<bool(APInt, APInt)> &calculate) {
-  assert(operands.size() == 2 && "binary op takes two operands");
-  IntegerAttr lhs = elideZeroWidthFoldOperand(op->getOperand(0), operands[0]);
-  IntegerAttr rhs = elideZeroWidthFoldOperand(op->getOperand(1), operands[1]);
-  if (!lhs || !rhs)
-    return {};
-  auto commonWidth = std::max<int32_t>(lhs.getValue().getBitWidth(),
-                                       rhs.getValue().getBitWidth());
-  auto extOrSelf = isUnsigned ? &APInt::zextOrSelf : &APInt::sextOrSelf;
-  return IntegerAttr::get(IntegerType::get(lhs.getContext(), 1),
-                          calculate((lhs.getValue().*extOrSelf)(commonWidth),
-                                    (rhs.getValue().*extOrSelf)(commonWidth)));
 }
 
 /// Get the largest unsigned value of a given bit width. Returns a 1-bit zero
@@ -171,7 +152,6 @@
 /// value if `bitWidth` is 0.
 static APInt getMaxSignedValue(unsigned bitWidth) {
   return bitWidth > 0 ? APInt::getSignedMaxValue(bitWidth) : APInt();
->>>>>>> 1eec1dad
 }
 
 //===----------------------------------------------------------------------===//
@@ -211,7 +191,7 @@
   /// If both operands are constant, and the result is integer with known
   /// widths, then perform constant folding. Cannot use constFoldBinaryOp, since
   /// the width of the constant is different from operands.
-  return constFoldFIRRTLBinaryOp<APInt>(
+  return constFoldFIRRTLBinaryOp<APInt>(*this,
       operands, getOperand(0).getType().cast<IntType>().isUnsigned(),
       [=](APInt a, APInt b) { return a + b; },
       getType().cast<FIRRTLType>().getBitWidthOrSentinel());
@@ -219,7 +199,7 @@
 }
 
 OpFoldResult SubPrimOp::fold(ArrayRef<Attribute> operands) {
-  return constFoldFIRRTLBinaryOp<APInt>(
+  return constFoldFIRRTLBinaryOp<APInt>(*this,
       operands, getOperand(0).getType().cast<IntType>().isUnsigned(),
       [=](APInt a, APInt b) { return a - b; },
       getType().cast<FIRRTLType>().getBitWidthOrSentinel());
@@ -227,7 +207,7 @@
 }
 
 OpFoldResult MulPrimOp::fold(ArrayRef<Attribute> operands) {
-  return constFoldFIRRTLBinaryOp<APInt>(
+  return constFoldFIRRTLBinaryOp<APInt>(*this,
       operands, getOperand(0).getType().cast<IntType>().isUnsigned(),
       [=](APInt a, APInt b) { return a * b; },
       getType().cast<FIRRTLType>().getBitWidthOrSentinel());
@@ -238,11 +218,11 @@
 
   auto opType = getType().cast<IntType>();
   if (opType.isSigned())
-    return constFoldFIRRTLBinaryOp<APInt>(
+    return constFoldFIRRTLBinaryOp<APInt>(*this,
         operands, getOperand(0).getType().cast<IntType>().isUnsigned(),
         [=](APInt a, APInt b) { return a.srem(b); },
         opType.getBitWidthOrSentinel());
-  return constFoldFIRRTLBinaryOp<APInt>(
+  return constFoldFIRRTLBinaryOp<APInt>(*this,
       operands, getOperand(0).getType().cast<IntType>().isUnsigned(),
       [=](APInt a, APInt b) { return a.urem(b); },
       opType.getBitWidthOrSentinel());
@@ -380,13 +360,8 @@
     }
   }
 
-<<<<<<< HEAD
   return constFoldFIRRTLBinaryOp<bool>(
-      operands, isUnsigned,
-=======
-  return constFoldBinaryRelationalOp(
-      *this, operands, isUnsigned,
->>>>>>> 1eec1dad
+      *this,operands, isUnsigned,
       [=](APInt a, APInt b) { return isUnsigned ? a.ule(b) : a.sle(b); });
 }
 
@@ -438,13 +413,8 @@
     }
   }
 
-<<<<<<< HEAD
   return constFoldFIRRTLBinaryOp<bool>(
-      operands, isUnsigned,
-=======
-  return constFoldBinaryRelationalOp(
       *this, operands, isUnsigned,
->>>>>>> 1eec1dad
       [=](APInt a, APInt b) { return isUnsigned ? a.ult(b) : a.slt(b); });
 }
 
@@ -496,13 +466,8 @@
     }
   }
 
-<<<<<<< HEAD
   return constFoldFIRRTLBinaryOp<bool>(
-      operands, isUnsigned,
-=======
-  return constFoldBinaryRelationalOp(
       *this, operands, isUnsigned,
->>>>>>> 1eec1dad
       [=](APInt a, APInt b) { return isUnsigned ? a.uge(b) : a.sge(b); });
 }
 
@@ -548,13 +513,8 @@
     }
   }
 
-<<<<<<< HEAD
   return constFoldFIRRTLBinaryOp<bool>(
-      operands, isUnsigned,
-=======
-  return constFoldBinaryRelationalOp(
       *this, operands, isUnsigned,
->>>>>>> 1eec1dad
       [=](APInt a, APInt b) { return isUnsigned ? a.ugt(b) : a.sgt(b); });
 }
 
@@ -578,13 +538,8 @@
     /// TODO: eq(x, ~0) -> andr(x)) when x is >1 bit
   }
 
-<<<<<<< HEAD
-  return constFoldFIRRTLBinaryOp<bool>(
+  return constFoldFIRRTLBinaryOp<bool>(*this, 
       operands, isUnsigned, [=](APInt a, APInt b) { return a.eq(b); });
-=======
-  return constFoldBinaryRelationalOp(*this, operands, isUnsigned,
-                                     [=](APInt a, APInt b) { return a.eq(b); });
->>>>>>> 1eec1dad
 }
 
 OpFoldResult NEQPrimOp::fold(ArrayRef<Attribute> operands) {
@@ -607,13 +562,7 @@
     /// TODO: neq(x, ~0) -> andr(x)) when x is >1 bit
   }
 
-<<<<<<< HEAD
-  return constFoldFIRRTLBinaryOp<bool>(
-      operands, isUnsigned, [=](APInt a, APInt b) { return a.ne(b); });
-=======
-  return constFoldBinaryRelationalOp(*this, operands, isUnsigned,
-                                     [=](APInt a, APInt b) { return a.ne(b); });
->>>>>>> 1eec1dad
+  return constFoldFIRRTLBinaryOp<bool>(      *this, operands, isUnsigned, [=](APInt a, APInt b) { return a.ne(b); });
 }
 
 //===----------------------------------------------------------------------===//
