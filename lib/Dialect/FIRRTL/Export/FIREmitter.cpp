--- conflicted
+++ resolved
@@ -79,7 +79,7 @@
   void emitStatement(StopOp op);
   void emitStatement(SkipOp op);
   template <class T>
-  void emitPrintfStatement(T op, StringAttr fileName);
+  void emitPrintfLike(T op, StringAttr fileName);
   void emitStatement(PrintFOp op);
   void emitStatement(FPrintFOp op);
   void emitStatement(ConnectOp op);
@@ -149,7 +149,7 @@
   void emitExpression(ShlPrimOp op) { emitPrimExpr("shl", op, op.getAmount()); }
   void emitExpression(ShrPrimOp op) { emitPrimExpr("shr", op, op.getAmount()); }
 
-  void emitExpression(TimeOp op){};
+  void emitExpression(TimeOp op) {};
 
   // Funnel all ops without attrs into `emitPrimExpr`.
 #define HANDLE(OPTYPE, MNEMONIC)                                               \
@@ -832,22 +832,20 @@
 }
 
 template <class T>
-void Emitter::emitPrintfStatement(T op, StringAttr fileName) {
+void Emitter::emitPrintfLike(T op, StringAttr fileName) {
   startStatement();
   ps.scopedBox(PP::ibox2, [&]() {
-    ps << (fileName ? "fprintf(" : "printf(") << PP::ibox0;
+    if (fileName)
+      ps << "f";
+    ps << "printf(" << PP::ibox0;
     emitExpression(op.getClock());
     ps << "," << PP::space;
     emitExpression(op.getCond());
     ps << "," << PP::space;
-<<<<<<< HEAD
     if (fileName) {
       ps.writeQuotedEscaped(fileName.getValue());
       ps << "," << PP::space;
     }
-    ps.writeQuotedEscaped(op.getFormatString());
-    for (auto operand : op.getSubstitutions()) {
-=======
 
     // Replace the generic "{{}}" special substitutions with their attributes.
     // E.g.:
@@ -897,7 +895,6 @@
     ps.writeQuotedEscaped(formatString);
 
     for (auto operand : substitutions) {
->>>>>>> af307375
       ps << "," << PP::space;
       emitExpression(operand);
     }
@@ -909,10 +906,10 @@
   emitLocationAndNewLine(op);
 }
 
-void Emitter::emitStatement(PrintFOp op) { emitPrintfStatement(op, {}); }
+void Emitter::emitStatement(PrintFOp op) { emitPrintfLike(op, {}); }
 
 void Emitter::emitStatement(FPrintFOp op) {
-  emitPrintfStatement(op, op.getOutputFileAttr());
+  emitPrintfLike(op, op.getOutputFileAttr());
 }
 
 template <class T>
@@ -952,8 +949,7 @@
   } else {
     auto emitLHS = [&]() { emitExpression(op.getDest()); };
     if (op.getSrc().getDefiningOp<InvalidValueOp>()) {
-      emitAssignLike(
-          emitLHS, [&]() { ps << "invalid"; }, PPExtString("is"));
+      emitAssignLike(emitLHS, [&]() { ps << "invalid"; }, PPExtString("is"));
     } else {
       emitAssignLike(
           emitLHS, [&]() { emitExpression(op.getSrc()); }, PPExtString("<="));
@@ -979,8 +975,7 @@
   } else {
     auto emitLHS = [&]() { emitExpression(op.getDest()); };
     if (op.getSrc().getDefiningOp<InvalidValueOp>()) {
-      emitAssignLike(
-          emitLHS, [&]() { ps << "invalid"; }, PPExtString("is"));
+      emitAssignLike(emitLHS, [&]() { ps << "invalid"; }, PPExtString("is"));
     } else {
       emitAssignLike(
           emitLHS, [&]() { emitExpression(op.getSrc()); }, PPExtString("<="));
