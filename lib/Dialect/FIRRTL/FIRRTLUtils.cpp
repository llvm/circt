//===- FIRRTLUtils.cpp - FIRRTL IR Utilities --------------------*- C++ -*-===//
//
// Part of the LLVM Project, under the Apache License v2.0 with LLVM Exceptions.
// See https://llvm.org/LICENSE.txt for license information.
// SPDX-License-Identifier: Apache-2.0 WITH LLVM-exception
//
//===----------------------------------------------------------------------===//
//
// This file defines various utilties to help generate and process FIRRTL IR.
//
//===----------------------------------------------------------------------===//

#include "circt/Dialect/FIRRTL/FIRRTLUtils.h"
#include "mlir/IR/ImplicitLocOpBuilder.h"
#include "llvm/ADT/TypeSwitch.h"

using namespace circt;
using namespace firrtl;

void circt::firrtl::emitConnect(OpBuilder &builder, Location loc, Value dst,
                                Value src) {
  ImplicitLocOpBuilder locBuilder(loc, builder.getInsertionBlock(),
                                  builder.getInsertionPoint());
  emitConnect(locBuilder, dst, src);
  builder.restoreInsertionPoint(locBuilder.saveInsertionPoint());
}

/// Emit a connect between two values.
void circt::firrtl::emitConnect(ImplicitLocOpBuilder &builder, Value dst,
                                Value src) {
  auto dstFType = dst.getType().cast<FIRRTLType>();
  auto srcFType = src.getType().cast<FIRRTLType>();
  auto dstType = dstFType.dyn_cast<FIRRTLBaseType>();
  auto srcType = srcFType.dyn_cast<FIRRTLBaseType>();

  // Special Connects
  if (!dstType) {
    if (dstFType.isa<RefType>() &&
        !dstFType.cast<RefType>().getType().hasUninferredWidth())
      builder.create<RefConnectOp>(dst, src);
    else // Other types, give up and leave a connect
      builder.create<ConnectOp>(dst, src);
    return;
  }

<<<<<<< HEAD
  // Non-base types don't need special handling.
  if (!srcType || !dstType) {
    builder.create<RefConnectOp>(dst, src);
=======
  // If the types are the exact same we can just connect them.
  // Strict connect does not allow uninferred widths.
  if (dstType == srcType && !dstType.hasUninferredWidth()) {
    builder.create<StrictConnectOp>(dst, src);
>>>>>>> 8c93feba
    return;
  }

  if (auto dstBundle = dstType.dyn_cast<BundleType>()) {
    // Connect all the bundle elements pairwise.
    auto numElements = dstBundle.getNumElements();
    // Check if we are trying to create an illegal connect - just create the
    // connect and let the verifier catch it.
    auto srcBundle = srcType.dyn_cast<BundleType>();
    if (!srcBundle || numElements != srcBundle.getNumElements()) {
      builder.create<ConnectOp>(dst, src);
      return;
    }
    for (size_t i = 0; i < numElements; ++i) {
      auto dstField = builder.create<SubfieldOp>(dst, i);
      auto srcField = builder.create<SubfieldOp>(src, i);
      if (dstBundle.getElement(i).isFlip)
        std::swap(dstField, srcField);
      emitConnect(builder, dstField, srcField);
    }
    return;
  }

  if (auto dstVector = dstType.dyn_cast<FVectorType>()) {
    // Connect all the vector elements pairwise.
    auto numElements = dstVector.getNumElements();
    // Check if we are trying to create an illegal connect - just create the
    // connect and let the verifier catch it.
    auto srcVector = srcType.dyn_cast<FVectorType>();
    if (!srcVector || numElements != srcVector.getNumElements()) {
      builder.create<ConnectOp>(dst, src);
      return;
    }
    for (size_t i = 0; i < numElements; ++i) {
      auto dstField = builder.create<SubindexOp>(dst, i);
      auto srcField = builder.create<SubindexOp>(src, i);
      emitConnect(builder, dstField, srcField);
    }
    return;
  }

  // Handle ground types with possibly uninferred widths.
  auto dstWidth = dstType.getBitWidthOrSentinel();
  auto srcWidth = srcType.getBitWidthOrSentinel();
  if (dstWidth < 0 || srcWidth < 0) {
    // If one of these types has an uninferred width, we connect them with a
    // regular connect operation.
    builder.create<ConnectOp>(dst, src);
    return;
  }

  // The source must be extended or truncated.
  if (dstWidth < srcWidth) {
    // firrtl.tail always returns uint even for sint operands.
    IntType tmpType = dstType.cast<IntType>();
    if (tmpType.isSigned())
      tmpType = UIntType::get(dstType.getContext(), dstWidth);
    src = builder.create<TailPrimOp>(tmpType, src, srcWidth - dstWidth);
    // Insert the cast back to signed if needed.
    if (tmpType != dstType)
      src = builder.create<AsSIntPrimOp>(dstType, src);
  } else if (srcWidth < dstWidth) {
    // Need to extend arg.
    src = builder.create<PadPrimOp>(src, dstWidth);
  }

  // Strict connect requires the types to be completely equal, including
  // connecting uint<1> to abstract reset types.
  if (dstType == src.getType())
    builder.create<StrictConnectOp>(dst, src);
  else
    builder.create<ConnectOp>(dst, src);
}

IntegerAttr circt::firrtl::getIntAttr(Type type, const APInt &value) {
  auto intType = type.cast<IntType>();
  assert((!intType.hasWidth() ||
          (unsigned)intType.getWidthOrSentinel() == value.getBitWidth()) &&
         "value / type width mismatch");
  auto intSign =
      intType.isSigned() ? IntegerType::Signed : IntegerType::Unsigned;
  auto attrType =
      IntegerType::get(type.getContext(), value.getBitWidth(), intSign);
  return IntegerAttr::get(attrType, value);
}

/// Return an IntegerAttr filled with zeros for the specified FIRRTL integer
/// type. This handles both the known width and unknown width case.
IntegerAttr circt::firrtl::getIntZerosAttr(Type type) {
  int32_t width = abs(type.cast<IntType>().getWidthOrSentinel());
  return getIntAttr(type, APInt(width, 0));
}

/// Return an IntegerAttr filled with ones for the specified FIRRTL integer
/// type. This handles both the known width and unknown width case.
IntegerAttr circt::firrtl::getIntOnesAttr(Type type) {
  int32_t width = abs(type.cast<IntType>().getWidthOrSentinel());
  return getIntAttr(type, APInt(width, -1));
}

/// Return the value that drives another FIRRTL value within module scope.  Only
/// look backwards through one connection.  This is intended to be used in
/// situations where you only need to look at the most recent connect, e.g., to
/// know if a wire has been driven to a constant.  Return null if no driver via
/// a connect was found.
Value circt::firrtl::getDriverFromConnect(Value val) {
  for (auto *user : val.getUsers()) {
    if (auto connect = dyn_cast<FConnectLike>(user)) {
      if (connect.getDest() != val)
        continue;
      return connect.getSrc();
    }
  }
  return nullptr;
}

Value circt::firrtl::getModuleScopedDriver(Value val, bool lookThroughWires,
                                           bool lookThroughNodes,
                                           bool lookThroughCasts) {
  // Update `val` to the source of the connection driving `thisVal`.  This walks
  // backwards across users to find the first connection and updates `val` to
  // the source.  This assumes that only one connect is driving `thisVal`, i.e.,
  // this pass runs after `ExpandWhens`.
  auto updateVal = [&](Value thisVal) {
    for (auto *user : thisVal.getUsers()) {
      if (auto connect = dyn_cast<FConnectLike>(user)) {
        if (connect.getDest() != val)
          continue;
        val = connect.getSrc();
        return;
      }
    }
    val = nullptr;
    return;
  };

  while (val) {
    // The value is a port.
    if (auto blockArg = val.dyn_cast<BlockArgument>()) {
      FModuleOp op = cast<FModuleOp>(val.getParentBlock()->getParentOp());
      auto direction = op.getPortDirection(blockArg.getArgNumber());
      // Base case: this is one of the module's input ports.
      if (direction == Direction::In)
        return blockArg;
      updateVal(blockArg);
      continue;
    }

    auto *op = val.getDefiningOp();

    // The value is an instance port.
    if (auto inst = dyn_cast<InstanceOp>(op)) {
      auto resultNo = val.cast<OpResult>().getResultNumber();
      // Base case: this is an instance's output port.
      if (inst.getPortDirection(resultNo) == Direction::Out)
        return inst.getResult(resultNo);
      updateVal(val);
      continue;
    }

    // If told to look through wires, continue from the driver of the wire.
    if (lookThroughWires && isa<WireOp>(op)) {
      updateVal(op->getResult(0));
      continue;
    }

    // If told to look through nodes, continue from the node input.
    if (lookThroughNodes && isa<NodeOp>(op)) {
      val = cast<NodeOp>(op).getInput();
      continue;
    }

    if (lookThroughCasts &&
        isa<AsUIntPrimOp, AsSIntPrimOp, AsClockPrimOp, AsAsyncResetPrimOp>(
            op)) {
      val = op->getOperand(0);
      continue;
    }

    // Look through unary ops generated by emitConnect
    if (isa<PadPrimOp, TailPrimOp>(op)) {
      val = op->getOperand(0);
      continue;
    }

    // Base case: this is a constant/invalid or primop.
    //
    // TODO: If needed, this could be modified to look through unary ops which
    // have an unambiguous single driver.  This should only be added if a need
    // arises for it.
    break;
  };
  return val;
}

bool circt::firrtl::walkDrivers(FIRRTLBaseValue value, bool lookThroughWires,
                                bool lookThroughNodes, bool lookThroughCasts,
                                WalkDriverCallback callback) {
  // TODO: what do we want to happen when there are flips in the type? Do we
  // want to filter out fields which have reverse flow?
  assert(value.getType().isPassive() && "this code was not tested with flips");

  // This method keeps a stack of wires (or ports) and subfields of those that
  // it still has to process.  It keeps track of which fields in the
  // destination are attached to which fields of the source, as well as which
  // subfield of the source we are currently investigating.  The fieldID is
  // used to filter which subfields of the current operation which we should
  // visit. As an example, the src might be an aggregate wire, but the current
  // value might be a subfield of that wire. The `src` FieldRef will represent
  // all subaccesses to the target, but `fieldID` for the current op only needs
  // to represent the all subaccesses between the current op and the target.
  struct StackElement {
    StackElement(FieldRef dst, FieldRef src, Value current, unsigned fieldID)
        : dst(dst), src(src), current(current), it(current.user_begin()),
          fieldID(fieldID) {}
    // The elements of the destination that this refers to.
    FieldRef dst;
    // The elements of the source that this refers to.
    FieldRef src;

    // These next fields are tied to the value we are currently iterating. This
    // is used so we can check if a connect op is reading or driving from this
    // value.
    Value current;
    // An iterator of the users of the current value. An end() iterator can be
    // constructed from the `current` value.
    Value::user_iterator it;
    // A filter for which fields of the current value we care about.
    unsigned fieldID;
  };
  SmallVector<StackElement> workStack;

  // Helper to add record a new wire to be processed in the worklist.  This will
  // add the wire itself to the worklist, which will lead to all subaccesses
  // being eventually processed as well.
  auto addToWorklist = [&](FieldRef dst, FieldRef src) {
    auto value = src.getValue();
    workStack.emplace_back(dst, src, value, src.getFieldID());
  };

  // Create an initial fieldRef from the input value.  As a starting state, the
  // dst and src are the same value.
  auto original = getFieldRefFromValue(value);
  auto fieldRef = original;

  // This loop wraps the worklist, which processes wires. Initially the worklist
  // is empty.
  while (true) {
    // This loop looks through simple operations like casts and nodes.  If it
    // encounters a wire it will stop and add the wire to the worklist.
    while (true) {
      auto val = fieldRef.getValue();

      // The value is a port.
      if (auto blockArg = val.dyn_cast<BlockArgument>()) {
        FModuleOp op = cast<FModuleOp>(val.getParentBlock()->getParentOp());
        auto direction = op.getPortDirection(blockArg.getArgNumber());
        // Base case: this is one of the module's input ports.
        if (direction == Direction::In) {
          if (!callback(original, fieldRef))
            return false;
          break;
        }
        addToWorklist(original, fieldRef);
        break;
      }

      auto *op = val.getDefiningOp();

      // The value is an instance port.
      if (auto inst = dyn_cast<InstanceOp>(op)) {
        auto resultNo = val.cast<OpResult>().getResultNumber();
        // Base case: this is an instance's output port.
        if (inst.getPortDirection(resultNo) == Direction::Out) {
          if (!callback(original, fieldRef))
            return false;
          break;
        }
        addToWorklist(original, fieldRef);
        break;
      }

      // If told to look through wires, continue from the driver of the wire.
      if (lookThroughWires && isa<WireOp>(op)) {
        addToWorklist(original, fieldRef);
        break;
      }

      // If told to look through nodes, continue from the node input.
      if (lookThroughNodes && isa<NodeOp>(op)) {
        auto input = cast<NodeOp>(op).getInput();
        auto next = getFieldRefFromValue(input);
        fieldRef = next.getSubField(fieldRef.getFieldID());
        continue;
      }

      // If told to look through casts, continue from the cast input.
      if (lookThroughCasts &&
          isa<AsUIntPrimOp, AsSIntPrimOp, AsClockPrimOp, AsAsyncResetPrimOp>(
              op)) {
        auto input = op->getOperand(0);
        auto next = getFieldRefFromValue(input);
        fieldRef = next.getSubField(fieldRef.getFieldID());
        continue;
      }

      // Look through unary ops generated by emitConnect.
      if (isa<PadPrimOp, TailPrimOp>(op)) {
        auto input = op->getOperand(0);
        auto next = getFieldRefFromValue(input);
        fieldRef = next.getSubField(fieldRef.getFieldID());
        continue;
      }

      // Base case: this is a constant/invalid or primop.
      //
      // TODO: If needed, this could be modified to look through unary ops which
      // have an unambiguous single driver.  This should only be added if a need
      // arises for it.
      if (!callback(original, fieldRef))
        return false;
      break;
    }

    // Process the next element on the stack.
    while (true) {
      // If there is nothing left in the workstack, we are done.
      if (workStack.empty())
        return true;
      auto &back = workStack.back();
      auto current = back.current;
      // Pop the current element if we have processed all users.
      if (back.it == current.user_end()) {
        workStack.pop_back();
        continue;
      }

      original = back.dst;
      fieldRef = back.src;
      auto *user = *back.it++;
      auto fieldID = back.fieldID;

      if (auto subfield = dyn_cast<SubfieldOp>(user)) {
        auto bundleType = subfield.getInput().getType();
        auto index = subfield.getFieldIndex();
        auto subID = bundleType.getFieldID(index);
        // If the index of this operation doesn't match the target, skip it.
        if (fieldID && index != bundleType.getIndexForFieldID(fieldID))
          continue;
        auto subRef = fieldRef.getSubField(subID);
        auto subOriginal = original.getSubField(subID);
        auto value = subfield.getResult();
        workStack.emplace_back(subOriginal, subRef, value, fieldID - subID);
      } else if (auto subindex = dyn_cast<SubindexOp>(user)) {
        auto vectorType = subindex.getInput().getType();
        auto index = subindex.getIndex();
        auto subID = vectorType.getFieldID(index);
        // If the index of this operation doesn't match the target, skip it.
        if (fieldID && index != vectorType.getIndexForFieldID(fieldID))
          continue;
        auto subRef = fieldRef.getSubField(subID);
        auto subOriginal = original.getSubField(subID);
        auto value = subindex.getResult();
        workStack.emplace_back(subOriginal, subRef, value, fieldID - subID);
      } else if (auto connect = dyn_cast<FConnectLike>(user)) {
        // Make sure that this connect is driving the value.
        if (connect.getDest() != current)
          continue;
        // If the value is driven by a connect, we don't have to recurse,
        // just update the current value.
        fieldRef = getFieldRefFromValue(connect.getSrc());
        break;
      }
    }
  }
}

//===----------------------------------------------------------------------===//
// FieldRef helpers
//===----------------------------------------------------------------------===//

FieldRef circt::firrtl::getFieldRefFromValue(Value value) {
  // This code walks upwards from the subfield and calculates the field ID at
  // each level. At each stage, it must take the current id, and re-index it as
  // a nested bundle under the parent field.. This is accomplished by using the
  // parent field's ID as a base, and adding the field ID of the child.
  unsigned id = 0;
  while (value) {
    Operation *op = value.getDefiningOp();

    // If this is a block argument, we are done.
    if (!op)
      break;

    if (auto subfieldOp = dyn_cast<SubfieldOp>(op)) {
      value = subfieldOp.getInput();
      auto bundleType = subfieldOp.getInput().getType();
      // Rebase the current index on the parent field's index.
      id += bundleType.getFieldID(subfieldOp.getFieldIndex());
    } else if (auto subindexOp = dyn_cast<SubindexOp>(op)) {
      value = subindexOp.getInput();
      auto vecType = subindexOp.getInput().getType();
      // Rebase the current index on the parent field's index.
      id += vecType.getFieldID(subindexOp.getIndex());
    } else {
      break;
    }
  }
  return {value, id};
}

/// Get the string name of a value which is a direct child of a declaration op.
static void getDeclName(Value value, SmallString<64> &string, bool nameSafe) {
  // Treat the value as a worklist to allow for recursion.
  while (value) {
    if (auto arg = value.dyn_cast<BlockArgument>()) {
      // Get the module ports and get the name.
      auto module = cast<FModuleOp>(arg.getOwner()->getParentOp());
      SmallVector<PortInfo> ports = module.getPorts();
      string += ports[arg.getArgNumber()].name.getValue();
      return;
    }

    auto *op = value.getDefiningOp();
    TypeSwitch<Operation *>(op)
        .Case<InstanceOp, MemOp>([&](auto op) {
          string += op.getName();
          string += nameSafe ? "_" : ".";
          string += op.getPortName(value.cast<OpResult>().getResultNumber())
                        .getValue();
          value = nullptr;
        })
        .Case<FNamableOp>([&](auto op) {
          string += op.getName();
          value = nullptr;
        })
        .Case<mlir::UnrealizedConversionCastOp>(
            [&](auto cast) { value = cast.getInputs()[0]; })
        .Default([&](auto) { value = nullptr; });
  }
}

std::pair<std::string, bool>
circt::firrtl::getFieldName(const FieldRef &fieldRef, bool nameSafe) {
  SmallString<64> name;
  auto value = fieldRef.getValue();
  getDeclName(value, name, nameSafe);
  bool rootKnown = !name.empty();

  auto type = value.getType();
  auto localID = fieldRef.getFieldID();
  while (localID) {
    // Index directly into ref inner type.
    if (auto refTy = dyn_cast<RefType>(type))
      type = refTy.getType();

    if (auto bundleType = type.dyn_cast<BundleType>()) {
      auto index = bundleType.getIndexForFieldID(localID);
      // Add the current field string, and recurse into a subfield.
      auto &element = bundleType.getElements()[index];
      if (!name.empty())
        name += nameSafe ? "_" : ".";
      name += element.name.getValue();
      // Recurse in to the element type.
      type = element.type;
      localID = localID - bundleType.getFieldID(index);
    } else if (auto vecType = type.dyn_cast<FVectorType>()) {
      auto index = vecType.getIndexForFieldID(localID);
      name += nameSafe ? "_" : "[";
      name += std::to_string(index);
      if (!nameSafe)
        name += "]";
      // Recurse in to the element type.
      type = vecType.getElementType();
      localID = localID - vecType.getFieldID(index);
    } else {
      // If we reach here, the field ref is pointing inside some aggregate type
      // that isn't a bundle or a vector. If the type is a ground type, then the
      // localID should be 0 at this point, and we should have broken from the
      // loop.
      llvm_unreachable("unsupported type");
    }
  }

  return {name.str().str(), rootKnown};
}

/// This gets the value targeted by a field id.  If the field id is targeting
/// the value itself, it returns it unchanged. If it is targeting a single field
/// in a aggregate value, such as a bundle or vector, this will create the
/// necessary subaccesses to get the value.
Value circt::firrtl::getValueByFieldID(ImplicitLocOpBuilder builder,
                                       Value value, unsigned fieldID) {
  // When the fieldID hits 0, we've found the target value.
  while (fieldID != 0) {
    auto type = value.getType();
    if (auto bundle = type.dyn_cast<BundleType>()) {
      auto index = bundle.getIndexForFieldID(fieldID);
      value = builder.create<SubfieldOp>(value, index);
      fieldID -= bundle.getFieldID(index);
    } else {
      auto vector = type.cast<FVectorType>();
      auto index = vector.getIndexForFieldID(fieldID);
      value = builder.create<SubindexOp>(value, index);
      fieldID -= vector.getFieldID(index);
    }
  }
  return value;
}

/// Returns an operation's `inner_sym`, adding one if necessary.
StringAttr circt::firrtl::getOrAddInnerSym(
    Operation *op, StringRef nameHint, FModuleOp mod,
    std::function<ModuleNamespace &(FModuleOp)> getNamespace) {
  auto attr = getInnerSymName(op);
  if (attr)
    return attr;
  if (nameHint.empty()) {
    if (auto nameAttr = op->getAttrOfType<StringAttr>("name"))
      nameHint = nameAttr.getValue();
    else
      nameHint = "sym";
  }
  auto name = getNamespace(mod).newName(nameHint);
  attr = StringAttr::get(op->getContext(), name);
  op->setAttr("inner_sym", hw::InnerSymAttr::get(attr));
  return attr;
}

/// Obtain an inner reference to an operation, possibly adding an `inner_sym`
/// to that operation.
hw::InnerRefAttr circt::firrtl::getInnerRefTo(
    Operation *op, StringRef nameHint,
    std::function<ModuleNamespace &(FModuleOp)> getNamespace) {
  auto mod = op->getParentOfType<FModuleOp>();
  assert(mod && "must be an operation inside an FModuleOp");
  return hw::InnerRefAttr::get(
      SymbolTable::getSymbolName(mod),
      getOrAddInnerSym(op, nameHint, mod, getNamespace));
}

/// Returns a port's `inner_sym`, adding one if necessary.
StringAttr circt::firrtl::getOrAddInnerSym(
    FModuleLike mod, size_t portIdx, StringRef nameHint,
    std::function<ModuleNamespace &(FModuleLike)> getNamespace) {

  auto attr = cast<hw::HWModuleLike>(*mod).getPortSymbolAttr(portIdx);
  if (attr)
    return attr.getSymName();
  if (nameHint.empty()) {
    if (auto name = mod.getPortNameAttr(portIdx))
      nameHint = name;
    else
      nameHint = "sym";
  }
  auto name = getNamespace(mod).newName(nameHint);
  auto sAttr = StringAttr::get(mod.getContext(), name);
  mod.setPortSymbolAttr(portIdx, sAttr);
  return sAttr;
}

/// Obtain an inner reference to a port, possibly adding an `inner_sym`
/// to the port.
hw::InnerRefAttr circt::firrtl::getInnerRefTo(
    FModuleLike mod, size_t portIdx, StringRef nameHint,
    std::function<ModuleNamespace &(FModuleLike)> getNamespace) {
  return hw::InnerRefAttr::get(
      SymbolTable::getSymbolName(mod),
      getOrAddInnerSym(mod, portIdx, nameHint, getNamespace));
}

/// Parse a string that may encode a FIRRTL location into a LocationAttr.
std::pair<bool, std::optional<mlir::LocationAttr>>
circt::firrtl::maybeStringToLocation(StringRef spelling, bool skipParsing,
                                     StringAttr &locatorFilenameCache,
                                     FileLineColLoc &fileLineColLocCache,
                                     MLIRContext *context) {
  // The spelling of the token looks something like "@[Decoupled.scala 221:8]".
  if (!spelling.startswith("@[") || !spelling.endswith("]"))
    return {false, std::nullopt};

  spelling = spelling.drop_front(2).drop_back(1);

  // Decode the locator in "spelling", returning the filename and filling in
  // lineNo and colNo on success.  On failure, this returns an empty filename.
  auto decodeLocator = [&](StringRef input, unsigned &resultLineNo,
                           unsigned &resultColNo) -> StringRef {
    // Split at the last space.
    auto spaceLoc = input.find_last_of(' ');
    if (spaceLoc == StringRef::npos)
      return {};

    auto filename = input.take_front(spaceLoc);
    auto lineAndColumn = input.drop_front(spaceLoc + 1);

    // Decode the line/column.  If the colon is missing, then it will be empty
    // here.
    StringRef lineStr, colStr;
    std::tie(lineStr, colStr) = lineAndColumn.split(':');

    // Decode the line number and the column number if present.
    if (lineStr.getAsInteger(10, resultLineNo))
      return {};
    if (!colStr.empty()) {
      if (colStr.front() != '{') {
        if (colStr.getAsInteger(10, resultColNo))
          return {};
      } else {
        // compound locator, just parse the first part for now
        if (colStr.drop_front().split(',').first.getAsInteger(10, resultColNo))
          return {};
      }
    }
    return filename;
  };

  // Decode the locator spelling, reporting an error if it is malformed.
  unsigned lineNo = 0, columnNo = 0;
  StringRef filename = decodeLocator(spelling, lineNo, columnNo);
  if (filename.empty())
    return {false, std::nullopt};

  // If info locators are ignored, don't actually apply them.  We still do all
  // the verification above though.
  if (skipParsing)
    return {true, std::nullopt};

  /// Return an FileLineColLoc for the specified location, but use a bit of
  /// caching to reduce thrasing the MLIRContext.
  auto getFileLineColLoc = [&](StringRef filename, unsigned lineNo,
                               unsigned columnNo) -> FileLineColLoc {
    // Check our single-entry cache for this filename.
    StringAttr filenameId = locatorFilenameCache;
    if (filenameId.str() != filename) {
      // We missed!  Get the right identifier.
      locatorFilenameCache = filenameId = StringAttr::get(context, filename);

      // If we miss in the filename cache, we also miss in the FileLineColLoc
      // cache.
      return fileLineColLocCache =
                 FileLineColLoc::get(filenameId, lineNo, columnNo);
    }

    // If we hit the filename cache, check the FileLineColLoc cache.
    auto result = fileLineColLocCache;
    if (result && result.getLine() == lineNo && result.getColumn() == columnNo)
      return result;

    return fileLineColLocCache =
               FileLineColLoc::get(filenameId, lineNo, columnNo);
  };

  // Compound locators will be combined with spaces, like:
  //  @[Foo.scala 123:4 Bar.scala 309:14]
  // and at this point will be parsed as a-long-string-with-two-spaces at
  // 309:14.   We'd like to parse this into two things and represent it as an
  // MLIR fused locator, but we want to be conservatively safe for filenames
  // that have a space in it.  As such, we are careful to make sure we can
  // decode the filename/loc of the result.  If so, we accumulate results,
  // backward, in this vector.
  SmallVector<Location> extraLocs;
  auto spaceLoc = filename.find_last_of(' ');
  while (spaceLoc != StringRef::npos) {
    // Try decoding the thing before the space.  Validates that there is another
    // space and that the file/line can be decoded in that substring.
    unsigned nextLineNo = 0, nextColumnNo = 0;
    auto nextFilename =
        decodeLocator(filename.take_front(spaceLoc), nextLineNo, nextColumnNo);

    // On failure we didn't have a joined locator.
    if (nextFilename.empty())
      break;

    // On success, remember what we already parsed (Bar.Scala / 309:14), and
    // move on to the next chunk.
    auto loc =
        getFileLineColLoc(filename.drop_front(spaceLoc + 1), lineNo, columnNo);
    extraLocs.push_back(loc);
    filename = nextFilename;
    lineNo = nextLineNo;
    columnNo = nextColumnNo;
    spaceLoc = filename.find_last_of(' ');
  }

  mlir::LocationAttr result = getFileLineColLoc(filename, lineNo, columnNo);
  if (!extraLocs.empty()) {
    extraLocs.push_back(result);
    std::reverse(extraLocs.begin(), extraLocs.end());
    result = FusedLoc::get(context, extraLocs);
  }
  return {true, result};
}

/// Given a type, return the corresponding lowered type for the HW dialect.
/// Non-FIRRTL types are simply passed through. This returns a null type if it
/// cannot be lowered.
Type circt::firrtl::lowerType(Type type) {
  auto firType = type.dyn_cast<FIRRTLBaseType>();
  if (!firType)
    return type;

  // Ignore flip types.
  firType = firType.getPassiveType();

  if (BundleType bundle = firType.dyn_cast<BundleType>()) {
    mlir::SmallVector<hw::StructType::FieldInfo, 8> hwfields;
    for (auto element : bundle) {
      Type etype = lowerType(element.type);
      if (!etype)
        return {};
      hwfields.push_back(hw::StructType::FieldInfo{element.name, etype});
    }
    return hw::StructType::get(type.getContext(), hwfields);
  }
  if (FVectorType vec = firType.dyn_cast<FVectorType>()) {
    auto elemTy = lowerType(vec.getElementType());
    if (!elemTy)
      return {};
    return hw::ArrayType::get(elemTy, vec.getNumElements());
  }

  auto width = firType.getBitWidthOrSentinel();
  if (width >= 0) // IntType, analog with known width, clock, etc.
    return IntegerType::get(type.getContext(), width);

  return {};
}<|MERGE_RESOLUTION|>--- conflicted
+++ resolved
@@ -43,16 +43,10 @@
     return;
   }
 
-<<<<<<< HEAD
-  // Non-base types don't need special handling.
-  if (!srcType || !dstType) {
-    builder.create<RefConnectOp>(dst, src);
-=======
   // If the types are the exact same we can just connect them.
   // Strict connect does not allow uninferred widths.
   if (dstType == srcType && !dstType.hasUninferredWidth()) {
     builder.create<StrictConnectOp>(dst, src);
->>>>>>> 8c93feba
     return;
   }
 
