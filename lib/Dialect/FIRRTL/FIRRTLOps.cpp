--- conflicted
+++ resolved
@@ -5084,12 +5084,7 @@
 
   if (auto vectorType = type_dyn_cast<FVectorType>(inType)) {
     if (fieldIdx < vectorType.getNumElements())
-<<<<<<< HEAD
-      return LHSType::get(vectorType.getContext(),
-                          vectorType.getElementTypePreservingConst());
-=======
       return LHSType::get(vectorType.getElementTypePreservingConst());
->>>>>>> ca829d24
     return emitInferRetTypeError(loc, "out of range index '", fieldIdx,
                                  "' in vector type ", inType);
   }
