--- conflicted
+++ resolved
@@ -1402,16 +1402,11 @@
       if (t.name.getValue().contains("mask"))
         mType = t.type;
     }
-<<<<<<< HEAD
     // mType can be a bundle, return 0 for aggregate data type.
     if (mType.dyn_cast_or_null<UIntType>())
       return mType.getBitWidthOrSentinel();
     else
       break;
-=======
-    if (mType.dyn_cast_or_null<UIntType>())
-      return mType.getBitWidthOrSentinel();
->>>>>>> c8310e47
   }
   // Mask of zero bits means, either there are no write/readwrite ports or the
   // mask is of aggregate type.
