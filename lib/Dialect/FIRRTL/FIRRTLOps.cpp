//===- FIRRTLOps.cpp - Implement the FIRRTL operations --------------------===//
//
// Part of the LLVM Project, under the Apache License v2.0 with LLVM Exceptions.
// See https://llvm.org/LICENSE.txt for license information.
// SPDX-License-Identifier: Apache-2.0 WITH LLVM-exception
//
//===----------------------------------------------------------------------===//
//
// This file implement the FIRRTL ops.
//
//===----------------------------------------------------------------------===//

#include "circt/Dialect/FIRRTL/FIRRTLOps.h"
#include "circt/Dialect/FIRRTL/FIRRTLTypes.h"
#include "circt/Dialect/FIRRTL/FIRRTLVisitors.h"
#include "circt/Dialect/RTL/RTLTypes.h"
#include "mlir/IR/BuiltinTypes.h"
#include "mlir/IR/Diagnostics.h"
#include "mlir/IR/DialectImplementation.h"
#include "mlir/IR/FunctionImplementation.h"
#include "mlir/IR/PatternMatch.h"
#include "llvm/ADT/DenseMap.h"
#include "llvm/ADT/STLExtras.h"
#include "llvm/ADT/TypeSwitch.h"

using namespace circt;
using namespace firrtl;

bool firrtl::isBundleType(Type type) {
  if (auto flipType = type.dyn_cast<FlipType>())
    return flipType.getElementType().isa<FlipType>();
  return type.isa<BundleType>();
}

bool firrtl::isDuplexValue(Value val) {
  Operation *op = val.getDefiningOp();
  // Block arguments are not duplex values.
  if (!op)
    return false;
  return TypeSwitch<Operation *, bool>(op)
      .Case<SubfieldOp, SubindexOp, SubaccessOp>(
          [](auto op) { return isDuplexValue(op.input()); })
      .Case<RegOp, RegResetOp, WireOp>([](auto) { return true; })
      .Default([](auto) { return false; });
}

//===----------------------------------------------------------------------===//
// VERIFY_RESULT_TYPE / VERIFY_RESULT_TYPE_RET
//===----------------------------------------------------------------------===//

// These macros are used to implement verifier hooks that check that the result
// type of a primitive matches what is returned by the getResultType() static
// method.  This should go away when/if this bug is implemented:
//    https://bugs.llvm.org/show_bug.cgi?id=48645
#define VERIFY_RESULT_TYPE(...)                                                \
  {                                                                            \
    auto resType = getResultType(__VA_ARGS__, getLoc());                       \
    if (!resType)                                                              \
      return failure(); /*already diagnosed the error*/                        \
    if (resType != getType())                                                  \
      return emitOpError("result type should be ") << resType;                 \
  }

// This is the same as VERIFY_RESULT_TYPE but return success if the result type
// matches.  This is useful as the last thing in a verify hook.
#define VERIFY_RESULT_TYPE_RET(...)                                            \
  VERIFY_RESULT_TYPE(__VA_ARGS__);                                             \
  return success();

//===----------------------------------------------------------------------===//
// CircuitOp
//===----------------------------------------------------------------------===//

void CircuitOp::build(OpBuilder &builder, OperationState &result,
                      StringAttr name, ArrayAttr annotations) {
  // Add an attribute for the name.
  result.addAttribute(builder.getIdentifier("name"), name);

  if (annotations)
    result.addAttribute("annotations", annotations);

  // Create a region and a block for the body.
  Region *bodyRegion = result.addRegion();
  Block *body = new Block();
  bodyRegion->push_back(body);
}

// Return the main module that is the entry point of the circuit.
Operation *CircuitOp::getMainModule() { return lookupSymbol(name()); }

static LogicalResult verifyCircuitOp(CircuitOp circuit) {
  StringRef main = circuit.name();

  // Check that the circuit has a non-empty name.
  if (main.empty()) {
    circuit.emitOpError("must have a non-empty name");
    return failure();
  }

  // Check that a module matching the "main" module exists in the circuit.
  if (!circuit.getMainModule()) {
    circuit.emitOpError("must contain one module that matches main name '" +
                        main + "'");
    return failure();
  }

  // Store a mapping of defname to either the first external module
  // that defines it or, preferentially, the first external module
  // that defines it and has no parameters.
  llvm::DenseMap<Attribute, FExtModuleOp> defnameMap;

  // Verify external modules.
  for (auto &op : *circuit.getBody()) {
    auto extModule = dyn_cast<FExtModuleOp>(op);
    if (!extModule)
      continue;

    auto defname = extModule.defnameAttr();
    if (!defname)
      continue;

    // Check that this extmodule's defname does not conflict with
    // the symbol name of any module.
    auto collidingModule = circuit.lookupSymbol(defname.getValue());
    if (isa_and_nonnull<FModuleOp>(collidingModule)) {
      auto diag =
          op.emitOpError()
          << "attribute 'defname' with value " << defname
          << " conflicts with the name of another module in the circuit";
      diag.attachNote(collidingModule->getLoc())
          << "previous module declared here";
      return failure();
    }

    // Find an optional extmodule with a defname collision. Update
    // the defnameMap if this is the first extmodule with that
    // defname or if the current extmodule takes no parameters and
    // the collision does. The latter condition improves later
    // extmodule verification as checking against a parameterless
    // module is stricter.
    FExtModuleOp collidingExtModule;
    if (auto &value = defnameMap[defname]) {
      collidingExtModule = value;
      if (value.parameters() && !extModule.parameters())
        value = extModule;
    } else {
      value = extModule;
      // Go to the next extmodule if no extmodule with the same
      // defname was found.
      continue;
    }

    // Check that the number of ports is exactly the same.
    SmallVector<ModulePortInfo> ports = extModule.getPorts();
    SmallVector<ModulePortInfo> collidingPorts = collidingExtModule.getPorts();

    if (ports.size() != collidingPorts.size()) {
      auto diag = op.emitOpError()
                  << "with 'defname' attribute " << defname << " has "
                  << ports.size()
                  << " ports which is different from a previously defined "
                     "extmodule with the same 'defname' which has "
                  << collidingPorts.size() << " ports";
      diag.attachNote(collidingExtModule.getLoc())
          << "previous extmodule definition occurred here";
      return failure();
    }

    // Check that ports match for name and type. Since parameters
    // *might* affect widths, ignore widths if either module has
    // parameters. Note that this allows for misdetections, but
    // has zero false positives.
    for (auto p : llvm::zip(ports, collidingPorts)) {
      StringAttr aName = std::get<0>(p).name, bName = std::get<1>(p).name;
      FIRRTLType aType = std::get<0>(p).type, bType = std::get<1>(p).type;

      if (extModule.parameters() || collidingExtModule.parameters()) {
        aType = aType.getWidthlessType();
        bType = bType.getWidthlessType();
      }
      if (aName != bName) {
        auto diag = op.emitOpError()
                    << "with 'defname' attribute " << defname
                    << " has a port with name " << aName
                    << " which does not match the name of the port "
                    << "in the same position of a previously defined "
                    << "extmodule with the same 'defname', expected port "
                       "to have name "
                    << bName;
        diag.attachNote(collidingExtModule.getLoc())
            << "previous extmodule definition occurred here";
        return failure();
      }
      if (aType != bType) {
        auto diag = op.emitOpError()
                    << "with 'defname' attribute " << defname
                    << " has a port with name " << aName
                    << " which has a different type " << aType
                    << " which does not match the type of the port in "
                       "the same position of a previously defined "
                       "extmodule with the same 'defname', expected port "
                       "to have type "
                    << bType;
        diag.attachNote(collidingExtModule.getLoc())
            << "previous extmodule definition occurred here";
        return failure();
      }
    }
  }

  return success();
}

Region &CircuitOp::getBodyRegion() { return getOperation()->getRegion(0); }
Block *CircuitOp::getBody() { return &getBodyRegion().front(); }

//===----------------------------------------------------------------------===//
// FExtModuleOp and FModuleOp
//===----------------------------------------------------------------------===//

FunctionType firrtl::getModuleType(Operation *op) {
  auto typeAttr = op->getAttrOfType<TypeAttr>(FModuleOp::getTypeAttrName());
  return typeAttr.getValue().cast<FunctionType>();
}

/// This function can extract information about ports from a module and an
/// extmodule.
SmallVector<ModulePortInfo> firrtl::getModulePortInfo(Operation *op) {
  SmallVector<ModulePortInfo> results;
  auto argTypes = getModuleType(op).getInputs();

  auto argAttr = getFIRRTLModuleArgNameAttr(op);
  for (unsigned i = 0, e = argTypes.size(); i < e; ++i) {
    auto type = argTypes[i].cast<FIRRTLType>();
    results.push_back({argAttr[i].cast<StringAttr>(), type});
  }
  return results;
}

/// Given an FModule or ExtModule, return the name of the specified port number.
StringAttr firrtl::getModulePortName(Operation *op, size_t portIndex) {
  assert(isa<FModuleOp>(op) || isa<FExtModuleOp>(op));
  return getFIRRTLNameAttr(::mlir::impl::getArgAttrs(op, portIndex));
}

static void buildModule(OpBuilder &builder, OperationState &result,
                        StringAttr name, ArrayRef<ModulePortInfo> ports) {
  using namespace mlir::impl;

  // Add an attribute for the name.
  result.addAttribute(::mlir::SymbolTable::getSymbolAttrName(), name);

  SmallVector<Type, 4> argTypes;
  for (auto elt : ports)
    argTypes.push_back(elt.type);

  // Record the argument and result types as an attribute.
  auto type = builder.getFunctionType(argTypes, /*resultTypes*/ {});
  result.addAttribute(getTypeAttrName(), TypeAttr::get(type));

  // Record the names of the arguments if present.
  SmallString<8> attrNameBuf;
  // Record the names of the arguments if present.
  SmallVector<Attribute, 4> argNames;
  for (size_t i = 0, e = ports.size(); i != e; ++i)
    if (ports[i].getName().empty())
      argNames.push_back(builder.getStringAttr(""));
    else
      argNames.push_back(ports[i].name);

  result.addAttribute("argNames", builder.getArrayAttr(argNames));

  result.addRegion();
}

void FModuleOp::build(OpBuilder &builder, OperationState &result,
                      StringAttr name, ArrayRef<ModulePortInfo> ports,
                      ArrayAttr annotations) {
  buildModule(builder, result, name, ports);

  // Create a region and a block for the body.
  auto *bodyRegion = result.regions[0].get();
  Block *body = new Block();
  bodyRegion->push_back(body);

  // Add arguments to the body block.
  for (auto elt : ports)
    body->addArgument(elt.type);

  if (annotations)
    result.addAttribute("annotations", annotations);
}

// Return the port with the specified name.
<<<<<<< HEAD
BlockArgument FModuleOp::getPortArgument(StringAttr name) {
  auto *body = getBodyBlock();

  // FIXME: This is O(n)!
  auto argAttr = getFIRRTLModuleArgNameAttr(*this);
  for (unsigned i = 0, e = body->getNumArguments(); i < e; ++i) {
    if (argAttr[i].cast<StringAttr>() == name)
      return body->getArgument(i);
  }

  return {};
=======
BlockArgument FModuleOp::getPortArgument(size_t portNumber) {
  return getBodyBlock()->getArgument(portNumber);
>>>>>>> 1696f2c1
}

void FExtModuleOp::build(OpBuilder &builder, OperationState &result,
                         StringAttr name, ArrayRef<ModulePortInfo> ports,
                         StringRef defnameAttr, ArrayAttr annotations) {
  buildModule(builder, result, name, ports);
  if (!defnameAttr.empty())
    result.addAttribute("defname", builder.getStringAttr(defnameAttr));

  if (annotations)
    result.addAttribute("annotations", annotations);
}

// TODO: This ia a clone of mlir::impl::printFunctionSignature, refactor it to
// allow this customization.
static void printFunctionSignature2(OpAsmPrinter &p, Operation *op,
                                    ArrayRef<Type> argTypes, bool isVariadic,
                                    ArrayRef<Type> resultTypes,
                                    bool &needArgNamesAttr) {
  Region &body = op->getRegion(0);
  bool isExternal = body.empty();
  SmallString<32> resultNameStr;

  p << '(';
  auto argAttr = getFIRRTLModuleArgNameAttr(op);
  for (unsigned i = 0, e = argTypes.size(); i < e; ++i) {
    if (i > 0)
      p << ", ";

    auto argName = argAttr[i].cast<StringAttr>().getValue();
    Value argumentValue;
    if (!isExternal) {
      // Get the printed format for the argument name.
      resultNameStr.clear();
      llvm::raw_svector_ostream tmpStream(resultNameStr);
      p.printOperand(body.front().getArgument(i), tmpStream);
      // If the name wasn't printable in a way that agreed with argName, make
      // sure to print out an explicit argNames attribute.
      if (!argName.empty() && tmpStream.str().drop_front() != argName)
        needArgNamesAttr = true;
      p << tmpStream.str() << ": ";
    } else if (!argName.empty()) {
      p << '%' << argName << ": ";
    }

    p.printType(argTypes[i]);
    p.printOptionalAttrDict(::mlir::impl::getArgAttrs(op, i));
  }

  if (isVariadic) {
    if (!argTypes.empty())
      p << ", ";
    p << "...";
  }

  p << ')';
}

static void printModuleLikeOp(OpAsmPrinter &p, Operation *op) {
  using namespace mlir::impl;

  FunctionType fnType = getModuleType(op);
  auto argTypes = fnType.getInputs();
  auto resultTypes = fnType.getResults();

  // TODO: Should refactor mlir::impl::printFunctionLikeOp to allow these
  // customizations.  Need to not print the terminator.

  // Print the operation and the function name.
  auto funcName =
      op->getAttrOfType<StringAttr>(::mlir::SymbolTable::getSymbolAttrName())
          .getValue();
  p << op->getName() << ' ';
  p.printSymbolName(funcName);

  bool needArgNamesAttr = false;
  printFunctionSignature2(p, op, argTypes, /*isVariadic*/ false, resultTypes,
                          needArgNamesAttr);
  SmallVector<StringRef, 3> omittedAttrs;
  if (!needArgNamesAttr)
    omittedAttrs.push_back("argNames");
  printFunctionAttributes(p, op, argTypes.size(), resultTypes.size(),
                          omittedAttrs);
}

static void print(OpAsmPrinter &p, FExtModuleOp op) {
  printModuleLikeOp(p, op);
}

static void print(OpAsmPrinter &p, FModuleOp op) {
  printModuleLikeOp(p, op);

  // Print the body if this is not an external function. Since this block does
  // not have terminators, printing the terminator actually just prints the last
  // operation.
  Region &body = op.getBody();
  if (!body.empty())
    p.printRegion(body, /*printEntryBlockArgs=*/false,
                  /*printBlockTerminators=*/true);
}

static ParseResult parseFModuleOp(OpAsmParser &parser, OperationState &result,
                                  bool isExtModule = false) {
  using namespace mlir::impl;

  // TODO: Should refactor mlir::impl::parseFunctionLikeOp to allow these
  // customizations for implicit argument names.  Need to not print the
  // terminator.

  SmallVector<OpAsmParser::OperandType, 4> entryArgs;
  SmallVector<NamedAttrList, 4> argAttrs;
  SmallVector<NamedAttrList, 4> resultAttrs;
  SmallVector<Type, 4> argTypes;
  SmallVector<Type, 4> resultTypes;
  auto &builder = parser.getBuilder();

  // Parse the name as a symbol.
  StringAttr nameAttr;
  if (parser.parseSymbolName(nameAttr, ::mlir::SymbolTable::getSymbolAttrName(),
                             result.attributes))
    return failure();

  // Parse the function signature.
  bool isVariadic = false;
  if (parseFunctionSignature(parser, /*allowVariadic*/ false, entryArgs,
                             argTypes, argAttrs, isVariadic, resultTypes,
                             resultAttrs))
    return failure();

  // Record the argument and result types as an attribute.  This is necessary
  // for external modules.
  auto type = builder.getFunctionType(argTypes, resultTypes);
  result.addAttribute(getTypeAttrName(), TypeAttr::get(type));

  // If function attributes are present, parse them.
  if (parser.parseOptionalAttrDictWithKeyword(result.attributes))
    return failure();

  assert(argAttrs.size() == argTypes.size());
  assert(resultAttrs.size() == resultTypes.size());

  auto *context = result.getContext();

  SmallVector<Attribute> argNames;
  if (!result.attributes.get("argNames")) {
    // Postprocess each of the arguments.  If there was no argNames
    // attribute, and if the argument name was non-numeric, then add the
    // argNames attribute with the textual name from the IR.  The name in the
    // text file is a load-bearing part of the IR, but we don't want the
    // verbosity in dumps of including it explicitly in the attribute
    // dictionary.
    for (size_t i = 0, e = entryArgs.size(); i != e; ++i) {

      auto &arg = entryArgs[i];

      // The name of an argument is of the form "%42" or "%id", and since
      // parsing succeeded, we know it always has one character.
      assert(arg.name.size() > 1 && arg.name[0] == '%' && "Unknown MLIR name");
      if (isdigit(arg.name[1]))
        argNames.push_back(StringAttr::get(context, ""));
      else
        argNames.push_back(StringAttr::get(context, arg.name.drop_front()));
    }
    result.addAttribute("argNames", builder.getArrayAttr(argNames));
  }
  // Add the attributes to the function arguments.
  addArgAndResultAttrs(builder, result, argAttrs, resultAttrs);

  // Parse the optional function body.
  auto *body = result.addRegion();
  if (!isExtModule) {
    if (parser.parseRegion(*body, entryArgs,
                           entryArgs.empty() ? ArrayRef<Type>() : argTypes))
      return failure();
    if (body->empty())
      body->push_back(new Block());
  }
  return success();
}

static ParseResult parseFExtModuleOp(OpAsmParser &parser,
                                     OperationState &result) {
  return parseFModuleOp(parser, result, /*isExtModule:*/ true);
}

static LogicalResult verifyModuleSignature(Operation *op) {
  for (auto argType : getModuleType(op).getInputs())
    if (!argType.isa<FIRRTLType>())
      return op->emitOpError("all module ports must be firrtl types");
  return success();
}

static LogicalResult verifyFModuleOp(FModuleOp op) {
  // Verify the module signature.
  return verifyModuleSignature(op);
}

static LogicalResult verifyFExtModuleOp(FExtModuleOp op) {
  // Verify the module signature.
  if (failed(verifyModuleSignature(op)))
    return failure();

  auto paramDictOpt = op.parameters();
  if (!paramDictOpt)
    return success();

  DictionaryAttr paramDict = paramDictOpt.getValue();
  auto checkParmValue = [&](NamedAttribute elt) -> bool {
    auto value = elt.second;
    if (value.isa<IntegerAttr>() || value.isa<StringAttr>() ||
        value.isa<FloatAttr>())
      return true;
    op.emitError() << "has unknown extmodule parameter value '" << elt.first
                   << "' = " << value;
    return false;
  };

  if (!llvm::all_of(paramDict, checkParmValue))
    return failure();
  auto argAttr = getFIRRTLModuleArgNameAttr(op);

  if (op.getPorts().size() != argAttr.size()) {
    return failure();
  }

  return success();
}

//===----------------------------------------------------------------------===//
// Declarations
//===----------------------------------------------------------------------===//

/// Lookup the module or extmodule for the symbol.  This returns null on
/// invalid IR.
Operation *InstanceOp::getReferencedModule() {
  auto circuit = (*this)->getParentOfType<CircuitOp>();
  if (!circuit)
    return nullptr;

  return circuit.lookupSymbol(moduleName());
}

/// Verify the correctness of an InstanceOp.
static LogicalResult verifyInstanceOp(InstanceOp instance) {

  // Check that this instance is inside a module.
  auto module = instance->getParentOfType<FModuleOp>();
  if (!module) {
    instance.emitOpError("should be embedded in a 'firrtl.module'");
    return failure();
  }

  auto *referencedModule = instance.getReferencedModule();
  if (!referencedModule) {
    instance.emitOpError("invalid symbol reference");
    return failure();
  }

  // Check that this instance doesn't recursively instantiate its wrapping
  // module.
  if (referencedModule == module) {
    auto diag = instance.emitOpError()
                << "is a recursive instantiation of its containing module";
    diag.attachNote(module.getLoc()) << "containing module declared here";
    return failure();
  }

  SmallVector<ModulePortInfo> modulePorts = getModulePortInfo(referencedModule);

  // Check that result types are consistent with the referenced module's ports.
  size_t numResults = instance.getNumResults();
  if (numResults != modulePorts.size()) {
    auto diag = instance.emitOpError()
                << "has a wrong number of results; expected "
                << modulePorts.size() << " but got " << numResults;
    diag.attachNote(referencedModule->getLoc())
        << "original module declared here";
    return failure();
  }

  for (size_t i = 0; i != numResults; i++) {
    auto resultType = instance.getResult(i).getType();
    auto expectedType = FlipType::get(modulePorts[i].type);
    if (resultType != expectedType) {
      auto diag = instance.emitOpError()
                  << "result type for " << modulePorts[i].name << " must be "
                  << expectedType << ", but got " << resultType;

      diag.attachNote(referencedModule->getLoc())
          << "original module declared here";
      return failure();
    }
  }

  return success();
}

/// Verify the correctness of a MemOp.
static LogicalResult verifyMemOp(MemOp mem) {

  // Store the port names as we find them. This lets us check quickly
  // for uniqueneess.
  llvm::SmallDenseSet<Attribute, 8> portNamesSet;

  // Store the previous data type. This lets us check that the data
  // type is consistent across all ports.
  FIRRTLType oldDataType;

  for (size_t i = 0, e = mem.getNumResults(); i != e; ++i) {
    auto portName = mem.getPortName(i);

    // Get a bundle type representing this port, stripping an outer
    // flip if it exists.  If this is not a bundle<> or
    // flip<bundle<>>, then this is an error.
    BundleType portBundleType =
        TypeSwitch<FIRRTLType, BundleType>(
            mem.getResult(i).getType().cast<FIRRTLType>())
            .Case<BundleType>([](BundleType a) { return a; })
            .Case<FlipType>([](FlipType a) {
              return a.getElementType().dyn_cast<BundleType>();
            })
            .Default([](auto) { return nullptr; });
    if (!portBundleType) {
      mem.emitOpError() << "has an invalid type on port " << portName
                        << " (expected either '!firrtl.bundle<...>' or "
                           "'!firrtl.flip<bundle<...>>')";
      return failure();
    }

    // Require that all port names are unique.
    if (!portNamesSet.insert(portName).second) {
      mem.emitOpError() << "has non-unique port name " << portName;
      return failure();
    }

    // Determine the kind of the memory.  If the kind cannot be
    // determined, then it's indicative of the wrong number of fields
    // in the type (but we don't know any more just yet).
    MemOp::PortKind portKind;
    {
      auto portKindOption =
          mem.getPortKind(mem.getPortName(i).getValue().str());
      if (!portKindOption.hasValue()) {
        mem.emitOpError()
            << "has an invalid number of fields on port " << portName
            << " (expected 4 for read, 5 for write, or 7 for read/write)";
        return failure();
      }
      portKind = portKindOption.getValue();
    }

    // Safely search for the "data" field, erroring if it can't be
    // found.
    FIRRTLType dataType;
    {
      auto dataTypeOption = portBundleType.getElement("data");
      if (!dataTypeOption && portKind == MemOp::PortKind::ReadWrite)
        dataTypeOption = portBundleType.getElement("rdata");
      if (!dataTypeOption) {
        mem.emitOpError() << "has no data field on port " << portName
                          << " (expected to see \"data\" for a read or write "
                             "port or \"rdata\" for a read/write port)";
        return failure();
      }
      dataType = dataTypeOption.getValue().type;
    }

    // Error if the data type isn't passive.
    if (!dataType.isPassive()) {
      mem.emitOpError() << "has non-passive data type on port " << portName
                        << " (memory types must be passive)";
      return failure();
    }

    // Error if the data type contains analog types.
    if (dataType.containsAnalog()) {
      mem.emitOpError()
          << "has a data type that contains an analog type on port " << portName
          << " (memory types cannot contain analog types)";
      return failure();
    }

    // Check that the port type matches the kind that we determined
    // for this port.  This catches situations of extraneous port
    // fields beind included or the fields being named incorrectly.
    FIRRTLType expectedType =
        FlipType::get(mem.getTypeForPort(mem.depth(), dataType, portKind));
    // Compute the original port type as portBundleType may have
    // stripped outer flip information.
    auto originalType = mem.getResult(i).getType();
    if (originalType != expectedType) {
      StringRef portKindName;
      switch (portKind) {
      case MemOp::PortKind::Read:
        portKindName = "read";
        break;
      case MemOp::PortKind::Write:
        portKindName = "write";
        break;
      case MemOp::PortKind::ReadWrite:
        portKindName = "readwrite";
        break;
      }
      mem.emitOpError() << "has an invalid type for port " << portName
                        << " of determined kind \"" << portKindName
                        << "\" (expected " << expectedType << ", but got "
                        << originalType << ")";
      return failure();
    }

    // Error if the type of the current port was not the same as the
    // last port, but skip checking the first port.
    if (oldDataType && oldDataType != dataType) {
      mem.emitOpError() << "port " << mem.getPortName(i)
                        << " has a different type than port "
                        << mem.getPortName(i - 1) << " (expected "
                        << oldDataType << ", but got " << dataType << ")";
      return failure();
    }

    oldDataType = dataType;
  }

  return success();
}

BundleType MemOp::getTypeForPort(uint64_t depth, FIRRTLType dataType,
                                 PortKind portKind) {

  auto *context = dataType.getContext();

  auto getId = [&](StringRef name) -> StringAttr {
    return StringAttr::get(context, name);
  };

  SmallVector<BundleType::BundleElement, 7> portFields;

  auto addressType =
      UIntType::get(context, std::max(1U, llvm::Log2_64_Ceil(depth)));

  portFields.push_back({getId("addr"), addressType});
  portFields.push_back({getId("en"), UIntType::get(context, 1)});
  portFields.push_back({getId("clk"), ClockType::get(context)});

  switch (portKind) {
  case PortKind::Read:
    portFields.push_back({getId("data"), FlipType::get(dataType)});
    break;

  case PortKind::Write:
    portFields.push_back({getId("data"), dataType});
    portFields.push_back({getId("mask"), dataType.getMaskType()});
    break;

  case PortKind::ReadWrite:
    portFields.push_back({getId("wmode"), UIntType::get(context, 1)});
    portFields.push_back({getId("rdata"), FlipType::get(dataType)});
    portFields.push_back({getId("wdata"), dataType});
    portFields.push_back({getId("wmask"), dataType.getMaskType()});
    break;
  }

  return BundleType::get(portFields, context).cast<BundleType>();
}

/// Return the kind of port this is given the port type from a 'mem' decl.
static Optional<MemOp::PortKind> getMemPortKindFromType(FIRRTLType type) {
  auto portType = type.dyn_cast<BundleType>();
  if (!portType) {
    if (auto flipType = type.dyn_cast<FlipType>())
      portType = flipType.getElementType().dyn_cast<BundleType>();
    if (!portType)
      return None;
  }
  switch (portType.getNumElements()) {
  default:
    return None;
  case 4:
    return MemOp::PortKind::Read;
  case 5:
    return MemOp::PortKind::Write;
  case 7:
    return MemOp::PortKind::ReadWrite;
  }
}

/// Return the name and kind of ports supported by this memory.
SmallVector<std::pair<Identifier, MemOp::PortKind>> MemOp::getPorts() {
  SmallVector<std::pair<Identifier, MemOp::PortKind>> result;
  // Each entry in the bundle is a port.
  for (size_t i = 0, e = getNumResults(); i != e; ++i) {
    auto elt = getResult(i);
    // Each port is a bundle.
    auto kind = getMemPortKindFromType(elt.getType().cast<FIRRTLType>());
    assert(kind.hasValue() && "unknown port type!");
    result.push_back({Identifier::get(getPortNameStr(i), elt.getContext()),
                      kind.getValue()});
  }
  return result;
}

/// Return the kind of the specified port or None if the name is invalid.
Optional<MemOp::PortKind> MemOp::getPortKind(StringRef portName) {
  auto elt = getPortNamed(portName);
  if (!elt)
    return None;
  return getMemPortKindFromType(elt.getType().cast<FIRRTLType>());
}

/// Return the kind of the specified port number.
Optional<MemOp::PortKind> MemOp::getPortKind(size_t resultNo) {
  return getMemPortKindFromType(
      getResult(resultNo).getType().cast<FIRRTLType>());
}

/// Return the data-type field of the memory, the type of each element.
FIRRTLType MemOp::getDataType() {
  assert(getNumResults() != 0 && "Mems with no read/write ports are illegal");

  auto firstPortType = getResult(0).getType().cast<FIRRTLType>();

  StringRef dataFieldName = "data";
  if (getMemPortKindFromType(firstPortType).getValue() == PortKind::ReadWrite)
    dataFieldName = "rdata";

  return firstPortType.getPassiveType().cast<BundleType>().getElementType(
      dataFieldName);
}

StringAttr MemOp::getPortName(size_t resultNo) {
  return portNames()[resultNo].cast<StringAttr>();
}

FIRRTLType MemOp::getPortType(size_t resultNo) {
  return results()[resultNo].getType().cast<FIRRTLType>();
}

Value MemOp::getPortNamed(StringAttr name) {
  auto namesArray = portNames();
  for (size_t i = 0, e = namesArray.size(); i != e; ++i) {
    if (namesArray[i] == name) {
      assert(i < getNumResults() && " names array out of sync with results");
      return getResult(i);
    }
  }
  return Value();
}

//===----------------------------------------------------------------------===//
// Statements
//===----------------------------------------------------------------------===//

static LogicalResult verifyConnectOp(ConnectOp connect) {
  FIRRTLType destType = connect.dest().getType().cast<FIRRTLType>();
  FIRRTLType srcType = connect.src().getType().cast<FIRRTLType>();

  // Analog types cannot be connected and must be attached.
  if (destType.isa<AnalogType>() || srcType.isa<AnalogType>())
    return connect.emitError("analog types may not be connected");

  // Destination and source types must be equivalent.
  if (!areTypesEquivalent(destType, srcType))
    return connect.emitError("type mismatch between destination ")
           << destType.getPassiveType() << " and source "
           << srcType.getPassiveType();

  // Destination bitwidth must be greater than or equal to source bitwidth.
  int32_t destWidth = destType.getPassiveType().getBitWidthOrSentinel();
  int32_t srcWidth = srcType.getPassiveType().getBitWidthOrSentinel();
  if (destWidth > -1 && srcWidth > -1 && destWidth < srcWidth)
    return connect.emitError("destination width ")
           << destWidth << " is not greater than or equal to source width "
           << srcWidth;

  // Check that the LHS is a valid sink and RHS is a valid source.
  if (isBundleType(destType)) {
    // For bulk connections, we need to make sure that the connection is
    // unambiguous by making sure that both sides are not duplex types. TODO: we
    // are not checking that the connections are recursively well formed when
    // neither is a duplex type.
    if (isDuplexValue(connect.dest()) && isDuplexValue(connect.src())) {
      return connect.emitOpError() << "ambiguous bulk connection between two "
                                   << "duplex values of bundle type";
    }
  } else {
    // This is a mono-connection. Check that the LHS side is a sink or duplex.
    // Since we can read from a either a passive or flip type, we don't need to
    // check anything on the RHS.
    if (destType.isPassive() && !isDuplexValue(connect.dest())) {
      return connect.emitOpError("connection destination must be a non-passive "
                                 "type or a duplex value");
    }
  }

  return success();
}

void WhenOp::createElseRegion() {
  assert(!hasElseRegion() && "already has an else region");
  elseRegion().push_back(new Block());
}

void WhenOp::build(OpBuilder &builder, OperationState &result, Value condition,
                   bool withElseRegion, std::function<void()> thenCtor,
                   std::function<void()> elseCtor) {
  OpBuilder::InsertionGuard guard(builder);
  result.addOperands(condition);

  // Create "then" region.
  builder.createBlock(result.addRegion());
  if (thenCtor)
    thenCtor();

  // Create "else" region.
  Region *elseRegion = result.addRegion();
  if (withElseRegion) {
    builder.createBlock(elseRegion);
    if (elseCtor)
      elseCtor();
  }
}

//===----------------------------------------------------------------------===//
// Expressions
//===----------------------------------------------------------------------===//

/// Return true if the specified operation is a firrtl expression.
bool firrtl::isExpression(Operation *op) {
  struct IsExprClassifier : public ExprVisitor<IsExprClassifier, bool> {
    bool visitInvalidExpr(Operation *op) { return false; }
    bool visitUnhandledExpr(Operation *op) { return true; }
  };

  return IsExprClassifier().dispatchExprVisitor(op);
}

static LogicalResult verifyConstantOp(ConstantOp constant) {
  // If the result type has a bitwidth, then the attribute must match its width.
  auto intType = constant.getType().cast<IntType>();
  auto width = intType.getWidthOrSentinel();
  if (width != -1 && (int)constant.value().getBitWidth() != width)
    return constant.emitError(
        "firrtl.constant attribute bitwidth doesn't match return type");

  return success();
}

/// Build a ConstantOp from an APInt and a FIRRTL type, handling the attribute
/// formation for the 'value' attribute.
void ConstantOp::build(OpBuilder &builder, OperationState &result, IntType type,
                       const APInt &value) {

  int32_t width = type.getWidthOrSentinel();
  assert((width == -1 || (int32_t)value.getBitWidth() == width) &&
         "incorrect attribute bitwidth for firrtl.constant");

  auto signedness =
      type.isSigned() ? IntegerType::Signed : IntegerType::Unsigned;
  Type attrType =
      IntegerType::get(type.getContext(), value.getBitWidth(), signedness);
  auto attr = builder.getIntegerAttr(attrType, value);
  return build(builder, result, type, attr);
}

void SubfieldOp::build(OpBuilder &builder, OperationState &result, Value input,
                       StringRef fieldName) {
  return build(builder, result, input, builder.getStringAttr(fieldName));
}

void SubfieldOp::build(OpBuilder &builder, OperationState &result, Value input,
                       StringAttr fieldName) {
  auto resultType = getResultType(input.getType(), fieldName, input.getLoc());
  assert(resultType && "invalid field name for bundle");
  return build(builder, result, resultType, input, fieldName);
}

// Return the result of a subfield operation.
FIRRTLType SubfieldOp::getResultType(Type inType, StringAttr fieldName,
                                     Location loc) {
  if (auto bundleType = inType.dyn_cast<BundleType>()) {
    for (auto &elt : bundleType.getElements()) {
      if (elt.name == fieldName)
        return elt.type;
    }
    mlir::emitError(loc, "unknown field '")
        << fieldName.getValue() << "' in bundle type " << inType;
    return {};
  }

  if (auto flipType = inType.dyn_cast<FlipType>())
    if (auto subType = getResultType(flipType.getElementType(), fieldName, loc))
      return FlipType::get(subType);

  mlir::emitError(loc, "subfield requires bundle operand");
  return {};
}

FIRRTLType SubindexOp::getResultType(FIRRTLType inType, unsigned fieldIdx,
                                     Location loc) {
  if (auto vectorType = inType.dyn_cast<FVectorType>()) {
    if (fieldIdx < vectorType.getNumElements())
      return vectorType.getElementType();
    mlir::emitError(loc, "out of range index '")
        << fieldIdx << "' in vector type " << inType;
    return {};
  }

  if (auto flipType = inType.dyn_cast<FlipType>())
    if (auto subType = getResultType(flipType.getElementType(), fieldIdx, loc))
      return FlipType::get(subType);

  mlir::emitError(loc, "subindex requires vector operand");
  return {};
}

FIRRTLType SubaccessOp::getResultType(FIRRTLType inType, FIRRTLType indexType,
                                      Location loc) {
  if (!indexType.isa<UIntType>()) {
    mlir::emitError(loc, "subaccess index must be UInt type, not ")
        << indexType;
    return {};
  }

  if (auto vectorType = inType.dyn_cast<FVectorType>())
    return vectorType.getElementType();

  if (auto flipType = inType.dyn_cast<FlipType>())
    if (auto subType = getResultType(flipType.getElementType(), indexType, loc))
      return FlipType::get(subType);

  mlir::emitError(loc, "subaccess requires vector operand, not ") << inType;
  return {};
}

//===----------------------------------------------------------------------===//
// Binary Primitives
//===----------------------------------------------------------------------===//

/// If LHS and RHS are both UInt or SInt types, the return true and fill in the
/// width of them if known.  If unknown, return -1 for the widths.
///
/// On failure, this reports and error and returns false.  This function should
/// not be used if you don't want an error reported.
static bool isSameIntTypeKind(FIRRTLType lhs, FIRRTLType rhs, int32_t &lhsWidth,
                              int32_t &rhsWidth, Location loc) {
  // Must have two integer types with the same signedness.
  auto lhsi = lhs.dyn_cast<IntType>();
  auto rhsi = rhs.dyn_cast<IntType>();
  if (!lhsi || !rhsi || lhsi.isSigned() != rhsi.isSigned()) {
    if (lhsi && !rhsi)
      mlir::emitError(loc, "second operand must be an integer type, not ")
          << rhs;
    else if (!lhsi && rhsi)
      mlir::emitError(loc, "first operand must be an integer type, not ")
          << lhs;
    else if (!lhsi && !rhsi)
      mlir::emitError(loc, "operands must be integer types, not ")
          << lhs << " and " << rhs;
    else
      mlir::emitError(loc, "operand signedness must match");
    return false;
  }

  lhsWidth = lhsi.getWidthOrSentinel();
  rhsWidth = rhs.cast<IntType>().getWidthOrSentinel();
  return true;
}

static FIRRTLType getAddSubResult(FIRRTLType lhs, FIRRTLType rhs,
                                  Location loc) {
  int32_t lhsWidth, rhsWidth, resultWidth = -1;
  if (!isSameIntTypeKind(lhs, rhs, lhsWidth, rhsWidth, loc))
    return {};

  if (lhsWidth != -1 && rhsWidth != -1)
    resultWidth = std::max(lhsWidth, rhsWidth) + 1;
  return IntType::get(lhs.getContext(), lhs.isa<SIntType>(), resultWidth);
}

FIRRTLType AddPrimOp::getResultType(FIRRTLType lhs, FIRRTLType rhs,
                                    Location loc) {
  return getAddSubResult(lhs, rhs, loc);
}

FIRRTLType SubPrimOp::getResultType(FIRRTLType lhs, FIRRTLType rhs,
                                    Location loc) {
  return getAddSubResult(lhs, rhs, loc);
}

FIRRTLType MulPrimOp::getResultType(FIRRTLType lhs, FIRRTLType rhs,
                                    Location loc) {
  int32_t lhsWidth, rhsWidth, resultWidth = -1;
  if (!isSameIntTypeKind(lhs, rhs, lhsWidth, rhsWidth, loc))
    return {};

  if (lhsWidth != -1 && rhsWidth != -1)
    resultWidth = lhsWidth + rhsWidth;

  return IntType::get(lhs.getContext(), lhs.isa<SIntType>(), resultWidth);
}

FIRRTLType DivPrimOp::getResultType(FIRRTLType lhs, FIRRTLType rhs,
                                    Location loc) {
  int32_t lhsWidth, rhsWidth;
  if (!isSameIntTypeKind(lhs, rhs, lhsWidth, rhsWidth, loc))
    return {};

  // For unsigned, the width is the width of the numerator on the LHS.
  if (lhs.isa<UIntType>())
    return UIntType::get(lhs.getContext(), lhsWidth);

  // For signed, the width is the width of the numerator on the LHS, plus 1.
  int32_t resultWidth = lhsWidth != -1 ? lhsWidth + 1 : -1;
  return SIntType::get(lhs.getContext(), resultWidth);
}

FIRRTLType RemPrimOp::getResultType(FIRRTLType lhs, FIRRTLType rhs,
                                    Location loc) {
  int32_t lhsWidth, rhsWidth, resultWidth = -1;
  if (!isSameIntTypeKind(lhs, rhs, lhsWidth, rhsWidth, loc))
    return {};

  if (lhsWidth != -1 && rhsWidth != -1)
    resultWidth = std::min(lhsWidth, rhsWidth);
  return IntType::get(lhs.getContext(), lhs.isa<SIntType>(), resultWidth);
}

static FIRRTLType getBitwiseBinaryResult(FIRRTLType lhs, FIRRTLType rhs,
                                         Location loc) {
  int32_t lhsWidth, rhsWidth, resultWidth = -1;
  if (!isSameIntTypeKind(lhs, rhs, lhsWidth, rhsWidth, loc))
    return {};

  if (lhsWidth != -1 && rhsWidth != -1)
    resultWidth = std::max(lhsWidth, rhsWidth);
  return UIntType::get(lhs.getContext(), resultWidth);
}

FIRRTLType AndPrimOp::getResultType(FIRRTLType lhs, FIRRTLType rhs,
                                    Location loc) {
  return getBitwiseBinaryResult(lhs, rhs, loc);
}
FIRRTLType OrPrimOp::getResultType(FIRRTLType lhs, FIRRTLType rhs,
                                   Location loc) {
  return getBitwiseBinaryResult(lhs, rhs, loc);
}
FIRRTLType XorPrimOp::getResultType(FIRRTLType lhs, FIRRTLType rhs,
                                    Location loc) {
  return getBitwiseBinaryResult(lhs, rhs, loc);
}

static FIRRTLType getCompareResult(FIRRTLType lhs, FIRRTLType rhs,
                                   Location loc) {
  int32_t lhsWidth, rhsWidth;
  if (!isSameIntTypeKind(lhs, rhs, lhsWidth, rhsWidth, loc))
    return {};

  return UIntType::get(lhs.getContext(), 1);
}

FIRRTLType LEQPrimOp::getResultType(FIRRTLType lhs, FIRRTLType rhs,
                                    Location loc) {
  return getCompareResult(lhs, rhs, loc);
}
FIRRTLType LTPrimOp::getResultType(FIRRTLType lhs, FIRRTLType rhs,
                                   Location loc) {
  return getCompareResult(lhs, rhs, loc);
}
FIRRTLType GEQPrimOp::getResultType(FIRRTLType lhs, FIRRTLType rhs,
                                    Location loc) {
  return getCompareResult(lhs, rhs, loc);
}
FIRRTLType GTPrimOp::getResultType(FIRRTLType lhs, FIRRTLType rhs,
                                   Location loc) {
  return getCompareResult(lhs, rhs, loc);
}
FIRRTLType EQPrimOp::getResultType(FIRRTLType lhs, FIRRTLType rhs,
                                   Location loc) {
  return getCompareResult(lhs, rhs, loc);
}
FIRRTLType NEQPrimOp::getResultType(FIRRTLType lhs, FIRRTLType rhs,
                                    Location loc) {
  return getCompareResult(lhs, rhs, loc);
}

FIRRTLType CatPrimOp::getResultType(FIRRTLType lhs, FIRRTLType rhs,
                                    Location loc) {
  int32_t lhsWidth, rhsWidth, resultWidth = -1;
  if (!isSameIntTypeKind(lhs, rhs, lhsWidth, rhsWidth, loc))
    return {};

  if (lhsWidth != -1 && rhsWidth != -1)
    resultWidth = lhsWidth + rhsWidth;
  return UIntType::get(lhs.getContext(), resultWidth);
}

FIRRTLType DShlPrimOp::getResultType(FIRRTLType lhs, FIRRTLType rhs,
                                     Location loc) {
  auto lhsi = lhs.dyn_cast<IntType>();
  auto rhsui = rhs.dyn_cast<UIntType>();
  if (!rhsui || !lhsi) {
    mlir::emitError(loc,
                    "first operand should be integer, second unsigned int");
    return {};
  }

  // If the left or right has unknown result type, then the operation does
  // too.
  auto width = lhsi.getWidthOrSentinel();
  if (width == -1 || !rhsui.getWidth().hasValue())
    width = -1;
  else
    width = width + (1 << rhsui.getWidth().getValue()) - 1;
  return IntType::get(lhs.getContext(), lhsi.isSigned(), width);
}

FIRRTLType DShlwPrimOp::getResultType(FIRRTLType lhs, FIRRTLType rhs,
                                      Location loc) {
  if (!lhs.isa<IntType>() || !rhs.isa<UIntType>()) {
    mlir::emitError(loc,
                    "first operand should be integer, second unsigned int");
    return {};
  }
  return lhs;
}

FIRRTLType DShrPrimOp::getResultType(FIRRTLType lhs, FIRRTLType rhs,
                                     Location loc) {
  if (!lhs.isa<IntType>() || !rhs.isa<UIntType>()) {
    mlir::emitError(loc,
                    "first operand should be integer, second unsigned int");
    return {};
  }
  return lhs;
}

//===----------------------------------------------------------------------===//
// Unary Primitives
//===----------------------------------------------------------------------===//

FIRRTLType AsSIntPrimOp::getResultType(FIRRTLType input, Location loc) {
  int32_t width = input.getBitWidthOrSentinel();
  if (width == -2) {
    mlir::emitError(loc, "operand must be a scalar type");
    return {};
  }

  return SIntType::get(input.getContext(), width);
}

FIRRTLType AsUIntPrimOp::getResultType(FIRRTLType input, Location loc) {
  int32_t width = input.getBitWidthOrSentinel();
  if (width == -2) {
    mlir::emitError(loc, "operand must be a scalar type");
    return {};
  }

  return UIntType::get(input.getContext(), width);
}

FIRRTLType AsAsyncResetPrimOp::getResultType(FIRRTLType input, Location loc) {
  int32_t width = input.getBitWidthOrSentinel();
  if (width == -2 || width == 0 || width > 1) {
    mlir::emitError(loc, "operand must be single bit scalar type");
    return {};
  }
  return AsyncResetType::get(input.getContext());
}

FIRRTLType AsClockPrimOp::getResultType(FIRRTLType input, Location loc) {
  int32_t width = input.getBitWidthOrSentinel();
  if (width == -2 || width == 0 || width > 1) {
    mlir::emitError(loc, "operand must be single bit scalar type");
    return {};
  }
  return ClockType::get(input.getContext());
}

FIRRTLType CvtPrimOp::getResultType(FIRRTLType input, Location loc) {
  if (auto uiType = input.dyn_cast<UIntType>()) {
    auto width = uiType.getWidthOrSentinel();
    if (width != -1)
      ++width;
    return SIntType::get(input.getContext(), width);
  }

  if (input.isa<SIntType>())
    return input;

  mlir::emitError(loc, "operand must have integer type");
  return {};
}

FIRRTLType NegPrimOp::getResultType(FIRRTLType input, Location loc) {
  auto inputi = input.dyn_cast<IntType>();
  if (!inputi) {
    mlir::emitError(loc, "operand must have integer type");

    return {};
  }
  int32_t width = inputi.getWidthOrSentinel();
  if (width != -1)
    ++width;
  return SIntType::get(input.getContext(), width);
}

FIRRTLType NotPrimOp::getResultType(FIRRTLType input, Location loc) {
  auto inputi = input.dyn_cast<IntType>();
  if (!inputi) {
    mlir::emitError(loc, "operand must have integer type");

    return {};
  }
  return UIntType::get(input.getContext(), inputi.getWidthOrSentinel());
}

static FIRRTLType getReductionResult(FIRRTLType input, Location loc) {
  if (!input.isa<IntType>()) {
    mlir::emitError(loc, "operand must have integer type");
    return {};
  }
  return UIntType::get(input.getContext(), 1);
}

FIRRTLType AndRPrimOp::getResultType(FIRRTLType input, Location loc) {
  return getReductionResult(input, loc);
}
FIRRTLType OrRPrimOp::getResultType(FIRRTLType input, Location loc) {
  return getReductionResult(input, loc);
}
FIRRTLType XorRPrimOp::getResultType(FIRRTLType input, Location loc) {
  return getReductionResult(input, loc);
}

//===----------------------------------------------------------------------===//
// Other Operations
//===----------------------------------------------------------------------===//

FIRRTLType BitsPrimOp::getResultType(FIRRTLType input, int32_t high,
                                     int32_t low, Location loc) {
  auto inputi = input.dyn_cast<IntType>();

  if (!inputi) {
    mlir::emitError(loc, "input type should be the int type but got ") << input;
    return {};
  }

  // High must be >= low and both most be non-negative.
  if (high < low) {
    mlir::emitError(loc,
                    "high must be equal or greater than low, but got high = ")
        << high << ", low = " << low;
    return {};
  }

  if (low < 0) {
    mlir::emitError(loc, "low must be non-negative but got ") << low;
    return {};
  }

  // If the input has staticly known width, check it.  Both and low must be
  // strictly less than width.
  int32_t width = inputi.getWidthOrSentinel();
  if (width != -1 && high >= width) {
    mlir::emitError(loc)
        << "high must be smaller than the width of input, but got high = "
        << high << ", width = " << width;
    return {};
  }

  return UIntType::get(input.getContext(), high - low + 1);
}

void BitsPrimOp::build(OpBuilder &builder, OperationState &result, Value input,
                       unsigned high, unsigned low) {
  auto type = getResultType(input.getType().cast<FIRRTLType>(), high, low,
                            result.location);
  assert(type && "invalid inputs building BitsPrimOp!");
  build(builder, result, type, input, high, low);
}

FIRRTLType HeadPrimOp::getResultType(FIRRTLType input, int32_t amount,
                                     Location loc) {
  auto inputi = input.dyn_cast<IntType>();
  if (amount < 0 || !inputi) {
    mlir::emitError(loc,
                    "operand must have integer type and amount must be >= 0");
    return {};
  }

  int32_t width = inputi.getWidthOrSentinel();
  if (width != -1 && amount > width) {
    mlir::emitError(loc, "amount larger than input width");
    return {};
  }

  width = std::max(width, amount);
  return UIntType::get(input.getContext(), amount);
}

FIRRTLType MuxPrimOp::getResultType(FIRRTLType sel, FIRRTLType high,
                                    FIRRTLType low, Location loc) {
  // Sel needs to be a one bit uint or an unknown width uint.
  auto selui = sel.dyn_cast<UIntType>();
  int32_t selWidth = selui.getBitWidthOrSentinel();
  if (!selui || selWidth == 0 || selWidth > 1) {
    mlir::emitError(loc, "selector must be UInt or UInt<1>");
    return {};
  }

  // TODO: Should use a more general type equivalence operator.
  if (high == low)
    return low;

  // The base types need to be equivalent.
  if (high.getTypeID() != low.getTypeID()) {
    mlir::emitError(loc, "true and false value must have same type");
    return {};
  }

  if (low.isa<IntType>()) {
    // Two different Int types can be compatible.  If either has unknown
    // width, then return it.  If both are known but different width, then
    // return the larger one.
    int32_t highWidth = high.getBitWidthOrSentinel();
    int32_t lowWidth = low.getBitWidthOrSentinel();
    if (lowWidth == -1)
      return low;
    if (highWidth == -1)
      return high;
    return lowWidth > highWidth ? low : high;
  }

  // FIXME: Should handle bundles and other things.
  mlir::emitError(loc, "unknown types to mux");
  return {};
}

FIRRTLType PadPrimOp::getResultType(FIRRTLType input, int32_t amount,
                                    Location loc) {
  auto inputi = input.dyn_cast<IntType>();
  if (amount < 0 || !inputi) {
    mlir::emitError(loc, "input must be integer and amount must be >= 0");
    return {};
  }

  int32_t width = inputi.getWidthOrSentinel();
  if (width == -1)
    return input;

  width = std::max(width, amount);
  return IntType::get(input.getContext(), inputi.isSigned(), width);
}

FIRRTLType ShlPrimOp::getResultType(FIRRTLType input, int32_t amount,
                                    Location loc) {
  auto inputi = input.dyn_cast<IntType>();
  if (amount < 0 || !inputi) {
    mlir::emitError(loc, "input must be integer and amount must be >= 0");
    return {};
  }

  int32_t width = inputi.getWidthOrSentinel();
  if (width != -1)
    width += amount;

  return IntType::get(input.getContext(), inputi.isSigned(), width);
}

FIRRTLType ShrPrimOp::getResultType(FIRRTLType input, int32_t amount,
                                    Location loc) {
  auto inputi = input.dyn_cast<IntType>();
  if (amount < 0 || !inputi) {
    mlir::emitError(loc, "input must be integer and amount must be >= 0");
    return {};
  }

  int32_t width = inputi.getWidthOrSentinel();
  if (width != -1)
    width = std::max(1, width - amount);

  return IntType::get(input.getContext(), inputi.isSigned(), width);
}

FIRRTLType TailPrimOp::getResultType(FIRRTLType input, int32_t amount,
                                     Location loc) {
  auto inputi = input.dyn_cast<IntType>();
  if (amount < 0 || !inputi) {
    mlir::emitError(loc, "input must be integer and amount must be >= 0");
    return {};
  }

  int32_t width = inputi.getWidthOrSentinel();
  if (width != -1) {
    if (width < amount) {
      mlir::emitError(loc, "amount must be less than or equal operand width");
      return {};
    }
    width -= amount;
  }

  return IntType::get(input.getContext(), false, width);
}

//===----------------------------------------------------------------------===//
// Conversions to/from fixed-width signless integer types in standard dialect.
//===----------------------------------------------------------------------===//

static LogicalResult verifyStdIntCastOp(StdIntCastOp cast) {
  // Either the input or result must have signless standard integer type, the
  // other must be a FIRRTL type that lowers to one, and their widths must
  // match.
  FIRRTLType firType;
  IntegerType integerType;
  if ((firType = cast.getOperand().getType().dyn_cast<FIRRTLType>())) {
    integerType = cast.getType().dyn_cast<IntegerType>();
    if (!integerType)
      return cast.emitError("result type must be a signless integer");
  } else if ((firType = cast.getType().dyn_cast<FIRRTLType>())) {
    integerType = cast.getOperand().getType().dyn_cast<IntegerType>();
    if (!integerType)
      return cast.emitError("operand type must be a signless integer");
  } else {
    return cast.emitError("either source or result type must be integer type");
  }

  int32_t intWidth = firType.getBitWidthOrSentinel();
  if (intWidth == -2)
    return cast.emitError("firrtl type isn't simple bit type");
  if (intWidth == -1)
    return cast.emitError("SInt/UInt type must have a width");
  if (!integerType.isSignless())
    return cast.emitError("standard integer type must be signless");
  if (unsigned(intWidth) != integerType.getWidth())
    return cast.emitError("source and result width must match");

  return success();
}

static LogicalResult verifyAnalogInOutCastOp(AnalogInOutCastOp cast) {
  AnalogType firType;
  rtl::InOutType inoutType;

  if ((firType = cast.getOperand().getType().dyn_cast<AnalogType>())) {
    inoutType = cast.getType().dyn_cast<rtl::InOutType>();
    if (!inoutType)
      return cast.emitError("result type must be an inout type");
  } else if ((firType = cast.getType().dyn_cast<AnalogType>())) {
    inoutType = cast.getOperand().getType().dyn_cast<rtl::InOutType>();
    if (!inoutType)
      return cast.emitError("operand type must be an inout type");
  } else {
    return cast.emitError("either source or result type must be analog type");
  }

  // The inout type must wrap an integer.
  auto integerType = inoutType.getElementType().dyn_cast<IntegerType>();
  if (!integerType)
    return cast.emitError("inout type must wrap an integer");

  int32_t width = firType.getBitWidthOrSentinel();
  if (width == -2)
    return cast.emitError("firrtl type isn't simple bit type");
  if (width == -1)
    return cast.emitError("Analog type must have a width");
  if (!integerType.isSignless())
    return cast.emitError("standard integer type must be signless");
  if (unsigned(width) != integerType.getWidth())
    return cast.emitError("source and result width must match");

  return success();
}

//===----------------------------------------------------------------------===//
// Conversions to/from structs in the standard dialect.
//===----------------------------------------------------------------------===//

static LogicalResult verifyRTLStructCastOp(RTLStructCastOp cast) {
  // We must have a bundle and a struct, with matching pairwise fields
  BundleType bundleType;
  rtl::StructType structType;
  if ((bundleType = cast.getOperand().getType().dyn_cast<BundleType>())) {
    structType = cast.getType().dyn_cast<rtl::StructType>();
    if (!structType)
      return cast.emitError("result type must be a struct");
  } else if ((bundleType = cast.getType().dyn_cast<BundleType>())) {
    structType = cast.getOperand().getType().dyn_cast<rtl::StructType>();
    if (!structType)
      return cast.emitError("operand type must be a struct");
  } else {
    return cast.emitError("either source or result type must be a bundle type");
  }

  auto firFields = bundleType.getElements();
  auto rtlFields = structType.getElements();
  if (firFields.size() != rtlFields.size())
    return cast.emitError("bundle and struct have different number of fields");

  for (size_t findex = 0, fend = firFields.size(); findex < fend; ++findex) {
    if (firFields[findex].name.getValue() != rtlFields[findex].name)
      return cast.emitError("field names don't match '")
             << firFields[findex].name.getValue() << "', '"
             << rtlFields[findex].name << "'";
    int64_t firWidth =
        FIRRTLType(firFields[findex].type).getBitWidthOrSentinel();
    int64_t rtlWidth = rtl::getBitWidth(rtlFields[findex].type);
    if (firWidth > 0 && rtlWidth > 0 && firWidth != rtlWidth)
      return cast.emitError("size of field '")
             << rtlFields[findex].name << "' don't match " << firWidth << ", "
             << rtlWidth;
  }

  return success();
}

void AsPassivePrimOp::build(OpBuilder &builder, OperationState &result,
                            Value input) {
  result.addOperands(input);
  result.addTypes(input.getType().cast<FIRRTLType>().getPassiveType());
}

//===----------------------------------------------------------------------===//
// ImplicitSSAName Custom Directive
//===----------------------------------------------------------------------===//

static ParseResult parseImplicitSSAName(OpAsmParser &parser,
                                        NamedAttrList &resultAttrs) {

  if (parser.parseOptionalAttrDict(resultAttrs))
    return failure();

  // If the attribute dictionary contains no 'name' attribute, infer it from
  // the SSA name (if specified).
  bool hadName = llvm::any_of(
      resultAttrs, [](NamedAttribute attr) { return attr.first == "name"; });

  // If there was no name specified, check to see if there was a useful name
  // specified in the asm file.
  if (hadName)
    return success();

  auto resultName = parser.getResultName(0).first;
  if (!resultName.empty() && isdigit(resultName[0]))
    resultName = "";
  auto nameAttr = parser.getBuilder().getStringAttr(resultName);
  auto *context = parser.getBuilder().getContext();
  resultAttrs.push_back({Identifier::get("name", context), nameAttr});
  return success();
}

static void printImplicitSSAName(OpAsmPrinter &p, Operation *op,
                                 DictionaryAttr attr) {
  // List of attributes to elide when printing the dictionary.
  SmallVector<StringRef, 2> elides;

  // Note that we only need to print the "name" attribute if the asmprinter
  // result name disagrees with it.  This can happen in strange cases, e.g.
  // when there are conflicts.
  SmallString<32> resultNameStr;
  llvm::raw_svector_ostream tmpStream(resultNameStr);
  p.printOperand(op->getResult(0), tmpStream);
  auto actualName = tmpStream.str().drop_front();
  auto expectedName = op->getAttrOfType<StringAttr>("name").getValue();
  // Anonymous names are printed as digits, which is fine.
  if (actualName == expectedName ||
      (expectedName.empty() && isdigit(actualName[0])))
    elides.push_back("name");

  // Elide "annotations" if it doesn't exist or if it is empty
  auto annotationsAttr = op->getAttrOfType<ArrayAttr>("annotations");
  if (!annotationsAttr || annotationsAttr.empty())
    elides.push_back("annotations");

  p.printOptionalAttrDict(op->getAttrs(), elides);
}

//===----------------------------------------------------------------------===//
// Custom attr-dict Directive that Elides Annotations
//===----------------------------------------------------------------------===//

static ParseResult parseElideAnnotations(OpAsmParser &parser,
                                         NamedAttrList &resultAttrs) {
  return parser.parseOptionalAttrDict(resultAttrs);
}

static void printElideAnnotations(OpAsmPrinter &p, Operation *op,
                                  DictionaryAttr attr) {
  // Elide "annotations" if it doesn't exist or if it is empty
  auto annotationsAttr = op->getAttrOfType<ArrayAttr>("annotations");
  if (!annotationsAttr || annotationsAttr.empty())
    return p.printOptionalAttrDict(op->getAttrs(), {"annotations"});

  p.printOptionalAttrDict(op->getAttrs());
}

//===----------------------------------------------------------------------===//
// InstanceOp Custom attr-dict Directive
//===----------------------------------------------------------------------===//

/// No change from normal parsing.
static ParseResult parseInstanceOp(OpAsmParser &parser,
                                   NamedAttrList &resultAttrs) {
  return parser.parseOptionalAttrDict(resultAttrs);
}

/// Always elide "moduleName" and elide "annotations" if it exists or
/// if it is empty.
static void printInstanceOp(OpAsmPrinter &p, Operation *op,
                            DictionaryAttr attr) {

  // "moduleName" is always elided
  SmallVector<StringRef, 2> elides = {"moduleName"};

  // Elide "annotations" if it doesn't exist or if it is empty
  auto annotationsAttr = op->getAttrOfType<ArrayAttr>("annotations");
  if (!annotationsAttr || annotationsAttr.empty())
    elides.push_back("annotations");

  p.printOptionalAttrDict(op->getAttrs(), elides);
}

//===----------------------------------------------------------------------===//
// MemOp Custom attr-dict Directive
//===----------------------------------------------------------------------===//

/// No change from normal parsing.
static ParseResult parseMemOp(OpAsmParser &parser, NamedAttrList &resultAttrs) {
  return parser.parseOptionalAttrDict(resultAttrs);
}

/// Always elide "ruw" and elide "annotations" if it exists or if it is empty.
static void printMemOp(OpAsmPrinter &p, Operation *op, DictionaryAttr attr) {
  SmallVector<StringRef, 2> elides = {"ruw"};

  auto annotationsAttr = op->getAttrOfType<ArrayAttr>("annotations");
  if (!annotationsAttr || annotationsAttr.empty())
    elides.push_back("annotations");

  p.printOptionalAttrDict(op->getAttrs(), elides);
}

//===----------------------------------------------------------------------===//
// TblGen Generated Logic.
//===----------------------------------------------------------------------===//

// Provide the autogenerated implementation guts for the Op classes.
#define GET_OP_CLASSES
#include "circt/Dialect/FIRRTL/FIRRTL.cpp.inc"<|MERGE_RESOLUTION|>--- conflicted
+++ resolved
@@ -292,22 +292,8 @@
 }
 
 // Return the port with the specified name.
-<<<<<<< HEAD
-BlockArgument FModuleOp::getPortArgument(StringAttr name) {
-  auto *body = getBodyBlock();
-
-  // FIXME: This is O(n)!
-  auto argAttr = getFIRRTLModuleArgNameAttr(*this);
-  for (unsigned i = 0, e = body->getNumArguments(); i < e; ++i) {
-    if (argAttr[i].cast<StringAttr>() == name)
-      return body->getArgument(i);
-  }
-
-  return {};
-=======
 BlockArgument FModuleOp::getPortArgument(size_t portNumber) {
   return getBodyBlock()->getArgument(portNumber);
->>>>>>> 1696f2c1
 }
 
 void FExtModuleOp::build(OpBuilder &builder, OperationState &result,
