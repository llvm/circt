--- conflicted
+++ resolved
@@ -210,15 +210,10 @@
     operator void *() const { return getPtr(); }
     virtual std::size_t getSize() const = 0;
     /// Flush the memory region to ensure that the device sees the latest
-<<<<<<< HEAD
-    /// contents. Recommended before DMA transactions, though not all platforms
-    /// require it.
-=======
     /// contents. Because some platforms require it before DMA transactions, it
     /// is recommended to call this before any DMA on all platforms. On
     /// platforms which don't require it, it is a cheap no-op virtual method
     /// call.
->>>>>>> 328a4bdf
     virtual void flush() {}
   };
 
