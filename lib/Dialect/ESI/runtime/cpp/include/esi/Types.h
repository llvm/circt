//===- Types.h - ESI type system -------------------------------*- C++ -*-===//
//
// Part of the LLVM Project, under the Apache License v2.0 with LLVM Exceptions.
// See https://llvm.org/LICENSE.txt for license information.
// SPDX-License-Identifier: Apache-2.0 WITH LLVM-exception
//
//===----------------------------------------------------------------------===//
//
// DO NOT EDIT!
// This file is distributed as part of an ESI package. The source for this file
// should always be modified within CIRCT.
//
//===----------------------------------------------------------------------===//

// NOLINTNEXTLINE(llvm-header-guard)
#ifndef ESI_TYPES_H
#define ESI_TYPES_H

#include <algorithm>
#include <any>
#include <cstdint>
#include <map>
#include <span>
#include <stdexcept>
#include <string>
#include <vector>

#include "esi/Common.h"

namespace esi {

/// Root class of the ESI type system.
class Type {
public:
  using ID = std::string;
  Type(const ID &id) : id(id) {}
  virtual ~Type() = default;

  ID getID() const { return id; }
  virtual std::ptrdiff_t getBitWidth() const { return -1; }

  /// Serialize an object to MessageData. The object should be passed as a
  /// std::any to provide type erasure. Returns a MessageData containing the
  /// serialized representation.
  virtual MessageData serialize(const std::any &obj) const {
    throw std::runtime_error("Serialization not implemented for type " + id);
  }

  /// Deserialize from a span of bytes to an object. Returns the deserialized
  /// object as a std::any and a span to the remaining bytes.
  virtual std::pair<std::any, std::span<const uint8_t>>
  deserialize(std::span<const uint8_t> data) const {
    throw std::runtime_error("Deserialization not implemented for type " + id);
  }

  /// Ensure that a std::any object is valid for this type. Throws
  /// std::runtime_error if the object is not valid.
  virtual void ensureValid(const std::any &obj) const {
    throw std::runtime_error("Validation not implemented for type " + id);
  }

  // Check if a std::any object is valid for this type. Returns an optional
  // error message if the object is not valid, else, std::nullopt.
  std::optional<std::string> isValid(const std::any &obj) const {
    try {
      ensureValid(obj);
      return std::nullopt;
    } catch (const std::runtime_error &e) {
      return e.what();
    }
  }

protected:
  ID id;
};

/// Bundles represent a collection of channels. Services exclusively expose
/// bundles (sometimes of just one channel). As such, they are the type of
/// accessible ports on an accelerator, from a host API perspective.
/// TODO: Add a good description of direction?
class BundleType : public Type {
public:
  enum Direction { To, From };

  using ChannelVector =
      std::vector<std::tuple<std::string, Direction, const Type *>>;

  BundleType(const ID &id, const ChannelVector &channels)
      : Type(id), channels(channels) {}

  const ChannelVector &getChannels() const { return channels; }
  std::ptrdiff_t getBitWidth() const override { return -1; };

  std::pair<const Type *, Direction> findChannel(std::string name) const;

protected:
  ChannelVector channels;
};

/// Channels are the basic communication primitives. They are unidirectional and
/// carry one values of one type.
class ChannelType : public Type {
public:
  ChannelType(const ID &id, const Type *inner) : Type(id), inner(inner) {}
  const Type *getInner() const { return inner; }
  std::ptrdiff_t getBitWidth() const override { return inner->getBitWidth(); };

  void ensureValid(const std::any &obj) const override;

  MessageData serialize(const std::any &obj) const override;

  std::pair<std::any, std::span<const uint8_t>>
  deserialize(std::span<const uint8_t> data) const override;

private:
  const Type *inner;
};

/// The "void" type is a special type which can be used to represent no type.
class VoidType : public Type {
public:
  VoidType(const ID &id) : Type(id) {}
  // 'void' is 1 bit by convention.
  std::ptrdiff_t getBitWidth() const override { return 1; };

  void ensureValid(const std::any &obj) const override;

  MessageData serialize(const std::any &obj) const override;

  std::pair<std::any, std::span<const uint8_t>>
  deserialize(std::span<const uint8_t> data) const override;
};

/// The "any" type is a special type which can be used to represent any type, as
/// identified by the type id. Said type id is guaranteed to be present in the
/// manifest. Importantly, the "any" type id over the wire may not be a string
/// as it is in software.
class AnyType : public Type {
public:
  AnyType(const ID &id) : Type(id) {}
  std::ptrdiff_t getBitWidth() const override { return -1; };
};

/// Bit vectors include signed, unsigned, and signless integers.
class BitVectorType : public Type {
public:
  BitVectorType(const ID &id, uint64_t width) : Type(id), width(width) {}

  uint64_t getWidth() const { return width; }
  std::ptrdiff_t getBitWidth() const override { return getWidth(); };

private:
  uint64_t width;
};

/// Bits are just an array of bits. They are not interpreted as a number but are
/// identified in the manifest as "signless" ints.
class BitsType : public BitVectorType {
public:
  using BitVectorType::BitVectorType;

  void ensureValid(const std::any &obj) const override;

  MessageData serialize(const std::any &obj) const override;

  std::pair<std::any, std::span<const uint8_t>>
  deserialize(std::span<const uint8_t> data) const override;
};

/// Integers are bit vectors which may be signed or unsigned and are interpreted
/// as numbers.
class IntegerType : public BitVectorType {
public:
  using BitVectorType::BitVectorType;
};

/// Signed integer.
class SIntType : public IntegerType {
public:
  using IntegerType::IntegerType;

  void ensureValid(const std::any &obj) const override;

  MessageData serialize(const std::any &obj) const override;

  std::pair<std::any, std::span<const uint8_t>>
  deserialize(std::span<const uint8_t> data) const override;
};

/// Unsigned integer.
class UIntType : public IntegerType {
public:
  using IntegerType::IntegerType;

  void ensureValid(const std::any &obj) const override;

  MessageData serialize(const std::any &obj) const override;

  std::pair<std::any, std::span<const uint8_t>>
  deserialize(std::span<const uint8_t> data) const override;
};

/// Structs are an ordered collection of fields, each with a name and a type.
class StructType : public Type {
public:
  using FieldVector = std::vector<std::pair<std::string, const Type *>>;

  StructType(const ID &id, const FieldVector &fields, bool reverse = true)
      : Type(id), fields(fields), reverse(reverse) {}

  const FieldVector &getFields() const { return fields; }
  std::ptrdiff_t getBitWidth() const override {
    std::ptrdiff_t size = 0;
    for (auto [name, ty] : getFields()) {
      std::ptrdiff_t fieldSize = ty->getBitWidth();
      if (fieldSize < 0)
        return -1;
      size += fieldSize;
    }
    return size;
  }

<<<<<<< HEAD
  void ensureValid(const std::any &obj) const override;

  MessageData serialize(const std::any &obj) const override;

  std::pair<std::any, std::span<const uint8_t>>
  deserialize(std::span<const uint8_t> data) const override;
=======
  // Returns whether this struct type should be reversed when
  // serializing/deserializing.
  // By default, a truthy value here makes StructType's compatible with system
  // verilog, which has reversed struct field ordering, wrt. C/software struct
  // ordering.
  bool isReverse() const { return reverse; }
>>>>>>> 48d2f4ec

private:
  FieldVector fields;
  bool reverse;
};

/// Arrays have a compile time specified (static) size and an element type.
class ArrayType : public Type {
public:
  ArrayType(const ID &id, const Type *elementType, uint64_t size)
      : Type(id), elementType(elementType), size(size) {}

  const Type *getElementType() const { return elementType; }
  uint64_t getSize() const { return size; }
  std::ptrdiff_t getBitWidth() const override {
    std::ptrdiff_t elementSize = elementType->getBitWidth();
    if (elementSize < 0)
      return -1;
    return elementSize * size;
  }

  void ensureValid(const std::any &obj) const override;

  MessageData serialize(const std::any &obj) const override;

  std::pair<std::any, std::span<const uint8_t>>
  deserialize(std::span<const uint8_t> data) const override;

private:
  const Type *elementType;
  uint64_t size;
};

} // namespace esi

#endif // ESI_TYPES_H<|MERGE_RESOLUTION|>--- conflicted
+++ resolved
@@ -220,21 +220,19 @@
     return size;
   }
 
-<<<<<<< HEAD
-  void ensureValid(const std::any &obj) const override;
-
-  MessageData serialize(const std::any &obj) const override;
-
-  std::pair<std::any, std::span<const uint8_t>>
-  deserialize(std::span<const uint8_t> data) const override;
-=======
+  void ensureValid(const std::any &obj) const override;
+
+  MessageData serialize(const std::any &obj) const override;
+
+  std::pair<std::any, std::span<const uint8_t>>
+  deserialize(std::span<const uint8_t> data) const override;
+
   // Returns whether this struct type should be reversed when
   // serializing/deserializing.
   // By default, a truthy value here makes StructType's compatible with system
   // verilog, which has reversed struct field ordering, wrt. C/software struct
   // ordering.
   bool isReverse() const { return reverse; }
->>>>>>> 48d2f4ec
 
 private:
   FieldVector fields;
