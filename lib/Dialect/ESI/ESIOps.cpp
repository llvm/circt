--- conflicted
+++ resolved
@@ -400,18 +400,10 @@
         auto actualFields = actualStruct.getElements();
         if (expectedFields.size() != actualFields.size())
           return failure();
-<<<<<<< HEAD
-        for (size_t i = 0, e = expectedFields.size(); i != e; ++i) {
-          if (expectedFields[i].name != actualFields[i].name)
-            return failure();
-          if (failed(checkInnerTypeMatch(expectedFields[i].type,
-                                         actualFields[i].type)))
-=======
         for (auto [efield, afield] : llvm::zip(expectedFields, actualFields)) {
           if (efield.name != afield.name)
             return failure();
           if (failed(checkInnerTypeMatch(efield.type, afield.type)))
->>>>>>> 7a125aa4
             return failure();
         }
         return success();
@@ -435,15 +427,6 @@
         auto actualElements = actualUnion.getElements();
         if (expectedElements.size() != actualElements.size())
           return failure();
-<<<<<<< HEAD
-        for (size_t i = 0, e = expectedElements.size(); i != e; ++i) {
-          if (expectedElements[i].name != actualElements[i].name)
-            return failure();
-          if (expectedElements[i].offset != actualElements[i].offset)
-            return failure();
-          if (failed(checkInnerTypeMatch(expectedElements[i].type,
-                                         actualElements[i].type)))
-=======
         for (auto [efield, afield] :
              llvm::zip(expectedElements, actualElements)) {
           if (efield.name != afield.name)
@@ -451,7 +434,6 @@
           if (efield.offset != afield.offset)
             return failure();
           if (failed(checkInnerTypeMatch(efield.type, afield.type)))
->>>>>>> 7a125aa4
             return failure();
         }
         return success();
