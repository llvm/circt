//===- ESIOps.cpp - ESI op code defs ----------------------------*- C++ -*-===//
//
// Part of the LLVM Project, under the Apache License v2.0 with LLVM Exceptions.
// See https://llvm.org/LICENSE.txt for license information.
// SPDX-License-Identifier: Apache-2.0 WITH LLVM-exception
//
//===----------------------------------------------------------------------===//
//
// This is where op definitions live.
//
//===----------------------------------------------------------------------===//

#include "circt/Dialect/ESI/ESIOps.h"
#include "circt/Dialect/HW/HWOpInterfaces.h"
#include "circt/Dialect/HW/HWTypes.h"
#include "circt/Dialect/SV/SVOps.h"
#include "circt/Dialect/SV/SVTypes.h"
#include "circt/Support/LLVM.h"

#include "mlir/IR/Builders.h"
#include "mlir/IR/BuiltinTypes.h"
#include "mlir/IR/PatternMatch.h"
#include "mlir/IR/SymbolTable.h"

using namespace circt;
using namespace circt::esi;

//===----------------------------------------------------------------------===//
// ChannelBufferOp functions.
//===----------------------------------------------------------------------===//

ParseResult ChannelBufferOp::parse(OpAsmParser &parser,
                                   OperationState &result) {
  llvm::SMLoc inputOperandsLoc = parser.getCurrentLocation();

  llvm::SmallVector<OpAsmParser::UnresolvedOperand, 4> operands;
  if (parser.parseOperandList(operands, /*requiredOperandCount=*/3,
                              /*delimiter=*/OpAsmParser::Delimiter::None))
    return failure();

  Type innerOutputType;
  if (parser.parseOptionalAttrDict(result.attributes) || parser.parseColon() ||
      parser.parseType(innerOutputType))
    return failure();
  auto outputType =
      ChannelType::get(parser.getBuilder().getContext(), innerOutputType);
  result.addTypes({outputType});

  auto clkTy = seq::ClockType::get(result.getContext());
  auto i1 = IntegerType::get(result.getContext(), 1);
  if (parser.resolveOperands(operands, {clkTy, i1, outputType},
                             inputOperandsLoc, result.operands))
    return failure();
  return success();
}

void ChannelBufferOp::print(OpAsmPrinter &p) {
  p << " " << getClk() << ", " << getRst() << ", " << getInput();
  p.printOptionalAttrDict((*this)->getAttrs());
  p << " : " << innerType();
}

circt::esi::ChannelType ChannelBufferOp::channelType() {
  return getInput().getType().cast<circt::esi::ChannelType>();
}

//===----------------------------------------------------------------------===//
// PipelineStageOp functions.
//===----------------------------------------------------------------------===//

ParseResult PipelineStageOp::parse(OpAsmParser &parser,
                                   OperationState &result) {
  llvm::SMLoc inputOperandsLoc = parser.getCurrentLocation();

  SmallVector<OpAsmParser::UnresolvedOperand, 4> operands;
  Type innerOutputType;
  if (parser.parseOperandList(operands, /*requiredOperandCount=*/3) ||
      parser.parseOptionalAttrDict(result.attributes) || parser.parseColon() ||
      parser.parseType(innerOutputType))
    return failure();
  auto type =
      ChannelType::get(parser.getBuilder().getContext(), innerOutputType);
  result.addTypes({type});

  auto clkTy = seq::ClockType::get(result.getContext());
  auto i1 = IntegerType::get(result.getContext(), 1);
  if (parser.resolveOperands(operands, {clkTy, i1, type}, inputOperandsLoc,
                             result.operands))
    return failure();
  return success();
}

void PipelineStageOp::print(OpAsmPrinter &p) {
  p << " " << getClk() << ", " << getRst() << ", " << getInput();
  p.printOptionalAttrDict((*this)->getAttrs());
  p << " : " << innerType();
}

circt::esi::ChannelType PipelineStageOp::channelType() {
  return getInput().getType().cast<circt::esi::ChannelType>();
}

//===----------------------------------------------------------------------===//
// Wrap / unwrap.
//===----------------------------------------------------------------------===//

ParseResult WrapValidReadyOp::parse(OpAsmParser &parser,
                                    OperationState &result) {
  llvm::SMLoc inputOperandsLoc = parser.getCurrentLocation();

  llvm::SmallVector<OpAsmParser::UnresolvedOperand, 2> opList;
  Type innerOutputType;
  if (parser.parseOperandList(opList, 2, OpAsmParser::Delimiter::None) ||
      parser.parseOptionalAttrDict(result.attributes) || parser.parseColon() ||
      parser.parseType(innerOutputType))
    return failure();

  auto boolType = parser.getBuilder().getI1Type();
  auto outputType =
      ChannelType::get(parser.getBuilder().getContext(), innerOutputType);
  result.addTypes({outputType, boolType});
  if (parser.resolveOperands(opList, {innerOutputType, boolType},
                             inputOperandsLoc, result.operands))
    return failure();
  return success();
}

void WrapValidReadyOp::print(OpAsmPrinter &p) {
  p << " " << getRawInput() << ", " << getValid();
  p.printOptionalAttrDict((*this)->getAttrs());
  p << " : " << innerType();
}

void WrapValidReadyOp::build(OpBuilder &b, OperationState &state, Value data,
                             Value valid) {
  build(b, state, ChannelType::get(state.getContext(), data.getType()),
        b.getI1Type(), data, valid);
}

LogicalResult WrapValidReadyOp::verify() {
  if (getChanOutput().getType().getSignaling() != ChannelSignaling::ValidReady)
    return emitOpError("only supports valid-ready signaling");
  return success();
}

ParseResult UnwrapValidReadyOp::parse(OpAsmParser &parser,
                                      OperationState &result) {
  llvm::SMLoc inputOperandsLoc = parser.getCurrentLocation();

  llvm::SmallVector<OpAsmParser::UnresolvedOperand, 2> opList;
  Type outputType;
  if (parser.parseOperandList(opList, 2, OpAsmParser::Delimiter::None) ||
      parser.parseOptionalAttrDict(result.attributes) || parser.parseColon() ||
      parser.parseType(outputType))
    return failure();

  auto inputType =
      ChannelType::get(parser.getBuilder().getContext(), outputType);

  auto boolType = parser.getBuilder().getI1Type();

  result.addTypes({inputType.getInner(), boolType});
  if (parser.resolveOperands(opList, {inputType, boolType}, inputOperandsLoc,
                             result.operands))
    return failure();
  return success();
}

void UnwrapValidReadyOp::print(OpAsmPrinter &p) {
  p << " " << getChanInput() << ", " << getReady();
  p.printOptionalAttrDict((*this)->getAttrs());
  p << " : " << getRawOutput().getType();
}

LogicalResult UnwrapValidReadyOp::verify() {
  if (getChanInput().getType().getSignaling() != ChannelSignaling::ValidReady)
    return emitOpError("only supports valid-ready signaling");
  return success();
}

circt::esi::ChannelType WrapValidReadyOp::channelType() {
  return getChanOutput().getType().cast<circt::esi::ChannelType>();
}

void UnwrapValidReadyOp::build(OpBuilder &b, OperationState &state,
                               Value inChan, Value ready) {
  auto inChanType = inChan.getType().cast<ChannelType>();
  build(b, state, inChanType.getInner(), b.getI1Type(), inChan, ready);
}

circt::esi::ChannelType UnwrapValidReadyOp::channelType() {
  return getChanInput().getType().cast<circt::esi::ChannelType>();
}

circt::esi::ChannelType WrapFIFOOp::channelType() {
  return getChanOutput().getType().cast<circt::esi::ChannelType>();
}

ParseResult parseWrapFIFOType(OpAsmParser &p, Type &dataType,
                              Type &chanInputType) {
  auto loc = p.getCurrentLocation();
  ChannelType chType;
  if (p.parseType(chType))
    return failure();
  if (chType.getSignaling() != ChannelSignaling::FIFO0)
    return p.emitError(loc, "can only wrap into FIFO type");
  dataType = chType.getInner();
  chanInputType = chType;
  return success();
}

void printWrapFIFOType(OpAsmPrinter &p, WrapFIFOOp wrap, Type dataType,
                       Type chanType) {
  p << chanType;
}

LogicalResult WrapFIFOOp::verify() {
  if (getChanOutput().getType().getSignaling() != ChannelSignaling::FIFO0)
    return emitOpError("only supports FIFO signaling");
  return success();
}

circt::esi::ChannelType UnwrapFIFOOp::channelType() {
  return getChanInput().getType().cast<circt::esi::ChannelType>();
}

LogicalResult UnwrapFIFOOp::verify() {
  if (getChanInput().getType().getSignaling() != ChannelSignaling::FIFO0)
    return emitOpError("only supports FIFO signaling");
  return success();
}

LogicalResult
UnwrapFIFOOp::inferReturnTypes(MLIRContext *context, std::optional<Location>,
                               ValueRange operands, DictionaryAttr,
                               mlir::OpaqueProperties, mlir::RegionRange,
                               SmallVectorImpl<Type> &inferredResulTypes) {
  inferredResulTypes.push_back(
      operands[0].getType().cast<ChannelType>().getInner());
  inferredResulTypes.push_back(
      IntegerType::get(context, 1, IntegerType::Signless));
  return success();
}

/// If 'iface' looks like an ESI interface, return the inner data type.
static Type getEsiDataType(circt::sv::InterfaceOp iface) {
  using namespace circt::sv;
  if (!iface.lookupSymbol<InterfaceSignalOp>("valid"))
    return Type();
  if (!iface.lookupSymbol<InterfaceSignalOp>("ready"))
    return Type();
  auto dataSig = iface.lookupSymbol<InterfaceSignalOp>("data");
  if (!dataSig)
    return Type();
  return dataSig.getType();
}

/// Verify that the modport type of 'modportArg' points to an interface which
/// looks like an ESI interface and the inner data from said interface matches
/// the chan type's inner data type.
static LogicalResult verifySVInterface(Operation *op,
                                       circt::sv::ModportType modportType,
                                       ChannelType chanType) {
  auto modport =
      SymbolTable::lookupNearestSymbolFrom<circt::sv::InterfaceModportOp>(
          op, modportType.getModport());
  if (!modport)
    return op->emitError("Could not find modport ")
           << modportType.getModport() << " in symbol table.";
  auto iface = cast<circt::sv::InterfaceOp>(modport->getParentOp());
  Type esiDataType = getEsiDataType(iface);
  if (!esiDataType)
    return op->emitOpError("Interface is not a valid ESI interface.");
  if (esiDataType != chanType.getInner())
    return op->emitOpError("Operation specifies ")
           << chanType << " but type inside doesn't match interface data type "
           << esiDataType << ".";
  return success();
}

LogicalResult WrapSVInterfaceOp::verify() {
  auto modportType =
      getInterfaceSink().getType().cast<circt::sv::ModportType>();
  auto chanType = getOutput().getType().cast<ChannelType>();
  return verifySVInterface(*this, modportType, chanType);
}

circt::esi::ChannelType WrapSVInterfaceOp::channelType() {
  return getOutput().getType().cast<circt::esi::ChannelType>();
}

LogicalResult UnwrapSVInterfaceOp::verify() {
  auto modportType =
      getInterfaceSource().getType().cast<circt::sv::ModportType>();
  auto chanType = getChanInput().getType().cast<ChannelType>();
  return verifySVInterface(*this, modportType, chanType);
}

circt::esi::ChannelType UnwrapSVInterfaceOp::channelType() {
  return getChanInput().getType().cast<circt::esi::ChannelType>();
}

LogicalResult WrapWindow::verify() {
  hw::UnionType expectedInput = getWindow().getType().getLoweredType();
  if (expectedInput == getFrame().getType())
    return success();
  return emitOpError("Expected input type is ") << expectedInput;
}

LogicalResult
UnwrapWindow::inferReturnTypes(MLIRContext *, std::optional<Location>,
                               ValueRange operands, DictionaryAttr,
                               mlir::OpaqueProperties, mlir::RegionRange,
                               SmallVectorImpl<Type> &inferredReturnTypes) {
  auto windowType = operands.front().getType().cast<WindowType>();
  inferredReturnTypes.push_back(windowType.getLoweredType());
  return success();
}

/// Determine the input type ('frame') from the return type ('window').
static bool parseInferWindowRet(OpAsmParser &p, Type &frame, Type &windowOut) {
  WindowType window;
  if (p.parseType(window))
    return true;
  windowOut = window;
  frame = window.getLoweredType();
  return false;
}

static void printInferWindowRet(OpAsmPrinter &p, Operation *, Type,
                                Type window) {
  p << window;
}

//===----------------------------------------------------------------------===//
// Services ops.
//===----------------------------------------------------------------------===//

/// Get the port declaration op for the specified service decl, port name.
static ServiceDeclOpInterface getServiceDecl(Operation *op,
                                             SymbolTableCollection &symbolTable,
                                             hw::InnerRefAttr servicePort) {
  ModuleOp top = op->getParentOfType<mlir::ModuleOp>();
  SymbolTable &topSyms = symbolTable.getSymbolTable(top);

  StringAttr modName = servicePort.getModule();
  return topSyms.lookup<ServiceDeclOpInterface>(modName);
}

/// Check that the type of a given service request matches the services port
/// type.
static LogicalResult reqPortMatches(Operation *op, hw::InnerRefAttr port,
                                    SymbolTableCollection &symbolTable) {
  auto serviceDecl = getServiceDecl(op, symbolTable, port);
  if (!serviceDecl)
    return op->emitOpError("Could not find service declaration ")
           << port.getModuleRef();
  return serviceDecl.validateRequest(op);
}

ChannelBundleType RequestToClientConnectionOp::getBundleType() {
  return getToClient().getType();
}

LogicalResult RequestToClientConnectionOp::verifySymbolUses(
    SymbolTableCollection &symbolTable) {
  return reqPortMatches(getOperation(), getServicePortAttr(), symbolTable);
}

ChannelBundleType RequestToServerConnectionOp::getBundleType() {
  return getToServer().getType();
}

LogicalResult RequestToServerConnectionOp::verifySymbolUses(
    SymbolTableCollection &symbolTable) {
  return reqPortMatches(getOperation(), getServicePortAttr(), symbolTable);
}

ChannelBundleType ServiceImplementConnReqOp::getBundleType() {
  return getToClient().getType();
}

LogicalResult ServiceImplementConnReqOp::verifySymbolUses(
    SymbolTableCollection &symbolTable) {

  hw::InnerRefAttr port = getServicePort();
  auto serviceDecl = getServiceDecl(*this, symbolTable, port);
  if (!serviceDecl)
    return emitOpError("Could not find service declaration ")
           << port.getModuleRef();

  ServicePortInfo portDecl;
  SmallVector<ServicePortInfo> ports;
  serviceDecl.getPortList(ports);
  for (ServicePortInfo portFromList : ports)
    if (portFromList.port == port) {
      portDecl = portFromList;
      break;
    }
  if (!portDecl.port)
    return emitOpError("Could not locate port ") << port.getName();

  return success();
}

/// Validate a connection request against a service decl by comparing against
/// the port list.
LogicalResult validateRequest(ServiceDeclOpInterface svc,
                              ServiceReqOpInterface req) {
  ServicePortInfo portDecl;
  SmallVector<ServicePortInfo> ports;
  svc.getPortList(ports);
  for (ServicePortInfo portFromList : ports)
    if (portFromList.port == req.getServicePort()) {
      portDecl = portFromList;
      break;
    }
  if (!portDecl.port)
    return req.emitOpError("Could not locate port ")
           << req.getServicePort().getName();

  ServicePortInfo::Direction reqDirection =
      isa<RequestToClientConnectionOp>(req)
          ? ServicePortInfo::Direction::toClient
          : ServicePortInfo::Direction::toServer;
  if (reqDirection != portDecl.direction)
    return req.emitOpError(
        "Request direction does not match service port direction");

  DenseMap<StringAttr, BundledChannel> declBundleChannels;
  for (BundledChannel bc : portDecl.type.getChannels())
    declBundleChannels[bc.name] = bc;

  auto *ctxt = req.getContext();
  auto anyChannelType = ChannelType::get(ctxt, AnyType::get(ctxt));
  for (BundledChannel bc : req.getBundleType().getChannels()) {
    auto f = declBundleChannels.find(bc.name);
    if (f == declBundleChannels.end())
      return req.emitOpError(
          "Request channel name not found in service port bundle");
    if (f->second.direction != bc.direction)
      return req.emitOpError("Request channel direction does not match service "
                             "port bundle channel direction");

    if (f->second.type != bc.type && f->second.type != anyChannelType)
      return req.emitOpError("Request channel type does not match service port "
                             "bundle channel type");
  }
  return success();
}

LogicalResult
circt::esi::validateServiceConnectionRequest(ServiceDeclOpInterface decl,
                                             Operation *reqOp) {
  if (auto req = dyn_cast<ServiceReqOpInterface>(reqOp))
    return ::validateRequest(decl, req);
  return reqOp->emitOpError("Did not recognize request op");
}

void CustomServiceDeclOp::getPortList(SmallVectorImpl<ServicePortInfo> &ports) {
  for (auto toServer : getOps<ToServerOp>())
    ports.push_back(ServicePortInfo{
        hw::InnerRefAttr::get(getSymNameAttr(), toServer.getInnerSymAttr()),
        ServicePortInfo::Direction::toServer, toServer.getToServerType()});
  for (auto toClient : getOps<ToClientOp>())
    ports.push_back(ServicePortInfo{
        hw::InnerRefAttr::get(getSymNameAttr(), toClient.getInnerSymAttr()),
        ServicePortInfo::Direction::toClient, toClient.getToClientType()});
}

<<<<<<< HEAD
LogicalResult ServiceImplementOutputOp::verify() {
  // Ensure the results match the partent results.
  // if (getOutputs().size() != getParentOp()->getNumResults())
  //   return emitOpError("Number of results does not match parent");
  // for (auto [res, parentRes] :
  //      llvm::zip_equal(getOutputs(), getParentOp()->getResults()))
  //   if (res.getType() != parentRes.getType())
  //     return emitOpError("Result type does not match parent");

  return success();
}

=======
>>>>>>> 62050a39
//===----------------------------------------------------------------------===//
// Bundle ops.
//===----------------------------------------------------------------------===//

static ParseResult
parseUnPackBundleType(OpAsmParser &parser,
                      SmallVectorImpl<Type> &toChannelTypes,
                      SmallVectorImpl<Type> &fromChannelTypes, Type &type) {

  ChannelBundleType bundleType;
  if (parser.parseType(bundleType))
    return failure();
  type = bundleType;

  for (BundledChannel ch : bundleType.getChannels())
    if (ch.direction == ChannelDirection::to)
      toChannelTypes.push_back(ch.type);
    else if (ch.direction == ChannelDirection::from)
      fromChannelTypes.push_back(ch.type);
    else
      assert(false && "Channel direction invalid");
  return success();
}
template <typename T3, typename T4>
static void printUnPackBundleType(OpAsmPrinter &p, Operation *, T3, T4,
                                  Type bundleType) {
  p.printType(bundleType);
}
void UnpackBundleOp::build(::mlir::OpBuilder &odsBuilder,
                           ::mlir::OperationState &odsState, Value bundle,
                           mlir::ValueRange fromChannels) {
  for (BundledChannel ch :
       cast<ChannelBundleType>(bundle.getType()).getChannels())
    if (ch.direction == ChannelDirection::to)
      odsState.addTypes(ch.type);
  odsState.addOperands(bundle);
  odsState.addOperands(fromChannels);
}

LogicalResult PackBundleOp::verify() {
  if (!getBundle().hasOneUse())
    return emitOpError("bundles must have exactly one user");
  return success();
}
void PackBundleOp::build(::mlir::OpBuilder &odsBuilder,
                         ::mlir::OperationState &odsState,
                         ChannelBundleType bundleType,
                         mlir::ValueRange toChannels) {
  odsState.addTypes(bundleType);
  for (BundledChannel ch : cast<ChannelBundleType>(bundleType).getChannels())
    if (ch.direction == ChannelDirection::from)
      odsState.addTypes(ch.type);
  odsState.addOperands(toChannels);
}

LogicalResult UnpackBundleOp::verify() {
  if (!getBundle().hasOneUse())
    return emitOpError("bundles must have exactly one user");
  return success();
}

void PackBundleOp::getAsmResultNames(::mlir::OpAsmSetValueNameFn setNameFn) {
  if (getNumResults() == 0)
    return;
  setNameFn(getResult(0), "bundle");
  for (auto [idx, from] : llvm::enumerate(llvm::make_filter_range(
           getBundle().getType().getChannels(), [](BundledChannel ch) {
             return ch.direction == ChannelDirection::from;
           })))
    if (idx + 1 < getNumResults())
      setNameFn(getResult(idx + 1), from.name.getValue());
}

void UnpackBundleOp::getAsmResultNames(::mlir::OpAsmSetValueNameFn setNameFn) {
  for (auto [idx, to] : llvm::enumerate(llvm::make_filter_range(
           getBundle().getType().getChannels(), [](BundledChannel ch) {
             return ch.direction == ChannelDirection::to;
           })))
    if (idx < getNumResults())
      setNameFn(getResult(idx), to.name.getValue());
}
//===----------------------------------------------------------------------===//
// Structural ops.
//===----------------------------------------------------------------------===//

LogicalResult ESIPureModuleOp::verify() {
  ESIDialect *esiDialect = getContext()->getLoadedDialect<ESIDialect>();
  Block &body = getBody().front();
  auto channelOrOutput = [](Value v) {
    if (v.getType().isa<ChannelType, ChannelBundleType>())
      return true;
    if (v.getUsers().empty())
      return false;
    return llvm::all_of(v.getUsers(), [](Operation *op) {
      return isa<ESIPureModuleOutputOp>(op);
    });
  };

  DenseMap<StringAttr, std::tuple<hw::ModulePort::Direction, Type, Operation *>>
      ports;
  for (Operation &op : body.getOperations()) {
    if (igraph::InstanceOpInterface inst =
            dyn_cast<igraph::InstanceOpInterface>(op)) {
      if (llvm::any_of(op.getOperands(), [](Value v) {
            return !(v.getType().isa<ChannelType, ChannelBundleType>() ||
                     isa<ESIPureModuleInputOp>(v.getDefiningOp()));
          }))
        return inst.emitOpError(
            "instances in ESI pure modules can only contain channel ports or "
            "ports driven by 'input' ops");
      if (!llvm::all_of(op.getResults(), channelOrOutput))
        return inst.emitOpError(
            "instances in ESI pure modules can only contain channel ports or "
            "drive only 'outputs'");
    } else {
      // Pure modules can only contain instance ops and ESI ops.
      if (op.getDialect() != esiDialect)
        return op.emitOpError("operation not allowed in ESI pure modules");
    }

    // Check for port validity.
    if (auto port = dyn_cast<ESIPureModuleInputOp>(op)) {
      auto existing = ports.find(port.getNameAttr());
      Type portType = port.getResult().getType();
      if (existing != ports.end()) {
        auto [dir, type, op] = existing->getSecond();
        if (dir != hw::ModulePort::Direction::Input || type != portType)
          return (port.emitOpError("port '")
                  << port.getName() << "' previously declared as type " << type)
              .attachNote(op->getLoc());
      }
      ports[port.getNameAttr()] = std::make_tuple(
          hw::ModulePort::Direction::Input, portType, port.getOperation());
    } else if (auto port = dyn_cast<ESIPureModuleOutputOp>(op)) {
      auto existing = ports.find(port.getNameAttr());
      if (existing != ports.end())
        return (port.emitOpError("port '")
                << port.getName() << "' previously declared")
            .attachNote(std::get<2>(existing->getSecond())->getLoc());
      ports[port.getNameAttr()] =
          std::make_tuple(hw::ModulePort::Direction::Input,
                          port.getValue().getType(), port.getOperation());
    }
  }
  return success();
}

hw::ModuleType ESIPureModuleOp::getHWModuleType() {
  return hw::ModuleType::get(getContext(), {});
}

SmallVector<::circt::hw::PortInfo> ESIPureModuleOp::getPortList() { return {}; }
::circt::hw::PortInfo ESIPureModuleOp::getPort(size_t idx) {
  ::llvm::report_fatal_error("not supported");
}

size_t ESIPureModuleOp::getNumPorts() { return 0; }
size_t ESIPureModuleOp::getNumInputPorts() { return 0; }
size_t ESIPureModuleOp::getNumOutputPorts() { return 0; }
size_t ESIPureModuleOp::getPortIdForInputId(size_t) {
  assert(0 && "Out of bounds input port id");
  return ~0ULL;
}
size_t ESIPureModuleOp::getPortIdForOutputId(size_t) {
  assert(0 && "Out of bounds output port id");
  return ~0ULL;
}

SmallVector<Location> ESIPureModuleOp::getAllPortLocs() {
  SmallVector<Location> retval;
  return retval;
}

void ESIPureModuleOp::setAllPortLocs(ArrayRef<Location> locs) {
  emitError("No ports for port locations");
}

void ESIPureModuleOp::setAllPortNames(ArrayRef<Attribute> names) {
  emitError("No ports for port naming");
}

void ESIPureModuleOp::setAllPortAttrs(ArrayRef<Attribute> attrs) {
  emitError("No ports for port attributes");
}

void ESIPureModuleOp::removeAllPortAttrs() {
  emitError("No ports for port attributes)");
}

SmallVector<Attribute> ESIPureModuleOp::getAllPortAttrs() {
  SmallVector<Attribute> retval;
  return retval;
}

void ESIPureModuleOp::setHWModuleType(hw::ModuleType type) {
  emitError("No ports for port types");
}

#define GET_OP_CLASSES
#include "circt/Dialect/ESI/ESI.cpp.inc"

#include "circt/Dialect/ESI/ESIInterfaces.cpp.inc"<|MERGE_RESOLUTION|>--- conflicted
+++ resolved
@@ -468,21 +468,6 @@
         ServicePortInfo::Direction::toClient, toClient.getToClientType()});
 }
 
-<<<<<<< HEAD
-LogicalResult ServiceImplementOutputOp::verify() {
-  // Ensure the results match the partent results.
-  // if (getOutputs().size() != getParentOp()->getNumResults())
-  //   return emitOpError("Number of results does not match parent");
-  // for (auto [res, parentRes] :
-  //      llvm::zip_equal(getOutputs(), getParentOp()->getResults()))
-  //   if (res.getType() != parentRes.getType())
-  //     return emitOpError("Result type does not match parent");
-
-  return success();
-}
-
-=======
->>>>>>> 62050a39
 //===----------------------------------------------------------------------===//
 // Bundle ops.
 //===----------------------------------------------------------------------===//
