//===- ESIServices.cpp - Code related to ESI services ---------------------===//
//
// Part of the LLVM Project, under the Apache License v2.0 with LLVM Exceptions.
// See https://llvm.org/LICENSE.txt for license information.
// SPDX-License-Identifier: Apache-2.0 WITH LLVM-exception
//
//===----------------------------------------------------------------------===//

#include "PassDetails.h"

#include "circt/Dialect/Comb/CombOps.h"
#include "circt/Dialect/ESI/ESIOps.h"
#include "circt/Dialect/ESI/ESIServices.h"
#include "circt/Dialect/ESI/ESITypes.h"
#include "circt/Dialect/HW/HWAttributes.h"
#include "circt/Dialect/HW/HWOps.h"
#include "circt/Dialect/MSFT/MSFTPasses.h"
#include "circt/Dialect/SV/SVOps.h"
#include "circt/Dialect/Seq/SeqOps.h"
#include "circt/Support/BackedgeBuilder.h"

#include "mlir/IR/BuiltinTypes.h"
#include "mlir/IR/ImplicitLocOpBuilder.h"

#include <memory>
#include <utility>

using namespace circt;
using namespace circt::esi;

LogicalResult
ServiceGeneratorDispatcher::generate(ServiceImplementReqOp req,
                                     ServiceDeclOpInterface decl) {
  // Lookup based on 'impl_type' attribute and pass through the generate request
  // if found.
  auto genF = genLookupTable.find(req.getImplTypeAttr().getValue());
  if (genF == genLookupTable.end()) {
    if (failIfNotFound)
      return req.emitOpError("Could not find service generator for attribute '")
             << req.getImplTypeAttr() << "'";
    return success();
  }

<<<<<<< HEAD
=======
  // Since we always need a record of generation, create it here then pass it to
  // the generator for possible modification.
>>>>>>> 9f908ff0
  OpBuilder b(req);
  auto implRecord = b.create<ServiceImplRecordOp>(
      req.getLoc(), req.getAppID(), req.getServiceSymbolAttr(),
      req.getImplTypeAttr(), b.getDictionaryAttr({}));
  implRecord.getReqDetails().emplaceBlock();

  return genF->second(req, decl, implRecord);
}

/// The generator for the "cosim" impl_type.
static LogicalResult
instantiateCosimEndpointOps(ServiceImplementReqOp implReq,
                            ServiceDeclOpInterface,
                            ServiceImplRecordOp implRecord) {
  auto *ctxt = implReq.getContext();
  OpBuilder b(implReq);
  Value clk = implReq.getOperand(0);
  Value rst = implReq.getOperand(1);

  if (implReq.getImplOpts()) {
    auto opts = implReq.getImplOpts()->getValue();
    for (auto nameAttr : opts) {
      return implReq.emitOpError("did not recognize option name ")
             << nameAttr.getName();
    }
  }

<<<<<<< HEAD
  // implRecord.setServiceImplName("cosim");
=======
>>>>>>> 9f908ff0
  Block &connImplBlock = implRecord.getReqDetails().front();
  OpBuilder implRecords = OpBuilder::atBlockEnd(&connImplBlock);

  // Assemble the name to use for an endpoint.
  auto toStringAttr = [&](ArrayAttr strArr, StringAttr channelName) {
    std::string buff;
    llvm::raw_string_ostream os(buff);
    llvm::interleave(
        strArr.getAsRange<AppIDAttr>(), os,
        [&](AppIDAttr appid) {
          os << appid.getName().getValue();
          if (appid.getIndex())
            os << "[" << appid.getIndex() << "]";
        },
        ".");
    os << "." << channelName.getValue();
    return StringAttr::get(ctxt, os.str());
  };

  llvm::DenseMap<ServiceImplementConnReqOp, unsigned> toClientResultNum;
  for (auto req : implReq.getOps<ServiceImplementConnReqOp>())
    toClientResultNum[req] = toClientResultNum.size();

  // Iterate through the requests, building a cosim endpoint for each channel in
  // the bundle.
  // TODO: The cosim op should probably be able to take a bundle type and get
  // lowered to the SV primitive later on. The SV primitive will also need some
  // work to suit this new world order, so let's put this off.
  for (auto req : implReq.getOps<ServiceImplementConnReqOp>()) {
    Location loc = req->getLoc();
    ChannelBundleType bundleType = req.getToClient().getType();
    SmallVector<NamedAttribute, 8> channelAssignments;

    SmallVector<Value, 8> toServerValues;
    for (BundledChannel ch : bundleType.getChannels()) {
      if (ch.direction == ChannelDirection::to) {
        auto cosim = b.create<CosimFromHostEndpointOp>(
            loc, ch.type, clk, rst,
            toStringAttr(req.getRelativeAppIDPathAttr(), ch.name));
        toServerValues.push_back(cosim.getFromHost());
        channelAssignments.push_back(
            b.getNamedAttr(ch.name, cosim.getIdAttr()));
      }
    }

    auto pack =
        b.create<PackBundleOp>(implReq.getLoc(), bundleType, toServerValues);
    implReq.getResult(toClientResultNum[req])
        .replaceAllUsesWith(pack.getBundle());

    size_t chanIdx = 0;
    for (BundledChannel ch : bundleType.getChannels()) {
      if (ch.direction == ChannelDirection::from) {
        auto cosim = b.create<CosimToHostEndpointOp>(
            loc, clk, rst, pack.getFromChannels()[chanIdx++],
            toStringAttr(req.getRelativeAppIDPathAttr(), ch.name));
        channelAssignments.push_back(
            b.getNamedAttr(ch.name, cosim.getIdAttr()));
      }
    }

    implRecords.create<ServiceImplClientRecordOp>(
        req.getLoc(), req.getRelativeAppIDPathAttr(), req.getServicePortAttr(),
        TypeAttr::get(bundleType),
        b.getDictionaryAttr(b.getNamedAttr(
            "channel_assignments", b.getDictionaryAttr(channelAssignments))));
  }

  // Erase the generation request.
  implReq.erase();
  return success();
}

// Generator for "sv_mem" implementation type. Emits SV ops for an unpacked
// array, hopefully inferred as a memory to the SV compiler.
static LogicalResult
instantiateSystemVerilogMemory(ServiceImplementReqOp implReq,
                               ServiceDeclOpInterface decl,
                               ServiceImplRecordOp) {
  if (!decl)
    return implReq.emitOpError(
        "Must specify a service declaration to use 'sv_mem'.");

  ImplicitLocOpBuilder b(implReq.getLoc(), implReq);
  BackedgeBuilder bb(b, implReq.getLoc());

  RandomAccessMemoryDeclOp ramDecl =
      dyn_cast<RandomAccessMemoryDeclOp>(decl.getOperation());
  if (!ramDecl)
    return implReq.emitOpError(
        "'sv_mem' implementation type can only be used to "
        "implement RandomAccessMemory declarations");

  if (implReq.getNumOperands() != 2)
    return implReq.emitOpError("Implementation requires clk and rst operands");
  auto clk = implReq.getOperand(0);
  auto rst = implReq.getOperand(1);
  auto write = b.getStringAttr("write");
  auto read = b.getStringAttr("read");
  auto none = b.create<hw::ConstantOp>(
      APInt(/*numBits*/ 0, /*val*/ 0, /*isSigned*/ false));
  auto i1 = b.getI1Type();
  auto c0 = b.create<hw::ConstantOp>(i1, 0);

  // List of reqs which have a result.
  SmallVector<ServiceImplementConnReqOp, 8> toClientReqs(
      llvm::make_filter_range(
          implReq.getOps<ServiceImplementConnReqOp>(),
          [](auto req) { return req.getToClient() != nullptr; }));

  // Assemble a mapping of toClient results to actual consumers.
  DenseMap<Value, Value> outputMap;
  for (auto [bout, reqout] :
       llvm::zip_longest(toClientReqs, implReq.getResults())) {
    assert(bout.has_value());
    assert(reqout.has_value());
    Value toClient = bout->getToClient();
    outputMap[toClient] = *reqout;
  }

  // Create the SV memory.
  hw::UnpackedArrayType memType =
      hw::UnpackedArrayType::get(ramDecl.getInnerType(), ramDecl.getDepth());
  auto mem =
      b.create<sv::RegOp>(memType, implReq.getServiceSymbolAttr().getAttr())
          .getResult();

  // Do everything which doesn't actually write to the memory, store the signals
  // needed for the actual memory writes for later.
  SmallVector<std::tuple<Value, Value, Value>> writeGoAddressData;
  for (auto req : implReq.getOps<ServiceImplementConnReqOp>()) {
    auto port = req.getServicePort().getName();
    Value toClientResp;

    if (port == write) {
      // If this pair is doing a write...

      // Construct the response channel.
      auto doneValid = bb.get(i1);
      auto ackChannel = b.create<WrapValidReadyOp>(none, doneValid);

      auto pack =
          b.create<PackBundleOp>(implReq.getLoc(), req.getToClient().getType(),
                                 ackChannel.getChanOutput());
      Value toServer =
          pack.getFromChannels()[RandomAccessMemoryDeclOp::ReqDirChannelIdx];
      toClientResp = pack.getBundle();

      // Unwrap the write request and 'explode' the struct.
      auto unwrap =
          b.create<UnwrapValidReadyOp>(toServer, ackChannel.getReady());

      Value address = b.create<hw::StructExtractOp>(unwrap.getRawOutput(),
                                                    b.getStringAttr("address"));
      Value data = b.create<hw::StructExtractOp>(unwrap.getRawOutput(),
                                                 b.getStringAttr("data"));

      // Determine if the write should occur this cycle.
      auto go = b.create<comb::AndOp>(unwrap.getValid(), unwrap.getReady());
      go->setAttr("sv.namehint", b.getStringAttr("write_go"));
      // Register the 'go' signal and use it as the done message.
      doneValid.setValue(
          b.create<seq::CompRegOp>(go, clk, rst, c0, "write_done"));
      // Store the necessary data for the 'always' memory writing block.
      writeGoAddressData.push_back(std::make_tuple(go, address, data));

    } else if (port == read) {
      // If it's a read...

      // Construct the response channel.
      auto dataValid = bb.get(i1);
      auto data = bb.get(ramDecl.getInnerType());
      auto dataChannel = b.create<WrapValidReadyOp>(data, dataValid);

      auto pack =
          b.create<PackBundleOp>(implReq.getLoc(), req.getToClient().getType(),
                                 dataChannel.getChanOutput());
      Value toServer =
          pack.getFromChannels()[RandomAccessMemoryDeclOp::RespDirChannelIdx];
      toClientResp = pack.getBundle();

      // Unwrap the requested address and read from that memory location.
      auto addressUnwrap =
          b.create<UnwrapValidReadyOp>(toServer, dataChannel.getReady());
      Value memLoc =
          b.create<sv::ArrayIndexInOutOp>(mem, addressUnwrap.getRawOutput());
      auto readData = b.create<sv::ReadInOutOp>(memLoc);

      // Set the data on the response.
      data.setValue(readData);
      dataValid.setValue(addressUnwrap.getValid());
    } else {
      assert(false && "Port should be either 'read' or 'write'");
    }

    outputMap[req.getToClient()].replaceAllUsesWith(toClientResp);
  }

  // Now construct the memory writes.
  auto hwClk = b.create<seq::FromClockOp>(clk);
  b.create<sv::AlwaysFFOp>(
      sv::EventControl::AtPosEdge, hwClk, ResetType::SyncReset,
      sv::EventControl::AtPosEdge, rst, [&] {
        for (auto [go, address, data] : writeGoAddressData) {
          Value a = address, d = data; // So the lambda can capture.
          // If we're told to go, do the write.
          b.create<sv::IfOp>(go, [&] {
            Value memLoc = b.create<sv::ArrayIndexInOutOp>(mem, a);
            b.create<sv::PAssignOp>(memLoc, d);
          });
        }
      });

  implReq.erase();
  return success();
}

static ServiceGeneratorDispatcher globalDispatcher(
    DenseMap<StringRef, ServiceGeneratorDispatcher::ServiceGeneratorFunc>{
        {"cosim", instantiateCosimEndpointOps},
        {"sv_mem", instantiateSystemVerilogMemory}},
    false);

ServiceGeneratorDispatcher &ServiceGeneratorDispatcher::globalDispatcher() {
  return ::globalDispatcher;
}

void ServiceGeneratorDispatcher::registerGenerator(StringRef implType,
                                                   ServiceGeneratorFunc gen) {
  genLookupTable[implType] = std::move(gen);
}

//===----------------------------------------------------------------------===//
// Wire up services pass.
//===----------------------------------------------------------------------===//

namespace {
/// Implements a pass to connect up ESI services clients to the nearest server
/// instantiation. Wires up the ports and generates a generation request to
/// call a user-specified generator.
struct ESIConnectServicesPass
    : public ESIConnectServicesBase<ESIConnectServicesPass>,
      msft::PassCommon {

  ESIConnectServicesPass(const ServiceGeneratorDispatcher &gen)
      : genDispatcher(gen) {}
  ESIConnectServicesPass()
      : genDispatcher(ServiceGeneratorDispatcher::globalDispatcher()) {}

  void runOnOperation() override;

  /// Bundles allow us to convert to_server requests to to_client requests,
  /// which is how the canonical implementation connection request is defined.
  /// Convert both to_server and to_client requests into the canonical
  /// implementation connection request. This simplifies the rest of the pass
  /// and the service implementation code.
  void convertReq(RequestToClientConnectionOp);
  void convertReq(RequestToServerConnectionOp);

  /// "Bubble up" the specified requests to all of the instantiations of the
  /// module specified. Create and connect up ports to tunnel the ESI channels
  /// through.
  LogicalResult surfaceReqs(hw::HWMutableModuleLike,
                            ArrayRef<ServiceImplementConnReqOp>);

  /// For any service which is "local" (provides the requested service) in a
  /// module, replace it with a ServiceImplementOp. Said op is to be replaced
  /// with an instantiation by a generator.
  LogicalResult replaceInst(ServiceInstanceOp, Block *portReqs);

  /// Figure out which requests are "local" vs need to be surfaced. Call
  /// 'surfaceReqs' and/or 'replaceInst' as appropriate.
  LogicalResult process(hw::HWModuleLike);

private:
  ServiceGeneratorDispatcher genDispatcher;
};
} // anonymous namespace

void ESIConnectServicesPass::runOnOperation() {
  ModuleOp outerMod = getOperation();
  topLevelSyms.addDefinitions(outerMod);

  outerMod.walk([&](Operation *op) {
    if (auto req = dyn_cast<RequestToClientConnectionOp>(op))
      convertReq(req);
    else if (auto req = dyn_cast<RequestToServerConnectionOp>(op))
      convertReq(req);
  });

  // Get a partially-ordered list of modules based on the instantiation DAG.
  // It's _very_ important that we process modules before their instantiations
  // so that the modules where they're instantiated correctly process the
  // surfaced connections.
  SmallVector<hw::HWModuleLike, 64> sortedMods;
  getAndSortModules(outerMod, sortedMods);

  // Process each module.
  for (auto mod : sortedMods) {
    hw::HWModuleLike mutableMod = dyn_cast<hw::HWModuleLike>(*mod);
    if (mutableMod && failed(process(mutableMod))) {
      signalPassFailure();
      return;
    }
  }
}

void ESIConnectServicesPass::convertReq(
    RequestToClientConnectionOp toClientReq) {
  OpBuilder b(toClientReq);
  // to_client requests are already in the canonical form, just the wrong op.
  auto newReq = b.create<ServiceImplementConnReqOp>(
      toClientReq.getLoc(), toClientReq.getToClient().getType(),
      toClientReq.getServicePortAttr(),
      ArrayAttr::get(&getContext(), {toClientReq.getAppIDAttr()}));
  newReq->setDialectAttrs(toClientReq->getDialectAttrs());
  toClientReq.getToClient().replaceAllUsesWith(newReq.getToClient());

  // Emit a record of the original request.
  b.create<ServiceRequestRecordOp>(toClientReq.getLoc(), toClientReq.getAppID(),
                                   toClientReq.getServicePortAttr(),
                                   BundleDirection::toClient,
                                   toClientReq.getToClient().getType());
  toClientReq.erase();
}

void ESIConnectServicesPass::convertReq(
    RequestToServerConnectionOp toServerReq) {
  OpBuilder b(toServerReq);
  BackedgeBuilder beb(b, toServerReq.getLoc());

  // to_server requests need to be converted to bundles with the opposite
  // directions.
  ChannelBundleType toClientType =
      toServerReq.getToServer().getType().getReversed();

  // Create the new canonical request. It's modeled in the to_client form.
  auto toClientReq = b.create<ServiceImplementConnReqOp>(
      toServerReq.getLoc(), toClientType, toServerReq.getServicePortAttr(),
      ArrayAttr::get(&getContext(), {toServerReq.getAppIDAttr()}));
  toClientReq->setDialectAttrs(toServerReq->getDialectAttrs());

  // Unpack the bundle coming from the new request.
  SmallVector<Value, 8> unpackToClientFromChannels;
  SmallVector<Backedge, 8> unpackToClientFromChannelsBackedges;
  for (BundledChannel ch : toClientType.getChannels()) {
    if (ch.direction == ChannelDirection::to)
      continue;
    unpackToClientFromChannelsBackedges.push_back(beb.get(ch.type));
    unpackToClientFromChannels.push_back(
        unpackToClientFromChannelsBackedges.back());
  }
  auto unpackToClient =
      b.create<UnpackBundleOp>(toServerReq.getLoc(), toClientReq.getToClient(),
                               unpackToClientFromChannels);

  // Convert the unpacked channels to the original request's bundle type with
  // another unpack.
  auto unpackToServer =
      b.create<UnpackBundleOp>(toServerReq.getLoc(), toServerReq.getToServer(),
                               unpackToClient.getToChannels());
  for (auto [v, be] : llvm::zip_equal(unpackToServer.getToChannels(),
                                      unpackToClientFromChannelsBackedges))
    be.setValue(v);

  // Emit a record of the original request.
  b.create<ServiceRequestRecordOp>(toServerReq.getLoc(), toServerReq.getAppID(),
                                   toServerReq.getServicePortAttr(),
                                   BundleDirection::toServer,
                                   toServerReq.getToServer().getType());
  toServerReq.erase();
}

LogicalResult ESIConnectServicesPass::process(hw::HWModuleLike mod) {
  // If 'mod' doesn't have a body, assume it's an external module.
  if (mod->getNumRegions() == 0 || mod->getRegion(0).empty())
    return success();

  Block &modBlock = mod->getRegion(0).front();

  // The non-local reqs which need to be surfaced from this module.
  SmallVector<ServiceImplementConnReqOp, 4> nonLocalReqs;
  // Index the local services and create blocks in which to put the requests.
  DenseMap<SymbolRefAttr, Block *> localImplReqs;
  Block *anyServiceInst = nullptr;
  for (auto instOp : modBlock.getOps<ServiceInstanceOp>()) {
    auto *b = new Block();
    localImplReqs[instOp.getServiceSymbolAttr()] = b;
    if (!instOp.getServiceSymbolAttr())
      anyServiceInst = b;
  }

  // Sort the various requests by destination.
  mod.walk([&](ServiceImplementConnReqOp req) {
    auto service = req.getServicePort().getModuleRef();
    auto implOpF = localImplReqs.find(service);
    if (implOpF != localImplReqs.end())
      req->moveBefore(implOpF->second, implOpF->second->end());
    else if (anyServiceInst)
      req->moveBefore(anyServiceInst, anyServiceInst->end());
    else
      nonLocalReqs.push_back(req);
  });

  // Replace each service instance with a generation request. If a service
  // generator is registered, generate the server.
  for (auto instOp :
       llvm::make_early_inc_range(modBlock.getOps<ServiceInstanceOp>())) {
    Block *portReqs = localImplReqs[instOp.getServiceSymbolAttr()];
    if (failed(replaceInst(instOp, portReqs)))
      return failure();
  }

  // Surface all of the requests which cannot be fulfilled locally.
  if (nonLocalReqs.empty())
    return success();

  if (auto mutableMod = dyn_cast<hw::HWMutableModuleLike>(mod.getOperation()))
    return surfaceReqs(mutableMod, nonLocalReqs);
  return mod.emitOpError(
      "Cannot surface requests through module without mutable ports");
}

LogicalResult ESIConnectServicesPass::replaceInst(ServiceInstanceOp instOp,
                                                  Block *portReqs) {
  assert(portReqs);
  auto declSym = instOp.getServiceSymbolAttr();
  ServiceDeclOpInterface decl;
  if (declSym) {
    decl = dyn_cast_or_null<ServiceDeclOpInterface>(
        topLevelSyms.getDefinition(declSym));
    if (!decl)
      return instOp.emitOpError("Could not find service declaration ")
             << declSym;
  }

  // Compute the result types for the new op -- the instance op's output types
  // + the to_client types.
  SmallVector<Type, 8> resultTypes(instOp.getResultTypes().begin(),
                                   instOp.getResultTypes().end());
  for (auto req : portReqs->getOps<ServiceImplementConnReqOp>())
    resultTypes.push_back(req.getBundleType());

  // Create the generation request op.
  OpBuilder b(instOp);
  auto implOp = b.create<ServiceImplementReqOp>(
      instOp.getLoc(), resultTypes, instOp.getAppIDAttr(),
      instOp.getServiceSymbolAttr(), instOp.getImplTypeAttr(),
      instOp.getImplOptsAttr(), instOp.getOperands());
  implOp->setDialectAttrs(instOp->getDialectAttrs());
  implOp.getPortReqs().push_back(portReqs);

  // Update the users.
  for (auto [n, o] : llvm::zip(implOp.getResults(), instOp.getResults()))
    o.replaceAllUsesWith(n);
  unsigned instOpNumResults = instOp.getNumResults();
  for (auto [idx, req] :
       llvm::enumerate(portReqs->getOps<ServiceImplementConnReqOp>())) {
    req.getToClient().replaceAllUsesWith(
        implOp.getResult(idx + instOpNumResults));
  }

  // Try to generate the service provider.
  if (failed(genDispatcher.generate(implOp, decl)))
    return instOp.emitOpError("failed to generate server");

  instOp.erase();
  return success();
}

LogicalResult
ESIConnectServicesPass::surfaceReqs(hw::HWMutableModuleLike mod,
                                    ArrayRef<ServiceImplementConnReqOp> reqs) {
  auto *ctxt = mod.getContext();
  Block *body = &mod->getRegion(0).front();

  // Track initial operand/result counts and the new IO.
  unsigned origNumInputs = mod.getNumInputPorts();
  SmallVector<std::pair<unsigned, hw::PortInfo>> newInputs;

  // Assemble a port name from an array.
  auto getPortName = [&](ArrayAttr namePath) {
    std::string portName;
    llvm::raw_string_ostream nameOS(portName);
    llvm::interleave(
        namePath.getAsRange<AppIDAttr>(), nameOS,
        [&](AppIDAttr appid) {
          nameOS << appid.getName().getValue();
          if (appid.getIndex())
            nameOS << "_" << appid.getIndex();
        },
        ".");
    return StringAttr::get(ctxt, nameOS.str());
  };

  for (auto req : reqs)
    if (req->getParentWithTrait<OpTrait::IsIsolatedFromAbove>() != mod)
      return req.emitOpError(
          "Cannot surface requests through isolated from above ops");

  // Insert new module input ESI ports.
  for (auto req : reqs) {
    newInputs.push_back(std::make_pair(
        origNumInputs,
        hw::PortInfo{{getPortName(req.getRelativeAppIDPathAttr()),
                      req.getBundleType(), hw::ModulePort::Direction::Input},
                     origNumInputs,
                     {},
                     req->getLoc()}));

    // Replace uses with new block args which will correspond to said ports.
    Value replValue = body->addArgument(req.getBundleType(), req->getLoc());
    req.getToClient().replaceAllUsesWith(replValue);
  }
  mod.insertPorts(newInputs, {});

  // Prepend a name to the instance tracking array.
  auto prependNamePart = [&](ArrayAttr appIDPath, AppIDAttr appID) {
    SmallVector<Attribute, 8> newAppIDPath;
    newAppIDPath.push_back(appID);
    newAppIDPath.append(appIDPath.begin(), appIDPath.end());
    return ArrayAttr::get(appIDPath.getContext(), newAppIDPath);
  };

  // Update the module instantiations.
  SmallVector<igraph::InstanceOpInterface, 1> newModuleInstantiations;
  for (auto inst : moduleInstantiations[mod]) {
    OpBuilder b(inst);

    // Add new inputs for the new bundles being requested.
    SmallVector<Value, 16> newOperands;
    for (auto req : reqs) {
      // If the instance has an AppID, prepend it.
      ArrayAttr appIDPath = req.getRelativeAppIDPathAttr();
      if (auto instAppID = dyn_cast_or_null<AppIDAttr>(
              inst->getDiscardableAttr(AppIDAttr::AppIDAttrName)))
        appIDPath = prependNamePart(appIDPath, instAppID);

      // Clone the request.
      auto clone = b.create<ServiceImplementConnReqOp>(
          req.getLoc(), req.getToClient().getType(), req.getServicePortAttr(),
          appIDPath);
      clone->setDialectAttrs(req->getDialectAttrs());
      newOperands.push_back(clone.getToClient());
    }
    inst->insertOperands(inst->getNumOperands(), newOperands);
    // Set the names, if we know how.
    if (auto hwInst = dyn_cast<hw::InstanceOp>(*inst))
      hwInst.setArgNamesAttr(b.getArrayAttr(mod.getInputNames()));
  }

  // Erase the original requests since they have been cloned into the proper
  // destination modules.
  for (auto req : reqs)
    req.erase();
  return success();
}

std::unique_ptr<OperationPass<ModuleOp>>
circt::esi::createESIConnectServicesPass() {
  return std::make_unique<ESIConnectServicesPass>();
}<|MERGE_RESOLUTION|>--- conflicted
+++ resolved
@@ -41,11 +41,8 @@
     return success();
   }
 
-<<<<<<< HEAD
-=======
   // Since we always need a record of generation, create it here then pass it to
   // the generator for possible modification.
->>>>>>> 9f908ff0
   OpBuilder b(req);
   auto implRecord = b.create<ServiceImplRecordOp>(
       req.getLoc(), req.getAppID(), req.getServiceSymbolAttr(),
@@ -73,10 +70,6 @@
     }
   }
 
-<<<<<<< HEAD
-  // implRecord.setServiceImplName("cosim");
-=======
->>>>>>> 9f908ff0
   Block &connImplBlock = implRecord.getReqDetails().front();
   OpBuilder implRecords = OpBuilder::atBlockEnd(&connImplBlock);
 
