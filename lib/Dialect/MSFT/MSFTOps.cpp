//===- MSFTOps.cpp - Implement MSFT dialect operations --------------------===//
//
// Part of the LLVM Project, under the Apache License v2.0 with LLVM Exceptions.
// See https://llvm.org/LICENSE.txt for license information.
// SPDX-License-Identifier: Apache-2.0 WITH LLVM-exception
//
//===----------------------------------------------------------------------===//
//
// This file implements the MSFT dialect operations.
//
//===----------------------------------------------------------------------===//

#include "circt/Dialect/MSFT/MSFTOps.h"
#include "circt/Dialect/Comb/CombDialect.h"
#include "circt/Dialect/HW/HWAttributes.h"
#include "circt/Dialect/HW/HWOps.h"
#include "circt/Dialect/HW/ModuleImplementation.h"
#include "circt/Dialect/MSFT/MSFTAttributes.h"

#include "mlir/IR/Builders.h"
#include "mlir/IR/DialectImplementation.h"
#include "mlir/Interfaces/FunctionImplementation.h"
#include "mlir/Interfaces/FunctionInterfaces.h"
#include "llvm/ADT/BitVector.h"
#include "llvm/ADT/SmallPtrSet.h"
#include "llvm/ADT/TypeSwitch.h"

using namespace circt;
using namespace msft;

//===----------------------------------------------------------------------===//
// Misc helper functions
//===----------------------------------------------------------------------===//

static bool hasAttribute(StringRef name, ArrayRef<NamedAttribute> attrs) {
  for (const auto &argAttr : attrs)
    if (argAttr.getName() == name)
      return true;
  return false;
}

//===----------------------------------------------------------------------===//
// Custom directive parsers/printers
//===----------------------------------------------------------------------===//

static ParseResult parsePhysLoc(OpAsmParser &p, PhysLocationAttr &attr) {
  llvm::SMLoc loc = p.getCurrentLocation();
  StringRef devTypeStr;
  uint64_t x, y, num;

  if (p.parseKeyword(&devTypeStr) || p.parseKeyword("x") || p.parseColon() ||
      p.parseInteger(x) || p.parseKeyword("y") || p.parseColon() ||
      p.parseInteger(y) || p.parseKeyword("n") || p.parseColon() ||
      p.parseInteger(num))
    return failure();

  std::optional<PrimitiveType> devType = symbolizePrimitiveType(devTypeStr);
  if (!devType) {
    p.emitError(loc, "Unknown device type '" + devTypeStr + "'");
    return failure();
  }
  PrimitiveTypeAttr devTypeAttr =
      PrimitiveTypeAttr::get(p.getContext(), *devType);
  attr = PhysLocationAttr::get(p.getContext(), devTypeAttr, x, y, num);
  return success();
}

static void printPhysLoc(OpAsmPrinter &p, Operation *, PhysLocationAttr loc) {
  p << stringifyPrimitiveType(loc.getPrimitiveType().getValue())
    << " x: " << loc.getX() << " y: " << loc.getY() << " n: " << loc.getNum();
}

static ParseResult parseListOptionalRegLocList(OpAsmParser &p,
                                               LocationVectorAttr &locs) {
  SmallVector<PhysLocationAttr, 32> locArr;
  TypeAttr type;
  if (p.parseAttribute(type) || p.parseLSquare() ||
      p.parseCommaSeparatedList(
          [&]() { return parseOptionalRegLoc(locArr, p); }) ||
      p.parseRSquare())
    return failure();

  if (failed(LocationVectorAttr::verify(
          [&p]() { return p.emitError(p.getNameLoc()); }, type, locArr)))
    return failure();
  locs = LocationVectorAttr::get(p.getContext(), type, locArr);
  return success();
}

static void printListOptionalRegLocList(OpAsmPrinter &p, Operation *,
                                        LocationVectorAttr locs) {
  p << locs.getType() << " [";
  llvm::interleaveComma(locs.getLocs(), p, [&p](PhysLocationAttr loc) {
    printOptionalRegLoc(loc, p);
  });
  p << "]";
}

static ParseResult parseImplicitInnerRef(OpAsmParser &p,
                                         hw::InnerRefAttr &innerRef) {
  SymbolRefAttr sym;
  if (p.parseAttribute(sym))
    return failure();
  auto loc = p.getCurrentLocation();
  if (sym.getNestedReferences().size() != 1)
    return p.emitError(loc, "expected <module sym>::<inner name>");
  innerRef = hw::InnerRefAttr::get(
      sym.getRootReference(),
      sym.getNestedReferences().front().getRootReference());
  return success();
}
void printImplicitInnerRef(OpAsmPrinter &p, Operation *,
                           hw::InnerRefAttr innerRef) {
  MLIRContext *ctxt = innerRef.getContext();
  StringRef innerRefNameStr, moduleStr;
  if (innerRef.getName())
    innerRefNameStr = innerRef.getName().getValue();
  if (innerRef.getModule())
    moduleStr = innerRef.getModule().getValue();
  p << SymbolRefAttr::get(ctxt, moduleStr,
                          {FlatSymbolRefAttr::get(ctxt, innerRefNameStr)});
}

// /// Parse an parameter list if present. Same format as HW dialect.
// /// module-parameter-list ::= `<` parameter-decl (`,` parameter-decl)* `>`
// /// parameter-decl ::= identifier `:` type
// /// parameter-decl ::= identifier `:` type `=` attribute
// ///
// static ParseResult parseParameterList(OpAsmParser &parser,
//                                       SmallVector<Attribute> &parameters) {

//   return parser.parseCommaSeparatedList(
//       OpAsmParser::Delimiter::OptionalLessGreater, [&]() {
//         std::string name;
//         Type type;
//         Attribute value;

//         if (parser.parseKeywordOrString(&name) ||
//         parser.parseColonType(type))
//           return failure();

//         // Parse the default value if present.
//         if (succeeded(parser.parseOptionalEqual())) {
//           if (parser.parseAttribute(value, type))
//             return failure();
//         }

//         auto &builder = parser.getBuilder();
//         parameters.push_back(hw::ParamDeclAttr::get(
//             builder.getContext(), builder.getStringAttr(name), type, value));
//         return success();
//       });
// }

// /// Shim to also use this for the InstanceOp custom parser.
// static ParseResult parseParameterList(OpAsmParser &parser,
//                                       ArrayAttr &parameters) {
//   SmallVector<Attribute> parseParameters;
//   if (failed(parseParameterList(parser, parseParameters)))
//     return failure();

//   parameters = ArrayAttr::get(parser.getContext(), parseParameters);

//   return success();
// }

// /// Print a parameter list for a module or instance. Same format as HW
// dialect. static void printParameterList(OpAsmPrinter &p, Operation *op,
//                                ArrayAttr parameters) {
//   if (!parameters || parameters.empty())
//     return;

//   p << '<';
//   llvm::interleaveComma(parameters, p, [&](Attribute param) {
//     auto paramAttr = param.cast<hw::ParamDeclAttr>();
//     p << paramAttr.getName().getValue() << ": " << paramAttr.getType();
//     if (auto value = paramAttr.getValue()) {
//       p << " = ";
//       p.printAttributeWithoutType(value);
//     }
//   });
//   p << '>';
// }

// static ParseResult parseModuleLikeOp(OpAsmParser &parser,
//                                      OperationState &result,
//                                      bool withParameters = false) {
//   using namespace mlir::function_interface_impl;
//   auto loc = parser.getCurrentLocation();

//   // Parse the name as a symbol.
//   StringAttr nameAttr;
//   if (parser.parseSymbolName(nameAttr, SymbolTable::getSymbolAttrName(),
//                              result.attributes))
//     return failure();

//   if (withParameters) {
//     // Parse the parameters
//     DictionaryAttr paramsAttr;
//     if (parser.parseAttribute(paramsAttr))
//       return failure();
//     result.addAttribute("parameters", paramsAttr);
//   }

//   // Parse the function signature.
//   bool isVariadic = false;
//   SmallVector<OpAsmParser::Argument, 4> entryArgs;
//   SmallVector<Attribute> argNames;
//   SmallVector<Attribute> argLocs;
//   SmallVector<Attribute> resultNames;
//   SmallVector<DictionaryAttr, 4> resultAttrs;
//   SmallVector<Attribute> resultLocs;
//   TypeAttr functionType;
//   if (hw::module_like_impl::parseModuleFunctionSignature(
//           parser, isVariadic, entryArgs, argNames, argLocs, resultNames,
//           resultAttrs, resultLocs, functionType))
//     return failure();

//   // If function attributes are present, parse them.
//   if (parser.parseOptionalAttrDictWithKeyword(result.attributes))
//     return failure();

//   if (hasAttribute("argNames", result.attributes) ||
//       hasAttribute("resultNames", result.attributes)) {
//     parser.emitError(
//         loc, "explicit argNames and resultNames attributes not allowed");
//     return failure();
//   }

//   auto *context = result.getContext();
//   result.addAttribute("argNames", ArrayAttr::get(context, argNames));
//   result.addAttribute("argLocs", ArrayAttr::get(context, argLocs));
//   result.addAttribute("resultNames", ArrayAttr::get(context, resultNames));
//   result.addAttribute("resultLocs", ArrayAttr::get(context, resultLocs));
//   result.addAttribute(MSFTModuleOp::getFunctionTypeAttrName(result.name),
//                       functionType);

//   // Add the attributes to the module arguments.
//   addArgAndResultAttrs(parser.getBuilder(), result, entryArgs, resultAttrs,
//                        MSFTModuleOp::getArgAttrsAttrName(result.name),
//                        MSFTModuleOp::getResAttrsAttrName(result.name));

//   // Parse the optional module body.
//   auto regionSuccess =
//       parser.parseOptionalRegion(*result.addRegion(), entryArgs);
//   if (regionSuccess.has_value() && failed(*regionSuccess))
//     return failure();

//   return success();
// }

// template <typename ModuleTy>
// static void printModuleLikeOp(hw::HWModuleLike moduleLike, OpAsmPrinter &p,
//                               Attribute parameters = nullptr) {
//   using namespace mlir::function_interface_impl;

//   auto argTypes = moduleLike.getInputTypes();
//   auto resultTypes = moduleLike.getOutputTypes();

//   // Print the operation and the function name.
//   p << ' ';
//   p.printSymbolName(SymbolTable::getSymbolName(moduleLike).getValue());

//   if (parameters) {
//     // Print the parameterization.
//     p << ' ';
//     p.printAttribute(parameters);
//   }

//   p << ' ';
//   bool needArgNamesAttr = false;
//   hw::module_like_impl::printModuleSignature(p, moduleLike, argTypes,
//                                              /*isVariadic=*/false,
//                                              resultTypes, needArgNamesAttr);

//   SmallVector<StringRef, 3> omittedAttrs;
//   if (!needArgNamesAttr)
//     omittedAttrs.push_back("argNames");
//   omittedAttrs.push_back("argLocs");
//   omittedAttrs.push_back("resultNames");
//   omittedAttrs.push_back("resultLocs");
//   omittedAttrs.push_back("parameters");
//   omittedAttrs.push_back(
//       ModuleTy::getFunctionTypeAttrName(moduleLike->getName()));
//   omittedAttrs.push_back(ModuleTy::getArgAttrsAttrName(moduleLike->getName()));
//   omittedAttrs.push_back(ModuleTy::getResAttrsAttrName(moduleLike->getName()));

//   printFunctionAttributes(p, moduleLike, omittedAttrs);

//   // Print the body if this is not an external function.
//   Region &mbody = moduleLike.getModuleBody();
//   if (!mbody.empty()) {
//     p << ' ';
//     p.printRegion(mbody, /*printEntryBlockArgs=*/false,
//                   /*printBlockTerminators=*/true);
//   }
// }

//===----------------------------------------------------------------------===//
// DynamicInstanceOp
//===----------------------------------------------------------------------===//

ArrayAttr DynamicInstanceOp::globalRefPath() {
  SmallVector<Attribute, 16> path;
  DynamicInstanceOp next = *this;
  do {
    path.push_back(next.getInstanceRefAttr());
    next = next->getParentOfType<DynamicInstanceOp>();
  } while (next);
  std::reverse(path.begin(), path.end());
  return ArrayAttr::get(getContext(), path);
}

//===----------------------------------------------------------------------===//
<<<<<<< HEAD
=======
// InstanceOp
//===----------------------------------------------------------------------===//

size_t InstanceOp::getNumPorts() { return getNumOperands() + getNumResults(); }
size_t InstanceOp::getNumInputPorts() { return getNumOperands(); }
size_t InstanceOp::getNumOutputPorts() { return getNumResults(); }

size_t InstanceOp::getPortIdForInputId(size_t idx) { return idx; }

size_t InstanceOp::getPortIdForOutputId(size_t idx) {
  return idx + getNumInputPorts();
}

std::optional<size_t> InstanceOp::getTargetResultIndex() {
  // Inner symbols on instance operations target the op not any result.
  return std::nullopt;
}

LogicalResult InstanceOp::verifySymbolUses(SymbolTableCollection &symbolTable) {
  auto *module =
      symbolTable.lookupNearestSymbolFrom(*this, getModuleNameAttr());
  if (module == nullptr)
    return emitError("Cannot find module definition '")
           << getModuleName() << "'";

  // It must be some sort of module.
  if (!isa<hw::HWModuleLike>(module))
    return emitError("symbol reference '")
           << getModuleName() << "' isn't a module";
  return success();
}

Operation *InstanceOp::getReferencedModuleSlow() {
  auto topLevelModuleOp = (*this)->getParentOfType<ModuleOp>();
  if (!topLevelModuleOp)
    return nullptr;
  return topLevelModuleOp.lookupSymbol(getModuleName());
}

hw::ModulePortInfo InstanceOp::getPortList() {
  return cast<hw::PortList>(getReferencedModuleSlow()).getPortList();
}

StringAttr InstanceOp::getResultName(size_t idx) {
  if (auto *refMod = getReferencedModuleSlow()) {
    if (auto mod = dyn_cast<hw::HWModuleLike>(refMod)) {
      return mod.getOutputNameAttr(idx);
    }
    llvm::report_fatal_error("Instance not of Module");
  }
  return StringAttr();
}

/// Instance name is the same as the symbol name. This may change in the
/// future.
mlir::StringAttr InstanceOp::getInstanceNameAttr() {
  return getInnerNameAttr();
}

llvm::StringRef InstanceOp::getInstanceName() { return *getInnerName(); }

/// Suggest a name for each result value based on the saved result names
/// attribute.
void InstanceOp::getAsmResultNames(OpAsmSetValueNameFn setNameFn) {
  // Provide default names for instance results.
  std::string name = getInstanceName().str() + ".";
  size_t baseNameLen = name.size();

  for (size_t i = 0, e = getNumResults(); i != e; ++i) {
    name.resize(baseNameLen);
    StringAttr resNameAttr = getResultName(i);
    if (resNameAttr)
      name += resNameAttr.getValue().str();
    else
      name += std::to_string(i);
    setNameFn(getResult(i), name);
  }
}

LogicalResult
InstanceOp::verifySignatureMatch(const hw::ModulePortInfo &ports) {
  if (ports.sizeInputs() != getNumOperands())
    return emitOpError("wrong number of inputs (expected ")
           << ports.sizeInputs() << ")";
  if (ports.sizeOutputs() != getNumResults())
    return emitOpError("wrong number of outputs (expected ")
           << ports.sizeOutputs() << ")";
  for (auto port : ports.getInputs())
    if (getOperand(port.argNum).getType() != port.type)
      return emitOpError("in input port ")
             << port.name << ", expected type " << port.type << " got "
             << getOperand(port.argNum).getType();
  for (auto port : ports.getOutputs())
    if (getResult(port.argNum).getType() != port.type)
      return emitOpError("in output port ")
             << port.name << ", expected type " << port.type << " got "
             << getResult(port.argNum).getType();

  return success();
}

void InstanceOp::build(OpBuilder &builder, OperationState &state,
                       ArrayRef<Type> resultTypes, StringAttr symName,
                       FlatSymbolRefAttr moduleName, ArrayRef<Value> inputs) {
  build(builder, state, resultTypes, hw::InnerSymAttr::get(symName), moduleName,
        inputs, ArrayAttr(), SymbolRefAttr());
}

//===----------------------------------------------------------------------===//
// MSFTModuleOp
//===----------------------------------------------------------------------===//

/// Return an encapsulated set of information about input and output ports of
/// the specified module or instance.  The input ports always come before the
/// output ports in the list.
/// TODO: This should really be shared with the HW dialect instead of cloned.
/// Consider adding a `HasModulePorts` op interface to facilitate.
hw::ModulePortInfo MSFTModuleOp::getPortList() {
  SmallVector<hw::PortInfo> inputs, outputs;
  auto argNames = this->getArgNames();
  auto argTypes = getArgumentTypes();
  auto argLocs = getArgLocs();

  for (unsigned i = 0, e = argTypes.size(); i < e; ++i) {
    bool isInOut = false;
    auto argName = argNames[i].cast<StringAttr>();
    auto direction = isInOut ? hw::ModulePort::Direction::InOut
                             : hw::ModulePort::Direction::Input;
    auto type = argTypes[i];
    if (auto inout = type.dyn_cast<hw::InOutType>()) {
      isInOut = true;
      type = inout.getElementType();
    }
    auto argLoc = argLocs[i].cast<LocationAttr>();
    inputs.push_back({{argName, type, direction}, i, {}, {}, argLoc});
  }

  auto resultNames = this->getResultNames();
  auto resultTypes = getResultTypes();
  auto resultLocs = getResultLocs();
  for (unsigned i = 0, e = resultTypes.size(); i < e; ++i) {
    outputs.push_back({{resultNames[i].cast<StringAttr>(), resultTypes[i],
                        hw::ModulePort::Direction::Output},
                       i,
                       {},
                       {},
                       resultLocs[i].cast<LocationAttr>()});
  }
  return hw::ModulePortInfo(inputs, outputs);
}

SmallVector<BlockArgument>
MSFTModuleOp::addPorts(ArrayRef<std::pair<StringAttr, Type>> inputs,
                       ArrayRef<std::pair<StringAttr, Value>> outputs) {
  auto *ctxt = getContext();
  Block *body = getBodyBlock();

  // Append new inputs.
  SmallVector<Type, 32> modifiedArgs(getArgumentTypes().begin(),
                                     getArgumentTypes().end());
  SmallVector<Attribute> modifiedArgNames(
      getArgNames().getAsRange<Attribute>());
  SmallVector<Attribute> modifiedArgLocs(getArgLocs().getAsRange<Attribute>());
  SmallVector<BlockArgument> newBlockArgs;
  Location unknownLoc = UnknownLoc::get(ctxt);
  for (auto ttPair : inputs) {
    modifiedArgNames.push_back(ttPair.first);
    modifiedArgs.push_back(ttPair.second);
    modifiedArgLocs.push_back(unknownLoc);
    newBlockArgs.push_back(
        body->addArgument(ttPair.second, Builder(ctxt).getUnknownLoc()));
  }
  setArgNamesAttr(ArrayAttr::get(ctxt, modifiedArgNames));
  setArgLocsAttr(ArrayAttr::get(ctxt, modifiedArgLocs));

  // Append new outputs.
  SmallVector<Type, 32> modifiedResults(getResultTypes().begin(),
                                        getResultTypes().end());
  SmallVector<Attribute> modifiedResultNames(
      getResultNames().getAsRange<Attribute>());
  SmallVector<Attribute> modifiedResultLocs(
      getResultLocs().getAsRange<Attribute>());
  Operation *terminator = body->getTerminator();
  SmallVector<Value, 32> modifiedOutputs(terminator->getOperands());
  for (auto tvPair : outputs) {
    modifiedResultNames.push_back(tvPair.first);
    modifiedResults.push_back(tvPair.second.getType());
    modifiedResultLocs.push_back(unknownLoc);
    modifiedOutputs.push_back(tvPair.second);
  }
  setResultNamesAttr(ArrayAttr::get(ctxt, modifiedResultNames));
  setResultLocsAttr(ArrayAttr::get(ctxt, modifiedResultLocs));
  terminator->setOperands(modifiedOutputs);

  // Finalize and return.
  setFunctionType(FunctionType::get(ctxt, modifiedArgs, modifiedResults));
  return newBlockArgs;
}

// Remove the ports at the specified indexes.
SmallVector<unsigned> MSFTModuleOp::removePorts(llvm::BitVector inputs,
                                                llvm::BitVector outputs) {
  Block *body = getBodyBlock();
  Operation *terminator = body->getTerminator();

  SmallVector<unsigned> removeInputs;
  unsigned originalNumArgs = getNumInputPorts();
  for (unsigned i = 0; i < originalNumArgs; ++i) {
    if (inputs.test(i))
      removeInputs.push_back(i);
  }

  SmallVector<unsigned> removeOutputs;
  unsigned originalNumOutputs = getNumOutputPorts();
  for (size_t i = 0; i < originalNumOutputs; ++i) {
    if (outputs.test(i))
      removeOutputs.push_back(i);
  }
  modifyPorts({}, {}, removeInputs, removeOutputs);

  // Build new operand list for output op. Construct an output mapping to
  // return as a side-effect.
  SmallVector<Value> newOutputValues;
  SmallVector<unsigned> newToOldResultMap;

  for (unsigned i = 0; i < originalNumOutputs; ++i) {
    if (!outputs.test(i)) {
      newOutputValues.push_back(terminator->getOperand(i));
      newToOldResultMap.push_back(i);
    }
  }
  terminator->setOperands(newOutputValues);

  // Erase the arguments after setting the new output op operands since the
  // arguments might be used by output op.
  for (unsigned argNum = 0, e = body->getArguments().size(); argNum < e;
       ++argNum)
    if (inputs.test(argNum))
      body->getArgument(argNum).dropAllUses();
  body->eraseArguments(inputs);

  return newToOldResultMap;
}

void MSFTModuleOp::modifyPorts(
    llvm::ArrayRef<std::pair<unsigned int, circt::hw::PortInfo>> insertInputs,
    llvm::ArrayRef<std::pair<unsigned int, circt::hw::PortInfo>> insertOutputs,
    llvm::ArrayRef<unsigned int> eraseInputs,
    llvm::ArrayRef<unsigned int> eraseOutputs) {
  hw::modifyModulePorts(*this, insertInputs, insertOutputs, eraseInputs,
                        eraseOutputs);
}

void MSFTModuleOp::appendOutputs(
    ArrayRef<std::pair<StringAttr, Value>> outputs) {
  addPorts({}, outputs);
}

void MSFTModuleOp::build(OpBuilder &builder, OperationState &result,
                         StringAttr name, hw::ModulePortInfo ports,
                         ArrayRef<NamedAttribute> params) {
  buildModule(builder, result, name, ports);

  // Create a region and a block for the body.
  auto *bodyRegion = result.regions[0].get();
  Block *body = new Block();
  bodyRegion->push_back(body);
  auto unknownLoc = builder.getUnknownLoc();

  // Add arguments to the body block.
  for (auto port : ports.getInputs()) {
    auto type = port.type;
    if (port.isInOut() && !type.isa<hw::InOutType>())
      type = hw::InOutType::get(type);
    auto loc = port.loc ? Location(port.loc) : unknownLoc;
    body->addArgument(type, loc);
  }

  MSFTModuleOp::ensureTerminator(*bodyRegion, builder, result.location);
}

ParseResult MSFTModuleOp::parse(OpAsmParser &parser, OperationState &result) {
  return parseModuleLikeOp(parser, result, /*withParameters=*/true);
}

void MSFTModuleOp::print(OpAsmPrinter &p) {
  printModuleLikeOp<MSFTModuleOp>(*this, p, getParametersAttr());
}

LogicalResult MSFTModuleOp::verify() {
  auto &body = getBody();
  if (body.empty())
    return success();

  // Verify the number of block arguments.
  auto type = getFunctionType();
  auto numInputs = type.getNumInputs();
  auto *bodyBlock = &body.front();
  if (bodyBlock->getNumArguments() != numInputs)
    return emitOpError("entry block must have")
           << numInputs << " arguments to match module signature";

  // Verify that the block arguments match the op's attributes.
  for (auto [arg, type, loc] :
       llvm::zip(body.getArguments(), type.getInputs(), getArgLocs())) {
    if (arg.getType() != type)
      return emitOpError("block argument types should match signature types");
    if (arg.getLoc() != loc.cast<LocationAttr>())
      return emitOpError(
          "block argument locations should match signature locations");
  }

  return success();
}

SmallVector<Location> MSFTModuleOp::getAllPortLocs() {
  auto empty = UnknownLoc::get(getContext());
  SmallVector<Location> retval;
  if (auto locs = getArgLocs()) {
    for (auto l : locs)
      retval.push_back(cast<Location>(l));
  }
  retval.resize(getNumInputPorts(), empty);

  if (auto locs = getResultLocs()) {
    for (auto l : locs)
      retval.push_back(cast<Location>(l));
  }
  retval.resize(getNumInputPorts() + getNumOutputPorts(), empty);
  return retval;
}

SmallVector<Attribute> MSFTModuleOp::getAllPortAttrs() {
  SmallVector<Attribute> retval;
  auto empty = DictionaryAttr::get(getContext());
  auto attrs = getArgAttrs();
  if (attrs)
    for (auto a : *attrs)
      retval.push_back(a);
  retval.resize(getNumInputPorts(), empty);
  attrs = getResAttrs();
  if (attrs)
    for (auto a : *attrs)
      retval.push_back(a);
  retval.resize(getNumInputPorts() + getNumOutputPorts(), empty);
  return retval;
}

void MSFTModuleOp::setAllPortLocs(ArrayRef<Location> locs) {
  auto numInputs = getNumInputPorts();
  SmallVector<Attribute> argLocs(locs.begin(), locs.begin() + numInputs);
  SmallVector<Attribute> resLocs(locs.begin() + numInputs, locs.end());
  setArgLocsAttr(ArrayAttr::get(getContext(), argLocs));
  setResultLocsAttr(ArrayAttr::get(getContext(), resLocs));
}

void MSFTModuleOp::setAllPortAttrs(ArrayRef<Attribute> attrs) {
  auto numInputs = getNumInputPorts();
  SmallVector<Attribute> argAttrs(attrs.begin(), attrs.begin() + numInputs);
  SmallVector<Attribute> resAttrs(attrs.begin() + numInputs, attrs.end());
  setArgAttrsAttr(ArrayAttr::get(getContext(), argAttrs));
  setResAttrsAttr(ArrayAttr::get(getContext(), resAttrs));
}

void MSFTModuleOp::removeAllPortAttrs() {
  removeArgAttrsAttr();
  removeResAttrsAttr();
}

void MSFTModuleOp::setAllPortNames(ArrayRef<Attribute> names) {
  auto numInputs = getNumInputPorts();
  SmallVector<Attribute> argNames(names.begin(), names.begin() + numInputs);
  SmallVector<Attribute> resNames(names.begin() + numInputs, names.end());
  setArgNamesAttr(ArrayAttr::get(getContext(), argNames));
  setResultNamesAttr(ArrayAttr::get(getContext(), resNames));
}

void MSFTModuleOp::setHWModuleType(hw::ModuleType type) {
  auto argAttrs = getAllInputAttrs();
  auto resAttrs = getAllOutputAttrs();
  setFunctionTypeAttr(TypeAttr::get(type.getFuncType()));

  unsigned newNumArgs = type.getNumInputs();
  unsigned newNumResults = type.getNumOutputs();

  setArgNamesAttr(ArrayAttr::get(getContext(), type.getInputNames()));
  setResultNamesAttr(ArrayAttr::get(getContext(), type.getOutputNames()));

  auto emptyDict = DictionaryAttr::get(getContext());
  argAttrs.resize(newNumArgs, emptyDict);
  resAttrs.resize(newNumResults, emptyDict);

  SmallVector<Attribute> attrs;
  attrs.append(argAttrs.begin(), argAttrs.end());
  attrs.append(resAttrs.begin(), resAttrs.end());

  if (attrs.empty())
    return removeAllPortAttrs();
  setAllPortAttrs(attrs);
}

//===----------------------------------------------------------------------===//
// MSFTModuleExternOp
//===----------------------------------------------------------------------===//

/// Check parameter specified by `value` to see if it is valid within the
/// scope of the specified module `module`.  If not, emit an error at the
/// location of `usingOp` and return failure, otherwise return success.  If
/// `usingOp` is null, then no diagnostic is generated. Same format as HW
/// dialect.
///
/// If `disallowParamRefs` is true, then parameter references are not allowed.
static LogicalResult checkParameterInContextMSFT(Attribute value,
                                                 Operation *module,
                                                 Operation *usingOp,
                                                 bool disallowParamRefs) {
  // Literals are always ok.  Their types are already known to match
  // expectations.
  if (value.isa<IntegerAttr>() || value.isa<FloatAttr>() ||
      value.isa<StringAttr>() || value.isa<hw::ParamVerbatimAttr>())
    return success();

  // Check both subexpressions of an expression.
  if (auto expr = value.dyn_cast<hw::ParamExprAttr>()) {
    for (auto op : expr.getOperands())
      if (failed(checkParameterInContextMSFT(op, module, usingOp,
                                             disallowParamRefs)))
        return failure();
    return success();
  }

  // Parameter references need more analysis to make sure they are valid
  // within this module.
  if (auto parameterRef = value.dyn_cast<hw::ParamDeclRefAttr>()) {
    auto nameAttr = parameterRef.getName();

    // Don't allow references to parameters from the default values of a
    // parameter list.
    if (disallowParamRefs) {
      if (usingOp)
        usingOp->emitOpError("parameter ")
            << nameAttr << " cannot be used as a default value for a parameter";
      return failure();
    }

    // Find the corresponding attribute in the module.
    for (auto param : module->getAttrOfType<ArrayAttr>("parameters")) {
      auto paramAttr = param.cast<hw::ParamDeclAttr>();
      if (paramAttr.getName() != nameAttr)
        continue;

      // If the types match then the reference is ok.
      if (paramAttr.getType() == parameterRef.getType())
        return success();

      if (usingOp) {
        auto diag = usingOp->emitOpError("parameter ")
                    << nameAttr << " used with type " << parameterRef.getType()
                    << "; should have type " << paramAttr.getType();
        diag.attachNote(module->getLoc()) << "module declared here";
      }
      return failure();
    }

    if (usingOp) {
      auto diag = usingOp->emitOpError("use of unknown parameter ") << nameAttr;
      diag.attachNote(module->getLoc()) << "module declared here";
    }
    return failure();
  }

  if (usingOp)
    usingOp->emitOpError("invalid parameter value ") << value;
  return failure();
}

ParseResult MSFTModuleExternOp::parse(OpAsmParser &parser,
                                      OperationState &result) {
  using namespace mlir::function_interface_impl;
  auto loc = parser.getCurrentLocation();

  // Parse the name as a symbol.
  StringAttr nameAttr;
  if (parser.parseSymbolName(nameAttr, SymbolTable::getSymbolAttrName(),
                             result.attributes))
    return failure();

  // Parse the parameters.
  SmallVector<Attribute> parameters;
  if (parseParameterList(parser, parameters))
    return failure();

  // Parse the function signature.
  bool isVariadic = false;
  SmallVector<OpAsmParser::Argument, 4> entryArgs;
  SmallVector<Attribute> argNames;
  SmallVector<Attribute> argLocs;
  SmallVector<Attribute> resultNames;
  SmallVector<DictionaryAttr> resultAttrs;
  SmallVector<Attribute> resultLocs;
  TypeAttr functionType;
  if (failed(hw::module_like_impl::parseModuleFunctionSignature(
          parser, isVariadic, entryArgs, argNames, argLocs, resultNames,
          resultAttrs, resultLocs, functionType)))
    return failure();

  // Parse the attribute dict.
  if (failed(parser.parseOptionalAttrDictWithKeyword(result.attributes)))
    return failure();

  if (hasAttribute("resultNames", result.attributes) ||
      hasAttribute("parameters", result.attributes)) {
    parser.emitError(
        loc, "explicit `resultNames` / `parameters` attributes not allowed");
    return failure();
  }

  auto *context = result.getContext();

  // An explicit `argNames` attribute overrides the MLIR names.  This is how
  // we represent port names that aren't valid MLIR identifiers.  Result and
  // parameter names are printed quoted when they aren't valid identifiers, so
  // they don't need this affordance.
  if (!hasAttribute("argNames", result.attributes))
    result.addAttribute("argNames", ArrayAttr::get(context, argNames));
  result.addAttribute("argLocs", ArrayAttr::get(context, argLocs));
  result.addAttribute("resultNames", ArrayAttr::get(context, resultNames));
  result.addAttribute("resultLocs", ArrayAttr::get(context, resultLocs));
  result.addAttribute("parameters", ArrayAttr::get(context, parameters));
  result.addAttribute(MSFTModuleExternOp::getFunctionTypeAttrName(result.name),
                      functionType);

  // Add the attributes to the function arguments.
  addArgAndResultAttrs(parser.getBuilder(), result, entryArgs, resultAttrs,
                       MSFTModuleExternOp::getArgAttrsAttrName(result.name),
                       MSFTModuleExternOp::getResAttrsAttrName(result.name));

  // Extern modules carry an empty region to work with
  // HWModuleImplementation.h.
  result.addRegion();

  return success();
}

void MSFTModuleExternOp::print(OpAsmPrinter &p) {
  using namespace mlir::function_interface_impl;

  auto typeAttr = (*this)->getAttrOfType<TypeAttr>(getFunctionTypeAttrName());
  FunctionType fnType = typeAttr.getValue().cast<FunctionType>();
  auto argTypes = fnType.getInputs();
  auto resultTypes = fnType.getResults();

  // Print the operation and the function name.
  p << ' ';
  p.printSymbolName(SymbolTable::getSymbolName(*this).getValue());

  // Print the parameter list if present.
  printParameterList(p, *this, (*this)->getAttrOfType<ArrayAttr>("parameters"));

  bool needArgNamesAttr = false;
  hw::module_like_impl::printModuleSignature(p, *this, argTypes,
                                             /*isVariadic=*/false, resultTypes,
                                             needArgNamesAttr);

  SmallVector<StringRef, 3> omittedAttrs;
  if (!needArgNamesAttr)
    omittedAttrs.push_back("argNames");
  omittedAttrs.push_back("argLocs");
  omittedAttrs.push_back("resultNames");
  omittedAttrs.push_back("resultLocs");
  omittedAttrs.push_back("parameters");
  omittedAttrs.push_back(getFunctionTypeAttrName());
  omittedAttrs.push_back(getArgAttrsAttrName());
  omittedAttrs.push_back(getResAttrsAttrName());

  printFunctionAttributes(p, *this, omittedAttrs);
}

LogicalResult MSFTModuleExternOp::verify() {
  using namespace mlir::function_interface_impl;
  auto typeAttr = (*this)->getAttrOfType<TypeAttr>(getFunctionTypeAttrName());
  auto moduleType = typeAttr.getValue().cast<FunctionType>();
  auto argNames = (*this)->getAttrOfType<ArrayAttr>("argNames");
  auto resultNames = (*this)->getAttrOfType<ArrayAttr>("resultNames");
  if (argNames.size() != moduleType.getNumInputs())
    return emitOpError("incorrect number of argument names");
  if (resultNames.size() != moduleType.getNumResults())
    return emitOpError("incorrect number of result names");

  SmallPtrSet<Attribute, 4> paramNames;

  // Check parameter default values are sensible.
  for (auto param : (*this)->getAttrOfType<ArrayAttr>("parameters")) {
    auto paramAttr = param.cast<hw::ParamDeclAttr>();

    // Check that we don't have any redundant parameter names.  These are
    // resolved by string name: reuse of the same name would cause
    // ambiguities.
    if (!paramNames.insert(paramAttr.getName()).second)
      return emitOpError("parameter ")
             << paramAttr << " has the same name as a previous parameter";

    // Default values are allowed to be missing, check them if present.
    auto value = paramAttr.getValue();
    if (!value)
      continue;

    auto typedValue = value.dyn_cast<mlir::TypedAttr>();
    if (!typedValue)
      return emitOpError("parameter ")
             << paramAttr << " should have a typed value; has value " << value;

    if (typedValue.getType() != paramAttr.getType())
      return emitOpError("parameter ")
             << paramAttr << " should have type " << paramAttr.getType()
             << "; has type " << typedValue.getType();

    // Verify that this is a valid parameter value, disallowing parameter
    // references.  We could allow parameters to refer to each other in the
    // future with lexical ordering if there is a need.
    if (failed(checkParameterInContextMSFT(value, *this, *this,
                                           /*disallowParamRefs=*/true)))
      return failure();
  }
  return success();
}

hw::ModulePortInfo MSFTModuleExternOp::getPortList() {
  using namespace mlir::function_interface_impl;

  SmallVector<hw::PortInfo> inputs, outputs;

  auto typeAttr =
      getOperation()->getAttrOfType<TypeAttr>(getFunctionTypeAttrName());
  auto moduleType = typeAttr.getValue().cast<FunctionType>();
  auto argTypes = moduleType.getInputs();
  auto resultTypes = moduleType.getResults();

  auto argNames = getOperation()->getAttrOfType<ArrayAttr>("argNames");
  auto argLocs = getOperation()->getAttrOfType<ArrayAttr>("argLocs");
  for (unsigned i = 0, e = argTypes.size(); i < e; ++i) {
    bool isInOut = false;
    auto type = argTypes[i];
    auto name = argNames[i].cast<StringAttr>();
    auto loc = argLocs[i].cast<LocationAttr>();

    if (auto inout = type.dyn_cast<hw::InOutType>()) {
      isInOut = true;
      type = inout.getElementType();
    }

    auto direction = isInOut ? hw::ModulePort::Direction::InOut
                             : hw::ModulePort::Direction::Input;

    inputs.push_back({{name, type, direction}, i, {}, {}, loc});
  }

  auto resultNames = getOperation()->getAttrOfType<ArrayAttr>("resultNames");
  auto resultLocs = getOperation()->getAttrOfType<ArrayAttr>("resultLocs");
  for (unsigned i = 0, e = resultTypes.size(); i < e; ++i) {
    auto name = resultNames[i].cast<StringAttr>();
    auto loc = resultLocs[i].cast<LocationAttr>();
    outputs.push_back(
        {{name, resultTypes[i], hw::ModulePort::Direction::Output},
         i,
         {},
         {},
         loc});
  }

  return hw::ModulePortInfo(inputs, outputs);
}

size_t MSFTModuleExternOp::getNumPorts() {
  auto typeAttr =
      getOperation()->getAttrOfType<TypeAttr>(getFunctionTypeAttrName());
  auto moduleType = typeAttr.getValue().cast<FunctionType>();
  return moduleType.getNumInputs() + moduleType.getNumResults();
}

size_t MSFTModuleExternOp::getNumInputPorts() {
  auto typeAttr =
      getOperation()->getAttrOfType<TypeAttr>(getFunctionTypeAttrName());
  auto moduleType = typeAttr.getValue().cast<FunctionType>();
  return moduleType.getNumInputs();
}

size_t MSFTModuleExternOp::getNumOutputPorts() {
  auto typeAttr =
      getOperation()->getAttrOfType<TypeAttr>(getFunctionTypeAttrName());
  auto moduleType = typeAttr.getValue().cast<FunctionType>();
  return moduleType.getNumResults();
}

size_t MSFTModuleExternOp::getPortIdForInputId(size_t idx) { return idx; }

size_t MSFTModuleExternOp::getPortIdForOutputId(size_t idx) {
  return idx + getNumInputPorts();
}

hw::InnerSymAttr MSFTModuleExternOp::getPortSymbolAttr(size_t) { return {}; }

SmallVector<Location> MSFTModuleExternOp::getAllPortLocs() {
  SmallVector<Location> retval;
  auto empty = UnknownLoc::get(getContext());
  for (unsigned i = 0, e = getNumPorts(); i < e; ++i)
    retval.push_back(empty);
  return retval;
}

SmallVector<Attribute> MSFTModuleExternOp::getAllPortAttrs() {
  SmallVector<Attribute> retval(getNumPorts());
  if (auto attrs = getArgAttrs()) {
    for (auto a : *attrs)
      retval.push_back(a);
  } else {
    for (unsigned i = 0, e = getNumInputPorts(); i < e; ++i)
      retval.push_back({});
  }
  if (auto attrs = getResAttrs()) {
    for (auto a : *attrs)
      retval.push_back(a);
  } else {
    for (unsigned i = 0, e = getNumOutputPorts(); i < e; ++i)
      retval.push_back({});
  }
  return retval;
}

void MSFTModuleExternOp::setAllPortLocs(ArrayRef<Location> locs) {
  emitError("port locations not supported");
}

void MSFTModuleExternOp::setAllPortAttrs(ArrayRef<Attribute> attrs) {
  auto numInputs = getNumInputPorts();
  SmallVector<Attribute> argAttrs(attrs.begin(), attrs.begin() + numInputs);
  SmallVector<Attribute> resAttrs(attrs.begin() + numInputs, attrs.end());
  setArgAttrsAttr(ArrayAttr::get(getContext(), argAttrs));
  setResAttrsAttr(ArrayAttr::get(getContext(), resAttrs));
}

void MSFTModuleExternOp::removeAllPortAttrs() {
  removeArgAttrsAttr();
  removeResAttrsAttr();
}

void MSFTModuleExternOp::setAllPortNames(ArrayRef<Attribute> names) {
  auto numInputs = getNumInputPorts();
  SmallVector<Attribute> argNames(names.begin(), names.begin() + numInputs);
  SmallVector<Attribute> resNames(names.begin() + numInputs, names.end());
  setArgNamesAttr(ArrayAttr::get(getContext(), argNames));
  setResultNamesAttr(ArrayAttr::get(getContext(), resNames));
}

void MSFTModuleExternOp::setHWModuleType(hw::ModuleType type) {
  auto argAttrs = getAllInputAttrs();
  auto resAttrs = getAllOutputAttrs();
  setFunctionTypeAttr(TypeAttr::get(type.getFuncType()));
  unsigned newNumArgs = getNumInputPorts();
  unsigned newNumResults = getNumOutputPorts();

  auto emptyDict = DictionaryAttr::get(getContext());
  argAttrs.resize(newNumArgs, emptyDict);
  resAttrs.resize(newNumResults, emptyDict);

  SmallVector<Attribute> attrs;
  attrs.append(argAttrs.begin(), argAttrs.end());
  attrs.append(resAttrs.begin(), resAttrs.end());

  if (attrs.empty())
    return removeAllPortAttrs();
  setAllPortAttrs(attrs);
}

//===----------------------------------------------------------------------===//
>>>>>>> f5262456
// OutputOp
//===----------------------------------------------------------------------===//

void OutputOp::build(OpBuilder &odsBuilder, OperationState &odsState) {}

//===----------------------------------------------------------------------===//
// MSFT high level design constructs
//===----------------------------------------------------------------------===//

//===----------------------------------------------------------------------===//
// SystolicArrayOp
//===----------------------------------------------------------------------===//

ParseResult SystolicArrayOp::parse(OpAsmParser &parser,
                                   OperationState &result) {
  uint64_t numRows, numColumns;
  Type rowType, columnType;
  OpAsmParser::UnresolvedOperand rowInputs, columnInputs;
  llvm::SMLoc loc = parser.getCurrentLocation();
  if (parser.parseLSquare() || parser.parseOperand(rowInputs) ||
      parser.parseColon() || parser.parseInteger(numRows) ||
      parser.parseKeyword("x") || parser.parseType(rowType) ||
      parser.parseRSquare() || parser.parseLSquare() ||
      parser.parseOperand(columnInputs) || parser.parseColon() ||
      parser.parseInteger(numColumns) || parser.parseKeyword("x") ||
      parser.parseType(columnType) || parser.parseRSquare())
    return failure();

  hw::ArrayType rowInputType = hw::ArrayType::get(rowType, numRows);
  hw::ArrayType columnInputType = hw::ArrayType::get(columnType, numColumns);
  SmallVector<Value> operands;
  if (parser.resolveOperands({rowInputs, columnInputs},
                             {rowInputType, columnInputType}, loc, operands))
    return failure();
  result.addOperands(operands);

  Type peOutputType;
  SmallVector<OpAsmParser::Argument> peArgs;
  if (parser.parseKeyword("pe")) {
    return failure();
  }
  llvm::SMLoc peLoc = parser.getCurrentLocation();
  if (parser.parseArgumentList(peArgs, AsmParser::Delimiter::Paren)) {
    return failure();
  }
  if (peArgs.size() != 2) {
    return parser.emitError(peLoc, "expected two operands");
  }

  peArgs[0].type = rowType;
  peArgs[1].type = columnType;

  if (parser.parseArrow() || parser.parseLParen() ||
      parser.parseType(peOutputType) || parser.parseRParen())
    return failure();

  result.addTypes({hw::ArrayType::get(
      hw::ArrayType::get(peOutputType, numColumns), numRows)});

  Region *pe = result.addRegion();

  peLoc = parser.getCurrentLocation();

  if (parser.parseRegion(*pe, peArgs))
    return failure();

  if (pe->getBlocks().size() != 1)
    return parser.emitError(peLoc, "expected one block for the PE");
  Operation *peTerm = pe->getBlocks().front().getTerminator();
  if (peTerm->getOperands().size() != 1)
    return peTerm->emitOpError("expected one return value");
  if (peTerm->getOperand(0).getType() != peOutputType)
    return peTerm->emitOpError("expected return type as given in parent: ")
           << peOutputType;

  return success();
}

void SystolicArrayOp::print(OpAsmPrinter &p) {
  hw::ArrayType rowInputType = getRowInputs().getType().cast<hw::ArrayType>();
  hw::ArrayType columnInputType =
      getColInputs().getType().cast<hw::ArrayType>();
  p << " [";
  p.printOperand(getRowInputs());
  p << " : " << rowInputType.getNumElements() << " x ";
  p.printType(rowInputType.getElementType());
  p << "] [";
  p.printOperand(getColInputs());
  p << " : " << columnInputType.getNumElements() << " x ";
  p.printType(columnInputType.getElementType());

  p << "] pe (";
  p.printOperand(getPe().getArgument(0));
  p << ", ";
  p.printOperand(getPe().getArgument(1));
  p << ") -> (";
  p.printType(getPeOutputs()
                  .getType()
                  .cast<hw::ArrayType>()
                  .getElementType()
                  .cast<hw::ArrayType>()
                  .getElementType());
  p << ") ";
  p.printRegion(getPe(), false);
}

//===----------------------------------------------------------------------===//
// LinearOp
//===----------------------------------------------------------------------===//

LogicalResult LinearOp::verify() {

  for (auto &op : *getBodyBlock()) {
    if (!isa<hw::HWDialect, comb::CombDialect, msft::MSFTDialect>(
            op.getDialect()))
      return emitOpError() << "expected only hw, comb, and msft dialect ops "
                              "inside the datapath.";
  }

  return success();
}

#define GET_OP_CLASSES
#include "circt/Dialect/MSFT/MSFT.cpp.inc"<|MERGE_RESOLUTION|>--- conflicted
+++ resolved
@@ -312,784 +312,6 @@
 }
 
 //===----------------------------------------------------------------------===//
-<<<<<<< HEAD
-=======
-// InstanceOp
-//===----------------------------------------------------------------------===//
-
-size_t InstanceOp::getNumPorts() { return getNumOperands() + getNumResults(); }
-size_t InstanceOp::getNumInputPorts() { return getNumOperands(); }
-size_t InstanceOp::getNumOutputPorts() { return getNumResults(); }
-
-size_t InstanceOp::getPortIdForInputId(size_t idx) { return idx; }
-
-size_t InstanceOp::getPortIdForOutputId(size_t idx) {
-  return idx + getNumInputPorts();
-}
-
-std::optional<size_t> InstanceOp::getTargetResultIndex() {
-  // Inner symbols on instance operations target the op not any result.
-  return std::nullopt;
-}
-
-LogicalResult InstanceOp::verifySymbolUses(SymbolTableCollection &symbolTable) {
-  auto *module =
-      symbolTable.lookupNearestSymbolFrom(*this, getModuleNameAttr());
-  if (module == nullptr)
-    return emitError("Cannot find module definition '")
-           << getModuleName() << "'";
-
-  // It must be some sort of module.
-  if (!isa<hw::HWModuleLike>(module))
-    return emitError("symbol reference '")
-           << getModuleName() << "' isn't a module";
-  return success();
-}
-
-Operation *InstanceOp::getReferencedModuleSlow() {
-  auto topLevelModuleOp = (*this)->getParentOfType<ModuleOp>();
-  if (!topLevelModuleOp)
-    return nullptr;
-  return topLevelModuleOp.lookupSymbol(getModuleName());
-}
-
-hw::ModulePortInfo InstanceOp::getPortList() {
-  return cast<hw::PortList>(getReferencedModuleSlow()).getPortList();
-}
-
-StringAttr InstanceOp::getResultName(size_t idx) {
-  if (auto *refMod = getReferencedModuleSlow()) {
-    if (auto mod = dyn_cast<hw::HWModuleLike>(refMod)) {
-      return mod.getOutputNameAttr(idx);
-    }
-    llvm::report_fatal_error("Instance not of Module");
-  }
-  return StringAttr();
-}
-
-/// Instance name is the same as the symbol name. This may change in the
-/// future.
-mlir::StringAttr InstanceOp::getInstanceNameAttr() {
-  return getInnerNameAttr();
-}
-
-llvm::StringRef InstanceOp::getInstanceName() { return *getInnerName(); }
-
-/// Suggest a name for each result value based on the saved result names
-/// attribute.
-void InstanceOp::getAsmResultNames(OpAsmSetValueNameFn setNameFn) {
-  // Provide default names for instance results.
-  std::string name = getInstanceName().str() + ".";
-  size_t baseNameLen = name.size();
-
-  for (size_t i = 0, e = getNumResults(); i != e; ++i) {
-    name.resize(baseNameLen);
-    StringAttr resNameAttr = getResultName(i);
-    if (resNameAttr)
-      name += resNameAttr.getValue().str();
-    else
-      name += std::to_string(i);
-    setNameFn(getResult(i), name);
-  }
-}
-
-LogicalResult
-InstanceOp::verifySignatureMatch(const hw::ModulePortInfo &ports) {
-  if (ports.sizeInputs() != getNumOperands())
-    return emitOpError("wrong number of inputs (expected ")
-           << ports.sizeInputs() << ")";
-  if (ports.sizeOutputs() != getNumResults())
-    return emitOpError("wrong number of outputs (expected ")
-           << ports.sizeOutputs() << ")";
-  for (auto port : ports.getInputs())
-    if (getOperand(port.argNum).getType() != port.type)
-      return emitOpError("in input port ")
-             << port.name << ", expected type " << port.type << " got "
-             << getOperand(port.argNum).getType();
-  for (auto port : ports.getOutputs())
-    if (getResult(port.argNum).getType() != port.type)
-      return emitOpError("in output port ")
-             << port.name << ", expected type " << port.type << " got "
-             << getResult(port.argNum).getType();
-
-  return success();
-}
-
-void InstanceOp::build(OpBuilder &builder, OperationState &state,
-                       ArrayRef<Type> resultTypes, StringAttr symName,
-                       FlatSymbolRefAttr moduleName, ArrayRef<Value> inputs) {
-  build(builder, state, resultTypes, hw::InnerSymAttr::get(symName), moduleName,
-        inputs, ArrayAttr(), SymbolRefAttr());
-}
-
-//===----------------------------------------------------------------------===//
-// MSFTModuleOp
-//===----------------------------------------------------------------------===//
-
-/// Return an encapsulated set of information about input and output ports of
-/// the specified module or instance.  The input ports always come before the
-/// output ports in the list.
-/// TODO: This should really be shared with the HW dialect instead of cloned.
-/// Consider adding a `HasModulePorts` op interface to facilitate.
-hw::ModulePortInfo MSFTModuleOp::getPortList() {
-  SmallVector<hw::PortInfo> inputs, outputs;
-  auto argNames = this->getArgNames();
-  auto argTypes = getArgumentTypes();
-  auto argLocs = getArgLocs();
-
-  for (unsigned i = 0, e = argTypes.size(); i < e; ++i) {
-    bool isInOut = false;
-    auto argName = argNames[i].cast<StringAttr>();
-    auto direction = isInOut ? hw::ModulePort::Direction::InOut
-                             : hw::ModulePort::Direction::Input;
-    auto type = argTypes[i];
-    if (auto inout = type.dyn_cast<hw::InOutType>()) {
-      isInOut = true;
-      type = inout.getElementType();
-    }
-    auto argLoc = argLocs[i].cast<LocationAttr>();
-    inputs.push_back({{argName, type, direction}, i, {}, {}, argLoc});
-  }
-
-  auto resultNames = this->getResultNames();
-  auto resultTypes = getResultTypes();
-  auto resultLocs = getResultLocs();
-  for (unsigned i = 0, e = resultTypes.size(); i < e; ++i) {
-    outputs.push_back({{resultNames[i].cast<StringAttr>(), resultTypes[i],
-                        hw::ModulePort::Direction::Output},
-                       i,
-                       {},
-                       {},
-                       resultLocs[i].cast<LocationAttr>()});
-  }
-  return hw::ModulePortInfo(inputs, outputs);
-}
-
-SmallVector<BlockArgument>
-MSFTModuleOp::addPorts(ArrayRef<std::pair<StringAttr, Type>> inputs,
-                       ArrayRef<std::pair<StringAttr, Value>> outputs) {
-  auto *ctxt = getContext();
-  Block *body = getBodyBlock();
-
-  // Append new inputs.
-  SmallVector<Type, 32> modifiedArgs(getArgumentTypes().begin(),
-                                     getArgumentTypes().end());
-  SmallVector<Attribute> modifiedArgNames(
-      getArgNames().getAsRange<Attribute>());
-  SmallVector<Attribute> modifiedArgLocs(getArgLocs().getAsRange<Attribute>());
-  SmallVector<BlockArgument> newBlockArgs;
-  Location unknownLoc = UnknownLoc::get(ctxt);
-  for (auto ttPair : inputs) {
-    modifiedArgNames.push_back(ttPair.first);
-    modifiedArgs.push_back(ttPair.second);
-    modifiedArgLocs.push_back(unknownLoc);
-    newBlockArgs.push_back(
-        body->addArgument(ttPair.second, Builder(ctxt).getUnknownLoc()));
-  }
-  setArgNamesAttr(ArrayAttr::get(ctxt, modifiedArgNames));
-  setArgLocsAttr(ArrayAttr::get(ctxt, modifiedArgLocs));
-
-  // Append new outputs.
-  SmallVector<Type, 32> modifiedResults(getResultTypes().begin(),
-                                        getResultTypes().end());
-  SmallVector<Attribute> modifiedResultNames(
-      getResultNames().getAsRange<Attribute>());
-  SmallVector<Attribute> modifiedResultLocs(
-      getResultLocs().getAsRange<Attribute>());
-  Operation *terminator = body->getTerminator();
-  SmallVector<Value, 32> modifiedOutputs(terminator->getOperands());
-  for (auto tvPair : outputs) {
-    modifiedResultNames.push_back(tvPair.first);
-    modifiedResults.push_back(tvPair.second.getType());
-    modifiedResultLocs.push_back(unknownLoc);
-    modifiedOutputs.push_back(tvPair.second);
-  }
-  setResultNamesAttr(ArrayAttr::get(ctxt, modifiedResultNames));
-  setResultLocsAttr(ArrayAttr::get(ctxt, modifiedResultLocs));
-  terminator->setOperands(modifiedOutputs);
-
-  // Finalize and return.
-  setFunctionType(FunctionType::get(ctxt, modifiedArgs, modifiedResults));
-  return newBlockArgs;
-}
-
-// Remove the ports at the specified indexes.
-SmallVector<unsigned> MSFTModuleOp::removePorts(llvm::BitVector inputs,
-                                                llvm::BitVector outputs) {
-  Block *body = getBodyBlock();
-  Operation *terminator = body->getTerminator();
-
-  SmallVector<unsigned> removeInputs;
-  unsigned originalNumArgs = getNumInputPorts();
-  for (unsigned i = 0; i < originalNumArgs; ++i) {
-    if (inputs.test(i))
-      removeInputs.push_back(i);
-  }
-
-  SmallVector<unsigned> removeOutputs;
-  unsigned originalNumOutputs = getNumOutputPorts();
-  for (size_t i = 0; i < originalNumOutputs; ++i) {
-    if (outputs.test(i))
-      removeOutputs.push_back(i);
-  }
-  modifyPorts({}, {}, removeInputs, removeOutputs);
-
-  // Build new operand list for output op. Construct an output mapping to
-  // return as a side-effect.
-  SmallVector<Value> newOutputValues;
-  SmallVector<unsigned> newToOldResultMap;
-
-  for (unsigned i = 0; i < originalNumOutputs; ++i) {
-    if (!outputs.test(i)) {
-      newOutputValues.push_back(terminator->getOperand(i));
-      newToOldResultMap.push_back(i);
-    }
-  }
-  terminator->setOperands(newOutputValues);
-
-  // Erase the arguments after setting the new output op operands since the
-  // arguments might be used by output op.
-  for (unsigned argNum = 0, e = body->getArguments().size(); argNum < e;
-       ++argNum)
-    if (inputs.test(argNum))
-      body->getArgument(argNum).dropAllUses();
-  body->eraseArguments(inputs);
-
-  return newToOldResultMap;
-}
-
-void MSFTModuleOp::modifyPorts(
-    llvm::ArrayRef<std::pair<unsigned int, circt::hw::PortInfo>> insertInputs,
-    llvm::ArrayRef<std::pair<unsigned int, circt::hw::PortInfo>> insertOutputs,
-    llvm::ArrayRef<unsigned int> eraseInputs,
-    llvm::ArrayRef<unsigned int> eraseOutputs) {
-  hw::modifyModulePorts(*this, insertInputs, insertOutputs, eraseInputs,
-                        eraseOutputs);
-}
-
-void MSFTModuleOp::appendOutputs(
-    ArrayRef<std::pair<StringAttr, Value>> outputs) {
-  addPorts({}, outputs);
-}
-
-void MSFTModuleOp::build(OpBuilder &builder, OperationState &result,
-                         StringAttr name, hw::ModulePortInfo ports,
-                         ArrayRef<NamedAttribute> params) {
-  buildModule(builder, result, name, ports);
-
-  // Create a region and a block for the body.
-  auto *bodyRegion = result.regions[0].get();
-  Block *body = new Block();
-  bodyRegion->push_back(body);
-  auto unknownLoc = builder.getUnknownLoc();
-
-  // Add arguments to the body block.
-  for (auto port : ports.getInputs()) {
-    auto type = port.type;
-    if (port.isInOut() && !type.isa<hw::InOutType>())
-      type = hw::InOutType::get(type);
-    auto loc = port.loc ? Location(port.loc) : unknownLoc;
-    body->addArgument(type, loc);
-  }
-
-  MSFTModuleOp::ensureTerminator(*bodyRegion, builder, result.location);
-}
-
-ParseResult MSFTModuleOp::parse(OpAsmParser &parser, OperationState &result) {
-  return parseModuleLikeOp(parser, result, /*withParameters=*/true);
-}
-
-void MSFTModuleOp::print(OpAsmPrinter &p) {
-  printModuleLikeOp<MSFTModuleOp>(*this, p, getParametersAttr());
-}
-
-LogicalResult MSFTModuleOp::verify() {
-  auto &body = getBody();
-  if (body.empty())
-    return success();
-
-  // Verify the number of block arguments.
-  auto type = getFunctionType();
-  auto numInputs = type.getNumInputs();
-  auto *bodyBlock = &body.front();
-  if (bodyBlock->getNumArguments() != numInputs)
-    return emitOpError("entry block must have")
-           << numInputs << " arguments to match module signature";
-
-  // Verify that the block arguments match the op's attributes.
-  for (auto [arg, type, loc] :
-       llvm::zip(body.getArguments(), type.getInputs(), getArgLocs())) {
-    if (arg.getType() != type)
-      return emitOpError("block argument types should match signature types");
-    if (arg.getLoc() != loc.cast<LocationAttr>())
-      return emitOpError(
-          "block argument locations should match signature locations");
-  }
-
-  return success();
-}
-
-SmallVector<Location> MSFTModuleOp::getAllPortLocs() {
-  auto empty = UnknownLoc::get(getContext());
-  SmallVector<Location> retval;
-  if (auto locs = getArgLocs()) {
-    for (auto l : locs)
-      retval.push_back(cast<Location>(l));
-  }
-  retval.resize(getNumInputPorts(), empty);
-
-  if (auto locs = getResultLocs()) {
-    for (auto l : locs)
-      retval.push_back(cast<Location>(l));
-  }
-  retval.resize(getNumInputPorts() + getNumOutputPorts(), empty);
-  return retval;
-}
-
-SmallVector<Attribute> MSFTModuleOp::getAllPortAttrs() {
-  SmallVector<Attribute> retval;
-  auto empty = DictionaryAttr::get(getContext());
-  auto attrs = getArgAttrs();
-  if (attrs)
-    for (auto a : *attrs)
-      retval.push_back(a);
-  retval.resize(getNumInputPorts(), empty);
-  attrs = getResAttrs();
-  if (attrs)
-    for (auto a : *attrs)
-      retval.push_back(a);
-  retval.resize(getNumInputPorts() + getNumOutputPorts(), empty);
-  return retval;
-}
-
-void MSFTModuleOp::setAllPortLocs(ArrayRef<Location> locs) {
-  auto numInputs = getNumInputPorts();
-  SmallVector<Attribute> argLocs(locs.begin(), locs.begin() + numInputs);
-  SmallVector<Attribute> resLocs(locs.begin() + numInputs, locs.end());
-  setArgLocsAttr(ArrayAttr::get(getContext(), argLocs));
-  setResultLocsAttr(ArrayAttr::get(getContext(), resLocs));
-}
-
-void MSFTModuleOp::setAllPortAttrs(ArrayRef<Attribute> attrs) {
-  auto numInputs = getNumInputPorts();
-  SmallVector<Attribute> argAttrs(attrs.begin(), attrs.begin() + numInputs);
-  SmallVector<Attribute> resAttrs(attrs.begin() + numInputs, attrs.end());
-  setArgAttrsAttr(ArrayAttr::get(getContext(), argAttrs));
-  setResAttrsAttr(ArrayAttr::get(getContext(), resAttrs));
-}
-
-void MSFTModuleOp::removeAllPortAttrs() {
-  removeArgAttrsAttr();
-  removeResAttrsAttr();
-}
-
-void MSFTModuleOp::setAllPortNames(ArrayRef<Attribute> names) {
-  auto numInputs = getNumInputPorts();
-  SmallVector<Attribute> argNames(names.begin(), names.begin() + numInputs);
-  SmallVector<Attribute> resNames(names.begin() + numInputs, names.end());
-  setArgNamesAttr(ArrayAttr::get(getContext(), argNames));
-  setResultNamesAttr(ArrayAttr::get(getContext(), resNames));
-}
-
-void MSFTModuleOp::setHWModuleType(hw::ModuleType type) {
-  auto argAttrs = getAllInputAttrs();
-  auto resAttrs = getAllOutputAttrs();
-  setFunctionTypeAttr(TypeAttr::get(type.getFuncType()));
-
-  unsigned newNumArgs = type.getNumInputs();
-  unsigned newNumResults = type.getNumOutputs();
-
-  setArgNamesAttr(ArrayAttr::get(getContext(), type.getInputNames()));
-  setResultNamesAttr(ArrayAttr::get(getContext(), type.getOutputNames()));
-
-  auto emptyDict = DictionaryAttr::get(getContext());
-  argAttrs.resize(newNumArgs, emptyDict);
-  resAttrs.resize(newNumResults, emptyDict);
-
-  SmallVector<Attribute> attrs;
-  attrs.append(argAttrs.begin(), argAttrs.end());
-  attrs.append(resAttrs.begin(), resAttrs.end());
-
-  if (attrs.empty())
-    return removeAllPortAttrs();
-  setAllPortAttrs(attrs);
-}
-
-//===----------------------------------------------------------------------===//
-// MSFTModuleExternOp
-//===----------------------------------------------------------------------===//
-
-/// Check parameter specified by `value` to see if it is valid within the
-/// scope of the specified module `module`.  If not, emit an error at the
-/// location of `usingOp` and return failure, otherwise return success.  If
-/// `usingOp` is null, then no diagnostic is generated. Same format as HW
-/// dialect.
-///
-/// If `disallowParamRefs` is true, then parameter references are not allowed.
-static LogicalResult checkParameterInContextMSFT(Attribute value,
-                                                 Operation *module,
-                                                 Operation *usingOp,
-                                                 bool disallowParamRefs) {
-  // Literals are always ok.  Their types are already known to match
-  // expectations.
-  if (value.isa<IntegerAttr>() || value.isa<FloatAttr>() ||
-      value.isa<StringAttr>() || value.isa<hw::ParamVerbatimAttr>())
-    return success();
-
-  // Check both subexpressions of an expression.
-  if (auto expr = value.dyn_cast<hw::ParamExprAttr>()) {
-    for (auto op : expr.getOperands())
-      if (failed(checkParameterInContextMSFT(op, module, usingOp,
-                                             disallowParamRefs)))
-        return failure();
-    return success();
-  }
-
-  // Parameter references need more analysis to make sure they are valid
-  // within this module.
-  if (auto parameterRef = value.dyn_cast<hw::ParamDeclRefAttr>()) {
-    auto nameAttr = parameterRef.getName();
-
-    // Don't allow references to parameters from the default values of a
-    // parameter list.
-    if (disallowParamRefs) {
-      if (usingOp)
-        usingOp->emitOpError("parameter ")
-            << nameAttr << " cannot be used as a default value for a parameter";
-      return failure();
-    }
-
-    // Find the corresponding attribute in the module.
-    for (auto param : module->getAttrOfType<ArrayAttr>("parameters")) {
-      auto paramAttr = param.cast<hw::ParamDeclAttr>();
-      if (paramAttr.getName() != nameAttr)
-        continue;
-
-      // If the types match then the reference is ok.
-      if (paramAttr.getType() == parameterRef.getType())
-        return success();
-
-      if (usingOp) {
-        auto diag = usingOp->emitOpError("parameter ")
-                    << nameAttr << " used with type " << parameterRef.getType()
-                    << "; should have type " << paramAttr.getType();
-        diag.attachNote(module->getLoc()) << "module declared here";
-      }
-      return failure();
-    }
-
-    if (usingOp) {
-      auto diag = usingOp->emitOpError("use of unknown parameter ") << nameAttr;
-      diag.attachNote(module->getLoc()) << "module declared here";
-    }
-    return failure();
-  }
-
-  if (usingOp)
-    usingOp->emitOpError("invalid parameter value ") << value;
-  return failure();
-}
-
-ParseResult MSFTModuleExternOp::parse(OpAsmParser &parser,
-                                      OperationState &result) {
-  using namespace mlir::function_interface_impl;
-  auto loc = parser.getCurrentLocation();
-
-  // Parse the name as a symbol.
-  StringAttr nameAttr;
-  if (parser.parseSymbolName(nameAttr, SymbolTable::getSymbolAttrName(),
-                             result.attributes))
-    return failure();
-
-  // Parse the parameters.
-  SmallVector<Attribute> parameters;
-  if (parseParameterList(parser, parameters))
-    return failure();
-
-  // Parse the function signature.
-  bool isVariadic = false;
-  SmallVector<OpAsmParser::Argument, 4> entryArgs;
-  SmallVector<Attribute> argNames;
-  SmallVector<Attribute> argLocs;
-  SmallVector<Attribute> resultNames;
-  SmallVector<DictionaryAttr> resultAttrs;
-  SmallVector<Attribute> resultLocs;
-  TypeAttr functionType;
-  if (failed(hw::module_like_impl::parseModuleFunctionSignature(
-          parser, isVariadic, entryArgs, argNames, argLocs, resultNames,
-          resultAttrs, resultLocs, functionType)))
-    return failure();
-
-  // Parse the attribute dict.
-  if (failed(parser.parseOptionalAttrDictWithKeyword(result.attributes)))
-    return failure();
-
-  if (hasAttribute("resultNames", result.attributes) ||
-      hasAttribute("parameters", result.attributes)) {
-    parser.emitError(
-        loc, "explicit `resultNames` / `parameters` attributes not allowed");
-    return failure();
-  }
-
-  auto *context = result.getContext();
-
-  // An explicit `argNames` attribute overrides the MLIR names.  This is how
-  // we represent port names that aren't valid MLIR identifiers.  Result and
-  // parameter names are printed quoted when they aren't valid identifiers, so
-  // they don't need this affordance.
-  if (!hasAttribute("argNames", result.attributes))
-    result.addAttribute("argNames", ArrayAttr::get(context, argNames));
-  result.addAttribute("argLocs", ArrayAttr::get(context, argLocs));
-  result.addAttribute("resultNames", ArrayAttr::get(context, resultNames));
-  result.addAttribute("resultLocs", ArrayAttr::get(context, resultLocs));
-  result.addAttribute("parameters", ArrayAttr::get(context, parameters));
-  result.addAttribute(MSFTModuleExternOp::getFunctionTypeAttrName(result.name),
-                      functionType);
-
-  // Add the attributes to the function arguments.
-  addArgAndResultAttrs(parser.getBuilder(), result, entryArgs, resultAttrs,
-                       MSFTModuleExternOp::getArgAttrsAttrName(result.name),
-                       MSFTModuleExternOp::getResAttrsAttrName(result.name));
-
-  // Extern modules carry an empty region to work with
-  // HWModuleImplementation.h.
-  result.addRegion();
-
-  return success();
-}
-
-void MSFTModuleExternOp::print(OpAsmPrinter &p) {
-  using namespace mlir::function_interface_impl;
-
-  auto typeAttr = (*this)->getAttrOfType<TypeAttr>(getFunctionTypeAttrName());
-  FunctionType fnType = typeAttr.getValue().cast<FunctionType>();
-  auto argTypes = fnType.getInputs();
-  auto resultTypes = fnType.getResults();
-
-  // Print the operation and the function name.
-  p << ' ';
-  p.printSymbolName(SymbolTable::getSymbolName(*this).getValue());
-
-  // Print the parameter list if present.
-  printParameterList(p, *this, (*this)->getAttrOfType<ArrayAttr>("parameters"));
-
-  bool needArgNamesAttr = false;
-  hw::module_like_impl::printModuleSignature(p, *this, argTypes,
-                                             /*isVariadic=*/false, resultTypes,
-                                             needArgNamesAttr);
-
-  SmallVector<StringRef, 3> omittedAttrs;
-  if (!needArgNamesAttr)
-    omittedAttrs.push_back("argNames");
-  omittedAttrs.push_back("argLocs");
-  omittedAttrs.push_back("resultNames");
-  omittedAttrs.push_back("resultLocs");
-  omittedAttrs.push_back("parameters");
-  omittedAttrs.push_back(getFunctionTypeAttrName());
-  omittedAttrs.push_back(getArgAttrsAttrName());
-  omittedAttrs.push_back(getResAttrsAttrName());
-
-  printFunctionAttributes(p, *this, omittedAttrs);
-}
-
-LogicalResult MSFTModuleExternOp::verify() {
-  using namespace mlir::function_interface_impl;
-  auto typeAttr = (*this)->getAttrOfType<TypeAttr>(getFunctionTypeAttrName());
-  auto moduleType = typeAttr.getValue().cast<FunctionType>();
-  auto argNames = (*this)->getAttrOfType<ArrayAttr>("argNames");
-  auto resultNames = (*this)->getAttrOfType<ArrayAttr>("resultNames");
-  if (argNames.size() != moduleType.getNumInputs())
-    return emitOpError("incorrect number of argument names");
-  if (resultNames.size() != moduleType.getNumResults())
-    return emitOpError("incorrect number of result names");
-
-  SmallPtrSet<Attribute, 4> paramNames;
-
-  // Check parameter default values are sensible.
-  for (auto param : (*this)->getAttrOfType<ArrayAttr>("parameters")) {
-    auto paramAttr = param.cast<hw::ParamDeclAttr>();
-
-    // Check that we don't have any redundant parameter names.  These are
-    // resolved by string name: reuse of the same name would cause
-    // ambiguities.
-    if (!paramNames.insert(paramAttr.getName()).second)
-      return emitOpError("parameter ")
-             << paramAttr << " has the same name as a previous parameter";
-
-    // Default values are allowed to be missing, check them if present.
-    auto value = paramAttr.getValue();
-    if (!value)
-      continue;
-
-    auto typedValue = value.dyn_cast<mlir::TypedAttr>();
-    if (!typedValue)
-      return emitOpError("parameter ")
-             << paramAttr << " should have a typed value; has value " << value;
-
-    if (typedValue.getType() != paramAttr.getType())
-      return emitOpError("parameter ")
-             << paramAttr << " should have type " << paramAttr.getType()
-             << "; has type " << typedValue.getType();
-
-    // Verify that this is a valid parameter value, disallowing parameter
-    // references.  We could allow parameters to refer to each other in the
-    // future with lexical ordering if there is a need.
-    if (failed(checkParameterInContextMSFT(value, *this, *this,
-                                           /*disallowParamRefs=*/true)))
-      return failure();
-  }
-  return success();
-}
-
-hw::ModulePortInfo MSFTModuleExternOp::getPortList() {
-  using namespace mlir::function_interface_impl;
-
-  SmallVector<hw::PortInfo> inputs, outputs;
-
-  auto typeAttr =
-      getOperation()->getAttrOfType<TypeAttr>(getFunctionTypeAttrName());
-  auto moduleType = typeAttr.getValue().cast<FunctionType>();
-  auto argTypes = moduleType.getInputs();
-  auto resultTypes = moduleType.getResults();
-
-  auto argNames = getOperation()->getAttrOfType<ArrayAttr>("argNames");
-  auto argLocs = getOperation()->getAttrOfType<ArrayAttr>("argLocs");
-  for (unsigned i = 0, e = argTypes.size(); i < e; ++i) {
-    bool isInOut = false;
-    auto type = argTypes[i];
-    auto name = argNames[i].cast<StringAttr>();
-    auto loc = argLocs[i].cast<LocationAttr>();
-
-    if (auto inout = type.dyn_cast<hw::InOutType>()) {
-      isInOut = true;
-      type = inout.getElementType();
-    }
-
-    auto direction = isInOut ? hw::ModulePort::Direction::InOut
-                             : hw::ModulePort::Direction::Input;
-
-    inputs.push_back({{name, type, direction}, i, {}, {}, loc});
-  }
-
-  auto resultNames = getOperation()->getAttrOfType<ArrayAttr>("resultNames");
-  auto resultLocs = getOperation()->getAttrOfType<ArrayAttr>("resultLocs");
-  for (unsigned i = 0, e = resultTypes.size(); i < e; ++i) {
-    auto name = resultNames[i].cast<StringAttr>();
-    auto loc = resultLocs[i].cast<LocationAttr>();
-    outputs.push_back(
-        {{name, resultTypes[i], hw::ModulePort::Direction::Output},
-         i,
-         {},
-         {},
-         loc});
-  }
-
-  return hw::ModulePortInfo(inputs, outputs);
-}
-
-size_t MSFTModuleExternOp::getNumPorts() {
-  auto typeAttr =
-      getOperation()->getAttrOfType<TypeAttr>(getFunctionTypeAttrName());
-  auto moduleType = typeAttr.getValue().cast<FunctionType>();
-  return moduleType.getNumInputs() + moduleType.getNumResults();
-}
-
-size_t MSFTModuleExternOp::getNumInputPorts() {
-  auto typeAttr =
-      getOperation()->getAttrOfType<TypeAttr>(getFunctionTypeAttrName());
-  auto moduleType = typeAttr.getValue().cast<FunctionType>();
-  return moduleType.getNumInputs();
-}
-
-size_t MSFTModuleExternOp::getNumOutputPorts() {
-  auto typeAttr =
-      getOperation()->getAttrOfType<TypeAttr>(getFunctionTypeAttrName());
-  auto moduleType = typeAttr.getValue().cast<FunctionType>();
-  return moduleType.getNumResults();
-}
-
-size_t MSFTModuleExternOp::getPortIdForInputId(size_t idx) { return idx; }
-
-size_t MSFTModuleExternOp::getPortIdForOutputId(size_t idx) {
-  return idx + getNumInputPorts();
-}
-
-hw::InnerSymAttr MSFTModuleExternOp::getPortSymbolAttr(size_t) { return {}; }
-
-SmallVector<Location> MSFTModuleExternOp::getAllPortLocs() {
-  SmallVector<Location> retval;
-  auto empty = UnknownLoc::get(getContext());
-  for (unsigned i = 0, e = getNumPorts(); i < e; ++i)
-    retval.push_back(empty);
-  return retval;
-}
-
-SmallVector<Attribute> MSFTModuleExternOp::getAllPortAttrs() {
-  SmallVector<Attribute> retval(getNumPorts());
-  if (auto attrs = getArgAttrs()) {
-    for (auto a : *attrs)
-      retval.push_back(a);
-  } else {
-    for (unsigned i = 0, e = getNumInputPorts(); i < e; ++i)
-      retval.push_back({});
-  }
-  if (auto attrs = getResAttrs()) {
-    for (auto a : *attrs)
-      retval.push_back(a);
-  } else {
-    for (unsigned i = 0, e = getNumOutputPorts(); i < e; ++i)
-      retval.push_back({});
-  }
-  return retval;
-}
-
-void MSFTModuleExternOp::setAllPortLocs(ArrayRef<Location> locs) {
-  emitError("port locations not supported");
-}
-
-void MSFTModuleExternOp::setAllPortAttrs(ArrayRef<Attribute> attrs) {
-  auto numInputs = getNumInputPorts();
-  SmallVector<Attribute> argAttrs(attrs.begin(), attrs.begin() + numInputs);
-  SmallVector<Attribute> resAttrs(attrs.begin() + numInputs, attrs.end());
-  setArgAttrsAttr(ArrayAttr::get(getContext(), argAttrs));
-  setResAttrsAttr(ArrayAttr::get(getContext(), resAttrs));
-}
-
-void MSFTModuleExternOp::removeAllPortAttrs() {
-  removeArgAttrsAttr();
-  removeResAttrsAttr();
-}
-
-void MSFTModuleExternOp::setAllPortNames(ArrayRef<Attribute> names) {
-  auto numInputs = getNumInputPorts();
-  SmallVector<Attribute> argNames(names.begin(), names.begin() + numInputs);
-  SmallVector<Attribute> resNames(names.begin() + numInputs, names.end());
-  setArgNamesAttr(ArrayAttr::get(getContext(), argNames));
-  setResultNamesAttr(ArrayAttr::get(getContext(), resNames));
-}
-
-void MSFTModuleExternOp::setHWModuleType(hw::ModuleType type) {
-  auto argAttrs = getAllInputAttrs();
-  auto resAttrs = getAllOutputAttrs();
-  setFunctionTypeAttr(TypeAttr::get(type.getFuncType()));
-  unsigned newNumArgs = getNumInputPorts();
-  unsigned newNumResults = getNumOutputPorts();
-
-  auto emptyDict = DictionaryAttr::get(getContext());
-  argAttrs.resize(newNumArgs, emptyDict);
-  resAttrs.resize(newNumResults, emptyDict);
-
-  SmallVector<Attribute> attrs;
-  attrs.append(argAttrs.begin(), argAttrs.end());
-  attrs.append(resAttrs.begin(), resAttrs.end());
-
-  if (attrs.empty())
-    return removeAllPortAttrs();
-  setAllPortAttrs(attrs);
-}
-
-//===----------------------------------------------------------------------===//
->>>>>>> f5262456
 // OutputOp
 //===----------------------------------------------------------------------===//
 
