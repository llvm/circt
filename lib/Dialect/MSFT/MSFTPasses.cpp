--- conflicted
+++ resolved
@@ -147,7 +147,6 @@
 void LowerToHWPass::runOnOperation() {
   auto top = getOperation();
   auto *ctxt = &getContext();
-<<<<<<< HEAD
 
   // Traverse MSFT location attributes and export the required Tcl into
   // templated `sv::VerbatimOp`s with symbolic references to the instance paths.
@@ -156,8 +155,6 @@
   for (auto hwmod : top.getBody()->getOps<msft::MSFTModuleOp>())
     if (failed(exportQuartusTcl(hwmod, symCache)))
       return signalPassFailure();
-=======
->>>>>>> 66acfe31
 
   // The `hw::InstanceOp` (which `msft::InstanceOp` lowers to) convenience
   // builder gets its argNames and resultNames from the `hw::HWModuleOp`. So we
