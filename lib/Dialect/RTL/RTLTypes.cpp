//===- RTLTypes.cpp - RTL types code defs ---------------------------------===//
//
// Part of the LLVM Project, under the Apache License v2.0 with LLVM Exceptions.
// See https://llvm.org/LICENSE.txt for license information.
// SPDX-License-Identifier: Apache-2.0 WITH LLVM-exception
//
//===----------------------------------------------------------------------===//
//
// Implementation logic for RTL data types.
//
//===----------------------------------------------------------------------===//

#include "circt/Dialect/RTL/RTLTypes.h"
#include "circt/Dialect/RTL/RTLDialect.h"
#include "mlir/IR/Builders.h"
#include "mlir/IR/BuiltinTypes.h"
#include "mlir/IR/DialectImplementation.h"
#include "mlir/IR/Types.h"
#include "llvm/ADT/StringExtras.h"
#include "llvm/ADT/TypeSwitch.h"

using namespace mlir;
using namespace circt::rtl;

#define GET_TYPEDEF_CLASSES
#include "circt/Dialect/RTL/RTLTypes.cpp.inc"

//===----------------------------------------------------------------------===//
// Type Helpers
//===----------------------------------------------------------------------===/

/// Return true if the specified type can be used as an RTL value type, that is
/// the set of types that can be composed together to represent synthesized,
/// hardware but not marker types like InOutType.
bool circt::rtl::isRTLValueType(Type type) {
  if (auto intType = type.dyn_cast<IntegerType>())
    return intType.isSignless();

  if (auto array = type.dyn_cast<ArrayType>())
    return isRTLValueType(array.getElementType());

  if (auto array = type.dyn_cast<UnpackedArrayType>())
    return isRTLValueType(array.getElementType());

  if (auto t = type.dyn_cast<StructType>()) {
    return std::all_of(t.getElements().begin(), t.getElements().end(),
                       [](const auto &f) { return isRTLValueType(f.type); });
  }

  return false;
}

<<<<<<< HEAD
/// Return the hardware bit width of a type. Does not reflect any encoding,
/// padding, or storage scheme, just the bit (and wire width) of a
/// statically-size type. Reflects the number of wires needed to transmit a
/// value of this type. Returns -1 if the type is not known or cannot be
/// statically computed.
int circt::rtl::getBitWidth(mlir::Type type) {
  return llvm::TypeSwitch<::mlir::Type, size_t>(type)
      .Case<IntegerType>(
          [](IntegerType t) { return t.getIntOrFloatBitWidth(); })
      .Case<ArrayType>([](ArrayType a) {
        return a.getSize() * getBitWidth(a.getElementType());
      })
      .Default([](Type) { return 0; });
=======
/// Return true if the specified type contains known marker types like
/// InOutType.  Unlike isRTLValueType, this is not conservative, it only returns
/// false on known InOut types, rather than any unknown types.
bool circt::rtl::hasRTLInOutType(Type type) {
  if (auto array = type.dyn_cast<ArrayType>())
    return hasRTLInOutType(array.getElementType());

  if (auto array = type.dyn_cast<UnpackedArrayType>())
    return hasRTLInOutType(array.getElementType());

  if (auto t = type.dyn_cast<StructType>()) {
    return std::any_of(t.getElements().begin(), t.getElements().end(),
                       [](const auto &f) { return hasRTLInOutType(f.type); });
  }
  return type.isa<InOutType>();
>>>>>>> b5240fa9
}

/// Return the element type of an InOutType or null if the operand isn't an
/// InOut type.
mlir::Type circt::rtl::getInOutElementType(mlir::Type type) {
  if (auto inout = type.dyn_cast_or_null<InOutType>())
    return inout.getElementType();
  return {};
}

/// Return the element type of an ArrayType or UnpackedArrayType, or null if the
/// operand isn't an array.
Type circt::rtl::getAnyRTLArrayElementType(Type type) {
  if (!type)
    return {};
  if (auto array = type.dyn_cast<ArrayType>())
    return array.getElementType();
  if (auto array = type.dyn_cast<UnpackedArrayType>())
    return array.getElementType();
  return {};
}

/// Parse and print nested RTL types nicely.  These helper methods allow eliding
/// the "rtl." prefix on array, inout, and other types when in a context that
/// expects RTL subelement types.
static ParseResult parseRTLElementType(Type &result, DialectAsmParser &p) {
  // If this is an RTL dialect type, then we don't need/want the !rtl. prefix
  // redundantly specified.
  auto fullString = p.getFullSymbolSpec();
  auto *curPtr = p.getCurrentLocation().getPointer();
  auto typeString =
      StringRef(curPtr, fullString.size() - (curPtr - fullString.data()));

  if (typeString.startswith("array<") || typeString.startswith("inout<") ||
      typeString.startswith("uarray<")) {
    llvm::StringRef mnemonic;
    if (p.parseKeyword(&mnemonic))
      llvm_unreachable("should have an array or inout keyword here");
    result = generatedTypeParser(p.getBuilder().getContext(), p, mnemonic);
    return result ? success() : failure();
  }

  return p.parseType(result);
}

static void printRTLElementType(Type element, DialectAsmPrinter &p) {
  if (succeeded(generatedTypePrinter(element, p)))
    return;
  p.printType(element);
}

//===----------------------------------------------------------------------===//
// Struct Type
//===----------------------------------------------------------------------===//
namespace circt {
namespace rtl {
bool operator==(const StructType::FieldInfo &a,
                const StructType::FieldInfo &b) {
  return a.name == b.name && a.type == b.type;
}
llvm::hash_code hash_value(const StructType::FieldInfo &fi) {
  return llvm::hash_combine(fi.name, fi.type);
}
} // namespace rtl
} // namespace circt

Type StructType::parse(MLIRContext *ctxt, DialectAsmParser &p) {
  llvm::SmallVector<FieldInfo, 4> parameters;
  StringRef name;
  if (p.parseLess())
    return Type();
  while (mlir::succeeded(p.parseOptionalKeyword(&name))) {
    Type type;
    if (p.parseColon() || p.parseType(type))
      return Type();
    parameters.push_back(FieldInfo{name, type});
    if (p.parseOptionalComma())
      break;
  }
  if (p.parseGreater())
    return Type();
  return get(ctxt, parameters);
}

void StructType::print(DialectAsmPrinter &p) const {
  p << "struct<";
  llvm::interleaveComma(getElements(), p, [&](const FieldInfo &field) {
    p << field.name << ": " << field.type;
  });
  p << ">";
}

Type StructType::getFieldType(mlir::StringRef fieldName) {
  for (const auto &field : getElements())
    if (field.name == fieldName)
      return field.type;
  return Type();
}

void StructType::getInnerTypes(SmallVectorImpl<Type> &types) {
  for (const auto &field : getElements())
    types.push_back(field.type);
}

//===----------------------------------------------------------------------===//
// ArrayType
//===----------------------------------------------------------------------===//

Type ArrayType::parse(MLIRContext *ctxt, DialectAsmParser &p) {
  SmallVector<int64_t, 2> dims;
  Type inner;
  if (p.parseLess() || p.parseDimensionList(dims, /* allowDynamic */ false) ||
      parseRTLElementType(inner, p) || p.parseGreater())
    return Type();
  if (dims.size() != 1) {
    p.emitError(p.getNameLoc(), "rtl.array only supports one dimension");
    return Type();
  }

  auto loc = p.getEncodedSourceLoc(p.getCurrentLocation());
  if (failed(verifyConstructionInvariants(loc, inner, dims[0])))
    return Type();

  return get(ctxt, inner, dims[0]);
}

void ArrayType::print(DialectAsmPrinter &p) const {
  p << "array<" << getSize() << "x";
  printRTLElementType(getElementType(), p);
  p << '>';
}

LogicalResult ArrayType::verifyConstructionInvariants(Location loc,
                                                      Type innerType,
                                                      size_t size) {
  if (!isRTLValueType(innerType))
    return emitError(loc, "invalid element for rtl.array type");
  return success();
}

//===----------------------------------------------------------------------===//
// UnpackedArrayType
//===----------------------------------------------------------------------===//

Type UnpackedArrayType::parse(MLIRContext *ctxt, DialectAsmParser &p) {
  SmallVector<int64_t, 2> dims;
  Type inner;
  if (p.parseLess() || p.parseDimensionList(dims, /* allowDynamic */ false) ||
      parseRTLElementType(inner, p) || p.parseGreater())
    return Type();

  if (dims.size() != 1) {
    p.emitError(p.getNameLoc(), "sv.uarray only supports one dimension");
    return Type();
  }

  auto loc = p.getEncodedSourceLoc(p.getCurrentLocation());
  if (failed(verifyConstructionInvariants(loc, inner, dims[0])))
    return Type();

  return get(ctxt, inner, dims[0]);
}

void UnpackedArrayType::print(DialectAsmPrinter &p) const {
  p << "uarray<" << getSize() << "x";
  printRTLElementType(getElementType(), p);
  p << '>';
}

LogicalResult UnpackedArrayType::verifyConstructionInvariants(Location loc,
                                                              Type innerType,
                                                              size_t size) {
  if (!isRTLValueType(innerType))
    return emitError(loc, "invalid element for sv.uarray type");
  return success();
}

//===----------------------------------------------------------------------===//
// InOutType
//===----------------------------------------------------------------------===//

Type InOutType::parse(MLIRContext *ctxt, DialectAsmParser &p) {
  Type inner;
  if (p.parseLess() || parseRTLElementType(inner, p) || p.parseGreater())
    return Type();

  auto loc = p.getEncodedSourceLoc(p.getCurrentLocation());
  if (failed(verifyConstructionInvariants(loc, inner)))
    return Type();

  return get(ctxt, inner);
}

void InOutType::print(DialectAsmPrinter &p) const {
  p << "inout<";
  printRTLElementType(getElementType(), p);
  p << '>';
}

LogicalResult InOutType::verifyConstructionInvariants(Location loc,
                                                      Type innerType) {
  if (!isRTLValueType(innerType))
    return emitError(loc, "invalid element for rtl.inout type");
  return success();
}

/// Parses a type registered to this dialect. Parse out the mnemonic then invoke
/// the tblgen'd type parser dispatcher.
Type RTLDialect::parseType(DialectAsmParser &parser) const {
  llvm::StringRef mnemonic;
  if (parser.parseKeyword(&mnemonic))
    return Type();
  return generatedTypeParser(getContext(), parser, mnemonic);
}

/// Print a type registered to this dialect. Try the tblgen'd type printer
/// dispatcher then fail since all RTL types are defined via ODS.
void RTLDialect::printType(Type type, DialectAsmPrinter &printer) const {
  if (succeeded(generatedTypePrinter(type, printer)))
    return;
  llvm_unreachable("unexpected 'rtl' type");
}<|MERGE_RESOLUTION|>--- conflicted
+++ resolved
@@ -50,7 +50,6 @@
   return false;
 }
 
-<<<<<<< HEAD
 /// Return the hardware bit width of a type. Does not reflect any encoding,
 /// padding, or storage scheme, just the bit (and wire width) of a
 /// statically-size type. Reflects the number of wires needed to transmit a
@@ -64,10 +63,11 @@
         return a.getSize() * getBitWidth(a.getElementType());
       })
       .Default([](Type) { return 0; });
-=======
+}
+
 /// Return true if the specified type contains known marker types like
-/// InOutType.  Unlike isRTLValueType, this is not conservative, it only returns
-/// false on known InOut types, rather than any unknown types.
+/// InOutType.  Unlike isRTLValueType, this is not conservative, it only
+/// returns false on known InOut types, rather than any unknown types.
 bool circt::rtl::hasRTLInOutType(Type type) {
   if (auto array = type.dyn_cast<ArrayType>())
     return hasRTLInOutType(array.getElementType());
@@ -80,7 +80,6 @@
                        [](const auto &f) { return hasRTLInOutType(f.type); });
   }
   return type.isa<InOutType>();
->>>>>>> b5240fa9
 }
 
 /// Return the element type of an InOutType or null if the operand isn't an
@@ -91,8 +90,8 @@
   return {};
 }
 
-/// Return the element type of an ArrayType or UnpackedArrayType, or null if the
-/// operand isn't an array.
+/// Return the element type of an ArrayType or UnpackedArrayType, or null if
+/// the operand isn't an array.
 Type circt::rtl::getAnyRTLArrayElementType(Type type) {
   if (!type)
     return {};
@@ -103,9 +102,9 @@
   return {};
 }
 
-/// Parse and print nested RTL types nicely.  These helper methods allow eliding
-/// the "rtl." prefix on array, inout, and other types when in a context that
-/// expects RTL subelement types.
+/// Parse and print nested RTL types nicely.  These helper methods allow
+/// eliding the "rtl." prefix on array, inout, and other types when in a
+/// context that expects RTL subelement types.
 static ParseResult parseRTLElementType(Type &result, DialectAsmParser &p) {
   // If this is an RTL dialect type, then we don't need/want the !rtl. prefix
   // redundantly specified.
@@ -287,8 +286,8 @@
   return success();
 }
 
-/// Parses a type registered to this dialect. Parse out the mnemonic then invoke
-/// the tblgen'd type parser dispatcher.
+/// Parses a type registered to this dialect. Parse out the mnemonic then
+/// invoke the tblgen'd type parser dispatcher.
 Type RTLDialect::parseType(DialectAsmParser &parser) const {
   llvm::StringRef mnemonic;
   if (parser.parseKeyword(&mnemonic))
