--- conflicted
+++ resolved
@@ -22,7 +22,9 @@
 using namespace mlir;
 using namespace circt::rtl;
 
-<<<<<<< HEAD
+#define GET_TYPEDEF_CLASSES
+#include "circt/Dialect/RTL/RTLTypes.cpp.inc"
+
 //===----------------------------------------------------------------------===//
 // Type Helpers
 //===----------------------------------------------------------------------===/
@@ -39,10 +41,6 @@
       return field.type;
   return Type();
 }
-=======
-#define GET_TYPEDEF_CLASSES
-#include "circt/Dialect/RTL/RTLTypes.cpp.inc"
->>>>>>> 565bfa2b
 
 /// Return true if the specified type can be used as an RTL value type, that is
 /// the set of types that can be composed together to represent synthesized,
@@ -51,18 +49,13 @@
   if (auto intType = type.dyn_cast<IntegerType>())
     return intType.isSignless();
 
-<<<<<<< HEAD
-  if (auto t = type.dyn_cast<ArrayType>())
-    return isRTLValueType(t.getElementType());
+  if (auto array = type.dyn_cast<ArrayType>())
+    return isRTLValueType(array.getElementType());
 
   if (auto t = type.dyn_cast<StructType>()) {
     return std::all_of(t.getElements().begin(), t.getElements().end(),
                        [](const auto &f) { return isRTLValueType(f.type); });
   }
-=======
-  if (auto array = type.dyn_cast<ArrayType>())
-    return isRTLValueType(array.getElementType());
->>>>>>> 565bfa2b
 
   return false;
 }
