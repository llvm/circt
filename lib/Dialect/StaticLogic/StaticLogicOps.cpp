//===- StaticLogicOps.h - StaticLogic MLIR Operations -----------*- C++ -*-===//
//
// Part of the LLVM Project, under the Apache License v2.0 with LLVM Exceptions.
// See https://llvm.org/LICENSE.txt for license information.
// SPDX-License-Identifier: Apache-2.0 WITH LLVM-exception
//
//===----------------------------------------------------------------------===//
//
// This file implement the StaticLogic ops.
//
//===----------------------------------------------------------------------===//

#include "circt/Dialect/StaticLogic/StaticLogic.h"
#include "mlir/Dialect/StandardOps/IR/Ops.h"
#include "mlir/IR/Builders.h"
#include "mlir/IR/FunctionImplementation.h"

using namespace mlir;
using namespace circt;
using namespace circt::staticlogic;

#include "circt/Dialect/StaticLogic/StaticLogicDialect.cpp.inc"

//===----------------------------------------------------------------------===//
// PipelineWhileOp
//===----------------------------------------------------------------------===//

ParseResult PipelineWhileOp::parse(OpAsmParser &parser,
                                   OperationState &result) {
  // Parse initiation interval.
  IntegerAttr ii;
  if (parser.parseKeyword("II") || parser.parseEqual() ||
      parser.parseAttribute(ii))
    return failure();
  result.addAttribute("II", ii);

  // Parse optional trip count.
  if (succeeded(parser.parseOptionalKeyword("trip_count"))) {
    IntegerAttr tripCount;
    if (parser.parseEqual() || parser.parseAttribute(tripCount))
      return failure();
    result.addAttribute("tripCount", tripCount);
  }

  // Parse iter_args assignment list.
  SmallVector<OpAsmParser::OperandType> regionArgs, operands;
  if (succeeded(parser.parseOptionalKeyword("iter_args"))) {
    if (parser.parseAssignmentList(regionArgs, operands))
      return failure();
  }

  // Parse function type from iter_args to results.
  FunctionType type;
  if (parser.parseColon() || parser.parseType(type))
    return failure();

  // Function result type is the pipeline result type.
  result.addTypes(type.getResults());

  // Resolve iter_args operands.
  for (auto [operand, type] : llvm::zip(operands, type.getInputs()))
    if (parser.resolveOperand(operand, type, result.operands))
      return failure();

  // Parse condition region.
  Region *condition = result.addRegion();
  parser.parseRegion(*condition, regionArgs, type.getInputs());

  // Parse stages region.
  if (parser.parseKeyword("do"))
    return failure();
  Region *stages = result.addRegion();
  parser.parseRegion(*stages, regionArgs, type.getInputs());

  return success();
}

void PipelineWhileOp::print(OpAsmPrinter &p) {
  // Print the initiation interval.
  p << " II = " << ' ' << II();

  // Print the optional tripCount.
  if (tripCount())
    p << " trip_count = " << ' ' << *tripCount();

  // Print iter_args assignment list.
  p << " iter_args(";
  llvm::interleaveComma(
      llvm::zip(stages().getArguments(), iterArgs()), p,
      [&](auto it) { p << std::get<0>(it) << " = " << std::get<1>(it); });
  p << ") : ";

  // Print function type from iter_args to results.
  auto type = FunctionType::get(getContext(), stages().getArgumentTypes(),
                                getResultTypes());
  p.printType(type);

  // Print condition region.
  p << ' ';
  p.printRegion(condition(), /*printEntryBlockArgs=*/false);
  p << " do";

  // Print stages region.
  p << ' ';
  p.printRegion(stages(), /*printEntryBlockArgs=*/false);
}

static LogicalResult verifyPipelineWhileOp(PipelineWhileOp op) {
  // Verify trip count is not negative.
  if (op.tripCount() && *op.tripCount() < 0)
<<<<<<< HEAD
    return op.emitOpError("trip count must not be negative, found ") << op.II();
=======
    return op.emitOpError("trip count must not be negative, found ")
           << *op.tripCount();
>>>>>>> d5befa17

  // Verify the condition block is "combinational" based on an allowlist of
  // Arithmetic ops.
  Block &conditionBlock = op.condition().front();
  Operation *nonCombinational;
  WalkResult conditionWalk = conditionBlock.walk([&](Operation *op) {
    if (isa<StaticLogicDialect>(op->getDialect()))
      return WalkResult::advance();

    if (!isa<arith::AddIOp, arith::AndIOp, arith::BitcastOp, arith::CmpIOp,
             arith::ConstantOp, arith::IndexCastOp, arith::MulIOp, arith::OrIOp,
             arith::SelectOp, arith::ShLIOp, arith::ExtSIOp, arith::CeilDivSIOp,
             arith::DivSIOp, arith::FloorDivSIOp, arith::RemSIOp,
             arith::ShRSIOp, arith::SubIOp, arith::TruncIOp, arith::DivUIOp,
             arith::RemUIOp, arith::ShRUIOp, arith::XOrIOp, arith::ExtUIOp>(
            op)) {
      nonCombinational = op;
      return WalkResult::interrupt();
    }

    return WalkResult::advance();
  });

  if (conditionWalk.wasInterrupted())
    return op.emitOpError("condition must have a combinational body, found ")
           << *nonCombinational;

  // Verify the condition block terminates with a value of type i1.
  TypeRange conditionResults =
      conditionBlock.getTerminator()->getOperandTypes();
  if (conditionResults.size() != 1)
    return op.emitOpError(
               "condition must terminate with a single result, found ")
           << conditionResults;

  if (conditionResults.front() != IntegerType::get(op.getContext(), 1))
    return op.emitOpError("condition must terminate with an i1 result, found ")
           << conditionResults.front();

  // Verify the stages block contains at least one stage and a terminator.
  Block &stagesBlock = op.stages().front();
  if (stagesBlock.getOperations().size() < 2)
    return op.emitOpError("stages must contain at least one stage");

  int64_t lastStartTime = -1;
  for (Operation &inner : stagesBlock) {
    // Verify the stages block contains only `staticlogic.pipeline.stage` and
    // `staticlogic.pipeline.terminator` ops.
    if (!isa<PipelineStageOp, PipelineTerminatorOp>(inner))
      return op.emitOpError(
                 "stages may only contain 'staticlogic.pipeline.stage' or "
                 "'staticlogic.pipeline.terminator' ops, found ")
             << inner;

    // Verify the stage start times are monotonically increasing.
    if (auto stage = dyn_cast<PipelineStageOp>(inner)) {
      if (lastStartTime == -1) {
        lastStartTime = stage.start();
        continue;
      }

      if (lastStartTime >= stage.start())
        return stage.emitOpError("'start' must be after previous 'start' (")
               << lastStartTime << ')';

      lastStartTime = stage.start();
    }
  }

  return success();
}

void PipelineWhileOp::build(OpBuilder &builder, OperationState &state,
                            TypeRange resultTypes, IntegerAttr ii,
                            Optional<IntegerAttr> tripCount,
                            ValueRange iterArgs) {
  OpBuilder::InsertionGuard g(builder);

  state.addTypes(resultTypes);
  state.addAttribute("II", ii);
  if (tripCount)
    state.addAttribute("tripCount", *tripCount);
  state.addOperands(iterArgs);

  Region *condRegion = state.addRegion();
  Block &condBlock = condRegion->emplaceBlock();

  SmallVector<Location, 4> argLocs;
  for (auto arg : iterArgs)
    argLocs.push_back(arg.getLoc());
  condBlock.addArguments(iterArgs.getTypes(), argLocs);
  builder.setInsertionPointToEnd(&condBlock);
  builder.create<PipelineRegisterOp>(builder.getUnknownLoc(), ValueRange());

  Region *stagesRegion = state.addRegion();
  Block &stagesBlock = stagesRegion->emplaceBlock();
  stagesBlock.addArguments(iterArgs.getTypes(), argLocs);
  builder.setInsertionPointToEnd(&stagesBlock);
  builder.create<PipelineTerminatorOp>(builder.getUnknownLoc(), ValueRange(),
                                       ValueRange());
}

//===----------------------------------------------------------------------===//
// PipelineStageOp
//===----------------------------------------------------------------------===//

static LogicalResult verifyPipelineStageOp(PipelineStageOp op) {
  if (op.start() < 0)
    return op.emitOpError("'start' must be non-negative");

  return success();
}

void PipelineStageOp::build(OpBuilder &builder, OperationState &state,
                            TypeRange resultTypes, IntegerAttr start) {
  OpBuilder::InsertionGuard g(builder);

  state.addTypes(resultTypes);
  state.addAttribute("start", start);

  Region *region = state.addRegion();
  Block &block = region->emplaceBlock();
  builder.setInsertionPointToEnd(&block);
  builder.create<PipelineRegisterOp>(builder.getUnknownLoc(), ValueRange());
}

//===----------------------------------------------------------------------===//
// PipelineRegisterOp
//===----------------------------------------------------------------------===//

static LogicalResult verifyPipelineRegisterOp(PipelineRegisterOp op) {
  PipelineStageOp stage = op->getParentOfType<PipelineStageOp>();

  // If this doesn't terminate a stage, it is terminating the condition.
  if (stage == nullptr)
    return success();

  // Verify stage terminates with the same types as the result types.
  TypeRange registerTypes = op.getOperandTypes();
  TypeRange resultTypes = stage.getResultTypes();
  if (registerTypes != resultTypes)
    return op.emitOpError("operand types (")
           << registerTypes << ") must match result types (" << resultTypes
           << ")";

  return success();
}

unsigned PipelineStageOp::getStageNumber() {
  unsigned number = 0;
  auto *op = getOperation();
  auto parent = op->getParentOfType<PipelineWhileOp>();
  Operation *stage = &parent.getStagesBlock().front();
  while (stage != op && stage->getNextNode()) {
    ++number;
    stage = stage->getNextNode();
  }
  return number;
}

//===----------------------------------------------------------------------===//
// PipelineTerminatorOp
//===----------------------------------------------------------------------===//

static LogicalResult verifyPipelineTerminatorOp(PipelineTerminatorOp op) {
  PipelineWhileOp pipeline = op->getParentOfType<PipelineWhileOp>();

  // Verify pipeline terminates with the same `iter_args` types as the pipeline.
  auto iterArgs = op.iter_args();
  TypeRange terminatorArgTypes = iterArgs.getTypes();
  TypeRange pipelineArgTypes = pipeline.iterArgs().getTypes();
  if (terminatorArgTypes != pipelineArgTypes)
    return op.emitOpError("'iter_args' types (")
           << terminatorArgTypes << ") must match pipeline 'iter_args' types ("
           << pipelineArgTypes << ")";

  // Verify `iter_args` are defined by a pipeline stage.
  for (auto iterArg : iterArgs)
    if (iterArg.getDefiningOp<PipelineStageOp>() == nullptr)
      return op.emitOpError(
          "'iter_args' must be defined by a 'staticlogic.pipeline.stage'");

  // Verify pipeline terminates with the same result types as the pipeline.
  auto results = op.results();
  TypeRange terminatorResultTypes = results.getTypes();
  TypeRange pipelineResultTypes = pipeline.getResultTypes();
  if (terminatorResultTypes != pipelineResultTypes)
    return op.emitOpError("'results' types (")
           << terminatorResultTypes << ") must match pipeline result types ("
           << pipelineResultTypes << ")";

  // Verify `results` are defined by a pipeline stage.
  for (auto result : results)
    if (result.getDefiningOp<PipelineStageOp>() == nullptr)
      return op.emitOpError(
          "'results' must be defined by a 'staticlogic.pipeline.stage'");

  return success();
}

#define GET_OP_CLASSES
#include "circt/Dialect/StaticLogic/StaticLogic.cpp.inc"

void StaticLogicDialect::initialize() {
  addOperations<
#define GET_OP_LIST
#include "circt/Dialect/StaticLogic/StaticLogic.cpp.inc"
      >();
}<|MERGE_RESOLUTION|>--- conflicted
+++ resolved
@@ -108,12 +108,8 @@
 static LogicalResult verifyPipelineWhileOp(PipelineWhileOp op) {
   // Verify trip count is not negative.
   if (op.tripCount() && *op.tripCount() < 0)
-<<<<<<< HEAD
-    return op.emitOpError("trip count must not be negative, found ") << op.II();
-=======
     return op.emitOpError("trip count must not be negative, found ")
            << *op.tripCount();
->>>>>>> d5befa17
 
   // Verify the condition block is "combinational" based on an allowlist of
   // Arithmetic ops.
