//===- MooreOps.cpp - Implement the Moore operations ----------------------===//
//
// Part of the LLVM Project, under the Apache License v2.0 with LLVM Exceptions.
// See https://llvm.org/LICENSE.txt for license information.
// SPDX-License-Identifier: Apache-2.0 WITH LLVM-exception
//
//===----------------------------------------------------------------------===//
//
// This file implements the Moore dialect operations.
//
//===----------------------------------------------------------------------===//

#include "circt/Dialect/Moore/MooreOps.h"
#include "circt/Dialect/HW/CustomDirectiveImpl.h"
#include "circt/Dialect/HW/ModuleImplementation.h"
#include "circt/Dialect/Moore/MooreAttributes.h"
#include "circt/Support/CustomDirectiveImpl.h"
#include "mlir/IR/Builders.h"
#include "llvm/ADT/SmallString.h"

using namespace circt;
using namespace circt::moore;
using namespace mlir;

static ArrayRef<StructLikeMember> getStructMembers(Type type);

//===----------------------------------------------------------------------===//
// SVModuleOp
//===----------------------------------------------------------------------===//

void SVModuleOp::build(mlir::OpBuilder &builder, mlir::OperationState &state,
                       llvm::StringRef name, hw::ModuleType type) {
  state.addAttribute(SymbolTable::getSymbolAttrName(),
                     builder.getStringAttr(name));
  state.addAttribute(getModuleTypeAttrName(state.name), TypeAttr::get(type));
  state.addRegion();
}

void SVModuleOp::print(OpAsmPrinter &p) {
  p << " ";

  // Print the visibility of the module.
  StringRef visibilityAttrName = SymbolTable::getVisibilityAttrName();
  if (auto visibility = (*this)->getAttrOfType<StringAttr>(visibilityAttrName))
    p << visibility.getValue() << ' ';

  p.printSymbolName(SymbolTable::getSymbolName(*this).getValue());
  hw::module_like_impl::printModuleSignatureNew(p, getBodyRegion(),
                                                getModuleType(), {}, {});
  p << " ";
  p.printRegion(getBodyRegion(), /*printEntryBlockArgs=*/false,
                /*printBlockTerminators=*/true);

  p.printOptionalAttrDictWithKeyword(getOperation()->getAttrs(),
                                     getAttributeNames());
}

ParseResult SVModuleOp::parse(OpAsmParser &parser, OperationState &result) {
  // Parse the visibility attribute.
  (void)mlir::impl::parseOptionalVisibilityKeyword(parser, result.attributes);

  // Parse the module name.
  StringAttr nameAttr;
  if (parser.parseSymbolName(nameAttr, getSymNameAttrName(result.name),
                             result.attributes))
    return failure();

  // Parse the ports.
  SmallVector<hw::module_like_impl::PortParse> ports;
  TypeAttr modType;
  if (failed(
          hw::module_like_impl::parseModuleSignature(parser, ports, modType)))
    return failure();
  result.addAttribute(getModuleTypeAttrName(result.name), modType);

  // Parse the attributes.
  if (failed(parser.parseOptionalAttrDictWithKeyword(result.attributes)))
    return failure();

  // Add the entry block arguments.
  SmallVector<OpAsmParser::Argument, 4> entryArgs;
  for (auto &port : ports)
    if (port.direction != hw::ModulePort::Direction::Output)
      entryArgs.push_back(port);

  // Parse the optional function body.
  auto &bodyRegion = *result.addRegion();
  if (parser.parseRegion(bodyRegion, entryArgs))
    return failure();

  ensureTerminator(bodyRegion, parser.getBuilder(), result.location);
  return success();
}

void SVModuleOp::getAsmBlockArgumentNames(mlir::Region &region,
                                          mlir::OpAsmSetValueNameFn setNameFn) {
  if (&region != &getBodyRegion())
    return;
  auto moduleType = getModuleType();
  for (auto [index, arg] : llvm::enumerate(region.front().getArguments()))
    setNameFn(arg, moduleType.getInputNameAttr(index));
}

OutputOp SVModuleOp::getOutputOp() {
  return cast<OutputOp>(getBody()->getTerminator());
}

OperandRange SVModuleOp::getOutputs() { return getOutputOp().getOperands(); }

//===----------------------------------------------------------------------===//
// OutputOp
//===----------------------------------------------------------------------===//

LogicalResult OutputOp::verify() {
  auto module = getParentOp();

  // Check that the number of operands matches the number of output ports.
  auto outputTypes = module.getModuleType().getOutputTypes();
  if (outputTypes.size() != getNumOperands())
    return emitOpError("has ")
           << getNumOperands() << " operands, but enclosing module @"
           << module.getSymName() << " has " << outputTypes.size()
           << " outputs";

  // Check that the operand types match the output ports.
  for (unsigned i = 0, e = outputTypes.size(); i != e; ++i)
    if (outputTypes[i] != getOperand(i).getType())
      return emitOpError() << "operand " << i << " (" << getOperand(i).getType()
                           << ") does not match output type (" << outputTypes[i]
                           << ") of module @" << module.getSymName();

  return success();
}

//===----------------------------------------------------------------------===//
// InstanceOp
//===----------------------------------------------------------------------===//

LogicalResult InstanceOp::verifySymbolUses(SymbolTableCollection &symbolTable) {
  // Resolve the target symbol.
  auto *symbol =
      symbolTable.lookupNearestSymbolFrom(*this, getModuleNameAttr());
  if (!symbol)
    return emitOpError("references unknown symbol @") << getModuleName();

  // Check that the symbol is a SVModuleOp.
  auto module = dyn_cast<SVModuleOp>(symbol);
  if (!module)
    return emitOpError("must reference a 'moore.module', but @")
           << getModuleName() << " is a '" << symbol->getName() << "'";

  // Check that the input ports match.
  auto moduleType = module.getModuleType();
  auto inputTypes = moduleType.getInputTypes();

  if (inputTypes.size() != getNumOperands())
    return emitOpError("has ")
           << getNumOperands() << " operands, but target module @"
           << module.getSymName() << " has " << inputTypes.size() << " inputs";

  for (unsigned i = 0, e = inputTypes.size(); i != e; ++i)
    if (inputTypes[i] != getOperand(i).getType())
      return emitOpError() << "operand " << i << " (" << getOperand(i).getType()
                           << ") does not match input type (" << inputTypes[i]
                           << ") of module @" << module.getSymName();

  // Check that the output ports match.
  auto outputTypes = moduleType.getOutputTypes();

  if (outputTypes.size() != getNumResults())
    return emitOpError("has ")
           << getNumOperands() << " results, but target module @"
           << module.getSymName() << " has " << outputTypes.size()
           << " outputs";

  for (unsigned i = 0, e = outputTypes.size(); i != e; ++i)
    if (outputTypes[i] != getResult(i).getType())
      return emitOpError() << "result " << i << " (" << getResult(i).getType()
                           << ") does not match output type (" << outputTypes[i]
                           << ") of module @" << module.getSymName();

  return success();
}

void InstanceOp::print(OpAsmPrinter &p) {
  p << " ";
  p.printAttributeWithoutType(getInstanceNameAttr());
  p << " ";
  p.printAttributeWithoutType(getModuleNameAttr());
  printInputPortList(p, getOperation(), getInputs(), getInputs().getTypes(),
                     getInputNames());
  p << " -> ";
  printOutputPortList(p, getOperation(), getOutputs().getTypes(),
                      getOutputNames());
  p.printOptionalAttrDict(getOperation()->getAttrs(), getAttributeNames());
}

ParseResult InstanceOp::parse(OpAsmParser &parser, OperationState &result) {
  // Parse the instance name.
  StringAttr instanceName;
  if (parser.parseAttribute(instanceName, "instanceName", result.attributes))
    return failure();

  // Parse the module name.
  FlatSymbolRefAttr moduleName;
  if (parser.parseAttribute(moduleName, "moduleName", result.attributes))
    return failure();

  // Parse the input port list.
  auto loc = parser.getCurrentLocation();
  SmallVector<OpAsmParser::UnresolvedOperand> inputs;
  SmallVector<Type> types;
  ArrayAttr names;
  if (parseInputPortList(parser, inputs, types, names))
    return failure();
  if (parser.resolveOperands(inputs, types, loc, result.operands))
    return failure();
  result.addAttribute("inputNames", names);

  // Parse `->`.
  if (parser.parseArrow())
    return failure();

  // Parse the output port list.
  types.clear();
  if (parseOutputPortList(parser, types, names))
    return failure();
  result.addAttribute("outputNames", names);
  result.addTypes(types);

  // Parse the attributes.
  if (parser.parseOptionalAttrDict(result.attributes))
    return failure();

  return success();
}

void InstanceOp::getAsmResultNames(OpAsmSetValueNameFn setNameFn) {
  SmallString<32> name;
  name += getInstanceName();
  name += '.';
  auto baseLen = name.size();

  for (auto [result, portName] :
       llvm::zip(getOutputs(), getOutputNames().getAsRange<StringAttr>())) {
    if (!portName || portName.empty())
      continue;
    name.resize(baseLen);
    name += portName.getValue();
    setNameFn(result, name);
  }
}

//===----------------------------------------------------------------------===//
// VariableOp
//===----------------------------------------------------------------------===//

void VariableOp::getAsmResultNames(OpAsmSetValueNameFn setNameFn) {
  if (getName() && !getName()->empty())
    setNameFn(getResult(), *getName());
}

LogicalResult VariableOp::canonicalize(VariableOp op,
                                       PatternRewriter &rewriter) {
  // If the variable is embedded in an SSACFG region, move the initial value
  // into an assignment immediately after the variable op. This allows the
  // mem2reg pass which cannot handle variables with initial values.
  auto initial = op.getInitial();
  if (initial && mlir::mayHaveSSADominance(*op->getParentRegion())) {
    rewriter.modifyOpInPlace(op, [&] { op.getInitialMutable().clear(); });
    rewriter.setInsertionPointAfter(op);
    rewriter.create<BlockingAssignOp>(initial.getLoc(), op, initial);
    return success();
  }

  // Check if the variable has one unique continuous assignment to it, all other
  // uses are reads, and that all uses are in the same block as the variable
  // itself.
  auto *block = op->getBlock();
  ContinuousAssignOp uniqueAssignOp;
  for (auto *user : op->getUsers()) {
    // Ensure that all users of the variable are in the same block.
    if (user->getBlock() != block)
      return failure();

    // Ensure there is at most one unique continuous assignment to the variable.
    if (auto assignOp = dyn_cast<ContinuousAssignOp>(user)) {
      if (uniqueAssignOp)
        return failure();
      uniqueAssignOp = assignOp;
      continue;
    }

    // Ensure all other users are reads.
    if (!isa<ReadOp>(user))
      return failure();
  }
  if (!uniqueAssignOp)
    return failure();

  // If the original variable had a name, create an `AssignedVariableOp` as a
  // replacement. Otherwise substitute the assigned value directly.
  Value assignedValue = uniqueAssignOp.getSrc();
  if (auto name = op.getNameAttr(); name && !name.empty())
    assignedValue = rewriter.create<AssignedVariableOp>(
        op.getLoc(), name, uniqueAssignOp.getSrc());

  // Remove the assign op and replace all reads with the new assigned var op.
  rewriter.eraseOp(uniqueAssignOp);
  for (auto *user : llvm::make_early_inc_range(op->getUsers())) {
    auto readOp = cast<ReadOp>(user);
    rewriter.replaceOp(readOp, assignedValue);
  }

  // Remove the original variable.
  rewriter.eraseOp(op);
  return success();
}

SmallVector<MemorySlot> VariableOp::getPromotableSlots() {
  // We cannot promote variables with an initial value, since that value may not
  // dominate the location where the default value needs to be constructed.
  if (mlir::mayBeGraphRegion(*getOperation()->getParentRegion()) ||
      getInitial())
    return {};

  // Ensure that `getDefaultValue` can conjure up a default value for the
  // variable's type.
  if (!isa<PackedType>(getType().getNestedType()))
    return {};

  return {MemorySlot{getResult(), getType().getNestedType()}};
}

Value VariableOp::getDefaultValue(const MemorySlot &slot, OpBuilder &builder) {
  auto packedType = dyn_cast<PackedType>(slot.elemType);
  if (!packedType)
    return {};
  auto bitWidth = packedType.getBitSize();
  if (!bitWidth)
    return {};
  auto fvint = packedType.getDomain() == Domain::FourValued
                   ? FVInt::getAllX(*bitWidth)
                   : FVInt::getZero(*bitWidth);
  Value value = builder.create<ConstantOp>(
      getLoc(), IntType::get(getContext(), *bitWidth, packedType.getDomain()),
      fvint);
  if (value.getType() != packedType)
    builder.create<ConversionOp>(getLoc(), packedType, value);
  return value;
}

void VariableOp::handleBlockArgument(const MemorySlot &slot,
                                     BlockArgument argument,
                                     OpBuilder &builder) {}

std::optional<mlir::PromotableAllocationOpInterface>
VariableOp::handlePromotionComplete(const MemorySlot &slot, Value defaultValue,
                                    OpBuilder &builder) {
  if (defaultValue && defaultValue.use_empty())
    defaultValue.getDefiningOp()->erase();
  this->erase();
<<<<<<< HEAD
  return std::nullopt;
}

LogicalResult VariableOp::canonicalize(VariableOp op,
                                       ::mlir::PatternRewriter &rewriter) {
  if (!(isa<SVModuleOp>(op->getParentOp()) ||
        isa<func::FuncOp>(op->getParentOp())))
    return failure();
  auto members = getStructMembers(op.getType().getNestedType());
  if (!members.empty()) {
    SmallVector<Value> createFields;
    if (auto initial = op.getInitial()) {
      auto addressOp = rewriter.create<AddressOp>(
          op.getLoc(), RefType::get(cast<UnpackedType>(initial.getType())),
          initial);
      for (const auto &member : members) {
        auto field = rewriter.create<StructExtractOp>(
            op->getLoc(), cast<UnpackedType>(member.type), member.name,
            addressOp);
        createFields.push_back(field);
      }
    } else {
      for (const auto &member : members) {
        // todo: support 4-domain value
        auto field = rewriter.create<ConstantOp>(op->getLoc(),
                                                 cast<IntType>(member.type), 0);
        createFields.push_back(field);
      }
    }
    auto value = rewriter.create<StructCreateOp>(
        op->getLoc(), op.getType().getNestedType(), createFields);
    rewriter.replaceOpWithNewOp<AddressOp>(op, RefType::get(value.getType()),
                                           value);
    return success();
  }

  Value initial;
  for (auto *user : op->getUsers())
    if (isa<ContinuousAssignOp>(user) &&
        (user->getOperand(0) == op.getResult())) {
      // Don't canonicalize the multiple continuous assignment to the same
      // variable.
      if (initial)
        return failure();
      initial = user->getOperand(1);
    }

  if (initial) {
    rewriter.replaceOpWithNewOp<AssignedVarOp>(op, op.getType(),
                                               op.getNameAttr(), initial);
    return success();
  }

  return failure();
=======
  return {};
>>>>>>> eef76ca7
}

SmallVector<DestructurableMemorySlot> VariableOp::getDestructurableSlots() {
  if (isa<SVModuleOp>(getOperation()->getParentOp()))
    return {};
  if (getInitial())
    return {};

  auto refType = getType();
  auto destructurable = llvm::dyn_cast<DestructurableTypeInterface>(refType);
  if (!destructurable)
    return {};

  auto destructuredType = destructurable.getSubelementIndexMap();
  if (!destructuredType)
    return {};

  return {DestructurableMemorySlot{{getResult(), refType}, *destructuredType}};
}

DenseMap<Attribute, MemorySlot> VariableOp::destructure(
    const DestructurableMemorySlot &slot,
    const SmallPtrSetImpl<Attribute> &usedIndices, OpBuilder &builder,
    SmallVectorImpl<DestructurableAllocationOpInterface> &newAllocators) {
  assert(slot.ptr == getResult());
  assert(!getInitial());
  builder.setInsertionPointAfter(*this);

  auto destructurableType = cast<DestructurableTypeInterface>(getType());
  DenseMap<Attribute, MemorySlot> slotMap;
  for (Attribute index : usedIndices) {
    auto elemType = cast<RefType>(destructurableType.getTypeAtIndex(index));
    assert(elemType && "used index must exist");
    StringAttr varName;
    if (auto name = getName(); name && !name->empty())
      varName = StringAttr::get(
          getContext(), (*name) + "." + cast<StringAttr>(index).getValue());
    auto varOp =
        builder.create<VariableOp>(getLoc(), elemType, varName, Value());
    newAllocators.push_back(varOp);
    slotMap.try_emplace<MemorySlot>(index, {varOp.getResult(), elemType});
  }

  return slotMap;
}

std::optional<DestructurableAllocationOpInterface>
VariableOp::handleDestructuringComplete(const DestructurableMemorySlot &slot,
                                        OpBuilder &builder) {
  assert(slot.ptr == getResult());
  this->erase();
  return std::nullopt;
}

//===----------------------------------------------------------------------===//
// NetOp
//===----------------------------------------------------------------------===//

void NetOp::getAsmResultNames(OpAsmSetValueNameFn setNameFn) {
  if (getName() && !getName()->empty())
    setNameFn(getResult(), *getName());
}

LogicalResult NetOp::canonicalize(NetOp op, PatternRewriter &rewriter) {
  bool modified = false;

  // Check if the net has one unique continuous assignment to it, and
  // additionally if all other users are reads.
  auto *block = op->getBlock();
  ContinuousAssignOp uniqueAssignOp;
  bool allUsesAreReads = true;
  for (auto *user : op->getUsers()) {
    // Ensure that all users of the net are in the same block.
    if (user->getBlock() != block)
      return failure();

    // Ensure there is at most one unique continuous assignment to the net.
    if (auto assignOp = dyn_cast<ContinuousAssignOp>(user)) {
      if (uniqueAssignOp)
        return failure();
      uniqueAssignOp = assignOp;
      continue;
    }

    // Ensure all other users are reads.
    if (!isa<ReadOp>(user))
      allUsesAreReads = false;
  }

  // If there was one unique assignment, and the `NetOp` does not yet have an
  // assigned value set, fold the assignment into the net.
  if (uniqueAssignOp && !op.getAssignment()) {
    rewriter.modifyOpInPlace(
        op, [&] { op.getAssignmentMutable().assign(uniqueAssignOp.getSrc()); });
    rewriter.eraseOp(uniqueAssignOp);
    modified = true;
    uniqueAssignOp = {};
  }

  // If all users of the net op are reads, and any potential unique assignment
  // has been folded into the net op itself, directly replace the reads with the
  // net's assigned value.
  if (!uniqueAssignOp && allUsesAreReads && op.getAssignment()) {
    // If the original net had a name, create an `AssignedVariableOp` as a
    // replacement. Otherwise substitute the assigned value directly.
    auto assignedValue = op.getAssignment();
    if (auto name = op.getNameAttr(); name && !name.empty())
      assignedValue =
          rewriter.create<AssignedVariableOp>(op.getLoc(), name, assignedValue);

    // Replace all reads with the new assigned var op and remove the original
    // net op.
    for (auto *user : llvm::make_early_inc_range(op->getUsers())) {
      auto readOp = cast<ReadOp>(user);
      rewriter.replaceOp(readOp, assignedValue);
    }
    rewriter.eraseOp(op);
    modified = true;
  }

  return success(modified);
}

//===----------------------------------------------------------------------===//
// AssignedVariableOp
//===----------------------------------------------------------------------===//

void AssignedVariableOp::getAsmResultNames(OpAsmSetValueNameFn setNameFn) {
  if (getName() && !getName()->empty())
    setNameFn(getResult(), *getName());
}

LogicalResult AssignedVariableOp::canonicalize(AssignedVariableOp op,
                                               PatternRewriter &rewriter) {
  // Eliminate chained variables with the same name.
  // var(name, var(name, x)) -> var(name, x)
  if (auto otherOp = op.getInput().getDefiningOp<AssignedVariableOp>()) {
    if (otherOp.getNameAttr() == op.getNameAttr()) {
      rewriter.replaceOp(op, otherOp);
      return success();
    }
  }

  // Eliminate variables that alias an input port of the same name.
  if (auto blockArg = dyn_cast<BlockArgument>(op.getInput())) {
    if (auto moduleOp =
            dyn_cast<SVModuleOp>(blockArg.getOwner()->getParentOp())) {
      auto moduleType = moduleOp.getModuleType();
      auto portName = moduleType.getInputNameAttr(blockArg.getArgNumber());
      if (portName == op.getNameAttr()) {
        rewriter.replaceOp(op, blockArg);
        return success();
      }
    }
  }

  // Eliminate variables that feed an output port of the same name.
  for (auto &use : op->getUses()) {
    auto outputOp = dyn_cast<OutputOp>(use.getOwner());
    if (!outputOp)
      continue;
    auto moduleOp = dyn_cast<SVModuleOp>(outputOp.getParentOp());
    if (!moduleOp)
      break;
    auto moduleType = moduleOp.getModuleType();
    auto portName = moduleType.getOutputNameAttr(use.getOperandNumber());
    if (portName == op.getNameAttr()) {
      rewriter.replaceOp(op, op.getInput());
      return success();
    }
  }

  return failure();
}

//===----------------------------------------------------------------------===//
// ConstantOp
//===----------------------------------------------------------------------===//

void ConstantOp::print(OpAsmPrinter &p) {
  p << " ";
  printFVInt(p, getValue());
  p.printOptionalAttrDict((*this)->getAttrs(), /*elidedAttrs=*/{"value"});
  p << " : ";
  p.printStrippedAttrOrType(getType());
}

ParseResult ConstantOp::parse(OpAsmParser &parser, OperationState &result) {
  // Parse the constant value.
  FVInt value;
  auto valueLoc = parser.getCurrentLocation();
  if (parseFVInt(parser, value))
    return failure();

  // Parse any optional attributes and the `:`.
  if (parser.parseOptionalAttrDict(result.attributes) || parser.parseColon())
    return failure();

  // Parse the result type.
  IntType type;
  if (parser.parseCustomTypeWithFallback(type))
    return failure();

  // Extend or truncate the constant value to match the size of the type.
  if (type.getWidth() > value.getBitWidth()) {
    // sext is always safe here, even for unsigned values, because the
    // parseOptionalInteger method will return something with a zero in the
    // top bits if it is a positive number.
    value = value.sext(type.getWidth());
  } else if (type.getWidth() < value.getBitWidth()) {
    // The parser can return an unnecessarily wide result with leading
    // zeros. This isn't a problem, but truncating off bits is bad.
    unsigned neededBits =
        value.isNegative() ? value.getSignificantBits() : value.getActiveBits();
    if (type.getWidth() < neededBits)
      return parser.emitError(valueLoc)
             << "value requires " << neededBits
             << " bits, but result type only has " << type.getWidth();
    value = value.trunc(type.getWidth());
  }

  // If the constant contains any X or Z bits, the result type must be
  // four-valued.
  if (value.hasUnknown() && type.getDomain() != Domain::FourValued)
    return parser.emitError(valueLoc)
           << "value contains X or Z bits, but result type " << type
           << " only allows two-valued bits";

  // Build the attribute and op.
  auto attrValue = FVIntegerAttr::get(parser.getContext(), value);
  result.addAttribute("value", attrValue);
  result.addTypes(type);
  return success();
}

LogicalResult ConstantOp::verify() {
  auto attrWidth = getValue().getBitWidth();
  auto typeWidth = getType().getWidth();
  if (attrWidth != typeWidth)
    return emitError("attribute width ")
           << attrWidth << " does not match return type's width " << typeWidth;
  return success();
}

void ConstantOp::build(OpBuilder &builder, OperationState &result, IntType type,
                       const FVInt &value) {
  assert(type.getWidth() == value.getBitWidth() &&
         "FVInt width must match type width");
  build(builder, result, type, FVIntegerAttr::get(builder.getContext(), value));
}

void ConstantOp::build(OpBuilder &builder, OperationState &result, IntType type,
                       const APInt &value) {
  assert(type.getWidth() == value.getBitWidth() &&
         "APInt width must match type width");
  build(builder, result, type, FVInt(value));
}

/// This builder allows construction of small signed integers like 0, 1, -1
/// matching a specified MLIR type. This shouldn't be used for general constant
/// folding because it only works with values that can be expressed in an
/// `int64_t`.
void ConstantOp::build(OpBuilder &builder, OperationState &result, IntType type,
                       int64_t value) {
  build(builder, result, type,
        APInt(type.getWidth(), (uint64_t)value, /*isSigned=*/true));
}

OpFoldResult ConstantOp::fold(FoldAdaptor adaptor) {
  assert(adaptor.getOperands().empty() && "constant has no operands");
  return getValueAttr();
}

//===----------------------------------------------------------------------===//
// NamedConstantOp
//===----------------------------------------------------------------------===//

void NamedConstantOp::getAsmResultNames(OpAsmSetValueNameFn setNameFn) {
  setNameFn(getResult(), getName());
}

//===----------------------------------------------------------------------===//
// ConcatOp
//===----------------------------------------------------------------------===//

LogicalResult ConcatOp::inferReturnTypes(
    MLIRContext *context, std::optional<Location> loc, ValueRange operands,
    DictionaryAttr attrs, mlir::OpaqueProperties properties,
    mlir::RegionRange regions, SmallVectorImpl<Type> &results) {
  Domain domain = Domain::TwoValued;
  unsigned width = 0;
  for (auto operand : operands) {
    auto type = cast<IntType>(operand.getType());
    if (type.getDomain() == Domain::FourValued)
      domain = Domain::FourValued;
    width += type.getWidth();
  }
  results.push_back(IntType::get(context, width, domain));
  return success();
}

//===----------------------------------------------------------------------===//
// ConcatRefOp
//===----------------------------------------------------------------------===//

LogicalResult ConcatRefOp::inferReturnTypes(
    MLIRContext *context, std::optional<Location> loc, ValueRange operands,
    DictionaryAttr attrs, mlir::OpaqueProperties properties,
    mlir::RegionRange regions, SmallVectorImpl<Type> &results) {
  Domain domain = Domain::TwoValued;
  unsigned width = 0;
  for (auto operand : operands) {
    auto type = cast<IntType>(cast<RefType>(operand.getType()).getNestedType());
    if (type.getDomain() == Domain::FourValued)
      domain = Domain::FourValued;
    width += type.getWidth();
  }
  results.push_back(RefType::get(IntType::get(context, width, domain)));
  return success();
}

//===----------------------------------------------------------------------===//
// ArrayCreateOp
//===----------------------------------------------------------------------===//

static std::pair<unsigned, UnpackedType> getArrayElements(Type type) {
  if (auto arrayType = dyn_cast<ArrayType>(type))
    return {arrayType.getSize(), arrayType.getElementType()};
  if (auto arrayType = dyn_cast<UnpackedArrayType>(type))
    return {arrayType.getSize(), arrayType.getElementType()};
  assert(0 && "expected ArrayType or UnpackedArrayType");
  return {};
}

LogicalResult ArrayCreateOp::verify() {
  auto [size, elementType] = getArrayElements(getType());

  // Check that the number of operands matches the array size.
  if (getElements().size() != size)
    return emitOpError() << "has " << getElements().size()
                         << " operands, but result type requires " << size;

  // Check that the operand types match the array element type. We only need to
  // check one of the operands, since the `SameTypeOperands` trait ensures all
  // operands have the same type.
  if (size > 0) {
    auto value = getElements()[0];
    if (value.getType() != elementType)
      return emitOpError() << "operands have type " << value.getType()
                           << ", but array requires " << elementType;
  }
  return success();
}

//===----------------------------------------------------------------------===//
// StructCreateOp
//===----------------------------------------------------------------------===//

static std::optional<uint32_t> getStructFieldIndex(Type type, StringAttr name) {
  if (auto structType = dyn_cast<StructType>(type))
    return structType.getFieldIndex(name);
  if (auto structType = dyn_cast<UnpackedStructType>(type))
    return structType.getFieldIndex(name);
  if (auto unionType = dyn_cast<UnionType>(type))
    return unionType.getFieldIndex(name);
  if (auto unionType = dyn_cast<UnpackedUnionType>(type))
    return unionType.getFieldIndex(name);
  assert(0 && "expected Struct-Like Type");
  return {};
}

static ArrayRef<StructLikeMember> getStructMembers(Type type) {
  if (auto structType = dyn_cast<StructType>(type))
    return structType.getMembers();
  if (auto structType = dyn_cast<UnpackedStructType>(type))
    return structType.getMembers();
  if (auto unionType = dyn_cast<UnionType>(type))
    return unionType.getMembers();
  if (auto unionType = dyn_cast<UnpackedUnionType>(type))
    return unionType.getMembers();
  return {};
}

static UnpackedType getStructFieldType(Type type, StringAttr name) {
  if (auto index = getStructFieldIndex(type, name))
    return getStructMembers(type)[*index].type;
  return {};
}

LogicalResult StructCreateOp::verify() {
  auto members = getStructMembers(getType());

  // Check that the number of operands matches the number of struct fields.
  if (getFields().size() != members.size())
    return emitOpError() << "has " << getFields().size()
                         << " operands, but result type requires "
                         << members.size();

  // Check that the operand types match the struct field types.
  for (auto [index, pair] : llvm::enumerate(llvm::zip(getFields(), members))) {
    auto [value, member] = pair;
    if (value.getType() != member.type)
      return emitOpError() << "operand #" << index << " has type "
                           << value.getType() << ", but struct field "
                           << member.name << " requires " << member.type;
  }
  return success();
}

OpFoldResult StructCreateOp::fold(FoldAdaptor adaptor) {
  SmallVector<NamedAttribute> fields;
  for (auto [member, field] :
       llvm::zip(getStructMembers(getType()), adaptor.getFields())) {
    if (!field)
      return {};
    fields.push_back(NamedAttribute(member.name, field));
  }
  return DictionaryAttr::get(getContext(), fields);
}

//===----------------------------------------------------------------------===//
// StructExtractOp
//===----------------------------------------------------------------------===//

LogicalResult StructExtractOp::verify() {
  auto type = getStructFieldType(getInput().getType(), getFieldNameAttr());
  if (!type)
    return emitOpError() << "extracts field " << getFieldNameAttr()
                         << " which does not exist in " << getInput().getType();
  if (type != getType())
    return emitOpError() << "result type " << getType()
                         << " must match struct field type " << type;
  return success();
}

OpFoldResult StructExtractOp::fold(FoldAdaptor adaptor) {
  // Extract on a constant struct input.
  if (auto fields = dyn_cast_or_null<DictionaryAttr>(adaptor.getInput()))
    if (auto value = fields.get(getFieldNameAttr()))
      return value;

  // extract(inject(s, "field", v), "field") -> v
  if (auto inject = getInput().getDefiningOp<StructInjectOp>()) {
    if (inject.getFieldNameAttr() == getFieldNameAttr())
      return inject.getNewValue();
    return {};
  }

  // extract(create({"field": v, ...}), "field") -> v
  if (auto create = getInput().getDefiningOp<StructCreateOp>()) {
    if (auto index = getStructFieldIndex(create.getType(), getFieldNameAttr()))
      return create.getFields()[*index];
    return {};
  }

  return {};
}

//===----------------------------------------------------------------------===//
// StructExtractRefOp
//===----------------------------------------------------------------------===//

LogicalResult StructExtractRefOp::verify() {
  auto type = getStructFieldType(
      cast<RefType>(getInput().getType()).getNestedType(), getFieldNameAttr());
  if (!type)
    return emitOpError() << "extracts field " << getFieldNameAttr()
                         << " which does not exist in " << getInput().getType();
  if (type != getType().getNestedType())
    return emitOpError() << "result ref of type " << getType().getNestedType()
                         << " must match struct field type " << type;
  return success();
}

bool StructExtractRefOp::canRewire(
    const DestructurableMemorySlot &slot,
    SmallPtrSetImpl<Attribute> &usedIndices,
    SmallVectorImpl<MemorySlot> &mustBeSafelyUsed,
    const DataLayout &dataLayout) {
  if (slot.ptr != getInput())
    return false;
  auto index = getFieldNameAttr();
  if (!index || !slot.subelementTypes.contains(index))
    return false;
  usedIndices.insert(index);
  return true;
}

DeletionKind
StructExtractRefOp::rewire(const DestructurableMemorySlot &slot,
                           DenseMap<Attribute, MemorySlot> &subslots,
                           OpBuilder &builder, const DataLayout &dataLayout) {
  auto index = getFieldNameAttr();
  const MemorySlot &memorySlot = subslots.at(index);
  replaceAllUsesWith(memorySlot.ptr);
  getInputMutable().drop();
  erase();
  return DeletionKind::Keep;
}

//===----------------------------------------------------------------------===//
// StructInjectOp
//===----------------------------------------------------------------------===//

LogicalResult StructInjectOp::verify() {
  auto type = getStructFieldType(getInput().getType(), getFieldNameAttr());
  if (!type)
    return emitOpError() << "injects field " << getFieldNameAttr()
                         << " which does not exist in " << getInput().getType();
  if (type != getNewValue().getType())
    return emitOpError() << "injected value " << getNewValue().getType()
                         << " must match struct field type " << type;
  return success();
}

OpFoldResult StructInjectOp::fold(FoldAdaptor adaptor) {
  auto input = adaptor.getInput();
  auto newValue = adaptor.getNewValue();
  if (!input || !newValue)
    return {};
  NamedAttrList fields(cast<DictionaryAttr>(input));
  fields.set(getFieldNameAttr(), newValue);
  return fields.getDictionary(getContext());
}

LogicalResult StructInjectOp::canonicalize(StructInjectOp op,
                                           PatternRewriter &rewriter) {
  if (!(isa<SVModuleOp>(op->getParentOp()) ||
        isa<func::FuncOp>(op->getParentOp())))
    return failure();
  auto members = getStructMembers(op.getType());

  // Chase a chain of `struct_inject` ops, with an optional final
  // `struct_create`, and take note of the values assigned to each field.
  SmallPtrSet<Operation *, 4> injectOps;
  DenseMap<StringAttr, Value> fieldValues;
  Value input = op;
  while (auto injectOp = input.getDefiningOp<StructInjectOp>()) {
    if (!injectOps.insert(injectOp).second)
      return failure();
    fieldValues.insert({injectOp.getFieldNameAttr(), injectOp.getNewValue()});
    input = injectOp.getInput();
  }
  if (auto createOp = input.getDefiningOp<StructCreateOp>())
    for (auto [value, member] : llvm::zip(createOp.getFields(), members))
      fieldValues.insert({member.name, value});

  // If the inject chain sets all fields, canonicalize to a `struct_create`.
  if (fieldValues.size() == members.size()) {
    SmallVector<Value> values;
    values.reserve(fieldValues.size());
    for (auto member : members)
      values.push_back(fieldValues.lookup(member.name));
    rewriter.replaceOpWithNewOp<StructCreateOp>(op, op.getType(), values);
    return success();
  }

  // If each inject op in the chain assigned to a unique field, there is nothing
  // to canonicalize.
  if (injectOps.size() == fieldValues.size())
    return failure();

  // Otherwise we can eliminate overwrites by creating new injects. The hash map
  // of field values contains the last assigned value for each field.
  for (auto member : members)
    if (auto value = fieldValues.lookup(member.name))
      input = rewriter.create<StructInjectOp>(op.getLoc(), op.getType(), input,
                                              member.name, value);
  rewriter.replaceOp(op, input);
  return success();
}

//===----------------------------------------------------------------------===//
// UnionCreateOp
//===----------------------------------------------------------------------===//

LogicalResult UnionCreateOp::verify() {
  auto type = getStructFieldType(getType(), getFieldNameAttr());

  /// checks if the type of the input is exactly equal to the union field
  /// type

  if (!type)
    return emitOpError() << "union field " << getFieldNameAttr()
                         << " which does not exist in " << getInput().getType();
  if (type != getType())
    return emitOpError() << "result type " << getType()
                         << " must match union field type " << type;
  return success();
}

//===----------------------------------------------------------------------===//
// UnionExtractOp
//===----------------------------------------------------------------------===//

LogicalResult UnionExtractOp::verify() {
  auto type = getStructFieldType(getInput().getType(), getFieldNameAttr());

  /// checks if the type of the input is exactly equal to the type of the result
  /// union fields
  if (!type)
    return emitOpError() << "union field " << getFieldNameAttr()
                         << " which does not exist in " << getInput().getType();
  if (type != getType())
    return emitOpError() << "result type " << getType()
                         << " must match union field type " << type;
  return success();
}

//===----------------------------------------------------------------------===//
// UnionExtractRefOp
//===----------------------------------------------------------------------===//

LogicalResult UnionExtractRefOp::verify() {
  auto type = getStructFieldType(getInput().getType().getNestedType(),
                                 getFieldNameAttr());
  /// checks if the type of the result is exactly equal to the type of the
  /// referring union field
  if (!type)
    return emitOpError() << "union field " << getFieldNameAttr()
                         << " which does not exist in " << getInput().getType();
  if (type != getType())
    return emitOpError() << "result type " << getType()
                         << " must match union field type " << type;
  return success();
}

//===----------------------------------------------------------------------===//
// YieldOp
//===----------------------------------------------------------------------===//

LogicalResult YieldOp::verify() {
  // Check that YieldOp's parent operation is ConditionalOp.
  auto cond = dyn_cast<ConditionalOp>(*(*this).getParentOp());
  if (!cond) {
    emitOpError("must have a conditional parent");
    return failure();
  }

  // Check that the operand matches the parent operation's result.
  auto condType = cond.getType();
  auto yieldType = getOperand().getType();
  if (condType != yieldType) {
    emitOpError("yield type must match conditional. Expected ")
        << condType << ", but got " << yieldType << ".";
    return failure();
  }

  return success();
}

//===----------------------------------------------------------------------===//
// ConversionOp
//===----------------------------------------------------------------------===//

OpFoldResult ConversionOp::fold(FoldAdaptor adaptor) {
  // Fold away no-op casts.
  if (getInput().getType() == getResult().getType())
    return getInput();

  // Convert domains of constant integer inputs.
  auto intInput = dyn_cast_or_null<FVIntegerAttr>(adaptor.getInput());
  auto fromIntType = dyn_cast<IntType>(getInput().getType());
  auto toIntType = dyn_cast<IntType>(getResult().getType());
  if (intInput && fromIntType && toIntType &&
      fromIntType.getWidth() == toIntType.getWidth()) {
    // If we are going *to* a four-valued type, simply pass through the
    // constant.
    if (toIntType.getDomain() == Domain::FourValued)
      return intInput;

    // Otherwise map all unknown bits to zero (the default in SystemVerilog) and
    // return a new constant.
    return FVIntegerAttr::get(getContext(), intInput.getValue().toAPInt(false));
  }

  return {};
}

//===----------------------------------------------------------------------===//
// BoolCastOp
//===----------------------------------------------------------------------===//

OpFoldResult BoolCastOp::fold(FoldAdaptor adaptor) {
  // Fold away no-op casts.
  if (getInput().getType() == getResult().getType())
    return getInput();
  return {};
}

//===----------------------------------------------------------------------===//
// BlockingAssignOp
//===----------------------------------------------------------------------===//

bool BlockingAssignOp::loadsFrom(const MemorySlot &slot) { return false; }

bool BlockingAssignOp::storesTo(const MemorySlot &slot) {
  return getDst() == slot.ptr;
}

Value BlockingAssignOp::getStored(const MemorySlot &slot, OpBuilder &builder,
                                  Value reachingDef,
                                  const DataLayout &dataLayout) {
  return getSrc();
}

bool BlockingAssignOp::canUsesBeRemoved(
    const MemorySlot &slot, const SmallPtrSetImpl<OpOperand *> &blockingUses,
    SmallVectorImpl<OpOperand *> &newBlockingUses,
    const DataLayout &dataLayout) {

  if (blockingUses.size() != 1)
    return false;
  Value blockingUse = (*blockingUses.begin())->get();
  return blockingUse == slot.ptr && getDst() == slot.ptr &&
         getSrc() != slot.ptr && getSrc().getType() == slot.elemType;
}

DeletionKind BlockingAssignOp::removeBlockingUses(
    const MemorySlot &slot, const SmallPtrSetImpl<OpOperand *> &blockingUses,
    OpBuilder &builder, Value reachingDefinition,
    const DataLayout &dataLayout) {
  return DeletionKind::Delete;
}

LogicalResult BlockingAssignOp::canonicalize(BlockingAssignOp op,
                                             PatternRewriter &rewriter) {
  if (!(isa<SVModuleOp>(op->getParentOp()) ||
        isa<func::FuncOp>(op->getParentOp())))
    return failure();
  if (auto refOp = op.getDst().getDefiningOp<moore::StructExtractRefOp>()) {
    auto input = refOp.getInput();
    if (isa<SVModuleOp>(input.getDefiningOp()->getParentOp())) {
      auto value = rewriter.create<ReadOp>(
          op->getLoc(), cast<RefType>(input.getType()).getNestedType(), input);
      auto newOp = rewriter.create<moore::StructInjectOp>(
          op->getLoc(), value.getType(), value, refOp.getFieldNameAttr(),
          op.getSrc());
      auto newOpAddress = rewriter.create<moore::AddressOp>(
          op.getLoc(), RefType::get(newOp.getType()), newOp);
      rewriter.replaceOpUsesWithIf(
          input.getDefiningOp(), newOpAddress->getResults(),
          [&op](OpOperand &operand) {
            return !operand.getOwner()->isBeforeInBlock(op);
          });
      op.getDstMutable();
      op.erase();
      refOp.erase();
      return success();
    }
  }
  return failure();
}

//===----------------------------------------------------------------------===//
// ReadOp
//===----------------------------------------------------------------------===//

bool ReadOp::loadsFrom(const MemorySlot &slot) {
  return getInput() == slot.ptr;
}

bool ReadOp::storesTo(const MemorySlot &slot) { return false; }

Value ReadOp::getStored(const MemorySlot &slot, OpBuilder &builder,
                        Value reachingDef, const DataLayout &dataLayout) {
  llvm_unreachable("getStored should not be called on ReadOp");
}

bool ReadOp::canUsesBeRemoved(const MemorySlot &slot,
                              const SmallPtrSetImpl<OpOperand *> &blockingUses,
                              SmallVectorImpl<OpOperand *> &newBlockingUses,
                              const DataLayout &dataLayout) {

  if (blockingUses.size() != 1)
    return false;
  Value blockingUse = (*blockingUses.begin())->get();
  return blockingUse == slot.ptr && getOperand() == slot.ptr &&
         getResult().getType() == slot.elemType;
}

DeletionKind
ReadOp::removeBlockingUses(const MemorySlot &slot,
                           const SmallPtrSetImpl<OpOperand *> &blockingUses,
                           OpBuilder &builder, Value reachingDefinition,
                           const DataLayout &dataLayout) {
  getResult().replaceAllUsesWith(reachingDefinition);
  return DeletionKind::Delete;
}

LogicalResult ReadOp::canonicalize(ReadOp op, PatternRewriter &rewriter) {
  if (!(isa<SVModuleOp>(op->getParentOp()) ||
        isa<func::FuncOp>(op->getParentOp())))
    return failure();
  if (auto addr = op.getInput().getDefiningOp<AddressOp>()) {
    auto value = addr.getInput();
    op.replaceAllUsesWith(value);
    op.erase();
    return success();
  }
  return failure();
}

//===----------------------------------------------------------------------===//
// PowSOp
//===----------------------------------------------------------------------===//

static OpFoldResult powCommonFolding(MLIRContext *ctxt, Attribute lhs,
                                     Attribute rhs) {
  auto lhsValue = dyn_cast_or_null<FVIntegerAttr>(lhs);
  if (lhsValue && lhsValue.getValue() == 1)
    return lhs;

  auto rhsValue = dyn_cast_or_null<FVIntegerAttr>(rhs);
  if (rhsValue && rhsValue.getValue().isZero())
    return FVIntegerAttr::get(ctxt,
                              FVInt(rhsValue.getValue().getBitWidth(), 1));

  return {};
}

OpFoldResult PowSOp::fold(FoldAdaptor adaptor) {
  return powCommonFolding(getContext(), adaptor.getLhs(), adaptor.getRhs());
}

LogicalResult PowSOp::canonicalize(PowSOp op, PatternRewriter &rewriter) {
  Location loc = op.getLoc();
  auto intType = cast<IntType>(op.getRhs().getType());
  if (auto baseOp = op.getLhs().getDefiningOp<ConstantOp>()) {
    if (baseOp.getValue() == 2) {
      Value constOne = rewriter.create<ConstantOp>(loc, intType, 1);
      Value constZero = rewriter.create<ConstantOp>(loc, intType, 0);
      Value shift = rewriter.create<ShlOp>(loc, constOne, op.getRhs());
      Value isNegative = rewriter.create<SltOp>(loc, op.getRhs(), constZero);
      auto condOp = rewriter.replaceOpWithNewOp<ConditionalOp>(
          op, op.getLhs().getType(), isNegative);
      Block *thenBlock = rewriter.createBlock(&condOp.getTrueRegion());
      rewriter.setInsertionPointToStart(thenBlock);
      rewriter.create<YieldOp>(loc, constZero);
      Block *elseBlock = rewriter.createBlock(&condOp.getFalseRegion());
      rewriter.setInsertionPointToStart(elseBlock);
      rewriter.create<YieldOp>(loc, shift);
      return success();
    }
  }

  return failure();
}

//===----------------------------------------------------------------------===//
// PowUOp
//===----------------------------------------------------------------------===//

OpFoldResult PowUOp::fold(FoldAdaptor adaptor) {
  return powCommonFolding(getContext(), adaptor.getLhs(), adaptor.getRhs());
}

LogicalResult PowUOp::canonicalize(PowUOp op, PatternRewriter &rewriter) {
  Location loc = op.getLoc();
  auto intType = cast<IntType>(op.getRhs().getType());
  if (auto baseOp = op.getLhs().getDefiningOp<ConstantOp>()) {
    if (baseOp.getValue() == 2) {
      Value constOne = rewriter.create<ConstantOp>(loc, intType, 1);
      rewriter.replaceOpWithNewOp<ShlOp>(op, constOne, op.getRhs());
      return success();
    }
  }

  return failure();
}

//===----------------------------------------------------------------------===//
// TableGen generated logic.
//===----------------------------------------------------------------------===//

// Provide the autogenerated implementation guts for the Op classes.
#define GET_OP_CLASSES
#include "circt/Dialect/Moore/Moore.cpp.inc"
#include "circt/Dialect/Moore/MooreEnums.cpp.inc"<|MERGE_RESOLUTION|>--- conflicted
+++ resolved
@@ -360,7 +360,6 @@
   if (defaultValue && defaultValue.use_empty())
     defaultValue.getDefiningOp()->erase();
   this->erase();
-<<<<<<< HEAD
   return std::nullopt;
 }
 
@@ -415,9 +414,6 @@
   }
 
   return failure();
-=======
-  return {};
->>>>>>> eef76ca7
 }
 
 SmallVector<DestructurableMemorySlot> VariableOp::getDestructurableSlots() {
