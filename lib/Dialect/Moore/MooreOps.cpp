--- conflicted
+++ resolved
@@ -546,31 +546,6 @@
 // StructCreateOp
 //===----------------------------------------------------------------------===//
 
-<<<<<<< HEAD
-LogicalResult StructCreateOp::verify() {
-  /// checks if the types of the inputs are exactly equal to the types of the
-  /// result struct fields
-  return TypeSwitch<Type, LogicalResult>(getType())
-      .Case<StructType, UnpackedStructType>([this](auto &type) {
-        auto members = type.getMembers();
-        auto inputs = getInput();
-        if (inputs.size() != members.size())
-          return failure();
-        for (size_t i = 0; i < members.size(); i++) {
-          auto memberType = cast<UnpackedType>(members[i].type);
-          auto inputType = inputs[i].getType();
-          if (inputType != memberType) {
-            emitOpError("input types must match struct field types and orders");
-            return failure();
-          }
-        }
-        return success();
-      })
-      .Default([this](auto &) {
-        emitOpError("Result type must be StructType or UnpackedStructType");
-        return failure();
-      });
-=======
 static std::optional<uint32_t> getStructFieldIndex(Type type, StringAttr name) {
   if (auto structType = dyn_cast<StructType>(type))
     return structType.getFieldIndex(name);
@@ -578,7 +553,6 @@
     return structType.getFieldIndex(name);
   assert(0 && "expected StructType or UnpackedStructType");
   return {};
->>>>>>> 7ef41080
 }
 
 static ArrayRef<StructLikeMember> getStructMembers(Type type) {
@@ -655,29 +629,11 @@
     return {};
   }
 
-<<<<<<< HEAD
-  if (auto structInject = getInput().getDefiningOp<StructInjectOp>())
-    return structInject.getFieldNameAttr() == getFieldNameAttr()
-               ? structInject.getNewValue()
-               : Value();
-  if (auto addressOp = getInput().getDefiningOp<AddressOp>()) {
-    if (auto structCreate =
-            addressOp.getInput().getDefiningOp<StructCreateOp>()) {
-      auto ind = TypeSwitch<Type, std::optional<uint32_t>>(
-                     getInput().getType().getNestedType())
-                     .Case<StructType, UnpackedStructType>([this](auto &type) {
-                       return type.getFieldIndex(getFieldNameAttr());
-                     })
-                     .Default([](auto &) { return std::nullopt; });
-      return ind.has_value() ? structCreate->getOperand(ind.value()) : Value();
-    }
-=======
   // extract(create({"field": v, ...}), "field") -> v
   if (auto create = getInput().getDefiningOp<StructCreateOp>()) {
     if (auto index = getStructFieldIndex(create.getType(), getFieldNameAttr()))
       return create.getFields()[*index];
     return {};
->>>>>>> 7ef41080
   }
 
   return {};
@@ -762,34 +718,6 @@
   while (auto injectOp = input.getDefiningOp<StructInjectOp>()) {
     if (!injectOps.insert(injectOp).second)
       return failure();
-<<<<<<< HEAD
-
-    fields.try_emplace(inject.getFieldNameAttr(), inject.getNewValue());
-    input = inject.getInput();
-    inject = input.getDefiningOp<StructInjectOp>();
-  } while (inject);
-  assert(input && "missing input to inject chain");
-
-  auto members = TypeSwitch<Type, ArrayRef<StructLikeMember>>(
-                     cast<RefType>(op.getType()).getNestedType())
-                     .Case<StructType, UnpackedStructType>(
-                         [](auto &type) { return type.getMembers(); })
-                     .Default([](auto) { return std::nullopt; });
-
-  // If the inject chain sets all fields, canonicalize to create.
-  if (fields.size() == members.size()) {
-    SmallVector<Value> createFields;
-    for (const auto &member : members) {
-      auto it = fields.find(member.name);
-      assert(it != fields.end() && "missing field");
-      createFields.push_back(it->second);
-    }
-    op.getInputMutable();
-    auto value = rewriter.create<StructCreateOp>(
-        op->getLoc(), op.getType().getNestedType(), createFields);
-    rewriter.replaceOpWithNewOp<AddressOp>(op, RefType::get(value.getType()),
-                                           value);
-=======
     fieldValues.insert({injectOp.getFieldNameAttr(), injectOp.getNewValue()});
     input = injectOp.getInput();
   }
@@ -804,7 +732,6 @@
     for (auto member : members)
       values.push_back(fieldValues.lookup(member.name));
     rewriter.replaceOpWithNewOp<StructCreateOp>(op, op.getType(), values);
->>>>>>> 7ef41080
     return success();
   }
 
