from typing import Dict, Optional, Sequence

import inspect

from circt.support import BackedgeBuilder, BuilderValue

from mlir.ir import *


class InstanceBuilder:
  """Helper class to incrementally construct an instance of a module."""

  def __init__(self,
               module,
               name,
               input_port_mapping,
               *,
               parameters={},
               sym_name=None,
               loc=None,
               ip=None):
    # Lazily import dependencies to avoid cyclic dependencies.
    from ._hw_ops_gen import InstanceOp

    # Create mappings from port name to value, index, and potentially backedge.
    self.mod = module
    self.operand_indices = {}
    self.operand_values = []
    self.result_indices = {}
    self.backedges = {}

    arg_names = ArrayAttr(module.attributes["argNames"])
    for i in range(len(arg_names)):
      arg_name = StringAttr(arg_names[i]).value
      self.operand_indices[arg_name] = i

      if arg_name in input_port_mapping:
<<<<<<< HEAD
        self.operand_values.append(input_port_mapping[arg_name].value)
=======
        value = input_port_mapping[arg_name]
        if not isinstance(value, Value):
          value = input_port_mapping[arg_name].value
        self.operand_values.append(value)
>>>>>>> 80a08ac9
      else:
        type = module.type.inputs[i]
        backedge = BackedgeBuilder.create(
            type, arg_name, self, instance_of=module)
        self.backedges[i] = backedge
        self.operand_values.append(backedge.result)

    result_names = ArrayAttr(module.attributes["resultNames"])
    for i in range(len(result_names)):
      result_name = StringAttr(result_names[i]).value
      self.result_indices[result_name] = i

    # Actually build the InstanceOp.
    instance_name = StringAttr.get(name)
    module_name = FlatSymbolRefAttr.get(StringAttr(self.mod.name).value)
    parameters = {k: Attribute.parse(str(v)) for (k, v) in parameters.items()}
    parameters = DictAttr.get(parameters)
    if sym_name:
      sym_name = StringAttr.get(sym_name)
    self.instance = InstanceOp(
        self.mod.type.results,
        instance_name,
        module_name,
        self.operand_values,
        parameters,
        sym_name,
        loc=loc,
        ip=ip,
    )

  def __getattr__(self, name):
    # Check for the attribute in the arg name set.
    if name in self.operand_indices:
      index = self.operand_indices[name]
      value = self.instance.inputs[index]
      return BuilderValue(value, self, index)

    # Check for the attribute in the result name set.
    if name in self.result_indices:
      index = self.result_indices[name]
      value = self.instance.results[index]
      return BuilderValue(value, self, index)

    # If we fell through to here, the name isn't a result.
    raise AttributeError(f"unknown port name {name}")

  @property
  def operation(self):
    """Get the operation associated with this builder."""
    return self.instance.operation

  @property
  def module(self):
    """Get the module associated with this builder."""
    return self.mod.operation


class ModuleLike:
  """Custom Python base class for module-like operations."""

  def __init__(
      self,
      name,
      input_ports=[],
      output_ports=[],
      *,
      body_builder=None,
      loc=None,
      ip=None,
  ):
    """
    Create a module-like with the provided `name`, `input_ports`, and
    `output_ports`.
    - `name` is a string representing the module name.
    - `input_ports` is a list of pairs of string names and mlir.ir types.
    - `output_ports` is a list of pairs of string names and mlir.ir types.
    - `body_builder` is an optional callback, when provided a new entry block
      is created and the callback is invoked with the new op as argument within
      an InsertionPoint context already set for the block. The callback is
      expected to insert a terminator in the block.
    """
    operands = []
    results = []
    attributes = {}
    attributes["sym_name"] = StringAttr.get(str(name))

    input_types = []
    input_names = []
    self.input_indices = {}
    input_ports = list(input_ports)
    for i in range(len(input_ports)):
      port_name, port_type = input_ports[i]
      input_types.append(port_type)
      input_names.append(StringAttr.get(str(port_name)))
      self.input_indices[port_name] = i
    attributes["argNames"] = ArrayAttr.get(input_names)

    output_types = []
    output_names = []
    output_ports = list(output_ports)
    self.output_indices = {}
    for i in range(len(output_ports)):
      port_name, port_type = output_ports[i]
      output_types.append(port_type)
      output_names.append(StringAttr.get(str(port_name)))
      self.output_indices[port_name] = i
    attributes["resultNames"] = ArrayAttr.get(output_names)

    attributes["type"] = TypeAttr.get(
        FunctionType.get(inputs=input_types, results=output_types))

    super().__init__(
        self.build_generic(attributes=attributes,
                           results=results,
                           operands=operands,
                           loc=loc,
                           ip=ip))

    if body_builder:
      entry_block = self.add_entry_block()
      with InsertionPoint(entry_block):
        with BackedgeBuilder():
          body_builder(self)

  @property
  def type(self):
    return FunctionType(TypeAttr(self.attributes["type"]).value)

  @property
  def name(self):
    return self.attributes["sym_name"]

  @property
  def is_external(self):
    return len(self.regions[0].blocks) == 0

  def create(self,
             name: str,
             input_port_mapping: Dict[str, Value] = {},
             parameters: Dict[str, object] = {},
             loc=None,
             ip=None):
    return InstanceBuilder(self,
                           name,
                           input_port_mapping,
                           parameters=parameters,
                           loc=loc,
                           ip=ip)


class HWModuleOp(ModuleLike):
  """Specialization for the HW module op class."""

  @property
  def body(self):
    return self.regions[0]

  @property
  def entry_block(self):
    return self.regions[0].blocks[0]

  # Support attribute access to block arguments by name
  def __getattr__(self, name):
    if name in self.input_indices:
      index = self.input_indices[name]
      return self.entry_block.arguments[index]
    raise AttributeError(f"unknown input port name {name}")

  def add_entry_block(self):
    if not self.is_external:
      raise IndexError('The module already has an entry block')
    self.body.blocks.append(*self.type.inputs)
    return self.body.blocks[0]

  @classmethod
  def from_py_func(HWModuleOp,
                   *inputs: Type,
                   results: Optional[Sequence[Type]] = None,
                   name: Optional[str] = None):
    """Decorator to define an MLIR HWModuleOp specified as a python function.
    Requires that an `mlir.ir.InsertionPoint` and `mlir.ir.Location` are
    active for the current thread (i.e. established in a `with` block).
    When applied as a decorator to a Python function, an entry block will
    be constructed for the HWModuleOp with types as specified in `*inputs`. The
    block arguments will be passed positionally to the Python function. In
    addition, if the Python function accepts keyword arguments generally or
    has a corresponding keyword argument, the following will be passed:
      * `module_op`: The `module` op being defined.
    By default, the function name will be the Python function `__name__`. This
    can be overriden by passing the `name` argument to the decorator.
    If `results` is not specified, then the decorator will implicitly
    insert a `OutputOp` with the `Value`'s returned from the decorated
    function. It will also set the `HWModuleOp` type with the actual return
    value types. If `results` is specified, then the decorated function
    must return `None` and no implicit `OutputOp` is added (nor are the result
    types updated). The implicit behavior is intended for simple, single-block
    cases, and users should specify result types explicitly for any complicated
    cases.
    The decorated function can further be called from Python and will insert
    a `InstanceOp` at the then-current insertion point, returning either None (
    if no return values), a unary Value (for one result), or a list of Values).
    This mechanism cannot be used to emit recursive calls (by construction).
    """

    def decorator(f):
      from circt.dialects import hw
      # Introspect the callable for optional features.
      sig = inspect.signature(f)
      has_arg_module_op = False
      for param in sig.parameters.values():
        if param.kind == param.VAR_KEYWORD:
          has_arg_module_op = True
        if param.name == "module_op" and (param.kind
                                          == param.POSITIONAL_OR_KEYWORD or
                                          param.kind == param.KEYWORD_ONLY):
          has_arg_module_op = True

      # Emit the HWModuleOp.
      implicit_return = results is None
      symbol_name = name or f.__name__
      input_names = [v.name for v in sig.parameters.values()]
      input_types = [port_type for port_type in inputs]
      input_ports = zip(input_names, input_types)

      if implicit_return:
        output_ports = []
      else:
        result_types = [port_type for port_type in results]
        output_ports = zip([None] * len(result_types), result_types)

      module_op = HWModuleOp(name=symbol_name,
                              input_ports=input_ports,
                              output_ports=output_ports)
      with InsertionPoint(module_op.add_entry_block()):
        module_args = module_op.entry_block.arguments
        module_kwargs = {}
        if has_arg_module_op:
          module_kwargs["module_op"] = module_op
        return_values = f(*module_args, **module_kwargs)
        if not implicit_return:
          return_types = list(results)
          assert return_values is None, (
              "Capturing a python function with explicit `results=` "
              "requires that the wrapped function returns None.")
        else:
          # Coerce return values, add OutputOp and rewrite func type.
          if return_values is None:
            return_values = []
          elif isinstance(return_values, Value):
            return_values = [return_values]
          else:
            return_values = list(return_values)
          hw.OutputOp(return_values)
          # Recompute the function type.
          return_types = [v.type for v in return_values]
          function_type = FunctionType.get(inputs=inputs, results=return_types)
          module_op.attributes["type"] = TypeAttr.get(function_type)
          # Set required resultNames attribute. Could we infer real names here?
          resultNames = [
              StringAttr.get('result' + str(i))
              for i in range(len(return_values))
          ]
          module_op.attributes["resultNames"] = ArrayAttr.get(resultNames)

      def emit_instance_op(*call_args):
        call_op = hw.InstanceOp(return_types, StringAttr.get(''),
                                 FlatSymbolRefAttr.get(symbol_name), call_args,
                                 DictAttr.get({}), None)
        if return_types is None:
          return None
        elif len(return_types) == 1:
          return call_op.result
        else:
          return call_op.results

      wrapped = emit_instance_op
      wrapped.__name__ = f.__name__
      wrapped.module_op = module_op
      return wrapped

    return decorator


class HWModuleExternOp(ModuleLike):
  """Specialization for the HW module op class."""
  pass<|MERGE_RESOLUTION|>--- conflicted
+++ resolved
@@ -35,14 +35,10 @@
       self.operand_indices[arg_name] = i
 
       if arg_name in input_port_mapping:
-<<<<<<< HEAD
-        self.operand_values.append(input_port_mapping[arg_name].value)
-=======
         value = input_port_mapping[arg_name]
         if not isinstance(value, Value):
           value = input_port_mapping[arg_name].value
         self.operand_values.append(value)
->>>>>>> 80a08ac9
       else:
         type = module.type.inputs[i]
         backedge = BackedgeBuilder.create(
