--- conflicted
+++ resolved
@@ -37,11 +37,8 @@
     CIRCTCAPISV
     CIRCTCAPIExportVerilog
     CIRCTCAPIFSM
-<<<<<<< HEAD
     CIRCTCAPIHandshake
-=======
     MLIRCAPITransforms
->>>>>>> c512402b
   PRIVATE_LINK_LIBS
     ${_depends}
 )
