--- conflicted
+++ resolved
@@ -96,12 +96,8 @@
     forOp.getBody()->walk([&](Operation *op) {
       for (auto dep : problem.getDependences(op)) {
         assert(!dep.isInvalid());
-<<<<<<< HEAD
-        op->setAttr("dependence", UnitAttr::get(context));
-=======
         if (dep.isAuxiliary())
           op->setAttr("dependence", UnitAttr::get(context));
->>>>>>> e7e054c4
       }
     });
   });
