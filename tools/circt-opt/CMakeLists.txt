set(LLVM_LINK_COMPONENTS
  Support
  )

add_llvm_tool(circt-opt
 circt-opt.cpp
)
llvm_update_compile_flags(circt-opt)
target_link_libraries(circt-opt
  PRIVATE
  MLIRFIRRTL
  MLIRHandshakeOps
  MLIRRTL
  MLIRStandardToHandshake
<<<<<<< HEAD
  MLIRHandshakeToFIRRTL
=======
  MLIRLLHD
  MLIRLLHDTransforms
  MLIRLLHDToLLVM
>>>>>>> 3081e1c3

  MLIRParser
  MLIRSupport
  MLIRIR
  MLIROptLib
  MLIRStandardOps
  MLIRTransforms
  MLIRLLVMIR
  )
<|MERGE_RESOLUTION|>--- conflicted
+++ resolved
@@ -12,13 +12,10 @@
   MLIRHandshakeOps
   MLIRRTL
   MLIRStandardToHandshake
-<<<<<<< HEAD
   MLIRHandshakeToFIRRTL
-=======
   MLIRLLHD
   MLIRLLHDTransforms
   MLIRLLHDToLLVM
->>>>>>> 3081e1c3
 
   MLIRParser
   MLIRSupport
