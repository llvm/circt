//===- InitAllPasses.h - CIRCT Global Pass Registration ---------*- C++ -*-===//
//
// Part of the LLVM Project, under the Apache License v2.0 with LLVM Exceptions.
// See https://llvm.org/LICENSE.txt for license information.
// SPDX-License-Identifier: Apache-2.0 WITH LLVM-exception
//
//===----------------------------------------------------------------------===//
//
// This file defines a helper to trigger the registration of all passes to the
// system.
//
//===----------------------------------------------------------------------===//

#ifndef CIRCT_INITALLPASSES_H_
#define CIRCT_INITALLPASSES_H_

#include "circt/Conversion/Passes.h"
#include "circt/Dialect/Calyx/CalyxPasses.h"
#include "circt/Dialect/ESI/ESIDialect.h"
#include "circt/Dialect/FIRRTL/Passes.h"
#include "circt/Dialect/HIR/Transforms/Passes.h"
#include "circt/Dialect/LLHD/Transforms/Passes.h"
#include "circt/Dialect/SV/SVPasses.h"
#include "circt/Dialect/Seq/SeqDialect.h"

namespace circt {

inline void registerAllPasses() {
  // Conversion Passes
  registerConversionPasses();

  // Standard Passes
  calyx::registerPasses();
  esi::registerESIPasses();
  firrtl::registerPasses();
  llhd::initLLHDTransformationPasses();
  seq::registerSeqPasses();
  sv::registerPasses();
<<<<<<< HEAD
  circt::registerPasses();
  hir::initHIRTransformationPasses();
=======
>>>>>>> 0a6ad1a2
}

} // namespace circt

#endif // CIRCT_INITALLPASSES_H_<|MERGE_RESOLUTION|>--- conflicted
+++ resolved
@@ -36,11 +36,8 @@
   llhd::initLLHDTransformationPasses();
   seq::registerSeqPasses();
   sv::registerPasses();
-<<<<<<< HEAD
   circt::registerPasses();
   hir::initHIRTransformationPasses();
-=======
->>>>>>> 0a6ad1a2
 }
 
 } // namespace circt
