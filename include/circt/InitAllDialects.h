//===- InitAllDialects.h - CIRCT Dialects Registration ----------*- C++ -*-===//
//
// Part of the LLVM Project, under the Apache License v2.0 with LLVM Exceptions.
// See https://llvm.org/LICENSE.txt for license information.
// SPDX-License-Identifier: Apache-2.0 WITH LLVM-exception
//
//===----------------------------------------------------------------------===//
//
// This file defines a helper to trigger the registration of all dialects and
// passes to the system.
//
//===----------------------------------------------------------------------===//

#ifndef CIRCT_INITALLDIALECTS_H_
#define CIRCT_INITALLDIALECTS_H_

#include "circt/Dialect/Comb/CombDialect.h"
#include "circt/Dialect/ESI/ESIDialect.h"
#include "circt/Dialect/FIRRTL/FIRRTLDialect.h"
#include "circt/Dialect/HW/HWDialect.h"
#include "circt/Dialect/Handshake/HandshakeOps.h"
#include "circt/Dialect/LLHD/IR/LLHDDialect.h"
#include "circt/Dialect/MSFT/MSFTDialect.h"
#include "circt/Dialect/SV/SVDialect.h"
#include "circt/Dialect/Scheduling/SchedulingDialect.h"
#include "circt/Dialect/Seq/SeqDialect.h"
#include "circt/Dialect/StaticLogic/StaticLogic.h"
#include "mlir/IR/Dialect.h"

namespace circt {

// Add all the MLIR dialects to the provided registry.
inline void registerAllDialects(mlir::DialectRegistry &registry) {
  // clang-format off
  registry.insert<
    comb::CombDialect,
    esi::ESIDialect,
    firrtl::FIRRTLDialect,
    handshake::HandshakeOpsDialect,
    llhd::LLHDDialect,
    msft::MSFTDialect,
<<<<<<< HEAD
    rtl::RTLDialect,
    sched::SchedulingDialect,
=======
    hw::HWDialect,
>>>>>>> f2fd7fbd
    seq::SeqDialect,
    staticlogic::StaticLogicDialect,
    sv::SVDialect
  >();
  // clang-format on
}

} // namespace circt

#endif // CIRCT_INITALLDIALECTS_H_<|MERGE_RESOLUTION|>--- conflicted
+++ resolved
@@ -39,12 +39,8 @@
     handshake::HandshakeOpsDialect,
     llhd::LLHDDialect,
     msft::MSFTDialect,
-<<<<<<< HEAD
-    rtl::RTLDialect,
+    hw::HWDialect,
     sched::SchedulingDialect,
-=======
-    hw::HWDialect,
->>>>>>> f2fd7fbd
     seq::SeqDialect,
     staticlogic::StaticLogicDialect,
     sv::SVDialect
