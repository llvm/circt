--- conflicted
+++ resolved
@@ -22,12 +22,6 @@
   let useDefaultTypePrinterParser = 1;
   let useDefaultAttributePrinterParser = 1;
 
-<<<<<<< HEAD
-  // Opt-out of properties for now, must migrate by LLVM 19.  #5273.
-  let usePropertiesForAttributes = 1;
-
-=======
->>>>>>> beb9c36a
   let extraClassDeclaration = [{
     /// Register all ESI attributes.
     void registerAttributes();
