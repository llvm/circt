--- conflicted
+++ resolved
@@ -34,12 +34,8 @@
     ```
   }];
 
-<<<<<<< HEAD
-  let arguments = (ins I1:$clk, I1:$rstn, ChannelType:$input, ChannelBufferOptions:$options);
-=======
   let arguments = (ins I1:$clk, I1:$rstn, ChannelType:$input,
     ChannelBufferOptions:$options);
->>>>>>> f0eb3893
   let results = (outs ChannelType:$output);
 
   let printer = [{ return ::print(p, *this); }];
