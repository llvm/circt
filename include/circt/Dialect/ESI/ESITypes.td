--- conflicted
+++ resolved
@@ -29,9 +29,8 @@
   }];
 }
 
-<<<<<<< HEAD
 def ESIListType : ESI_Type<"List"> {
-  let summary = "a runtime-variably size list";
+  let summary = "a runtime-variably sized list";
   let description = [{
     In software, a chunk of memory with runtime-specified length. In hardware, a
     stream of runtime-specified amount of data transmitted over many cycles in
@@ -42,7 +41,9 @@
   let parameters = (ins "Type":$elementType);
   let assemblyFormat = [{
     `<` $elementType `>`
-=======
+  }];
+}
+
 //===----------------------------------------------------------------------===//
 // Data windows
 //===----------------------------------------------------------------------===//
@@ -101,6 +102,5 @@
 
   let assemblyFormat = [{
     `<` $fieldName (`,` $numItems^)? `>`
->>>>>>> c013c8d9
   }];
 }