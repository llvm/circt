--- conflicted
+++ resolved
@@ -27,29 +27,11 @@
   ResultType dispatchTypeOpVisitor(Operation *op, ExtraArgs... args) {
     auto *thisCast = static_cast<ConcreteType *>(this);
     return TypeSwitch<Operation *, ResultType>(op)
-<<<<<<< HEAD
-        .template Case<ConstantOp,
-                       // Arithmetic and Logical Binary Operations.
-                       AddOp, SubOp, MulOp, DivUOp, DivSOp, ModUOp, ModSOp,
-                       ShlOp, ShrUOp, ShrSOp,
-                       // Bitwise operations
-                       AndOp, OrOp, XorOp,
-                       // Comparison operations
-                       ICmpOp,
-                       // Reduction Operators
-                       AndROp, OrROp, XorROp,
-                       // Other operations.
-                       SExtOp, ConcatOp, ExtractOp, MuxOp,
-                       // Cast operation
-                       BitcastOp,
+        .template Case<
                        // Array operations
                        ArraySliceOp, ArrayCreateOp, ArrayConcatOp, ArrayGetOp,
                        // Struct operations
                        StructCreateOp, StructExtractOp, StructInjectOp>(
-=======
-        .template Case< // Array operations
-            ArraySliceOp, ArrayCreateOp, ArrayConcatOp, ArrayGetOp>(
->>>>>>> d8f6a8a5
             [&](auto expr) -> ResultType {
               return thisCast->visitTypeOp(expr, args...);
             })
@@ -76,43 +58,9 @@
                                                                     args...);  \
   }
 
-<<<<<<< HEAD
-  // Basic nodes.
-  HANDLE(ConstantOp, Unhandled);
-
-  // Arithmetic and Logical Binary Operations.
-  HANDLE(AddOp, Binary);
-  HANDLE(SubOp, Binary);
-  HANDLE(MulOp, Binary);
-  HANDLE(DivUOp, Binary);
-  HANDLE(DivSOp, Binary);
-  HANDLE(ModUOp, Binary);
-  HANDLE(ModSOp, Binary);
-  HANDLE(ShlOp, Binary);
-  HANDLE(ShrUOp, Binary);
-  HANDLE(ShrSOp, Binary);
-
-  HANDLE(AndOp, Variadic);
-  HANDLE(OrOp, Variadic);
-  HANDLE(XorOp, Variadic);
-
-  HANDLE(AndROp, Unary);
-  HANDLE(OrROp, Unary);
-  HANDLE(XorROp, Unary);
-
-  HANDLE(ICmpOp, Binary);
-
-  // Other operations.
-  HANDLE(SExtOp, Unhandled);
-  HANDLE(ConcatOp, Unhandled);
-  HANDLE(ExtractOp, Unhandled);
-  HANDLE(MuxOp, Unhandled);
   HANDLE(StructCreateOp, Unhandled);
   HANDLE(StructExtractOp, Unhandled);
   HANDLE(StructInjectOp, Unhandled);
-  HANDLE(BitcastOp, Unary);
-=======
->>>>>>> d8f6a8a5
   HANDLE(ArraySliceOp, Unhandled);
   HANDLE(ArrayGetOp, Unhandled);
   HANDLE(ArrayCreateOp, Unhandled);
