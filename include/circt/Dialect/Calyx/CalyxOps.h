//===- CalyxOps.h - Declare Calyx dialect operations ------------*- C++ -*-===//
//
// Part of the LLVM Project, under the Apache License v2.0 with LLVM Exceptions.
// See https://llvm.org/LICENSE.txt for license information.
// SPDX-License-Identifier: Apache-2.0 WITH LLVM-exception
//
//===----------------------------------------------------------------------===//
//
// This file declares the operation class for the Calyx IR.
//
//===----------------------------------------------------------------------===//

#ifndef CIRCT_DIALECT_CALYX_OPS_H
#define CIRCT_DIALECT_CALYX_OPS_H

#include "circt/Dialect/Calyx/CalyxDialect.h"
#include "mlir/IR/FunctionSupport.h"
#include "mlir/IR/OpImplementation.h"
#include "mlir/IR/RegionKindInterface.h"
#include "mlir/IR/SymbolTable.h"
#include "mlir/Interfaces/InferTypeOpInterface.h"
#include "mlir/Interfaces/SideEffectInterfaces.h"

namespace circt {
namespace calyx {

/// A helper function to verify each control-like operation
/// has a valid parent and, if applicable, body.
LogicalResult verifyControlLikeOp(Operation *op);

/// Signals that the following operation is "control-like."
template <typename ConcreteType>
class ControlLike : public mlir::OpTrait::TraitBase<ConcreteType, ControlLike> {
public:
  static LogicalResult verifyTrait(Operation *op) {
    return verifyControlLikeOp(op);
  }
};

/// A helper function to verify a combinational operation.
LogicalResult verifyCombinationalOp(Operation *op);

/// Signals that the following operation is combinational.
template <typename ConcreteType>
class Combinational
    : public mlir::OpTrait::TraitBase<ConcreteType, Combinational> {
public:
  static LogicalResult verifyTrait(Operation *op) {
    Attribute staticAttribute = op->getAttr("static");
    if (staticAttribute == nullptr)
      return success();

    // If the operation has the static attribute, verify it is zero.
    APInt staticValue = staticAttribute.cast<IntegerAttr>().getValue();
    assert(staticValue == 0 && "If combinational, it should take 0 cycles.");

    return success();
  }
};

/// The port direction attribute follows the implementation style of FIRRTL
/// module port direction attributes.
enum Direction { Input = 0, Output };
namespace direction {
/// Return an output direction if \p isOutput is true, otherwise return an
/// input direction.
Direction get(bool isOutput);

/// Return a \p IntegerAttr containing the packed representation of an array
/// of directions.
IntegerAttr packAttribute(MLIRContext *context, ArrayRef<Direction> directions);

<<<<<<< HEAD
=======
/// Turn a packed representation of port attributes into a vector that can be
/// worked with.
SmallVector<Direction> unpackAttribute(IntegerAttr directions);

>>>>>>> 7dd00dc8
/// Convenience function for generating a vector of directions.
SmallVector<Direction> genInOutDirections(size_t nIns, size_t nOuts);
} // namespace direction

/// This holds information about the port to either a component or cell.
struct PortInfo {
  StringAttr name;
  Type type;
  Direction direction;
  DictionaryAttr attributes;

  /// Returns whether the given port has attribute with Identifier `name`.
  bool hasAttribute(StringRef identifier) const {
    assert(attributes && "PortInfo::attributes should be instantiated.");
    return llvm::any_of(attributes, [&](auto idToAttribute) {
      return identifier == std::get<0>(idToAttribute);
    });
  }

  /// Returns the attribute associated with the given name if it exists,
  /// otherwise std::nullopt.
  llvm::Optional<Attribute> getAttribute(StringRef identifier) const {
    assert(attributes && "PortInfo::attributes should be instantiated.");
    auto it = llvm::find_if(attributes, [&](auto idToAttribute) {
      return identifier == std::get<0>(idToAttribute);
    });
    if (it == attributes.end())
      return None;
    return std::get<1>(*it);
  }

  /// Returns all identifiers for this dictionary attribute.
  SmallVector<StringRef> getAllIdentifiers() const {
    assert(attributes && "PortInfo::attributes should be instantiated.");
    SmallVector<StringRef> identifiers;
    llvm::transform(
        attributes, std::back_inserter(identifiers),
        [](auto idToAttribute) { return std::get<0>(idToAttribute); });
    return identifiers;
  }
};

/// A helper function to verify each operation with the Cell trait.
LogicalResult verifyCell(Operation *op);

/// A helper function to verify each operation with the Group Interface trait.
LogicalResult verifyGroupInterface(Operation *op);

/// Returns port information for the block argument provided.
PortInfo getPortInfo(BlockArgument arg);

} // namespace calyx
} // namespace circt

#include "circt/Dialect/Calyx/CalyxInterfaces.h.inc"

#define GET_OP_CLASSES
#include "circt/Dialect/Calyx/Calyx.h.inc"

#endif // CIRCT_DIALECT_CALYX_OPS_H<|MERGE_RESOLUTION|>--- conflicted
+++ resolved
@@ -70,13 +70,6 @@
 /// of directions.
 IntegerAttr packAttribute(MLIRContext *context, ArrayRef<Direction> directions);
 
-<<<<<<< HEAD
-=======
-/// Turn a packed representation of port attributes into a vector that can be
-/// worked with.
-SmallVector<Direction> unpackAttribute(IntegerAttr directions);
-
->>>>>>> 7dd00dc8
 /// Convenience function for generating a vector of directions.
 SmallVector<Direction> genInOutDirections(size_t nIns, size_t nOuts);
 } // namespace direction
