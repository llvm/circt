--- conflicted
+++ resolved
@@ -377,7 +377,6 @@
 
 }
 
-<<<<<<< HEAD
 def RepeatOp : CalyxContainer<"repeat", [
     ControlLike
   ]> {
@@ -414,7 +413,7 @@
     }]>
   ];
 }
-=======
+
 def InvokeOp : CalyxOp<"invoke", [
                         ControlLike,
                         SameVariadicOperandSize
@@ -456,5 +455,4 @@
     // Get the done port of the invoked component.
     Value getInstDoneValue();
   }];
-}
->>>>>>> 105dcd9a
+}