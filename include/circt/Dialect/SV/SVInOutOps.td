--- conflicted
+++ resolved
@@ -48,16 +48,13 @@
 
   let assemblyFormat = "custom<ImplicitSSAName>(attr-dict) `:` type($result)";
   let hasCanonicalizer = true;
-<<<<<<< HEAD
 
   let extraClassDeclaration = [{
     Type getElementType() {
       return result().getType().cast<InOutType>().getElementType();
     }
   }];
-=======
   let verifier = [{ return ::verifyWireOp(*this); }];
->>>>>>> d8f6a8a5
 }
 
 def RegOp : SVOp<"reg", [DeclareOpInterfaceMethods<OpAsmOpInterface>]> {
