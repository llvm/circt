//===- HandshakeInterfaces.td - Handshake interfaces -------*- tablegen -*-===//
//
// Part of the LLVM Project, under the Apache License v2.0 with LLVM Exceptions.
// See https://llvm.org/LICENSE.txt for license information.
// SPDX-License-Identifier: Apache-2.0 WITH LLVM-exception
//
//===----------------------------------------------------------------------===//
//
// This is the definition file for the structured interface for Handshake ops.
//
//===----------------------------------------------------------------------===//

#ifdef HANDSHAKE_INTERFACES
#else
#define HANDSHAKE_INTERFACES

#ifdef OP_BASE
#else
include "mlir/IR/OpBase.td"
#endif // OP_BASE

def MergeLikeOpInterface : OpInterface<"MergeLikeOpInterface"> {
  let description = [{
     Some handshake operations can have predecessors in other
     blocks. This is primarily useful for verification purposes during
     lowering from other dialect, such as the standard CDFG dialect.
  }];

  let methods = [
    InterfaceMethod<[{
        Returns an operand range over the data signals being merged.
      }],
      "OperandRange", "dataOperands", (ins)
    >,
  ];

  let verify = [{
    auto concreteOp = cast<ConcreteOpType>($_op);

    auto operands = concreteOp.dataOperands();

    if (!operands.size())
      return concreteOp.emitOpError("must have at least one data operand");

    Type resultType = $_op->getResult(0).getType();

    for (auto operand : operands)
      if (operand.getType() != resultType)
        return concreteOp.emitOpError("operand has type ") << operand.getType()
            << ", but result has type " << resultType;

    return success();
  }];
}

<<<<<<< HEAD
def GeneralOpInterface : OpInterface<"GeneralOpInterface"> {
  let description =
      [{"Simulate the Execution of ops. The op takes a set of input values and "
        "returns the corresponding outputs assuming the precondition to "
        "execute holds."}];

  let methods = [
    InterfaceMethod<
        "Simulate the Execution of the general op with given inputs", "void",
        "execute",
        (ins "std::vector<llvm::Any> &" : $ins, 
           "std::vector<llvm::Any> &" : $outs)>,
  ];
}

def ExecutableOpInterface : OpInterface<"ExecutableOpInterface"> {
  let description = [{"Simulate the Execution of ops"}];

  let methods = [
    InterfaceMethod<
        "The op checks its precondition to execute. If the precondition holds, "
        "the op executes with the given input values and returns zero. "
        "Otherwise, it returns a false value to suggest the simulator to "
        "reschedule. The execution interface of hpx ops take the following "
        "arguments: "
        "bool = returns whether the op has been executed;"
        "valueMap = a map of all values in the code;"
        "memoryMap = a map of memory ops to simualte;"
        "timeMap = a map of the last arrival time of all values;"
        "store = The store associates each allocation in the program"
        "(represented by a int) with a vector of values which can be"
        "accessed by it."
        "scheduleList = a list of values to be scheduled.",
        "bool", "tryExecute",
        (ins "llvm::DenseMap<mlir::Value, llvm::Any> &" : $valueMap, 
           "llvm::DenseMap<unsigned, unsigned> &" : $memoryMap, 
           "llvm::DenseMap<mlir::Value, double> &" : $timeMap, 
           "std::vector<std::vector<llvm::Any>> &" : $store, 
           "std::vector<mlir::Value> &" : $scheduleList)>,
  ];
}

def MemoryOpInterface : OpInterface<"MemoryOpInterface"> {
  let description =
      [{"Allocate the memory to the meory map in the simulation. "}];

  let methods = [
    InterfaceMethod<
        "Simulate the memory allocation in the memoryMap", "bool",
        "allocateMemory",
        (ins "llvm::DenseMap<unsigned, unsigned> &" : $memoryMap,
    "std::vector<std::vector<llvm::Any>> &" : $store,
    "std::vector<double> &" : $storeTimes)>,
  ];
}
=======
def HasClock : NativeOpTrait<"HasClock">;
>>>>>>> a76a2399

#endif // HANDSHAKE_INTERFACES<|MERGE_RESOLUTION|>--- conflicted
+++ resolved
@@ -53,7 +53,6 @@
   }];
 }
 
-<<<<<<< HEAD
 def GeneralOpInterface : OpInterface<"GeneralOpInterface"> {
   let description =
       [{"Simulate the Execution of ops. The op takes a set of input values and "
@@ -109,8 +108,7 @@
     "std::vector<double> &" : $storeTimes)>,
   ];
 }
-=======
+
 def HasClock : NativeOpTrait<"HasClock">;
->>>>>>> a76a2399
 
 #endif // HANDSHAKE_INTERFACES