--- conflicted
+++ resolved
@@ -196,7 +196,7 @@
 
 // add(a, 0) -> a
 def AddOfZero : Pat <
-  (AddPrimOp:$old $x, (ConstantOp:$zcst $_)),
+  (AddPrimOp:$old (either $x, (ConstantOp:$zcst $_))),
   (PadPrimOp $x, (TypeWidth32 $old)),
   [(KnownWidth $x), (ZeroConstantOp $zcst)]>;
 
@@ -207,15 +207,9 @@
   [(KnownWidth $x)]>;
 
 // add((pad a, n), b) -> pad(add(a, b), n)
-def AddOfPadL : Pat <
-  (AddPrimOp:$old (PadPrimOp $a, $m), $b),
+def AddOfPad : Pat <
+  (AddPrimOp:$old (either (PadPrimOp $a, $m), $b)),
   (PadPrimOp (MoveNameHint $old, (AddPrimOp $a, $b)), (TypeWidth32 $old)),
-  [(KnownWidth $a), (KnownWidth $b)]>;
-
-// add(b, (pad a, n)) -> pad(add(b, a), n)
-def AddOfPadR : Pat <
-  (AddPrimOp:$old $b, (PadPrimOp $a, $m)),
-  (PadPrimOp (MoveNameHint $old, (AddPrimOp $b, $a)), (TypeWidth32 $old)),
   [(KnownWidth $a), (KnownWidth $b)]>;
 
 // sub(a, 0) -> a
@@ -279,18 +273,7 @@
 def AndOfPad : Pat <
   (AndPrimOp:$old (either $x, (PadPrimOp:$pad $y, $n))),
   (MoveNameHint $old, (PadPrimOp (AndPrimOp (TailPrimOp $x, (TypeWidthAdjust32 $x, $y)), $y), $n)),
-<<<<<<< HEAD
   [(KnownWidth $x), (UIntType $x), (EqualTypes $x, $pad)]>;
-=======
-  [(KnownWidth $x), (EqualTypes $x, $pad)]>;
-
-/// and(x, pad(y, n)) -> pad(and(tail(x), y), n), x is unsigned
-/// And takes an unsigned, so pad must produce an unsigned, which means its input is unsigned
-def AndOfPadLhs : Pat <
-  (AndPrimOp:$old (PadPrimOp:$pad $y, $n), $x),
-  (MoveNameHint $old, (PadPrimOp (AndPrimOp $y, (TailPrimOp $x, (TypeWidthAdjust32 $x, $y))), $n)),
-  [(KnownWidth $x), (EqualTypes $x, $pad)]>;
->>>>>>> 2906c2c9
 
 // or(x, 0) -> x, fold can't handle all cases
 def OrOfZero : Pat <
