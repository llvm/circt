--- conflicted
+++ resolved
@@ -375,11 +375,7 @@
 //===--------------------------------------------------------------------===//
 
 /// A struct to check if there is a type derived from FIRRTLBaseType.
-<<<<<<< HEAD
-/// `ContainBaseSubTypes<BaseTy>::value` returns true if `BaseTy` is a derived
-=======
 /// `ContainBaseSubTypes<BaseTy>::value` returns true if `BaseTy` is derived
->>>>>>> a4aabbca
 /// from `FIRRTLBaseType` and not `FIRRTLBaseType` itself.
 template <typename head, typename... tail>
 struct ContainBaseSubTypes {
@@ -437,8 +433,6 @@
   return cast<BaseTy>(type);
 }
 
-<<<<<<< HEAD
-=======
 template <typename BaseTy>
 BaseTy type_dyn_cast(Type type) { // NOLINT(readability-identifier-naming)
   if (type_isa<BaseTy>(type))
@@ -454,7 +448,6 @@
   return {};
 }
 
->>>>>>> a4aabbca
 } // namespace firrtl
 } // namespace circt
 
