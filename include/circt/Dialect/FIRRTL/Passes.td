--- conflicted
+++ resolved
@@ -343,11 +343,11 @@
   let constructor = "circt::firrtl::createRemoveResetsPass()";
 }
 
-<<<<<<< HEAD
 def MergeConnections : Pass<"merge-connections", "firrtl::FModuleOp"> {
   let summary = "Merge field-level connections into full bundle connections";
   let constructor = "circt::firrtl::createMergeConnectionsPass()";
-=======
+}
+
 def InferReadWrite : Pass<"firrtl-infer-rw", "firrtl::FModuleOp"> {
   let summary = "Infer the read-write memory port";
   let description = [{
@@ -359,7 +359,6 @@
     looking for a situation where the read/write is the complement of the write/read. 
   }];
   let constructor = "circt::firrtl::createInferReadWritePass()";
->>>>>>> 05c1a853
 }
 
 #endif // CIRCT_DIALECT_FIRRTL_PASSES_TD