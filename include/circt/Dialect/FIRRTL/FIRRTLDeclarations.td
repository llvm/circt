//===- FIRRTLDeclarations.td - FIRRTL declaration ops ------*- tablegen -*-===//
//
// Part of the LLVM Project, under the Apache License v2.0 with LLVM Exceptions.
// See https://llvm.org/LICENSE.txt for license information.
// SPDX-License-Identifier: Apache-2.0 WITH LLVM-exception
//
//===----------------------------------------------------------------------===//
//
// This describes the MLIR ops for FIRRTL declarations.
//
//===----------------------------------------------------------------------===//

def InstanceOp : FIRRTLOp<"instance"> {
  let summary = "Instantiate an instance of a module";
  let description = [{
    This represents an instance of a module.  The results are the modules inputs
    and outputs.  The inputs have flip type, the outputs do not.
  }];

  let arguments = (ins FlatSymbolRefAttr:$moduleName, StrAttr:$name,
                       AnnotationArrayAttr:$annotations,
                       PortAnnotationsAttr:$portAnnotations,
                       BoolAttr:$lowerToBind);
  let results = (outs Variadic<FIRRTLType>:$results);

  let assemblyFormat =
    "$moduleName custom<InstanceOp>(attr-dict) (`:` type($results)^ )?";
  let hasCanonicalizer = true;

  let verifier = "return ::verifyInstanceOp(*this);";

  let builders = [
    OpBuilder<(ins "::mlir::TypeRange":$resultTypes,
                   "::mlir::StringRef":$moduleName,
                   CArg<"StringRef", "{}">:$name,
                   CArg<"ArrayRef<Attribute>", "{}">:$annotations,
                   CArg<"ArrayRef<Attribute>", "{}">:$portAnnotations,
                   CArg<"bool","false">:$lowerToBind)>,

    /// Constructor that creates a version of the specified instance, but that
    /// erases some number of results from it.
    OpBuilder<(ins "InstanceOp":$existingInstance,
                   "::mlir::ArrayRef<unsigned>":$resultsToErase)>
  ];

  let extraClassDeclaration = [{
    /// Lookup the module or extmodule for the symbol.  This returns null on
    /// invalid IR.
    Operation *getReferencedModule();

    /// Return the port name for the specified result number.
    StringAttr getPortName(size_t resultNo) {
      return getModulePortName(getReferencedModule(), resultNo);
    }
    StringRef getPortNameStr(size_t resultNo) {
      return getPortName(resultNo).getValue();
    }

    /// Hooks for port annotations.
    ArrayAttr getPortAnnotation(unsigned portIdx);
    void setAllPortAnnotations(ArrayRef<Attribute> annotations);
  }];
}

def CombMemOp : FIRRTLOp<"combmem"> {
  let summary = "Define a new combinational memory";
  let description = [{
    Define a new behavioral combinational memory. Combinational memories have a
    write latency of 1 and a read latency of 0.
  }];
  let arguments = (ins StrAttr:$name, AnnotationArrayAttr:$annotations);
<<<<<<< HEAD
  let results = (outs FIRRTLType:$result);

  let assemblyFormat = "custom<ElideAnnotations>(attr-dict) `:` type($result)";
  let hasCanonicalizer = true;
=======
  let results = (outs CMemoryType:$result);
  let assemblyFormat = "custom<ImplicitSSAName>(attr-dict) `:` type($result)";
>>>>>>> f6f7d498
}

def SeqMemOp : FIRRTLOp<"seqmem"> {
  let summary = "Define a new sequential memory";
  let description = [{
    Define a new behavioral sequential memory.  Sequential memories have a
    write latency and a read latency of 1.
  }];
  let arguments = (ins RUWAttr:$ruw, StrAttr:$name,
                       AnnotationArrayAttr:$annotations);
  let results = (outs CMemoryType:$result);
  let assemblyFormat = "$ruw custom<SeqMemOp>(attr-dict) `:` type($result)";
}

<<<<<<< HEAD
  let assemblyFormat =
    "$ruw custom<SMemOp>(attr-dict) `:` type($result)";
  let hasCanonicalizer = true;
=======
def MemoryPortOp : FIRRTLOp<"memoryport", [InferTypeOpInterface,
                               DeclareOpInterfaceMethods<OpAsmOpInterface>]> {
  let summary = "Declares a memory port on a memory";

  let summary = "Defines a memory port on CHIRRTL memory";
  let description = [{
    This operation defines a new memory port on a `seqmem` or `combmem`CHISEL.
    `data` is the data returned from the memory port.  

    The memory port requires an access point, which sets the enable condition
    of the port, the clock, and the address.  This is done by passing the the
    `port` argument to a `firrtl.memoryport.access operation`.

  }];

  let arguments = (ins CMemoryType:$memory, MemDirAttr:$direction,
                    StrAttr:$name, AnnotationArrayAttr:$annotations);

  let results = (outs FIRRTLType:$data, CMemoryPortType:$port);

  let assemblyFormat = [{
    $direction $memory custom<MemoryPortOp>(attr-dict) `:`
       functional-type(operands, results)
  }];

  let builders = [
    OpBuilder<(ins "::mlir::Type":$dataType, "::mlir::Value":$memory,
                   "MemDirAttr":$direction, CArg<"StringRef", "{}">:$name,
                   CArg<"ArrayRef<Attribute>","{}">:$annotations)>
  ];

  let verifier = "return ::verifyMemoryPortOp(*this);";

  let extraClassDeclaration = [{
    /// Get the assocated access op.
    MemoryPortAccessOp getAccess();

    /// Infer the return types of this operation.
    static LogicalResult inferReturnTypes(MLIRContext *context,
                                          Optional<Location> loc,
                                          ValueRange operands,
                                          DictionaryAttr attrs,
                                          mlir::RegionRange regions,
                                          SmallVectorImpl<Type> &results);
  }];
>>>>>>> f6f7d498
}

def MemoryPortAccessOp : FIRRTLOp<"memoryport.access"> {
  let summary = "Enables a memory port";

  let description = [{
    This operation is used to conditionally enable a memory port, and associate
    it with a `clock` and `index`.  The memory port will be actuve on the
    positive edge of the clock. The index is the address of the memory
    accessed. See the FIRRTL rational for more information about why this
    operation exists.
  }];

  let arguments = (ins CMemoryPortType:$port, IntType:$index,
                   ClockType:$clock);

  let assemblyFormat = [{
    $port `[` $index `]` `,` $clock attr-dict `:` type(operands)
  }];
  let hasCanonicalizer = true;
}

def MemOp : FIRRTLOp<"mem"> {
  let summary = "Define a new mem";
  let arguments =
    (ins Confined<I32Attr, [IntMinValue<0>]>:$readLatency,
         Confined<I32Attr, [IntMinValue<1>]>:$writeLatency,
         Confined<I64Attr, [IntMinValue<1>]>:$depth, RUWAttr:$ruw,
         StrArrayAttr:$portNames, StrAttr:$name,
         AnnotationArrayAttr:$annotations,
         PortAnnotationsAttr:$portAnnotations);
  let results = (outs Variadic<FIRRTLType>:$results);

  let assemblyFormat = "$ruw custom<MemOp>(attr-dict) `:` type($results)";

  let builders = [
    OpBuilder<(ins "::mlir::TypeRange":$resultTypes,
                   "uint32_t":$readLatency, "uint32_t":$writeLatency,
                   "uint64_t":$depth, "RUWAttr":$ruw,
                   "ArrayRef<Attribute>":$portNames,
                   CArg<"StringRef", "{}">:$name,
                   CArg<"ArrayRef<Attribute>", "{}">:$annotations,
                   CArg<"ArrayRef<Attribute>", "{}">:$portAnnotations)>
  ];

  let verifier = "return ::verifyMemOp(*this);";

  let hasCanonicalizeMethod = true;

  let extraClassDeclaration = [{
    enum class PortKind { Read, Write, ReadWrite };

    using NamedPort = std::pair<StringAttr, MemOp::PortKind>;

    /// Return the type of a port given the memory depth, type, and kind
    static BundleType getTypeForPort(uint64_t depth, FIRRTLType dataType,
                                     PortKind portKind);

    /// Return the name and kind of ports supported by this memory.
    SmallVector<NamedPort> getPorts();

    /// Return the kind of the specified port.
    PortKind getPortKind(StringRef portName);

    /// Return the kind of the specified port number.
    PortKind getPortKind(size_t resultNo);

    /// Return the data-type field of the memory, the type of each element.
    FIRRTLType getDataType();

    /// Return the port name for the specified result number.
    StringAttr getPortName(size_t resultNo);
    StringRef getPortNameStr(size_t resultNo) {
      return getPortName(resultNo).getValue();
    }

    /// Return the port type for the specified result number.
    FIRRTLType getPortType(size_t resultNo);

    // Return the result for this instance that corresponds to the specified
    // port name.
    Value getPortNamed(StringRef name) {
      return getPortNamed(StringAttr::get(getContext(), name));
    }
    Value getPortNamed(StringAttr name);

    /// Hooks for port annotations.
    ArrayAttr getPortAnnotation(unsigned portIdx);
    void setAllPortAnnotations(ArrayRef<Attribute> annotations);
  }];
}

def NodeOp : FIRRTLOp<"node",
                      [SameOperandsAndResultType, InferTypeOpInterface]> {
  let summary = "No-op to name a value";
  let description = [{
    A node is simply a named intermediate value in a circuit. The node must
    be initialized to a value with a passive type and cannot be connected to.
    Nodes are often used to split a complicated compound expression into named
    subexpressions.

    ```
      %result = firrtl.node %input : t1
    ```
    }];

  let arguments = (ins PassiveType:$input, StrAttr:$name,
                       AnnotationArrayAttr:$annotations);
  let results = (outs FIRRTLType:$result);

  let builders = [
    OpBuilder<(ins "::mlir::Type":$elementType,
                   "::mlir::Value":$input,
                   CArg<"StringRef", "{}">:$name,
                   CArg<"ArrayRef<Attribute>","{}">:$annotations), [{
      return build($_builder, $_state, elementType, input, name,
                   $_builder.getArrayAttr(annotations));
    }]>
  ];

  let assemblyFormat = "$input custom<ImplicitSSAName>(attr-dict) `:` type($input)";

  let hasCanonicalizer = true;

  let extraClassDeclaration = [{
    /// Infer the return types of this operation.
    static LogicalResult inferReturnTypes(MLIRContext *context,
                                          Optional<Location> loc,
                                          ValueRange operands,
                                          DictionaryAttr attrs,
                                          mlir::RegionRange regions,
                                          SmallVectorImpl<Type> &results);
  }];
}

def RegOp : FIRRTLOp<"reg", [/*MemAlloc*/]> {
  let summary = "Define a new register";
  let description = [{
    Declare a new register:
    ```
      %name = firrtl.reg %clockVal : t1
    ```
    }];

  let arguments =
    (ins ClockType:$clockVal, StrAttr:$name, AnnotationArrayAttr:$annotations);
  let results = (outs PassiveType:$result);

  let builders = [
    OpBuilder<(ins "::mlir::Type":$elementType, "::mlir::Value":$clockVal,
                   CArg<"StringRef", "{}">:$name,
                   CArg<"ArrayRef<Attribute>","{}">:$annotations), [{
      return build($_builder, $_state, elementType, clockVal, name,
                   $_builder.getArrayAttr(annotations));
    }]>
  ];

  let assemblyFormat =
    "operands custom<ImplicitSSAName>(attr-dict) `:` type($result)";
  let hasCanonicalizeMethod = true;
}

def RegResetOp : FIRRTLOp<"regreset", [/*MemAlloc*/]> {
  let summary = "Define a new register with a reset";
  let description = [{
    Declare a new register:
    ```
      %name = firrtl.regreset %clockVal, %resetSignal, %resetValue : t1
    ```
    }];

  let arguments = (
    ins ClockType:$clockVal, ResetType:$resetSignal, PassiveType:$resetValue,
        StrAttr:$name, AnnotationArrayAttr:$annotations);
  let results = (outs PassiveType:$result);

  let builders = [
    OpBuilder<(ins "::mlir::Type":$elementType, "::mlir::Value":$clockVal,
                   "::mlir::Value":$resetSignal, "::mlir::Value":$resetValue,
                   CArg<"StringRef", "{}">:$name,
                   CArg<"ArrayRef<Attribute>","{}">:$annotations), [{
      return build($_builder, $_state, elementType, clockVal, resetSignal,
                   resetValue, name,
                   $_builder.getArrayAttr(annotations));
    }]>
  ];

  let assemblyFormat =
     "operands custom<ImplicitSSAName>(attr-dict) `:` type($resetSignal) `,` type($resetValue) `,` type($result)";

  let hasCanonicalizer = true;
}

def WireOp : FIRRTLOp<"wire", []> {
  let summary = "Define a new wire";
  let description = [{
    Declare a new wire:
    ```
      %name = firrtl.wire : t1
    ```
    }];

  let arguments = (ins StrAttr:$name, AnnotationArrayAttr:$annotations);
  let results = (outs FIRRTLType:$result);

  let builders = [
    OpBuilder<(ins "::mlir::Type":$elementType,
                      CArg<"StringRef", "{}">:$name,
                      CArg<"ArrayRef<Attribute>","{}">:$annotations), [{
      return build($_builder, $_state, elementType, name,
                   $_builder.getArrayAttr(annotations));
    }]>
  ];

  let assemblyFormat = "custom<ImplicitSSAName>(attr-dict) `:` type($result)";
  let hasCanonicalizer = true;
}<|MERGE_RESOLUTION|>--- conflicted
+++ resolved
@@ -69,15 +69,8 @@
     write latency of 1 and a read latency of 0.
   }];
   let arguments = (ins StrAttr:$name, AnnotationArrayAttr:$annotations);
-<<<<<<< HEAD
-  let results = (outs FIRRTLType:$result);
-
-  let assemblyFormat = "custom<ElideAnnotations>(attr-dict) `:` type($result)";
-  let hasCanonicalizer = true;
-=======
   let results = (outs CMemoryType:$result);
   let assemblyFormat = "custom<ImplicitSSAName>(attr-dict) `:` type($result)";
->>>>>>> f6f7d498
 }
 
 def SeqMemOp : FIRRTLOp<"seqmem"> {
@@ -92,11 +85,6 @@
   let assemblyFormat = "$ruw custom<SeqMemOp>(attr-dict) `:` type($result)";
 }
 
-<<<<<<< HEAD
-  let assemblyFormat =
-    "$ruw custom<SMemOp>(attr-dict) `:` type($result)";
-  let hasCanonicalizer = true;
-=======
 def MemoryPortOp : FIRRTLOp<"memoryport", [InferTypeOpInterface,
                                DeclareOpInterfaceMethods<OpAsmOpInterface>]> {
   let summary = "Declares a memory port on a memory";
@@ -142,7 +130,6 @@
                                           mlir::RegionRange regions,
                                           SmallVectorImpl<Type> &results);
   }];
->>>>>>> f6f7d498
 }
 
 def MemoryPortAccessOp : FIRRTLOp<"memoryport.access"> {
