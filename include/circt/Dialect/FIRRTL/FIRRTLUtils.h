--- conflicted
+++ resolved
@@ -111,21 +111,12 @@
 bool getFlipByFieldID(FIRRTLType firrtlType, unsigned FieldID);
 
 /// Walk leaf ground types in the `firrtlType` and apply the function `fn`.
-<<<<<<< HEAD
-/// The first argument of `fn` is field ID, and the second argument indicates if
-// the field is effectively flipped, the third is a
-/// leaf ground type.  The leaf ground type will be wrapped in a ref if it's a
-/// field of a ref.
-void walkGroundTypes(FIRRTLType firrtlType,
-                     llvm::function_ref<void(uint64_t, bool, FIRRTLType)> fn);
-=======
 /// The first argument of `fn` is field ID, and the second argument is a
 /// leaf ground type, and the third argument indicates if the element was
 /// flipped in a bundle.
 void walkGroundTypes(
     FIRRTLType firrtlType,
     llvm::function_ref<void(uint64_t, FIRRTLBaseType, bool)> fn);
->>>>>>> 8b6abfc2
 
 //===----------------------------------------------------------------------===//
 // Inner symbol and InnerRef helpers.
