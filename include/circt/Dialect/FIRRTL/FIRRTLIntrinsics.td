//===- FIRRTLIntrinsics.td - FIRRTL intrinsic ops ----------*- tablegen -*-===//
//
// Part of the LLVM Project, under the Apache License v2.0 with LLVM Exceptions.
// See https://llvm.org/LICENSE.txt for license information.
// SPDX-License-Identifier: Apache-2.0 WITH LLVM-exception
//
//===----------------------------------------------------------------------===//
//
// This describes the MLIR ops for FIRRTL intrinsics.
//
//===----------------------------------------------------------------------===//

#ifndef CIRCT_DIALECT_FIRRTL_FIRRTLINTRINSICS_TD
#define CIRCT_DIALECT_FIRRTL_FIRRTLINTRINSICS_TD

include "FIRRTLDialect.td"

//===----------------------------------------------------------------------===//
// Generic intrinsic operation for parsing into before lowering.
//===----------------------------------------------------------------------===//

def GenericIntrinsicOp : FIRRTLOp<"int.generic",
    [HasCustomSSAName]> {
  let summary = "Generic intrinsic operation for FIRRTL intrinsics.";

  let arguments = (
    ins StrAttr:$intrinsic,
    Variadic<PassiveType>:$operands,
    DefaultValuedAttr<ParamDeclArrayAttr, "{}">:$parameters
  );

  let results = (outs Optional<PassiveType>:$result);
  let assemblyFormat = "$intrinsic custom<ParameterList>($parameters) ($operands^)? attr-dict-with-keyword `:` functional-type($operands, $result)";
}

//===----------------------------------------------------------------------===//
// Plusarg Intrinsics
//===----------------------------------------------------------------------===//

def PlusArgsTestIntrinsicOp : FIRRTLOp<"int.plusargs.test",
    [HasCustomSSAName, Pure]> {
  let summary = "SystemVerilog `$test$plusargs` call";

  let arguments = (ins StrAttr:$formatString);
  let results = (outs NonConstUInt1Type:$found);
  let assemblyFormat = "$formatString attr-dict";
}

def PlusArgsValueIntrinsicOp : FIRRTLOp<"int.plusargs.value",
    [HasCustomSSAName, Pure]> {
  let summary = "SystemVerilog `$value$plusargs` call";

  let arguments = (ins StrAttr:$formatString);
  let results = (outs NonConstUInt1Type:$found, AnyType:$result);
  let assemblyFormat = "$formatString attr-dict `:` type($result)";
}

//===----------------------------------------------------------------------===//
// FPGA-specific intrinsics
//===----------------------------------------------------------------------===//

def FPGAProbeIntrinsicOp : FIRRTLOp<"int.fpga_probe", []> {
  let summary = "Mark a value to be observed through FPGA debugging facilities";

  let description = [{
    The `firrtl.int.fpga_probe` intrinsic marks a value in
    the IR to be made observable through FPGA debugging facilities. Most FPGAs
    offer a form of signal observation or logic analyzer to debug a design. This
    operation allows the IR to indicate which signals should be made observable
    for debugging. Later FPGA-specific passes may then pick this information up
    and materialize the necessary logic analyzers or tool scripts.
  }];

  let arguments = (ins AnyType:$input, NonConstClockType:$clock);
  let results = (outs);
  let assemblyFormat = "$clock `,` $input attr-dict `:` type($input)";

  let hasCanonicalizeMethod = 1;
}

//===----------------------------------------------------------------------===//
// Clock Intrinsics
//===----------------------------------------------------------------------===//

def ClockGateIntrinsicOp : FIRRTLOp<"int.clock_gate", [Pure]> {
  let summary = "Safely gates a clock with an enable signal";
  let description = [{
    The `int.clock_gate` enables and disables a clock safely, without glitches,
    based on a boolean enable value. If the enable input is 1, the output clock
    produced by the clock gate is identical to the input clock. If the enable
    input is 0, the output clock is a constant zero.

    The enable input is sampled at the rising edge of the input clock; any
    changes on the enable before or after that edge are ignored and do not
    affect the output clock.
  }];

  let arguments = (ins NonConstClockType:$input,
                       NonConstUInt1Type:$enable,
                       Optional<NonConstUInt1Type>:$test_enable);
  let results = (outs NonConstClockType:$output);
  let hasFolder = 1;
  let hasCanonicalizeMethod = 1;
  let assemblyFormat = [{
    $input `,` $enable (`,` $test_enable^)? attr-dict
  }];
}

def ClockInverterIntrinsicOp : FIRRTLOp<"int.clock_inv", []> {
  let summary = "Inverts the clock signal";

  let description = [{
    The `firrtl.int.clock.inv` intrinsic takes a clock signal and inverts it.
    It can be used to build registers and other operations which are triggered
    by a negative clock edge relative to a reference signal. The compiler is
    free to optimize inverters (particularly double inverters).

    See the corresponding `seq.clock_inv` operation.
  }];

  let arguments = (ins NonConstClockType:$input);
  let results = (outs NonConstClockType:$output);
  let assemblyFormat = "$input attr-dict";
}

//===----------------------------------------------------------------------===//
<<<<<<< HEAD
// Verification Intrinsics
//===----------------------------------------------------------------------===//

def UnclockedAssumeIntrinsicOp : FIRRTLOp<"int.unclocked_assume", []> {
  let summary = "Special Assume Verification Statement to assume predicate ";

  let description = [{
    The `firrtl.int.unclocked_assume` intrinsic is a special assume statement
    lowered into a SV concurrent assertion within always block that has the assumed
    predicate in a sensitivity list.
  }];
  let arguments = (ins
    UInt1Type:$predicate,
    UInt1Type:$enable,
    StrAttr:$message,
    Variadic<AnyType>:$substitutions,
    StrAttr:$name
    // TODO: Need guards?
  );

  let assemblyFormat = [{
    $predicate `,` $enable `,` $message (`(` $substitutions^ `)`)? `:`
    type($predicate) `,` type($enable) (`,` qualified(type($substitutions))^)?
    custom<VerifAttrs>(attr-dict)
  }];

  let hasCanonicalizer = 1;
}

=======
// Other intrinsics
//===----------------------------------------------------------------------===//

def IsXIntrinsicOp : FIRRTLOp<"int.isX",
    [HasCustomSSAName, Pure]> {
  let summary = "Test for 'x";
  let description = [{
    The `int.isX` expression checks that the operand is not a verilog literal
    'x.  FIRRTL doesn't have a notion of 'x per-se, but x can come in to the
    system from external modules and from SV constructs.  Verification
    constructs need to explicitly test for 'x.
    }];

  let arguments = (ins FIRRTLBaseType:$arg);
  let results = (outs NonConstUInt1Type:$result);
  let hasFolder = 1;
  let assemblyFormat = "$arg attr-dict `:` type($arg)";
}

def HasBeenResetIntrinsicOp : FIRRTLOp<"int.has_been_reset", [Pure]> {
  let summary = "Check that a proper reset has been seen.";
  let description = [{
    The result of `firrtl.int.has_been_reset` reads as 0 immediately after simulation
    startup and after each power-cycle in a power-aware simulation. The result
    remains 0 before and during reset and only switches to 1 after the reset is
    deasserted again.

    See the corresponding `verif.has_been_reset` operation.
  }];
  let arguments = (ins NonConstClockType:$clock, AnyResetType:$reset);
  let results = (outs NonConstUInt1Type:$result);
  let hasFolder = 1;
  let assemblyFormat = "$clock `,` $reset attr-dict `:` type($reset)";
}


>>>>>>> 00a33b30
#endif // CIRCT_DIALECT_FIRRTL_FIRRTLINTRINSICS_TD<|MERGE_RESOLUTION|>--- conflicted
+++ resolved
@@ -124,7 +124,6 @@
 }
 
 //===----------------------------------------------------------------------===//
-<<<<<<< HEAD
 // Verification Intrinsics
 //===----------------------------------------------------------------------===//
 
@@ -142,7 +141,6 @@
     StrAttr:$message,
     Variadic<AnyType>:$substitutions,
     StrAttr:$name
-    // TODO: Need guards?
   );
 
   let assemblyFormat = [{
@@ -154,7 +152,7 @@
   let hasCanonicalizer = 1;
 }
 
-=======
+//===----------------------------------------------------------------------===//
 // Other intrinsics
 //===----------------------------------------------------------------------===//
 
@@ -191,5 +189,4 @@
 }
 
 
->>>>>>> 00a33b30
 #endif // CIRCT_DIALECT_FIRRTL_FIRRTLINTRINSICS_TD