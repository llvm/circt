//===-- Passes.td - HW pass definition file ----------------*- tablegen -*-===//
//
// Part of the LLVM Project, under the Apache License v2.0 with LLVM Exceptions.
// See https://llvm.org/LICENSE.txt for license information.
// SPDX-License-Identifier: Apache-2.0 WITH LLVM-exception
//
//===----------------------------------------------------------------------===//
//
// This file defines the passes that work on the HW dialect.
//
//===----------------------------------------------------------------------===//

#ifndef CIRCT_DIALECT_HW_PASSES_TD
#define CIRCT_DIALECT_HW_PASSES_TD

include "mlir/Pass/PassBase.td"

def PrintInstanceGraph : Pass<"hw-print-instance-graph", "mlir::ModuleOp"> {
  let summary = "Print a DOT graph of the module hierarchy.";
}

def PrintHWModuleGraph : Pass<"hw-print-module-graph", "mlir::ModuleOp"> {
  let summary = "Print a DOT graph of the HWModule's within a top-level module.";
  let options = [
    Option<"verboseEdges", "verbose-edges", "bool", "false",
      "Print information on SSA edges (types, operand #, ...)">,
  ];
}

def FlattenIO : Pass<"hw-flatten-io", "mlir::ModuleOp"> {
  let summary = "Flattens hw::Structure typed in- and output ports.";
  let options = [
    Option<"recursive", "recursive", "bool", "true",
      "Recursively flatten nested structs.">,
    Option<"flattenExtern", "flatten-extern", "bool", "false",
      "Flatten the extern modules also.">,
    Option<"joinChar", "join-char", "char", "'.'",
      "Use a custom character to construct the flattened names.">,
  ];
}

def FlattenModules : Pass<"hw-flatten-modules", "mlir::ModuleOp"> {
  let summary = "Eagerly inline private modules";
  let description = [{
    This pass eagerly inlines private HW modules into their instantiation sites.
    This is necessary for verification purposes, as model checking backends do not
    require or support the use of module hierarchy. For simulation, module hierarchies
    degenerate into a purely cosmetic construct, at which point it is beneficial
    to fully flatten the module hierarchy to simplify further analysis and
    optimization of state transfer arcs.

    By default, all private modules are inlined. The pass supports heuristics to
    control which modules are inlined based on their characteristics.
  }];
  let options = [
    Option<"inlineEmpty", "hw-inline-empty", "bool", "true",
           "Inline modules that are empty (only contain hw.output)">,
    Option<"inlineNoOutputs", "hw-inline-no-outputs", "bool", "true",
           "Inline modules that have no output ports">,
    Option<"inlineSingleUse", "hw-inline-single-use", "bool", "true",
           "Inline modules that have only one use">,
    Option<"inlineSmall", "hw-inline-small", "bool", "true",
           "Inline modules that are small (fewer than smallThreshold operations)">,
    Option<"smallThreshold", "hw-small-threshold", "unsigned", "8",
           "Maximum number of operations for a module to be considered small">,
    Option<"inlineWithState", "hw-inline-with-state", "bool", "false",
           "Allow inlining of modules that contain state (seq.firreg operations)">,
    Option<"inlineAll", "hw-inline-all", "bool", "true",
           "Inline all private modules regardless of heuristics (default behavior)">
  ];
}

def HWSpecialize : Pass<"hw-specialize", "mlir::ModuleOp"> {
  let summary = "Specializes instances of parametric hw.modules";
  let description = [{
    Any `hw.instance` operation instantiating a parametric `hw.module` will
    trigger a specialization procedure which resolves all parametric types and
    values within the module based on the set of provided parameters to the
    `hw.instance` operation. This specialized module is created as a new
    `hw.module` and the referring `hw.instance` operation is rewritten to
    instantiate the newly specialized module.
  }];
}

def VerifyInnerRefNamespace : Pass<"hw-verify-irn"> {
  let summary = "Verify InnerRefNamespaceLike operations, if not self-verifying.";
}

/**
 * Tutorial Pass, doesn't do anything interesting
 */
def FooWires : Pass<"hw-foo-wires", "hw::HWModuleOp"> {
  let summary = "Change all wires' name to foo_<n>.";
  let description = [{
    Very basic pass that numbers all of the wires in a given module.
    The wires' names are then all converte to foo_<that number>.
  }];
}

def HWAggregateToComb : Pass<"hw-aggregate-to-comb", "hw::HWModuleOp"> {
  let summary = "Lower aggregate operations to comb operations";
  let description = [{
    This pass lowers aggregate *operations* to comb operations within modules.
    Note that this pass does not lower ports. Ports lowering is handled
    by FlattenIO.

    This pass will change the behavior of out-of-bounds access of arrays,
    specifically the last element of the array is used as a value for
    out-of-bounds access.
  }];
  let dependentDialects = ["comb::CombDialect"];
}

<<<<<<< HEAD
def HWVectorization : Pass<"hw-vectorization", "hw::HWModuleOp"> {
  let summary = "Vectorizes bit-level operations in HW dialect";
  let description = [{
   This pass performs structural vectorization of hardware modules,
    merging scalar bit-level assignments into vectorized operations.
  }];
}

=======
def HWParameterizeConstantPorts : Pass<"hw-parameterize-constant-ports",
                                       "mlir::ModuleOp"> {
  let summary = "Parametize constant ports on private modules";
  let description = [{
    This pass converts input ports on private modules into parameters when all
    instances pass constant values (or parameter values) to those ports.

    By converting constant ports to parameters, synthesis pipelines can
    recognize these values as compile-time constants through local analysis
    alone, without requiring inter-module analysis. This enables more precise
    timing information and better optimization of each instance independently,
    since the constant values are immediately visible at the module interface.
  }];
}

def HWBypassInnerSymbols : Pass<"hw-bypass-inner-symbols", "hw::HWModuleOp"> {
  let summary = "Pass through values through inner symbols";
  let description = [{
    This pass moves inner symbols from ports to wires, then bypasses wire
    operations with inner symbols by replacing uses with their inputs while
    keeping the wire to preserve the symbol. This enables optimizations to
    cross symbol boundaries while maintaining symbol references.

    Warning: This transformation assumes that values associated with inner
    symbols are not mutated through inner symbols (e.g. force). This assumption
    may not hold in simulation, but is safe in synthesis. This pass treats
    inner symbols differently from the optimization-blocking semantics that
    other parts of CIRCT use, so it is opt-in and should only be used when
    the above assumptions hold.
  }];

  let statistics = [
    Statistic<"numPortsMoved", "num-ports-moved",
              "Number of inner symbols moved from ports to wires">
  ];
}

>>>>>>> 220b5fb4
#endif // CIRCT_DIALECT_HW_PASSES_TD<|MERGE_RESOLUTION|>--- conflicted
+++ resolved
@@ -111,7 +111,6 @@
   let dependentDialects = ["comb::CombDialect"];
 }
 
-<<<<<<< HEAD
 def HWVectorization : Pass<"hw-vectorization", "hw::HWModuleOp"> {
   let summary = "Vectorizes bit-level operations in HW dialect";
   let description = [{
@@ -120,7 +119,6 @@
   }];
 }
 
-=======
 def HWParameterizeConstantPorts : Pass<"hw-parameterize-constant-ports",
                                        "mlir::ModuleOp"> {
   let summary = "Parametize constant ports on private modules";
@@ -158,5 +156,4 @@
   ];
 }
 
->>>>>>> 220b5fb4
 #endif // CIRCT_DIALECT_HW_PASSES_TD