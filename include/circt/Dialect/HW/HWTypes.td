--- conflicted
+++ resolved
@@ -164,13 +164,11 @@
     TypeBuilderWithInferredContext<(ins
       "mlir::SymbolRefAttr":$ref, "mlir::Type":$innerType)>
   ];
-<<<<<<< HEAD
 
   let extraClassDeclaration = [{
     Optional<TypedeclOp> getDecl(Operation *op);
   }];
 }
-=======
 }
 
 //===----------------------------------------------------------------------===//
@@ -184,5 +182,4 @@
     DefaultValuedAttr<BoolAttr, "false">>,
   StructFieldAttr<"exclude_replicated_ops",
     DefaultValuedAttr<BoolAttr, "true">>,
-]>;
->>>>>>> 93f2c65b
+]>;