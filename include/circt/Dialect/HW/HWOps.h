//===- HWOps.h - Declare HW dialect operations ------------------*- C++ -*-===//
//
// Part of the LLVM Project, under the Apache License v2.0 with LLVM Exceptions.
// See https://llvm.org/LICENSE.txt for license information.
// SPDX-License-Identifier: Apache-2.0 WITH LLVM-exception
//
//===----------------------------------------------------------------------===//
//
// This file declares the operation classes for the HW dialect.
//
//===----------------------------------------------------------------------===//

#ifndef CIRCT_DIALECT_HW_OPS_H
#define CIRCT_DIALECT_HW_OPS_H

#include "circt/Dialect/HW/HWDialect.h"
#include "circt/Dialect/HW/HWTypes.h"
#include "mlir/IR/BuiltinOps.h"
#include "mlir/IR/FunctionSupport.h"
#include "mlir/IR/OpImplementation.h"
#include "mlir/IR/RegionKindInterface.h"
#include "mlir/IR/SymbolTable.h"
#include "mlir/Interfaces/ControlFlowInterfaces.h"
#include "mlir/Interfaces/SideEffectInterfaces.h"

namespace circt {
namespace hw {

/// A HW module ports direction.
enum PortDirection {
  INPUT = 1,
  OUTPUT = 2,
  INOUT = 3,
};

/// This holds the name, type, direction of a module's ports
struct PortInfo {
  StringAttr name;
  PortDirection direction;
  Type type;

  /// This is the argument index or the result index depending on the direction.
  /// "0" for an output means the first output, "0" for a in/inout means the
  /// first argument.
  size_t argNum = ~0U;

  StringRef getName() const { return name.getValue(); }
  bool isOutput() const { return direction == OUTPUT; }

  /// Return a unique numeric identifier for this port.
  ssize_t getId() const { return isOutput() ? argNum : (-1 - argNum); };
};

/// This holds a decoded list of input/inout and output ports for a module or
/// instance.
struct ModulePortInfo {
  explicit ModulePortInfo(ArrayRef<PortInfo> inputs, ArrayRef<PortInfo> outputs)
      : inputs(inputs.begin(), inputs.end()),
        outputs(outputs.begin(), outputs.end()) {}

  explicit ModulePortInfo(ArrayRef<PortInfo> mergedPorts) {
    inputs.reserve(mergedPorts.size());
    outputs.reserve(mergedPorts.size());
    for (auto port : mergedPorts) {
      if (port.isOutput())
        outputs.push_back(port);
      else
        inputs.push_back(port);
    }
  }

  /// This contains a list of the input and inout ports.
  SmallVector<PortInfo> inputs;
  /// This is a list of the output ports.
  SmallVector<PortInfo> outputs;
};

/// TODO: Move all these functions to a hw::ModuleLike interface.

/// Return an encapsulated set of information about input and output ports of
/// the specified module or instance.
ModulePortInfo getModulePortInfo(Operation *op);

/// Return an encapsulated set of information about input and output ports of
/// the specified module or instance.  The input ports always come before the
/// output ports in the list.
SmallVector<PortInfo> getAllModulePortInfos(Operation *op);

/// Return the PortInfo for the specified input or inout port.
PortInfo getModuleInOrInoutPort(Operation *op, size_t idx);

/// Return the PortInfo for the specified output port.
PortInfo getModuleOutputPort(Operation *op, size_t idx);

// Helpers for working with modules.

/// Return true if this is an hw.module, external module, generated module etc.
bool isAnyModule(Operation *module);

/// Return the signature for the specified module as a function type.
FunctionType getModuleType(Operation *module);

/// Returns the verilog module name attribute or symbol name of any module-like
/// operations.
StringAttr getVerilogModuleNameAttr(Operation *module);
inline StringRef getVerilogModuleName(Operation *module) {
  return getVerilogModuleNameAttr(module).getValue();
}

/// Return the port name for the specified argument or result.  These can only
/// return a null StringAttr when the IR is invalid.
StringAttr getModuleArgumentNameAttr(Operation *module, size_t argNo);
StringAttr getModuleResultNameAttr(Operation *module, size_t argNo);

static inline StringRef getModuleArgumentName(Operation *module, size_t argNo) {
  auto attr = getModuleArgumentNameAttr(module, argNo);
  return attr ? attr.getValue() : StringRef();
}
static inline StringRef getModuleResultName(Operation *module,
                                            size_t resultNo) {
  auto attr = getModuleResultNameAttr(module, resultNo);
  return attr ? attr.getValue() : StringRef();
}

void setModuleArgumentNames(Operation *module, ArrayRef<Attribute> names);
void setModuleResultNames(Operation *module, ArrayRef<Attribute> names);

/// Return true if the specified operation is a combinational logic op.
bool isCombinational(Operation *op);

/// Return true if the specified attribute tree is made up of nodes that are
/// valid in a parameter expression.
bool isValidParameterExpression(Attribute attr, Operation *module);

/// Check parameter specified by `value` to see if it is valid within the scope
/// of the specified module `module`.  If not, emit an error at the location of
/// `usingOp` and return failure, otherwise return success.
///
/// If `disallowParamRefs` is true, then parameter references are not allowed.
LogicalResult checkParameterInContext(Attribute value, Operation *module,
                                      Operation *usingOp,
                                      bool disallowParamRefs = false);

/// This stores lookup tables to make manipulating and working with the IR more
/// efficient.  There are two phases to this object: the "building" phase in
/// which it is "write only" and then the "using" phase which is read-only (and
/// thus can be used by multiple threads).  The
/// "freeze" method transitions between the two states.
class SymbolCache {
  // Construct a string key with embedded null.  StringMapImpl::FindKey uses
  // explicit lengths and stores keylength, rather than relying on null
  // characters.
  SmallVector<char> mkInnerKey(StringRef mod, StringRef name) const {
    SmallVector<char> key;
    key.append(mod.begin(), mod.end());
    key.push_back(0);
    key.append(name.begin(), name.end());
    return key;
  }

public:
  struct Item {
    Operation *op;
    size_t port;
  };

  /// In the building phase, add symbols.
  void addDefinition(StringAttr symbol, Operation *op) {
    assert(!isFrozen && "cannot mutate a frozen cache");
    symbolCache[symbol.getValue()] = {op, ~0UL};
  }

  // Add inner names, which might be ports
  void addDefinition(StringAttr symbol, StringRef name, Operation *op,
                     size_t port = ~0UL) {
    assert(!isFrozen && "cannot mutate a frozen cache");
    auto key = mkInnerKey(symbol.getValue(), name);
    symbolCache[StringRef(key.data(), key.size())] = {op, port};
  }

  /// Mark the cache as frozen, which allows it to be shared across threads.
  void freeze() { isFrozen = true; }

<<<<<<< HEAD
  Operation *getDefinition(StringRef symbol) const {
    assert(isFrozen && "cannot read from this cache until it is frozen");
    auto it = symbolCache.find(symbol);
    if (it == symbolCache.end())
      return nullptr;
    assert(it->second.port == ~0UL && "Module names should never be ports");
    return it->second.op;
  }

  Operation *getDefinition(StringAttr symbol) const {
    return getDefinition(symbol.getValue());
  }

  Operation *getDefinition(FlatSymbolRefAttr symbol) const {
    return getDefinition(symbol.getValue());
  }

  Item getDefinition(StringRef symbol, StringRef name) const {
    assert(isFrozen && "cannot read from this cache until it is frozen");
    auto key = mkInnerKey(symbol, name);
    auto it = symbolCache.find(StringRef(key.data(), key.size()));
    return it == symbolCache.end() ? Item{nullptr, ~0UL} : it->second;
  }

  Item getDefinition(StringAttr symbol, StringAttr name) const {
    return getDefinition(symbol.getValue(), name.getValue());
=======
  Operation *getDefinition(StringAttr symbolName) const {
    assert(isFrozen && "cannot read from this cache until it is frozen");
    auto it = symbolCache.find(symbolName.getValue());
    return it != symbolCache.end() ? it->second : nullptr;
>>>>>>> 08a931e3
  }

  Operation *getDefinition(FlatSymbolRefAttr symbol) const {
    return getDefinition(symbol.getAttr());
  }

private:
  bool isFrozen = false;

  /// This stores a lookup table from symbol attribute to the operation
  /// (hw.module, hw.instance, etc) that defines it.
  /// TODO: It is super annoying that symbols are *defined* as StringAttr, but
  /// are then referenced as FlatSymbolRefAttr.  Why can't we have nice
  /// pointer uniqued things?? :-(
  llvm::StringMap<Item> symbolCache;
};

} // namespace hw
} // namespace circt

#define GET_OP_CLASSES
#include "circt/Dialect/HW/HW.h.inc"

#endif // CIRCT_DIALECT_HW_OPS_H<|MERGE_RESOLUTION|>--- conflicted
+++ resolved
@@ -181,7 +181,6 @@
   /// Mark the cache as frozen, which allows it to be shared across threads.
   void freeze() { isFrozen = true; }
 
-<<<<<<< HEAD
   Operation *getDefinition(StringRef symbol) const {
     assert(isFrozen && "cannot read from this cache until it is frozen");
     auto it = symbolCache.find(symbol);
@@ -208,12 +207,6 @@
 
   Item getDefinition(StringAttr symbol, StringAttr name) const {
     return getDefinition(symbol.getValue(), name.getValue());
-=======
-  Operation *getDefinition(StringAttr symbolName) const {
-    assert(isFrozen && "cannot read from this cache until it is frozen");
-    auto it = symbolCache.find(symbolName.getValue());
-    return it != symbolCache.end() ? it->second : nullptr;
->>>>>>> 08a931e3
   }
 
   Operation *getDefinition(FlatSymbolRefAttr symbol) const {
