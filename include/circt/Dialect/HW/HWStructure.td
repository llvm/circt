//===- HWStructure.td - HW structure ops -------------------*- tablegen -*-===//
//
// Part of the LLVM Project, under the Apache License v2.0 with LLVM Exceptions.
// See https://llvm.org/LICENSE.txt for license information.
// SPDX-License-Identifier: Apache-2.0 WITH LLVM-exception
//
//===----------------------------------------------------------------------===//
//
// This describes the MLIR ops for structure.
//
//===----------------------------------------------------------------------===//

#ifndef CIRCT_DIALECT_HW_HWSTRUCTURE_TD
#define CIRCT_DIALECT_HW_HWSTRUCTURE_TD

include "circt/Dialect/HW/HWAttributes.td"
include "circt/Dialect/HW/HWDialect.td"
include "circt/Dialect/HW/HWOpInterfaces.td"
include "circt/Dialect/HW/HWTypes.td"
include "mlir/IR/FunctionInterfaces.td"
include "mlir/IR/OpAsmInterface.td"
include "mlir/IR/OpBase.td"
include "mlir/IR/RegionKindInterface.td"
include "mlir/IR/SymbolInterfaces.td"
include "mlir/Interfaces/ControlFlowInterfaces.td"
include "mlir/Interfaces/SideEffectInterfaces.td"

/// Base class factoring out some of the additional class declarations common to
/// the module-like operations.
class HWModuleOpBase<string mnemonic, list<Trait> traits = []> :
    HWOp<mnemonic, traits # [
      DeclareOpInterfaceMethods<PortList>,
      DeclareOpInterfaceMethods<HWModuleLike>,
      DeclareOpInterfaceMethods<HWMutableModuleLike>,
      FunctionOpInterface, Symbol,
      OpAsmOpInterface, HasParent<"mlir::ModuleOp">]> {
  /// Additional class declarations inside the module op.
  code extraModuleClassDeclaration = ?;

  let extraClassDeclaration = extraModuleClassDeclaration # [{
    /// Insert and remove input and output ports of this module. Does not modify
    /// the block arguments of the module body. The insertion and removal
    /// indices must be in ascending order. The indices refer to the port
    /// positions before any insertion or removal occurs. Ports inserted at the
    /// same index will appear in the module in the same order as they were
    /// listed in the insertion arrays.
    void modifyPorts(
      ArrayRef<std::pair<unsigned, PortInfo>> insertInputs,
      ArrayRef<std::pair<unsigned, PortInfo>> insertOutputs,
      ArrayRef<unsigned> eraseInputs,
      ArrayRef<unsigned> eraseOutputs
    );

    /// Attribute name for port symbols.
    static StringRef getPortSymbolAttrName() {
      return "hw.exportPort";
    }

    void setPortSymbolAttr(size_t portIndex, ::circt::hw::InnerSymAttr sym);

    StringAttr getArgName(size_t index) {
      return dyn_cast<StringAttr>(getArgNames()[index]);
    }
  }];

  /// Additional class definitions inside the module op.
  code extraModuleClassDefinition = [{}];

  let extraClassDefinition = extraModuleClassDefinition # [{
<<<<<<< HEAD

    ModuleType $cppClass::getHWModuleType() {
      return detail::fnToMod(getFunctionType(), getArgNames(), getResultNames());
=======
    size_t $cppClass::getNumPorts() {
      // This is wildly inefficient
      return getPortList().size();
>>>>>>> 7bf850eb
    }

    ::circt::hw::InnerSymAttr $cppClass::getPortSymbolAttr(size_t portIndex) {
      DictionaryAttr portAttrs;
      if (portIndex < getNumInputs()) {
         portAttrs = ::mlir::function_interface_impl::getArgAttrDict(*this,
                                                                     portIndex);
      } else {
        portIndex -= getNumInputs();
        portAttrs = ::mlir::function_interface_impl::getResultAttrDict(
            *this, portIndex);
      }
      if (portAttrs)
        return portAttrs.getAs<::circt::hw::InnerSymAttr>(
          getPortSymbolAttrName());
      return {};
    }

    void $cppClass::setPortSymbolAttr(size_t portIndex, ::circt::hw::InnerSymAttr sym) {
      auto portSymAttr = StringAttr::get(getContext(), getPortSymbolAttrName());
      if (portIndex < getNumInputs()) {
        if (sym)
          ::mlir::function_interface_impl::setArgAttr(*this, portIndex,
                                                      portSymAttr, sym);
        else
          ::mlir::function_interface_impl::removeArgAttr(*this, portIndex,
                                                         portSymAttr);
        return;
      }
      if (sym)
        ::mlir::function_interface_impl::setResultAttr(
            *this, portIndex - getNumInputs(), portSymAttr, sym);
      else
        ::mlir::function_interface_impl::removeResultAttr(
            *this, portIndex - getNumInputs(), portSymAttr);
    }
  }];

}

def HWTestModuleOp : HWOp<"testmodule", [Symbol, PortList,
                                         OpAsmOpInterface, 
                                         HasParent<"mlir::ModuleOp">, 
                                         IsolatedFromAbove,
                                         SingleBlockImplicitTerminator<"OutputOp">]> {
  let arguments = (ins TypeAttrOf<ModuleType>:$module_type,
                       OptionalAttr<DictArrayAttr>:$port_attrs,
                       OptionalAttr<LocationArrayAttr>:$port_locs,
                       ParamDeclArrayAttr:$parameters,
                       OptionalAttr<StrAttr>:$comment);
  let results = (outs);
  let regions = (region SizedRegion<1>:$body);
  let hasCustomAssemblyFormat = 1;

  let extraClassDeclaration = [{
    void getAsmBlockArgumentNames(mlir::Region &region,
                                  mlir::OpAsmSetValueNameFn setNameFn);

    Block *getBodyBlock() { return &getRegion().front(); }

    //===------------------------------------------------------------------===//
    // PortList Methods
    //===------------------------------------------------------------------===//
    ::circt::hw::ModulePortInfo getPortList();
  }];

}

def HWModuleOp : HWModuleOpBase<"module",
      [IsolatedFromAbove, RegionKindInterface,
       SingleBlockImplicitTerminator<"OutputOp">]>{
  let summary = "HW Module";
  let description = [{
    The "hw.module" operation represents a Verilog module, including a given
    name, a list of ports, a list of parameters, and a body that represents the
    connections within the module.
  }];
  let arguments = (ins SymbolNameAttr:$sym_name,
                       TypeAttrOf<FunctionType>:$function_type,
                       OptionalAttr<DictArrayAttr>:$arg_attrs,
                       OptionalAttr<DictArrayAttr>:$res_attrs,
                       StrArrayAttr:$argNames,
                       StrArrayAttr:$resultNames,
                       LocationArrayAttr:$argLocs,
                       LocationArrayAttr:$resultLocs,
                       ParamDeclArrayAttr:$parameters,
                       StrAttr:$comment);
  let results = (outs);
  let regions = (region SizedRegion<1>:$body);

  let skipDefaultBuilders = 1;
  let builders = [
    OpBuilder<(ins "StringAttr":$name, "ArrayRef<PortInfo>":$ports,
                   CArg<"ArrayAttr", "{}">:$parameters,
                   CArg<"ArrayRef<NamedAttribute>", "{}">:$attributes,
                   CArg<"StringAttr", "{}">:$comment)>,
    OpBuilder<(ins "StringAttr":$name, "const ModulePortInfo &":$ports,
                   CArg<"ArrayAttr", "{}">:$parameters,
                   CArg<"ArrayRef<NamedAttribute>", "{}">:$attributes,
                   CArg<"StringAttr", "{}">:$comment,
		   CArg<"bool", "true">:$shouldEnsureTerminator)>,
    OpBuilder<(ins "StringAttr":$name, "const ModulePortInfo &":$ports,
                   "HWModuleBuilder":$modBuilder,
                   CArg<"ArrayAttr", "{}">:$parameters,
                   CArg<"ArrayRef<NamedAttribute>", "{}">:$attributes,
                   CArg<"StringAttr", "{}">:$comment)>
  ];

  let extraModuleClassDeclaration = [{
    using mlir::detail::FunctionOpInterfaceTrait<HWModuleOp>::front;
    using mlir::detail::FunctionOpInterfaceTrait<HWModuleOp>::getFunctionBody;

    // Implement RegionKindInterface.
    static RegionKind getRegionKind(unsigned index) { return RegionKind::Graph;}

    /// Returns the number of in or inout ports.
    size_t getNumInOrInoutPorts() { return getArgumentTypes().size(); }

    /// Return the PortInfo for the specified input or inout port.
    PortInfo getInOrInoutPort(size_t i) {
      return getModuleInOrInoutPort(*this, i);
    }

    /// Return the PortInfo for the specified output port.
    PortInfo getOutputPort(size_t i) {
      return getModuleOutputPort(*this, i);
    }

    /// Append an input with a given name and type to the port list.
    /// If the name is not unique, a unique name is created and returned.
    std::pair<StringAttr, BlockArgument>
    appendInput(const Twine &name, Type ty) {
      return insertInput(getNumInOrInoutPorts(), name, ty);
    }

    std::pair<StringAttr, BlockArgument>
    appendInput(StringAttr name, Type ty) {
      return insertInput(getNumInOrInoutPorts(), name.getValue(), ty);
    }

    /// Prepend an input with a given name and type to the port list.
    /// If the name is not unique, a unique name is created and returned.
    std::pair<StringAttr, BlockArgument>
    prependInput(const Twine &name, Type ty) {
      return insertInput(0, name, ty);
    }

    std::pair<StringAttr, BlockArgument>
    prependInput(StringAttr name, Type ty) {
      return insertInput(0, name.getValue(), ty);
    }

    /// Insert an input with a given name and type into the port list.
    /// The input is added at the specified index.
    std::pair<StringAttr, BlockArgument>
    insertInput(unsigned index, StringAttr name, Type ty);

    std::pair<StringAttr, BlockArgument>
    insertInput(unsigned index, const Twine &name, Type ty) {
      ::mlir::StringAttr nameAttr = ::mlir::StringAttr::get(getContext(), name);
      return insertInput(index, nameAttr, ty);
    }

    /// Append an output with a given name and type to the port list.
    /// If the name is not unique, a unique name is created.
    void appendOutput(StringAttr name, Value value) {
      return insertOutputs(getResultTypes().size(), {{name, value}});
    }

    void appendOutput(const Twine &name, Value value) {
      ::mlir::StringAttr nameAttr = ::mlir::StringAttr::get(getContext(), name);
      return insertOutputs(getResultTypes().size(), {{nameAttr, value}});
    }

    /// Prepend an output with a given name and type to the port list.
    /// If the name is not unique, a unique name is created.
    void prependOutput(StringAttr name, Value value) {
      return insertOutputs(0, {{name, value}});
    }

    void prependOutput(const Twine &name, Value value) {
      ::mlir::StringAttr nameAttr = ::mlir::StringAttr::get(getContext(), name);
      return insertOutputs(0, {{nameAttr, value}});
    }

    /// Inserts a list of output ports into the port list at a specific
    /// location, shifting all subsequent ports.  Rewrites the output op
    /// to return the associated values.
    void insertOutputs(unsigned index,
                       ArrayRef<std::pair<StringAttr, Value>> outputs);

    Block *getBodyBlock() { return &getFunctionBody().front(); }

    // Get the module's symbolic name as StringAttr.
    StringAttr getNameAttr() {
      return (*this)->getAttrOfType<StringAttr>(
        ::mlir::SymbolTable::getSymbolAttrName());
    }

    // Get the module's symbolic name.
    StringRef getName() {
      return getNameAttr().getValue();
    }
    void getAsmBlockArgumentNames(mlir::Region &region,
                                  mlir::OpAsmSetValueNameFn setNameFn);

    /// Returns the argument types of this function.
    ArrayRef<Type> getArgumentTypes() { return getFunctionType().getInputs(); }

    /// Returns the result types of this function.
    ArrayRef<Type> getResultTypes() { return getFunctionType().getResults(); }

    /// Verify the type attribute of this function. Returns failure and emits
    /// an error if the attribute is invalid.
    LogicalResult verifyType() {
      auto type = getFunctionTypeAttr().getValue();
      if (!type.isa<FunctionType>())
        return emitOpError("requires '" + getFunctionTypeAttrName().getValue() +
                           "' attribute of function type");
      return success();
    }

    /// Verifies the body of the function.
    LogicalResult verifyBody();
  }];

  let hasCustomAssemblyFormat = 1;
  let hasVerifier = 1;
}

def HWModuleExternOp : HWModuleOpBase<"module.extern"> {
  let summary = "HW external Module";
  let description = [{
    The "hw.module.extern" operation represents an external reference to a
    Verilog module, including a given name and a list of ports.

    The 'verilogName' attribute (when present) specifies the spelling of the
    module name in Verilog we can use.  TODO: This is a hack because we don't
    have proper parameterization in the hw.dialect.  We need a way to represent
    parameterized types instead of just concrete types.
  }];
  let arguments = (ins SymbolNameAttr:$sym_name,
                       TypeAttrOf<FunctionType>:$function_type,
		                   OptionalAttr<DictArrayAttr>:$arg_attrs,
                       OptionalAttr<DictArrayAttr>:$res_attrs,
                       StrArrayAttr:$argNames, StrArrayAttr:$resultNames,
                       ParamDeclArrayAttr:$parameters,
                       OptionalAttr<StrAttr>:$verilogName);
  let results = (outs);
  let regions = (region AnyRegion:$body);

  let skipDefaultBuilders = 1;
  let builders = [
    OpBuilder<(ins "StringAttr":$name, "ArrayRef<PortInfo>":$ports,
                   CArg<"StringRef", "StringRef()">:$verilogName,
                   CArg<"ArrayAttr", "{}">:$parameters,
                   CArg<"ArrayRef<NamedAttribute>", "{}">:$attributes)>,
    OpBuilder<(ins "StringAttr":$name, "const ModulePortInfo &":$ports,
                   CArg<"StringRef", "StringRef()">:$verilogName,
                   CArg<"ArrayAttr", "{}">:$parameters,
                   CArg<"ArrayRef<NamedAttribute>", "{}">:$attributes)>
  ];

  let extraModuleClassDeclaration = [{

    /// Return the PortInfo for the specified input or inout port.
    PortInfo getInOrInoutPort(size_t i) {
      return getModuleInOrInoutPort(*this, i);
    }

    /// Return the PortInfo for the specified output port.
    PortInfo getOutputPort(size_t i) {
      return getModuleOutputPort(*this, i);
    }

    /// Return the name to use for the Verilog module that we're referencing
    /// here.  This is typically the symbol, but can be overridden with the
    /// verilogName attribute.
    StringRef getVerilogModuleName() {
      return getVerilogModuleNameAttr().getValue();
    }

    /// Return the name to use for the Verilog module that we're referencing
    /// here.  This is typically the symbol, but can be overridden with the
    /// verilogName attribute.
    StringAttr getVerilogModuleNameAttr();

    // Get the module's symbolic name as StringAttr.
    StringAttr getNameAttr() {
      return (*this)->getAttrOfType<StringAttr>(
        ::mlir::SymbolTable::getSymbolAttrName());
    }

    // Get the module's symbolic name.
    StringRef getName() {
      return getNameAttr().getValue();
    }

    void getAsmBlockArgumentNames(mlir::Region &region,
                                  mlir::OpAsmSetValueNameFn setNameFn);

    /// Returns the argument types of this function.
    ArrayRef<Type> getArgumentTypes() { return getFunctionType().getInputs(); }

    /// Returns the result types of this function.
    ArrayRef<Type> getResultTypes() { return getFunctionType().getResults(); }

    /// Verify the type attribute of this function. Returns failure and emits
    /// an error if the attribute is invalid.
    LogicalResult verifyType() {
      auto type = getFunctionTypeAttr().getValue();
      if (!type.isa<FunctionType>())
        return emitOpError("requires '" + getFunctionTypeAttrName().getValue() +
                           "' attribute of function type");
      return success();
    }
  }];

  let hasCustomAssemblyFormat = 1;
  let hasVerifier = 1;
}

def HWGeneratorSchemaOp : HWOp<"generator.schema",
      [Symbol, HasParent<"mlir::ModuleOp">]> {
  let summary = "HW Generator Schema declaration";
  let description = [{
    The "hw.generator.schema" operation declares a kind of generated module by
    declaring the schema of meta-data required.
    A generated module instance of a schema is independent of the external
    method of producing it.  It is assumed that for well known schema instances,
    multiple external tools might exist which can process it.  Generator nodes
    list attributes required by hw.module.generated instances.

    For example:
    generator.schema @MEMORY, "Simple-Memory", ["ports", "write_latency", "read_latency"]
    module.generated @mymem, @MEMORY(ports)
      -> (ports) {write_latency=1, read_latency=1, ports=["read","write"]}
  }];

  let arguments = (ins SymbolNameAttr:$sym_name, StrAttr:$descriptor,
                       StrArrayAttr:$requiredAttrs);
  let results = (outs);
  let assemblyFormat = "$sym_name `,` $descriptor `,` $requiredAttrs attr-dict";
}

def HWModuleGeneratedOp : HWModuleOpBase<"module.generated", [
      DeclareOpInterfaceMethods<SymbolUserOpInterface>,
      IsolatedFromAbove]> {
  let summary = "HW Generated Module";
  let description = [{
    The "hw.module.generated" operation represents a reference to an external
    module that will be produced by some external process.
    This represents the name and list of ports to be generated.

    The 'verilogName' attribute (when present) specifies the spelling of the
    module name in Verilog we can use.  See hw.module for an explanation.
  }];
  let arguments = (ins SymbolNameAttr:$sym_name,
                       FlatSymbolRefAttr:$generatorKind,
                       TypeAttrOf<FunctionType>:$function_type,
		                   OptionalAttr<DictArrayAttr>:$arg_attrs,
                       OptionalAttr<DictArrayAttr>:$res_attrs,
                       StrArrayAttr:$argNames, StrArrayAttr:$resultNames,
                       ParamDeclArrayAttr:$parameters,
                       OptionalAttr<StrAttr>:$verilogName);
  let results = (outs);
  let regions = (region AnyRegion:$body);

  let skipDefaultBuilders = 1;
  let builders = [
    OpBuilder<(ins "FlatSymbolRefAttr":$genKind, "StringAttr":$name,
                   "ArrayRef<PortInfo>":$ports,
                   CArg<"StringRef", "StringRef()">:$verilogName,
                   CArg<"ArrayAttr", "{}">:$parameters,
                   CArg<"ArrayRef<NamedAttribute>", "{}">:$attributes)>,
    OpBuilder<(ins "FlatSymbolRefAttr":$genKind, "StringAttr":$name,
                   "const ModulePortInfo &":$ports,
                   CArg<"StringRef", "StringRef()">:$verilogName,
                   CArg<"ArrayAttr", "{}">:$parameters,
                   CArg<"ArrayRef<NamedAttribute>", "{}">:$attributes)>
  ];

  let extraModuleClassDeclaration = [{
    /// Return the name to use for the Verilog module that we're referencing
    /// here.  This is typically the symbol, but can be overridden with the
    /// verilogName attribute.
    StringRef getVerilogModuleName() {
      return getVerilogModuleNameAttr().getValue();
    }

    /// Return the name to use for the Verilog module that we're referencing
    /// here.  This is typically the symbol, but can be overridden with the
    /// verilogName attribute.
    StringAttr getVerilogModuleNameAttr();

    /// Lookup the generator kind for the symbol.  This returns null on
    /// invalid IR.
    Operation *getGeneratorKindOp();

    void getAsmBlockArgumentNames(mlir::Region &region,
                                  mlir::OpAsmSetValueNameFn setNameFn);

    /// Returns the argument types of this function.
    ArrayRef<Type> getArgumentTypes() { return getFunctionType().getInputs(); }

    /// Returns the result types of this function.
    ArrayRef<Type> getResultTypes() { return getFunctionType().getResults(); }

    /// Verify the type attribute of this function. Returns failure and emits
    /// an error if the attribute is invalid.
    LogicalResult verifyType() {
      auto type = getFunctionTypeAttr().getValue();
      if (!type.isa<FunctionType>())
        return emitOpError("requires '" + getFunctionTypeAttrName().getValue() +
                           "' attribute of function type");
      return success();
    }

    TypeAttr getTypeAttr();
  }];

  let hasCustomAssemblyFormat = 1;
  let hasVerifier = 1;
}

def InstanceOp : HWOp<"instance", [
        DeclareOpInterfaceMethods<SymbolUserOpInterface>,
        DeclareOpInterfaceMethods<OpAsmOpInterface, ["getAsmResultNames"]>,
        DeclareOpInterfaceMethods<InnerSymbol, ["getTargetResultIndex"]>,
        DeclareOpInterfaceMethods<HWInstanceLike>]> {
  let summary = "Create an instance of a module";
  let description = [{
    This represents an instance of a module. The inputs and results are
    the referenced module's inputs and outputs.  The `argNames` and
    `resultNames` attributes must match the referenced module.

    Any parameters in the "old" format (slated to be removed) are stored in the
    `oldParameters` dictionary.
  }];

  let arguments = (ins StrAttr:$instanceName,
                       FlatSymbolRefAttr:$moduleName,
                       Variadic<AnyType>:$inputs,
                       StrArrayAttr:$argNames, StrArrayAttr:$resultNames,
                       ParamDeclArrayAttr:$parameters,
                       OptionalAttr<InnerSymAttr>:$inner_sym);
  let results = (outs Variadic<AnyType>:$results);

  let builders = [
    /// Create a instance that refers to a known module.
    OpBuilder<(ins "Operation*":$module, "StringAttr":$name,
                   "ArrayRef<Value>":$inputs,
                   CArg<"ArrayAttr", "{}">:$parameters,
                   CArg<"InnerSymAttr", "{}">:$innerSym)>,
    /// Create a instance that refers to a known module.
    OpBuilder<(ins "Operation*":$module, "StringRef":$name,
                   "ArrayRef<Value>":$inputs,
                   CArg<"ArrayAttr", "{}">:$parameters,
                   CArg<"InnerSymAttr", "{}">:$innerSym), [{
      build($_builder, $_state, module, $_builder.getStringAttr(name), inputs,
            parameters, innerSym);
    }]>,
  ];

  let extraClassDeclaration = [{
    /// Return the name of the specified input port or null if it cannot be
    /// determined.
    StringAttr getArgumentName(size_t i);

    /// Return the name of the specified result or null if it cannot be
    /// determined.
    StringAttr getResultName(size_t i);

    /// Change the name of the specified input port.
    void setArgumentName(size_t i, StringAttr name);

    /// Change the name of the specified output port.
    void setResultName(size_t i, StringAttr name);

    /// Change the names of all the input ports.
    void setArgumentNames(ArrayAttr names) {
      setArgNamesAttr(names);
    }

    /// Change the names of all the result ports.
    void setResultNames(ArrayAttr names) {
      setResultNamesAttr(names);
    }

    /// Lookup the module or extmodule for the symbol.  This returns null on
    /// invalid IR.
    Operation *getReferencedModule(const HWSymbolCache *cache);
    Operation *getReferencedModule(SymbolTable& tbl);
    Operation *getReferencedModuleSlow();

    /// Return the value for a port in port order.
    Value getValue(size_t idx);

    //===------------------------------------------------------------------===//
    // SymbolOpInterface Methods
    //===------------------------------------------------------------------===//

    /// An InstanceOp may optionally define a symbol.
    bool isOptionalSymbol() { return true; }

    //===------------------------------------------------------------------===//
    // PortList Methods
    //===------------------------------------------------------------------===//
    ::circt::hw::ModulePortInfo getPortList();

  }];

  let hasCustomAssemblyFormat = 1;
  let hasVerifier = 1;
}

def OutputOp : HWOp<"output", [Terminator, HasParent<"HWModuleOp, HWTestModuleOp">,
                                Pure, ReturnLike]> {
  let summary = "HW termination operation";
  let description = [{
    "hw.output" marks the end of a region in the HW dialect and the values
    to put on the output ports.
  }];

  let arguments = (ins Variadic<AnyType>:$outputs);

  let builders = [
    OpBuilder<(ins), "build($_builder, $_state, std::nullopt);">
  ];

  let assemblyFormat = "attr-dict ($outputs^ `:` qualified(type($outputs)))?";

  let hasVerifier = 1;
}

def GlobalRefOp : HWOp<"globalRef", [
    DeclareOpInterfaceMethods<SymbolUserOpInterface>,
    IsolatedFromAbove, Symbol]> {
  let summary = "A global reference to uniquely identify each"
                                    "instance of an operation";
  let description = [{
    This works like a symbol reference to an operation by specifying the
    instance path to uniquely identify it globally.
    It can be used to attach per instance metadata (non-local attributes).
    This also lets components of the path point to a common entity.
  }];

  let arguments = (ins SymbolNameAttr:$sym_name, NameRefArrayAttr:$namepath);

  let assemblyFormat = [{ $sym_name $namepath attr-dict }];
}

def HierPathOp : HWOp<"hierpath",
      [IsolatedFromAbove, Symbol,
       DeclareOpInterfaceMethods<InnerRefUserOpInterface>]> {
  let summary = "Hierarchical path specification";
  let description = [{
    The "hw.hierpath" operation represents a path through the hierarchy.
    This is used to specify namable things for use in other operations, for
    example in verbatim substitution. Non-local annotations also use these.
  }];
  let arguments = (ins SymbolNameAttr:$sym_name, NameRefArrayAttr:$namepath);
  let results = (outs);
  let hasCustomAssemblyFormat = 1;
  let extraClassDeclaration = [{
    /// Drop the module from the namepath. If its a InnerNameRef, then drop
    /// the Module-Instance pair, else drop the final module from the namepath.
    /// Return true if any update is made.
    bool dropModule(StringAttr moduleToDrop);

    /// Inline the module in the namepath.
    /// Update the symbol name for the inlined module instance, by prepending
    /// the symbol name of the instance at which the inling was done.
    /// Return true if any update is made.
    bool inlineModule(StringAttr moduleToDrop);

    /// Replace the oldMod module with newMod module in the namepath of the NLA.
    /// Return true if any update is made.
    bool updateModule(StringAttr oldMod, StringAttr newMod);

    /// Replace the oldMod module with newMod module in the namepath of the NLA.
    /// Since the module is being updated, the symbols inside the module should
    /// also be renamed. Use the rename Map to update the corresponding
    /// inner_sym names in the namepath. Return true if any update is made.
    bool updateModuleAndInnerRef(StringAttr oldMod, StringAttr newMod,
         const llvm::DenseMap<StringAttr, StringAttr> &innerSymRenameMap);

    /// Truncate the namepath for this NLA, at atMod module.
    /// If includeMod is false, drop atMod and beyond, else include it and drop
    /// everything after it.
    /// Return true if any update is made.
    bool truncateAtModule(StringAttr atMod, bool includeMod = true);

    /// Return just the module part of the namepath at a specific index.
    StringAttr modPart(unsigned i);

    /// Return the root module.
    StringAttr root();

    /// Return just the reference part of the namepath at a specific index.
    /// This will return an empty attribute if this is the leaf and the leaf is
    /// a module.
    StringAttr refPart(unsigned i);

    /// Return the leaf reference.  This returns an empty attribute if the leaf
    /// reference is a module.
    StringAttr ref();

    /// Return the leaf Module.
    StringAttr leafMod();

    /// Returns true, if the NLA path contains the module.
    bool hasModule(StringAttr modName);

    /// Returns true, if the NLA path contains the InnerSym {modName, symName}.
    bool hasInnerSym(StringAttr modName, StringAttr symName) const;

    /// Returns true if this NLA targets a module or instance of a module (as
    /// opposed to an instance's port or something inside an instance).
    bool isModule();

    /// Returns true if this NLA targets something inside a module (as opposed
    /// to a module or an instance of a module);
    bool isComponent();
    }];
}

// Edge behavior for trigger blocks. Currently these map 1:1 to SV event
// control kinds.

/// AtPosEdge triggers on a rise from 0 to 1/X/Z, or X/Z to 1.
def AtPosEdge: I32EnumAttrCase<"AtPosEdge", 0, "posedge">;
/// AtNegEdge triggers on a drop from 1 to 0/X/Z, or X/Z to 0.
def AtNegEdge: I32EnumAttrCase<"AtNegEdge", 1, "negedge">;
/// AtEdge(v) is syntactic sugar for "AtPosEdge(v) or AtNegEdge(v)".
def AtEdge   : I32EnumAttrCase<"AtEdge", 2, "edge">;

def EventControlAttr : I32EnumAttr<"EventControl", "edge control trigger",
                                   [AtPosEdge, AtNegEdge, AtEdge]> {
  let cppNamespace = "circt::hw";
}

def TriggeredOp : HWOp<"triggered", [
    IsolatedFromAbove, SingleBlock, NoTerminator]> {
  let summary = "A procedural region with a trigger condition";
  let description = [{
    A procedural region that can be triggered by an event. The trigger
    condition is a 1-bit value that is activated based on some event control
    attribute.
    The operation is `IsolatedFromAbove`, and thus requires values passed into
    the trigger region to be explicitly passed in through the `inputs` list.
  }];

  let regions = (region SizedRegion<1>:$body);
  let arguments = (ins EventControlAttr:$event, I1:$trigger, Variadic<AnyType>:$inputs);
  let results = (outs);

  let assemblyFormat = [{
    $event $trigger  `(` $inputs `)` `:` type($inputs) $body attr-dict
  }];

  let extraClassDeclaration = [{
    Block *getBodyBlock() { return &getBody().front(); }

    // Return the input arguments inside the trigger region.
    ArrayRef<BlockArgument> getInnerInputs() {
      return getBodyBlock()->getArguments();
    }
  }];

  let skipDefaultBuilders = 1;
  let builders = [
    OpBuilder<(ins "EventControlAttr":$event, "Value":$trigger, "ValueRange":$inputs)>
  ];
}

#endif // CIRCT_DIALECT_HW_HWSTRUCTURE_TD<|MERGE_RESOLUTION|>--- conflicted
+++ resolved
@@ -67,15 +67,9 @@
   code extraModuleClassDefinition = [{}];
 
   let extraClassDefinition = extraModuleClassDefinition # [{
-<<<<<<< HEAD
 
     ModuleType $cppClass::getHWModuleType() {
       return detail::fnToMod(getFunctionType(), getArgNames(), getResultNames());
-=======
-    size_t $cppClass::getNumPorts() {
-      // This is wildly inefficient
-      return getPortList().size();
->>>>>>> 7bf850eb
     }
 
     ::circt::hw::InnerSymAttr $cppClass::getPortSymbolAttr(size_t portIndex) {
