//===-- circt-c/Dialect/MSFT.h - C API for MSFT dialect -----------*- C -*-===//
//
// This header declares the C interface for registering and accessing the
// MSFT dialect. A dialect should be registered with a context to make it
// available to users of the context. These users must load the dialect
// before using any of its attributes, operations or types. Parser and pass
// manager can load registered dialects automatically.
//
//===----------------------------------------------------------------------===//

#ifndef CIRCT_C_DIALECT_MSFT_H
#define CIRCT_C_DIALECT_MSFT_H

#include "circt/Dialect/MSFT/MSFTDialect.h"
#include "mlir-c/IR.h"
#include "mlir-c/Pass.h"
#include "mlir-c/Registration.h"

#ifdef __cplusplus
extern "C" {
#endif

MLIR_DECLARE_CAPI_DIALECT_REGISTRATION(MSFT, msft);

MLIR_CAPI_EXPORTED void mlirMSFTRegisterPasses();

// Values represented in `MSFT.td`.
typedef int32_t CirctMSFTPrimitiveType;

//===----------------------------------------------------------------------===//
// MSFT Attributes.
//===----------------------------------------------------------------------===//

MLIR_CAPI_EXPORTED bool
    circtMSFTAttributeIsAPhysLocationAttribute(MlirAttribute);
MLIR_CAPI_EXPORTED MlirAttribute circtMSFTPhysLocationAttrGet(
    MlirContext, CirctMSFTPrimitiveType, uint64_t x, uint64_t y, uint64_t num);
MLIR_CAPI_EXPORTED CirctMSFTPrimitiveType
    circtMSFTPhysLocationAttrGetPrimitiveType(MlirAttribute);
MLIR_CAPI_EXPORTED uint64_t circtMSFTPhysLocationAttrGetX(MlirAttribute);
MLIR_CAPI_EXPORTED uint64_t circtMSFTPhysLocationAttrGetY(MlirAttribute);
MLIR_CAPI_EXPORTED uint64_t circtMSFTPhysLocationAttrGetNum(MlirAttribute);

MLIR_CAPI_EXPORTED MlirOperation circtMSFTGetInstance(MlirOperation root,
                                                      MlirAttribute path);

MLIR_CAPI_EXPORTED bool circtMSFTAttributeIsAPhysicalBoundsAttr(MlirAttribute);
MLIR_CAPI_EXPORTED
MlirAttribute circtMSFTPhysicalBoundsAttrGet(MlirContext, uint64_t, uint64_t,
                                             uint64_t, uint64_t);

MLIR_CAPI_EXPORTED bool
    circtMSFTAttributeIsALocationVectorAttribute(MlirAttribute);
MLIR_CAPI_EXPORTED MlirAttribute
circtMSFTLocationVectorAttrGet(MlirContext, MlirType type, intptr_t numElements,
                               MlirAttribute const *elements);
MLIR_CAPI_EXPORTED MlirType circtMSFTLocationVectorAttrGetType(MlirAttribute);
MLIR_CAPI_EXPORTED
intptr_t circtMSFTLocationVectorAttrGetNumElements(MlirAttribute);
MLIR_CAPI_EXPORTED MlirAttribute
circtMSFTLocationVectorAttrGetElement(MlirAttribute attr, intptr_t pos);

MLIR_CAPI_EXPORTED bool circtMSFTAttributeIsAnAppIDAttr(MlirAttribute);
MLIR_CAPI_EXPORTED
MlirAttribute circtMSFTAppIDAttrGet(MlirContext, MlirStringRef name,
<<<<<<< HEAD
                                    uint64_t idx);
MLIR_CAPI_EXPORTED MlirStringRef circtMSFTAppIDAttrGetName(MlirAttribute attr);
MLIR_CAPI_EXPORTED uint64_t circtMSFTAppIDAttrGetIdx(MlirAttribute attr);
=======
                                    uint64_t index);
MLIR_CAPI_EXPORTED MlirStringRef circtMSFTAppIDAttrGetName(MlirAttribute attr);
MLIR_CAPI_EXPORTED uint64_t circtMSFTAppIDAttrGetIndex(MlirAttribute attr);
>>>>>>> cad8cd5b

//===----------------------------------------------------------------------===//
// PrimitiveDB.
//===----------------------------------------------------------------------===//

typedef struct {
  void *ptr;
} CirctMSFTPrimitiveDB;

MLIR_CAPI_EXPORTED CirctMSFTPrimitiveDB circtMSFTCreatePrimitiveDB(MlirContext);
MLIR_CAPI_EXPORTED void circtMSFTDeletePrimitiveDB(CirctMSFTPrimitiveDB self);
MLIR_CAPI_EXPORTED MlirLogicalResult circtMSFTPrimitiveDBAddPrimitive(
    CirctMSFTPrimitiveDB, MlirAttribute locAndPrim);
MLIR_CAPI_EXPORTED bool
circtMSFTPrimitiveDBIsValidLocation(CirctMSFTPrimitiveDB,
                                    MlirAttribute locAndPrim);

//===----------------------------------------------------------------------===//
// PlacementDB.
//===----------------------------------------------------------------------===//

typedef struct {
  void *ptr;
} CirctMSFTPlacementDB;

enum CirctMSFTDirection { NONE = 0, ASC = 1, DESC = 2 };
typedef struct {
  CirctMSFTDirection columns;
  CirctMSFTDirection rows;
} CirctMSFTWalkOrder;

MLIR_CAPI_EXPORTED CirctMSFTPlacementDB
circtMSFTCreatePlacementDB(MlirModule top, CirctMSFTPrimitiveDB seed);
MLIR_CAPI_EXPORTED void circtMSFTDeletePlacementDB(CirctMSFTPlacementDB self);
MLIR_CAPI_EXPORTED
MLIR_CAPI_EXPORTED MlirOperation circtMSFTPlacementDBPlace(
    CirctMSFTPlacementDB, MlirOperation inst, MlirAttribute loc,
    MlirStringRef subpath, MlirLocation srcLoc);
MLIR_CAPI_EXPORTED void
circtMSFTPlacementDBRemovePlacement(CirctMSFTPlacementDB, MlirOperation locOp);
MLIR_CAPI_EXPORTED MlirLogicalResult circtMSFTPlacementDBMovePlacement(
    CirctMSFTPlacementDB, MlirOperation locOp, MlirAttribute newLoc);
MLIR_CAPI_EXPORTED MlirOperation
circtMSFTPlacementDBGetInstanceAt(CirctMSFTPlacementDB, MlirAttribute loc);
MLIR_CAPI_EXPORTED MlirAttribute circtMSFTPlacementDBGetNearestFreeInColumn(
    CirctMSFTPlacementDB, CirctMSFTPrimitiveType prim, uint64_t column,
    uint64_t nearestToY);

typedef void (*CirctMSFTPlacementCallback)(MlirAttribute loc,
                                           MlirOperation locOp, void *userData);
/// Walk all the placements within 'bounds' ([xmin, xmax, ymin, ymax], inclusive
/// on all sides), with -1 meaning unbounded.
MLIR_CAPI_EXPORTED void circtMSFTPlacementDBWalkPlacements(
    CirctMSFTPlacementDB, CirctMSFTPlacementCallback, int64_t bounds[4],
    CirctMSFTPrimitiveType primTypeFilter, CirctMSFTWalkOrder walkOrder,
    void *userData);

#ifdef __cplusplus
}
#endif

#endif // CIRCT_C_DIALECT_MSFT_H<|MERGE_RESOLUTION|>--- conflicted
+++ resolved
@@ -63,15 +63,9 @@
 MLIR_CAPI_EXPORTED bool circtMSFTAttributeIsAnAppIDAttr(MlirAttribute);
 MLIR_CAPI_EXPORTED
 MlirAttribute circtMSFTAppIDAttrGet(MlirContext, MlirStringRef name,
-<<<<<<< HEAD
-                                    uint64_t idx);
-MLIR_CAPI_EXPORTED MlirStringRef circtMSFTAppIDAttrGetName(MlirAttribute attr);
-MLIR_CAPI_EXPORTED uint64_t circtMSFTAppIDAttrGetIdx(MlirAttribute attr);
-=======
                                     uint64_t index);
 MLIR_CAPI_EXPORTED MlirStringRef circtMSFTAppIDAttrGetName(MlirAttribute attr);
 MLIR_CAPI_EXPORTED uint64_t circtMSFTAppIDAttrGetIndex(MlirAttribute attr);
->>>>>>> cad8cd5b
 
 //===----------------------------------------------------------------------===//
 // PrimitiveDB.
