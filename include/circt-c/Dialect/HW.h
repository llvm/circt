//===-- circt-c/Dialect/HW.h - C API for HW dialect ---------------*- C -*-===//
//
// Part of the LLVM Project, under the Apache License v2.0 with LLVM Exceptions.
// See https://llvm.org/LICENSE.txt for license information.
// SPDX-License-Identifier: Apache-2.0 WITH LLVM-exception
//
//===----------------------------------------------------------------------===//
//
// This header declares the C interface for registering and accessing the
// HW dialect. A dialect should be registered with a context to make it
// available to users of the context. These users must load the dialect
// before using any of its attributes, operations or types. Parser and pass
// manager can load registered dialects automatically.
//
//===----------------------------------------------------------------------===//

#ifndef CIRCT_C_DIALECT_HW_H
#define CIRCT_C_DIALECT_HW_H

#include "mlir-c/IR.h"
#include "mlir-c/Registration.h"

#ifdef __cplusplus
extern "C" {
#endif

struct HWStructFieldInfo {
  MlirStringRef name;
<<<<<<< HEAD
  MlirAttribute attribute;
=======
>>>>>>> b57223d2
  MlirType type;
};

//===----------------------------------------------------------------------===//
// Dialect API.
//===----------------------------------------------------------------------===//

MLIR_DECLARE_CAPI_DIALECT_REGISTRATION(HW, hw);

//===----------------------------------------------------------------------===//
// Type API.
//===----------------------------------------------------------------------===//

/// Return the hardware bit width of a type. Does not reflect any encoding,
/// padding, or storage scheme, just the bit (and wire width) of a
/// statically-size type. Reflects the number of wires needed to transmit a
/// value of this type. Returns -1 if the type is not known or cannot be
/// statically computed.
MLIR_CAPI_EXPORTED int64_t hwGetBitWidth(MlirType);

/// Return true if the specified type can be used as an HW value type, that is
/// the set of types that can be composed together to represent synthesized,
/// hardware but not marker types like InOutType or unknown types from other
/// dialects.
MLIR_CAPI_EXPORTED bool hwTypeIsAValueType(MlirType);

/// If the type is an HW array
MLIR_CAPI_EXPORTED bool hwTypeIsAArrayType(MlirType);

/// If the type is an HW inout.
MLIR_CAPI_EXPORTED bool hwTypeIsAInOut(MlirType type);

/// If the type is an HW struct.
MLIR_CAPI_EXPORTED bool hwTypeIsAStructType(MlirType);

/// If the type is an HW type alias.
MLIR_CAPI_EXPORTED bool hwTypeIsATypeAliasType(MlirType);

/// Creates a fixed-size HW array type in the context associated with element
MLIR_CAPI_EXPORTED MlirType hwArrayTypeGet(MlirType element, size_t size);

/// returns the element type of an array type
MLIR_CAPI_EXPORTED MlirType hwArrayTypeGetElementType(MlirType);

/// returns the size of an array type
MLIR_CAPI_EXPORTED intptr_t hwArrayTypeGetSize(MlirType);

/// Creates an HW inout type in the context associated with element.
MLIR_CAPI_EXPORTED MlirType hwInOutTypeGet(MlirType element);

/// Returns the element type of an inout type.
MLIR_CAPI_EXPORTED MlirType hwInOutTypeGetElementType(MlirType);

/// Creates an HW struct type in the context associated with the elements.
MLIR_CAPI_EXPORTED MlirType
hwStructTypeGet(MlirContext ctx, intptr_t numElements,
                struct HWStructFieldInfo const *elements);

MLIR_CAPI_EXPORTED MlirType hwStructTypeGetField(MlirType structType,
                                                 MlirStringRef fieldName);

MLIR_CAPI_EXPORTED HWStructFieldInfo
hwStructTypeGetFieldNum(MlirType structType, unsigned idx);
MLIR_CAPI_EXPORTED intptr_t hwStructTypeGetNumFields(MlirType structType);

MLIR_CAPI_EXPORTED MlirType hwTypeAliasTypeGet(MlirStringRef scope,
                                               MlirStringRef name,
                                               MlirType innerType);

MLIR_CAPI_EXPORTED MlirType hwTypeAliasTypeGetCanonicalType(MlirType typeAlias);

MLIR_CAPI_EXPORTED MlirType hwTypeAliasTypeGetInnerType(MlirType typeAlias);

MLIR_CAPI_EXPORTED MlirStringRef hwTypeAliasTypeGetName(MlirType typeAlias);

MLIR_CAPI_EXPORTED MlirStringRef hwTypeAliasTypeGetScope(MlirType typeAlias);

#ifdef __cplusplus
}
#endif

#endif // CIRCT_C_DIALECT_HW_H<|MERGE_RESOLUTION|>--- conflicted
+++ resolved
@@ -26,10 +26,6 @@
 
 struct HWStructFieldInfo {
   MlirStringRef name;
-<<<<<<< HEAD
-  MlirAttribute attribute;
-=======
->>>>>>> b57223d2
   MlirType type;
 };
 
