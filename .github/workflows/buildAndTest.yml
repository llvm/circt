name: Build and Test

on: [push, pull_request]

jobs:
  build-llvm:
    name: Build LLVM
    runs-on: ubuntu-latest
    steps:
    - name: Configure Environment
      run: echo "::add-path::$GITHUB_WORKSPACE/llvm/install/bin"
    - name: Get CIRCT
      uses: actions/checkout@v2
      with:
        submodules: 'true'
    - name: Get LLVM Hash
      id: get-llvm-hash
      run: echo "::set-output name=hash::$(git rev-parse @:./llvm)"
      shell: bash
    - name: Cache LLVM
      id: cache-llvm
      uses: actions/cache@v2
      with:
        path: llvm
        key: ${{ runner.os }}-llvm-install-${{ steps.get-llvm-hash.outputs.hash }}
    - name: Rebuild and Install LLVM
      if: steps.cache-llvm.outputs.cache-hit != 'true'
      run: |
        mkdir llvm/build
        mkdir llvm/install
        cd llvm/build
        cmake ../llvm -DLLVM_BUILD_EXAMPLES=OFF -DLLVM_TARGETS_TO_BUILD="host" -DCMAKE_INSTALL_PREFIX=../install -DLLVM_ENABLE_PROJECTS='mlir' -DLLVM_OPTIMIZED_TABLEGEN=ON -DLLVM_ENABLE_OCAMLDOC=OFF -DLLVM_ENABLE_BINDINGS=OFF -DLLVM_INSTALL_UTILS=ON -DCMAKE_C_COMPILER=clang -DCMAKE_CXX_COMPILER=clang++ -DLLVM_ENABLE_LLD=ON -DCMAKE_BUILD_TYPE=Release -DLLVM_ENABLE_ASSERTIONS=ON
        cmake --build . --target install -- -j$(nproc)
  build:
    name: Build and Test
    needs: build-llvm
    runs-on: ubuntu-latest
    steps:
    - name: Configure Environment
      run: echo "::add-path::$GITHUB_WORKSPACE/llvm/install/bin"
    - name: Get CIRCT
      uses: actions/checkout@v2
      with:
        fetch-depth: 2
        submodules: 'true'
    - name: Install clang-tidy
      run: |
          sudo apt-get install -y clang-tidy-9
          sudo update-alternatives --install /usr/bin/clang-tidy clang-tidy /usr/bin/clang-tidy-9 100
    - name: Get LLVM Hash
      id: get-llvm-hash
      run: echo "::set-output name=hash::$(git rev-parse @:./llvm)"
      shell: bash
    - name: Cache LLVM
      id: cache-llvm
      uses: actions/cache@v2
      with:
        path: llvm
        key: ${{ runner.os }}-llvm-install-${{ steps.get-llvm-hash.outputs.hash }}
    - name: Rebuild and Install LLVM
      if: steps.cache-llvm.outputs.cache-hit != 'true'
      run: |
        mkdir llvm/build
        mkdir llvm/install
        cd llvm/build
        cmake ../llvm -DLLVM_BUILD_EXAMPLES=OFF -DLLVM_TARGETS_TO_BUILD="host" -DCMAKE_INSTALL_PREFIX=../install -DLLVM_ENABLE_PROJECTS='mlir' -DLLVM_OPTIMIZED_TABLEGEN=ON -DLLVM_ENABLE_OCAMLDOC=OFF -DLLVM_ENABLE_BINDINGS=OFF -DLLVM_INSTALL_UTILS=ON -DCMAKE_C_COMPILER=clang -DCMAKE_CXX_COMPILER=clang++ -DLLVM_ENABLE_LLD=ON -DCMAKE_BUILD_TYPE=Release -DLLVM_ENABLE_ASSERTIONS=ON
        cmake --build . --target install -- -j$(nproc)
    - name: Build and Test CIRCT (Assert)
      run: |
        mkdir build_assert
        cd build_assert
        cmake .. -DCMAKE_BUILD_TYPE=Debug -DLLVM_ENABLE_ASSERTIONS=ON -DMLIR_DIR=../llvm/install/lib/cmake/mlir/ -DLLVM_DIR=../llvm/install/lib/cmake/llvm/ -DCMAKE_LINKER=lld -DCMAKE_C_COMPILER=clang -DCMAKE_CXX_COMPILER=clang++ -DLLVM_EXTERNAL_LIT=`pwd`/../llvm/build/bin/llvm-lit -DCMAKE_EXPORT_COMPILE_COMMANDS=ON
        make check-circt -j$(nproc)
    - name: Build and Test CIRCT (Release)
      run: |
        mkdir build_release
        cd build_release
        cmake .. -DCMAKE_BUILD_TYPE=Release -DLLVM_ENABLE_ASSERTIONS=OFF -DMLIR_DIR=../llvm/install/lib/cmake/mlir/ -DLLVM_DIR=../llvm/install/lib/cmake/llvm/ -DCMAKE_LINKER=lld -DCMAKE_C_COMPILER=clang -DCMAKE_CXX_COMPILER=clang++ -DLLVM_EXTERNAL_LIT=`pwd`/../llvm/build/bin/llvm-lit
        make check-circt -j$(nproc)

    - name: choose-commit
      if: ${{ always() }}
      env:
        PR_BASE: ${{ github.event.pull_request.base.sha }}
      run: |
        # Run clang-format
        if [[ -z "$PR_BASE" ]]; then
          DIFF_COMMIT="HEAD^"
        else
          DIFF_COMMIT="$PR_BASE"
        fi
        echo "DIFF_COMMIT=$DIFF_COMMIT" >> $GITHUB_ENV
    - name: git fetch base commit
<<<<<<< HEAD
      run: |
        git fetch origin $DIFF_COMMIT
=======
      continue-on-error: true
      run: |
        [[ ! "$DIFF_COMMIT" == *"HEAD"* ]] && git fetch origin $DIFF_COMMIT
>>>>>>> e3500b04
    - name: clang-format
      if: ${{ always() }}
      run: |
        # Run clang-format
        git clang-format-9 $DIFF_COMMIT
        git diff --ignore-submodules > clang-format.patch
        if [ -s clang-format.patch ]; then
          echo "Clang-format found formatting problems in the following files. See diff in the clang-format.patch artifact."
          git diff --ignore-submodules --name-only
          git checkout .
          exit 1
        fi
        echo "Clang-format found no formatting problems"
        exit 0
    - name: clang-tidy
      if: ${{ always() }}
      run: |
        git diff -U0 $DIFF_COMMIT | clang-tidy-diff-9.py -path build_assert -p1 -fix
        git diff --ignore-submodules > clang-tidy.patch
        if [ -s clang-tidy.patch ]; then
          echo "Clang-tidy problems in the following files. See diff in the clang-tidy.patch artifact."
          git diff --ignore-submodules --name-only
          git checkout .
          exit 1
        fi
        echo "Clang-tidy found no problems"
        exit 0
    - name: Upload format and tidy patches
      uses: actions/upload-artifact@v2
      continue-on-error: true
      if: ${{ failure() }}
      with:
        name: clang-format-tidy-patches
        path: clang-*.patch
    # Unfortunately, artifact uploads are always zips so display the diff as well
    - name: clang format and tidy patches display
      if: ${{ failure() }}
      continue-on-error: true
      run: |
        # Display patches
        if [ ! -z clang-format.patch ]; then
          echo "Clang-format patch"
          echo "================"
          cat clang-format.patch
          echo "================"
        end
        if [ ! -z clang-tidy.patch ]; then
          echo "Clang-tidy patch"
          echo "================"
          cat clang-tidy.patch
          echo "================"
        end<|MERGE_RESOLUTION|>--- conflicted
+++ resolved
@@ -91,14 +91,9 @@
         fi
         echo "DIFF_COMMIT=$DIFF_COMMIT" >> $GITHUB_ENV
     - name: git fetch base commit
-<<<<<<< HEAD
-      run: |
-        git fetch origin $DIFF_COMMIT
-=======
       continue-on-error: true
       run: |
         [[ ! "$DIFF_COMMIT" == *"HEAD"* ]] && git fetch origin $DIFF_COMMIT
->>>>>>> e3500b04
     - name: clang-format
       if: ${{ always() }}
       run: |
