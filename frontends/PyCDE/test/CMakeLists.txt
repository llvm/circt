# ===- CMakeLists.txt - PyCDE tests cmake ---------------------*- cmake -*-===//
#
# Part of the LLVM Project, under the Apache License v2.0 with LLVM Exceptions.
# See https://llvm.org/LICENSE.txt for license information.
# SPDX-License-Identifier: Apache-2.0 WITH LLVM-exception
#
# ===-----------------------------------------------------------------------===//

set(PyCDE_TEST_DEPENDS
  FileCheck count not
  PyCDE
<<<<<<< HEAD
=======
  CIRCTPythonModules
>>>>>>> 04e91881
  )

configure_lit_site_cfg(
  ${CMAKE_CURRENT_SOURCE_DIR}/lit.site.cfg.py.in
  ${CMAKE_CURRENT_BINARY_DIR}/lit.site.cfg.py
  PyCDE_TEST_CONFIG
  ${CMAKE_CURRENT_SOURCE_DIR}/lit.cfg.py
)

add_lit_testsuite(check-pycde "Running the PyCDE tests"
  ${CMAKE_CURRENT_BINARY_DIR}
  DEPENDS ${PyCDE_TEST_DEPENDS}
  )
set_target_properties(check-pycde PROPERTIES FOLDER "PyCDETests")<|MERGE_RESOLUTION|>--- conflicted
+++ resolved
@@ -9,11 +9,7 @@
 set(PyCDE_TEST_DEPENDS
   FileCheck count not
   PyCDE
-<<<<<<< HEAD
-=======
-  CIRCTPythonModules
->>>>>>> 04e91881
-  )
+)
 
 configure_lit_site_cfg(
   ${CMAKE_CURRENT_SOURCE_DIR}/lit.site.cfg.py.in
