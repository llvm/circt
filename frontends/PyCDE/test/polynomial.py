# RUN: %PYTHON% %s | FileCheck %s

from __future__ import annotations

import mlir

import pycde
from pycde import (Input, Output, Parameter, module, externmodule, generator,
                   types)
from circt.dialects import comb, hw


@module
class PolynomialCompute:
  """Module to compute ax^3 + bx^2 + cx + d for design-time coefficients"""

  # Evaluate polynomial for 'x'.
  x = Input(types.i32)

  def __init__(self, name: str, coefficients: list[int], **kwargs):
    """coefficients is in 'd' -> 'a' order."""
    self.instanceName = name
    self.coefficients = Parameter(coefficients)
<<<<<<< HEAD
    self.set_module_name("PolyComputeForCoeff_" +
                         '_'.join([str(x) for x in coefficients]))
=======
    self.unused_parameter = Parameter(True)
>>>>>>> d7714ddf
    # Full result.
    self.y = Output(types.int(8 * 4))

  @generator
  def construct(mod, coefficients):
    """Implement this module for input 'x'."""

    x = mod.x
    taps: list[mlir.ir.Value] = list()
    # TODO: use the coefficient parameter, once its usable.
    for power, coeff in enumerate(coefficients):
      coeffVal = hw.ConstantOp.create(types.i32, coeff)
      if power == 0:
        newPartialSum = coeffVal.result
      else:
        partialSum = taps[-1]
        if power == 1:
          currPow = x
        else:
          x_power = [x for i in range(power)]
          currPow = comb.MulOp(types.i32, x_power).result
        newPartialSum = comb.AddOp(types.i32, [
            partialSum,
            comb.MulOp(types.i32, [coeffVal.result, currPow]).result
        ]).result

      taps.append(newPartialSum)

    # Final output
    return {"y": taps[-1]}


@externmodule("supercooldevice")
class CoolPolynomialCompute:
  x = Input(types.i32)
  y = Output(types.i32)

  def __init__(self, coefficients, **kwargs):
    self.coefficients = coefficients


class Polynomial(pycde.System):
  inputs = []
  outputs = [('y', types.i32)]

  def build(self, top):
    i32 = types.i32
    x = hw.ConstantOp.create(i32, 23)
<<<<<<< HEAD
    poly = PolynomialCompute("example", [62, 42, 6], x=x)
    PolynomialCompute("example2", [62, 42, 6], x=poly.y)
    PolynomialCompute("example2", [1, 2, 3, 4, 5], x=poly.y)
=======
    poly = PolynomialCompute("example", [62, 42, 6], inputs={"x": x})
    PolynomialCompute("example2",
                      coefficients=[62, 42, 6],
                      inputs={"x": poly.y})
>>>>>>> d7714ddf

    CoolPolynomialCompute([4, 42], inputs={"x": x})
    hw.OutputOp([poly.y])


poly = Polynomial()

poly.print()
<<<<<<< HEAD
# CHECK-LABEL:  hw.module @top() -> (%y: i32)
# CHECK:    [[REG0:%.+]] = "pycde.PolynomialCompute"(%c23_i32) {instanceName = "example", opNames = ["x"], parameters = {coefficients = [62, 42, 6], module_name = "PolyComputeForCoeff_62_42_6"}, resultNames = ["y"]} : (i32) -> i32
# CHECK:    [[REG1:%.+]] = "pycde.PolynomialCompute"([[REG0]]) {instanceName = "example2", opNames = ["x"], parameters = {coefficients = [62, 42, 6], module_name = "PolyComputeForCoeff_62_42_6"}, resultNames = ["y"]} : (i32) -> i32
# CHECK:    [[REG2:%.+]] = "pycde.PolynomialCompute"([[REG0]]) {instanceName = "example2", opNames = ["x"], parameters = {coefficients = [1, 2, 3, 4, 5], module_name = "PolyComputeForCoeff_1_2_3_4_5"}, resultNames = ["y"]} : (i32) -> i32
# CHECK:    [[REG3:%.+]] = "pycde.CoolPolynomialCompute"(%c23_i32) {coefficients = [4, 42], opNames = ["x"], parameters = {}, resultNames = ["y"]} : (i32) -> i32
=======
# CHECK:  hw.module @top() -> (%y: i32) {
# CHECK:    %c23_i32 = hw.constant 23 : i32
# CHECK:    [[REG0:%.+]] = "pycde.PolynomialCompute"(%c23_i32) {instanceName = "example", opNames = ["x"], parameters = {coefficients = [62, 42, 6], unused_parameter = true},  resultNames = ["y"]} : (i32) -> i32
# CHECK:    [[REG2:%.+]] = "pycde.CoolPolynomialCompute"(%c23_i32) {coefficients = [4, 42], opNames = ["x"], parameters = {}, resultNames = ["y"]} : (i32) -> i32
>>>>>>> d7714ddf
# CHECK:    hw.output [[REG0]] : i32

poly.generate()
poly.print()
# CHECK-LABEL: hw.module @top
# CHECK: %example.y = hw.instance "example" @PolyComputeForCoeff_62_42_6(%c23_i32) {parameters = {}} : (i32) -> i32
# CHECK: %example2.y = hw.instance "example2" @PolyComputeForCoeff_62_42_6(%example.y) {parameters = {}} : (i32) -> i32
# CHECK: %example2.y_0 = hw.instance "example2" @PolyComputeForCoeff_1_2_3_4_5(%example.y) {parameters = {}} : (i32) -> i32
# CHECK: %pycde.CoolPolynomialCompute.y = hw.instance "pycde.CoolPolynomialCompute" @supercooldevice(%c23_i32) {coefficients = [4, 42], parameters = {}} : (i32) -> i32
# CHECK: hw.module @PolyComputeForCoeff_62_42_6(%x: i32) -> (%y: i32)
# CHECK: hw.module @PolyComputeForCoeff_1_2_3_4_5(%x: i32) -> (%y: i32)
# CHECK-NOT: hw.module @pycde.PolynomialCompute

print("\n\n=== Verilog ===")
# CHECK-LABEL: === Verilog ===
poly.print_verilog()

# CHECK-LABEL:   module PolyComputeForCoeff_62_42_6(
# CHECK:    input  [31:0] x,
# CHECK:    output [31:0] y);
# CHECK:    assign y = 32'h3E + 32'h2A * x + 32'h6 * x * x;<|MERGE_RESOLUTION|>--- conflicted
+++ resolved
@@ -21,12 +21,9 @@
     """coefficients is in 'd' -> 'a' order."""
     self.instanceName = name
     self.coefficients = Parameter(coefficients)
-<<<<<<< HEAD
     self.set_module_name("PolyComputeForCoeff_" +
                          '_'.join([str(x) for x in coefficients]))
-=======
     self.unused_parameter = Parameter(True)
->>>>>>> d7714ddf
     # Full result.
     self.y = Output(types.int(8 * 4))
 
@@ -75,16 +72,9 @@
   def build(self, top):
     i32 = types.i32
     x = hw.ConstantOp.create(i32, 23)
-<<<<<<< HEAD
-    poly = PolynomialCompute("example", [62, 42, 6], x=x)
-    PolynomialCompute("example2", [62, 42, 6], x=poly.y)
-    PolynomialCompute("example2", [1, 2, 3, 4, 5], x=poly.y)
-=======
     poly = PolynomialCompute("example", [62, 42, 6], inputs={"x": x})
-    PolynomialCompute("example2",
-                      coefficients=[62, 42, 6],
-                      inputs={"x": poly.y})
->>>>>>> d7714ddf
+    PolynomialCompute("example2", coefficients=[62, 42, 6], inputs={"x": poly.y})
+    PolynomialCompute("example2", [1, 2, 3, 4, 5], inputs={"x": poly.y})
 
     CoolPolynomialCompute([4, 42], inputs={"x": x})
     hw.OutputOp([poly.y])
@@ -93,18 +83,11 @@
 poly = Polynomial()
 
 poly.print()
-<<<<<<< HEAD
 # CHECK-LABEL:  hw.module @top() -> (%y: i32)
-# CHECK:    [[REG0:%.+]] = "pycde.PolynomialCompute"(%c23_i32) {instanceName = "example", opNames = ["x"], parameters = {coefficients = [62, 42, 6], module_name = "PolyComputeForCoeff_62_42_6"}, resultNames = ["y"]} : (i32) -> i32
-# CHECK:    [[REG1:%.+]] = "pycde.PolynomialCompute"([[REG0]]) {instanceName = "example2", opNames = ["x"], parameters = {coefficients = [62, 42, 6], module_name = "PolyComputeForCoeff_62_42_6"}, resultNames = ["y"]} : (i32) -> i32
-# CHECK:    [[REG2:%.+]] = "pycde.PolynomialCompute"([[REG0]]) {instanceName = "example2", opNames = ["x"], parameters = {coefficients = [1, 2, 3, 4, 5], module_name = "PolyComputeForCoeff_1_2_3_4_5"}, resultNames = ["y"]} : (i32) -> i32
+# CHECK:    [[REG0:%.+]] = "pycde.PolynomialCompute"(%c23_i32) {instanceName = "example", opNames = ["x"], parameters = {coefficients = [62, 42, 6], module_name = "PolyComputeForCoeff_62_42_6", unused_parameter = true}, resultNames = ["y"]} : (i32) -> i32
+# CHECK:    [[REG1:%.+]] = "pycde.PolynomialCompute"([[REG0]]) {instanceName = "example2", opNames = ["x"], parameters = {coefficients = [62, 42, 6], module_name = "PolyComputeForCoeff_62_42_6", unused_parameter = true}, resultNames = ["y"]} : (i32) -> i32
+# CHECK:    [[REG2:%.+]] = "pycde.PolynomialCompute"([[REG0]]) {instanceName = "example2", opNames = ["x"], parameters = {coefficients = [1, 2, 3, 4, 5], module_name = "PolyComputeForCoeff_1_2_3_4_5", unused_parameter = true}, resultNames = ["y"]} : (i32) -> i32
 # CHECK:    [[REG3:%.+]] = "pycde.CoolPolynomialCompute"(%c23_i32) {coefficients = [4, 42], opNames = ["x"], parameters = {}, resultNames = ["y"]} : (i32) -> i32
-=======
-# CHECK:  hw.module @top() -> (%y: i32) {
-# CHECK:    %c23_i32 = hw.constant 23 : i32
-# CHECK:    [[REG0:%.+]] = "pycde.PolynomialCompute"(%c23_i32) {instanceName = "example", opNames = ["x"], parameters = {coefficients = [62, 42, 6], unused_parameter = true},  resultNames = ["y"]} : (i32) -> i32
-# CHECK:    [[REG2:%.+]] = "pycde.CoolPolynomialCompute"(%c23_i32) {coefficients = [4, 42], opNames = ["x"], parameters = {}, resultNames = ["y"]} : (i32) -> i32
->>>>>>> d7714ddf
 # CHECK:    hw.output [[REG0]] : i32
 
 poly.generate()
