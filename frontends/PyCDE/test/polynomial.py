--- conflicted
+++ resolved
@@ -114,13 +114,8 @@
 # CHECK:         %example.y = msft.instance @example @PolyComputeForCoeff_62_42_6(%c23_i32) : (i32) -> i32
 # CHECK:         %example2.y = msft.instance @example2 @PolyComputeForCoeff_62_42_6(%example.y) : (i32) -> i32
 # CHECK:         %example2_1.y = msft.instance @example2_1 @PolyComputeForCoeff_1_2_3_4_5(%example.y) : (i32) -> i32
-<<<<<<< HEAD
-# CHECK:         %CoolPolynomialCompute.y = hw.instance "CoolPolynomialCompute" sym @CoolPolynomialCompute @supercooldevice(x: %{{.+}}: i32) -> (y: i32)
-# CHECK:         hw.instance "M" sym @M @parameterized_extern<a: i64 = 8, b: i64 = 3>() -> ()
-=======
 # CHECK:         %CoolPolynomialCompute.y = msft.instance @CoolPolynomialCompute @supercooldevice(%{{.+}}) : (i32) -> i32
 # CHECK:         msft.instance @M @parameterized_extern() <a: i64 = 8, b: i64 = 3> : () -> ()
->>>>>>> 66acfe31
 # CHECK:         msft.output %example.y : i32
 # CHECK:       }
 # CHECK:       msft.module @PolyComputeForCoeff_62_42_6 {coefficients = {coeff = [62, 42, 6]}} (%x: i32) -> (y: i32)
