# RUN: %PYTHON% %s | FileCheck %s

from __future__ import annotations

import mlir

import pycde
<<<<<<< HEAD
from pycde import Input, Output, Parameter, module, generator, types
=======
from pycde import (Input, Output, Parameter, module, externmodule, generator,
                   types)
>>>>>>> 5cda4238
from circt.dialects import comb, hw


@module
class PolynomialCompute:
  """Module to compute ax^3 + bx^2 + cx + d for design-time coefficients"""

  # Evaluate polynomial for 'x'.
  x = Input(types.i32)

  def __init__(self, name: str, coefficients: list[int], **kwargs):
    """coefficients is in 'd' -> 'a' order."""
    self.instanceName = name
    self.coefficients = Parameter(coefficients)
    # Full result.
    self.y = Output(types.int(8 * 4))

  @generator
  def construct(mod, params):
    """Implement this module for input 'x'."""

    x = mod.x
    taps: list[mlir.ir.Value] = list()
    # TODO: use the coefficient parameter, once its usable.
    for power, coeff in enumerate([62, 42, 6]):
      coeffVal = hw.ConstantOp.create(types.i32, coeff)
      if power == 0:
        newPartialSum = coeffVal.result
      else:
        partialSum = taps[-1]
        if power == 1:
          currPow = x
        else:
          x_power = [x for i in range(power)]
          currPow = comb.MulOp(types.i32, x_power).result
        newPartialSum = comb.AddOp(types.i32, [
            partialSum,
            comb.MulOp(types.i32, [coeffVal.result, currPow]).result
        ]).result

      taps.append(newPartialSum)

    # Final output
    return {"y": taps[-1]}


@externmodule("supercooldevice")
class CoolPolynomialCompute:
  x = Input(types.i32)
  y = Output(types.i32)

  def __init__(self, coefficients, **kwargs):
    self.coefficients = coefficients


class Polynomial(pycde.System):
  inputs = []
  outputs = [('y', types.i32)]

  def build(self, top):
    i32 = types.i32
    x = hw.ConstantOp.create(i32, 23)
    poly = PolynomialCompute("example", [62, 42, 6], x=x)
    PolynomialCompute("example2", [62, 42, 6], x=poly.y)

    CoolPolynomialCompute([4, 42], x=x)
    hw.OutputOp([poly.y])


poly = Polynomial()

poly.print()
# CHECK:  hw.module @top() -> (%y: i32) {
# CHECK:    %c23_i32 = hw.constant 23 : i32
# CHECK:    [[REG0:%.+]] = "pycde.PolynomialCompute"(%c23_i32) {instanceName = "example", opNames = ["x"], parameters = {coefficients = [62, 42, 6]},  resultNames = ["y"]} : (i32) -> i32
# CHECK:    [[REG2:%.+]] = "pycde.CoolPolynomialCompute"(%c23_i32) {coefficients = [4, 42], opNames = ["x"], parameters = {}, resultNames = ["y"]} : (i32) -> i32
# CHECK:    hw.output [[REG0]] : i32

poly.generate()
poly.print()
# CHECK: hw.module @top
# CHECK: hw.instance "example" @pycde.PolynomialCompute
# CHECK: hw.instance "example2" @pycde.PolynomialCompute
# CHECK: hw.instance "pycde.CoolPolynomialCompute" @supercooldevice(%c23_i32) {coefficients = [4, 42], parameters = {}} : (i32) -> i32
# CHECK: hw.module @pycde.PolynomialCompute
# CHECK-NOT: hw.module @pycde.PolynomialCompute

print("\n\n=== Verilog ===")
# CHECK-LABEL: === Verilog ===
poly.print_verilog()

# CHECK:  module pycde_PolynomialCompute(
# CHECK:    input  [31:0] x,
# CHECK:    output [31:0] y);
# CHECK:    assign y = 32'h3E + 32'h2A * x + 32'h6 * x * x;<|MERGE_RESOLUTION|>--- conflicted
+++ resolved
@@ -5,12 +5,8 @@
 import mlir
 
 import pycde
-<<<<<<< HEAD
-from pycde import Input, Output, Parameter, module, generator, types
-=======
 from pycde import (Input, Output, Parameter, module, externmodule, generator,
                    types)
->>>>>>> 5cda4238
 from circt.dialects import comb, hw
 
 
