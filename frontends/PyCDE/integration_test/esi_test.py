# REQUIRES: esi-cosim, rtl-sim
# RUN: rm -rf %t
# RUN: %PYTHON% %s %t 2>&1
# RUN: esi-cosim-runner.py --no-aux-files --tmpdir %t --schema %t/runtime/schema.capnp %s `ls %t/hw/*.sv | grep -v driver.sv`
# PY: from esi_test import run_cosim
# PY: run_cosim(tmpdir, rpcschemapath, simhostport)

import pycde
from pycde import (Clock, Input, InputChannel, OutputChannel, module, generator,
                   types)
from pycde import esi
from pycde.constructs import Wire
from pycde.dialects import comb

import sys


@esi.ServiceDecl
class HostComms:
  to_host = esi.ToServer(types.any)
  from_host = esi.FromServer(types.any)
  req_resp = esi.ToFromServer(to_server_type=types.i16,
                              to_client_type=types.i32)


@module
class Producer:
  clk = Input(types.i1)
  int_out = OutputChannel(types.i32)

  @generator
  def construct(ports):
    chan = HostComms.from_host("loopback_in", types.i32)
    ports.int_out = chan


@module
class Consumer:
  clk = Input(types.i1)
  int_in = InputChannel(types.i32)

  @generator
  def construct(ports):
    HostComms.to_host(ports.int_in, "loopback_out")


@module
class LoopbackInOutAdd7:

  @generator
  def construct(ports):
    loopback = Wire(types.channel(types.i16))
    from_host = HostComms.req_resp(loopback, "loopback_inout")
    ready = Wire(types.i1)
    wide_data, valid = from_host.unwrap(ready)
    data = wide_data[0:16]
    # TODO: clean this up with PyCDE overloads (they're currently a little bit
    # broken for this use-case).
    data = comb.AddOp(data, types.i16(7))
    data_chan, data_ready = loopback.type.wrap(data, valid)
    ready.assign(data_ready)
    loopback.assign(data_chan)


@module
class Mid:
  clk = Clock(types.i1)
  rst = Input(types.i1)

  @generator
  def construct(ports):
    p = Producer(clk=ports.clk)
    Consumer(clk=ports.clk, int_in=p.int_out)

    LoopbackInOutAdd7()


@module
class Top:
  clk = Clock(types.i1)
  rst = Input(types.i1)

  @generator
  def construct(ports):
    Mid(clk=ports.clk, rst=ports.rst)


if __name__ == "__main__":
<<<<<<< HEAD
  s = pycde.System([esi.CosimBSP(Top)],
                   name="ESILoopback",
                   output_directory=sys.argv[1])
=======
  s = pycde.System(esi.CosimBSP(Top),
                   name="ESILoopback",
                   output_directory=sys.argv[1],
                   sw_api_langs=["python"])
>>>>>>> e64dfed9
  s.generate()
  s.package()


def run_cosim(tmpdir, schema_path, rpchostport):
  import os
  import time
  sys.path.append(os.path.join(tmpdir, "runtime"))
  import ESILoopback as esi_sys
  from ESILoopback.common import Cosim

  top = esi_sys.top(Cosim(schema_path, rpchostport))

  assert top.bsp.req_resp_read_any() is None
  assert top.bsp.req_resp[0].read(blocking_timeout=None) is None
  assert top.bsp.to_host_read_any() is None
  assert top.bsp.to_host[0].read(blocking_timeout=None) is None

  assert top.bsp.req_resp[0].write(5) is True
  time.sleep(0.05)
  assert top.bsp.to_host_read_any() is None
  assert top.bsp.to_host[0].read(blocking_timeout=None) is None
  assert top.bsp.req_resp[0].read() == 12
  assert top.bsp.req_resp[0].read(blocking_timeout=None) is None

  assert top.bsp.req_resp[0].write(9) is True
  time.sleep(0.05)
  assert top.bsp.to_host_read_any() is None
  assert top.bsp.to_host[0].read(blocking_timeout=None) is None
  assert top.bsp.req_resp_read_any() == 16
  assert top.bsp.req_resp_read_any() is None
  assert top.bsp.req_resp[0].read(blocking_timeout=None) is None

  assert top.bsp.from_host[0].write(9) is True
  time.sleep(0.05)
  assert top.bsp.req_resp_read_any() is None
  assert top.bsp.req_resp[0].read(blocking_timeout=None) is None
  assert top.bsp.to_host_read_any() == 9
  assert top.bsp.to_host[0].read(blocking_timeout=None) is None

  assert top.bsp.from_host[0].write(9) is True
  time.sleep(0.05)
  assert top.bsp.req_resp_read_any() is None
  assert top.bsp.req_resp[0].read(blocking_timeout=None) is None
  assert top.bsp.to_host[0].read() == 9
  assert top.bsp.to_host_read_any() is None

  print("Success: all tests pass!")<|MERGE_RESOLUTION|>--- conflicted
+++ resolved
@@ -86,16 +86,10 @@
 
 
 if __name__ == "__main__":
-<<<<<<< HEAD
-  s = pycde.System([esi.CosimBSP(Top)],
-                   name="ESILoopback",
-                   output_directory=sys.argv[1])
-=======
   s = pycde.System(esi.CosimBSP(Top),
                    name="ESILoopback",
                    output_directory=sys.argv[1],
                    sw_api_langs=["python"])
->>>>>>> e64dfed9
   s.generate()
   s.package()
 
