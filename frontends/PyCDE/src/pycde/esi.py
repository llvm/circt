#  Part of the LLVM Project, under the Apache License v2.0 with LLVM Exceptions.
#  See https://llvm.org/LICENSE.txt for license information.
#  SPDX-License-Identifier: Apache-2.0 WITH LLVM-exception

from pycde.system import System
from .module import (Generator, _module_base, _BlockContext,
                     _GeneratorPortAccess, _SpecializedModule)
from pycde.value import ChannelValue, ClockValue, PyCDEValue, Value
from .common import AppID, Input, Output, InputChannel, OutputChannel, _PyProxy
from circt.dialects import esi as raw_esi, hw, msft
from circt.support import BackedgeBuilder
from pycde.pycde_types import ChannelType, ClockType, PyCDEType, types

import mlir.ir as ir

from pathlib import Path
import shutil
from typing import List, Optional, Type

__dir__ = Path(__file__).parent

ToServer = InputChannel
FromServer = OutputChannel


class ToFromServer:
  """A bidirectional channel declaration."""

  def __init__(self, to_server_type: Type, to_client_type: Type):
    self.to_server_type = ChannelType(raw_esi.ChannelType.get(to_server_type))
    self.to_client_type = ChannelType(raw_esi.ChannelType.get(to_client_type))


class ServiceDecl(_PyProxy):
  """Declare an ESI service interface."""

  def __init__(self, cls: Type):
    self.name = cls.__name__
    if hasattr(cls, "_op"):
      self._op = cls._op
    else:
      self._op = raw_esi.CustomServiceDeclOp
    for (attr_name, attr) in vars(cls).items():
      if isinstance(attr, InputChannel):
        setattr(self, attr_name,
                _RequestToServerConn(self, attr.type, None, attr_name))
      elif isinstance(attr, OutputChannel):
        setattr(self, attr_name,
                _RequestToClientConn(self, None, attr.type, attr_name))
      elif isinstance(attr, ToFromServer):
        setattr(
            self, attr_name,
            _RequestToFromServerConn(self, attr.to_server_type,
                                     attr.to_client_type, attr_name))
      elif isinstance(attr, (Input, Output)):
        raise TypeError(
            "Input and Output are not allowed in ESI service declarations. " +
            " Use InputChannel and OutputChannel instead.")

  def _materialize_service_decl(self) -> str:
    """Create the ServiceDeclOp. We must do this lazily since this class gets
    instantiated when the code is read, rather than during `System` generation
    time. Return its symbol name."""

    from .system import System, _OpCache
    curr_sys: System = System.current()
    op_cache: _OpCache = curr_sys._op_cache
    sym_name = op_cache.get_pyproxy_symbol(self)
    if sym_name is None:
      sym_name, install = op_cache.create_symbol(self)
      self.symbol = ir.StringAttr.get(sym_name)
      with curr_sys._get_ip():
        decl = self._op(self.symbol)
        install(decl)

      if self._op is raw_esi.CustomServiceDeclOp:
        ports_block = ir.Block.create_at_start(decl.ports, [])
        with ir.InsertionPoint.at_block_begin(ports_block):
          for (_, attr) in self.__dict__.items():
            if isinstance(attr, _RequestToServerConn):
              raw_esi.ToServerOp(attr._name,
                                 ir.TypeAttr.get(attr.to_server_type))
            elif isinstance(attr, _RequestToClientConn):
              raw_esi.ToClientOp(attr._name,
                                 ir.TypeAttr.get(attr.to_client_type))
            elif isinstance(attr, _RequestToFromServerConn):
              raw_esi.ServiceDeclInOutOp(attr._name,
                                         ir.TypeAttr.get(attr.to_server_type),
                                         ir.TypeAttr.get(attr.to_client_type))
    return sym_name

  def instantiate_builtin(self,
                          builtin: str,
                          result_types: List[PyCDEType] = [],
                          inputs: List[PyCDEValue] = []):
    """Implement a service using an implementation builtin to CIRCT. Needs the
    input ports which the implementation expects and returns the outputs."""

    # TODO: figure out a way to verify the ports during this call.
    impl_results = raw_esi.ServiceInstanceOp(
        result=result_types,
        service_symbol=ir.FlatSymbolRefAttr.get(
            self._materialize_service_decl()),
        impl_type=ir.StringAttr.get(builtin),
        inputs=[x.value for x in inputs]).operation.results
    return [Value(x) for x in impl_results]


class _RequestConnection:
  """Parent to 'request' proxy classes. Constructed as attributes on the
  ServiceDecl class. Provides syntactic sugar for constructing service
  connection requests."""

  def __init__(self, decl: ServiceDecl, to_server_type: Optional[ir.Type],
               to_client_type: Optional[ir.Type], attr_name: str):
    self.decl = decl
    self._name = ir.StringAttr.get(attr_name)
    self.to_server_type = ChannelType(
        to_server_type) if to_server_type is not None else None
    self.to_client_type = ChannelType(
        to_client_type) if to_client_type is not None else None

  @property
  def service_port(self) -> hw.InnerRefAttr:
    return hw.InnerRefAttr.get(self.decl.symbol, self._name)


class _RequestToServerConn(_RequestConnection):

  def __call__(self, chan: ChannelValue, chan_name: str = ""):
    self.decl._materialize_service_decl()
    raw_esi.RequestToServerConnectionOp(
        self.service_port, chan.value,
        ir.ArrayAttr.get([ir.StringAttr.get(chan_name)]))


class _RequestToClientConn(_RequestConnection):

  def __call__(self, chan_name: str = "", type: Optional[PyCDEType] = None):
    self.decl._materialize_service_decl()
    if type is None:
      type = self.to_client_type
      if type == types.any:
        raise ValueError(
            "If service port has type 'any', then 'type' must be specified.")
    if not isinstance(type, ChannelType):
      type = types.channel(type)
    req_op = raw_esi.RequestToClientConnectionOp(
        type, self.service_port,
        ir.ArrayAttr.get([ir.StringAttr.get(chan_name)]))
    return ChannelValue(req_op)


class _RequestToFromServerConn(_RequestConnection):

  def __call__(self,
               to_server_channel: ChannelValue,
               chan_name: str = "",
               to_client_type: Optional[PyCDEType] = None):
    self.decl._materialize_service_decl()
    type = to_client_type
    if type is None:
      type = self.to_client_type
      if type == types.any:
        raise ValueError(
            "If service port has type 'any', then 'type' must be specified.")
    if not isinstance(type, ChannelType):
      type = types.channel(type)
    to_client = raw_esi.RequestInOutChannelOp(
        self.to_client_type, self.service_port, to_server_channel.value,
        ir.ArrayAttr.get([ir.StringAttr.get(chan_name)]))
    return ChannelValue(to_client)


def Cosim(decl: ServiceDecl, clk, rst):
  """Implement a service via cosimulation."""
  decl.instantiate_builtin("cosim", [], [clk, rst])


def CosimBSP(user_module):
  """Wrap and return a cosimulation 'board support package' containing
  'user_module'"""
  from .module import module, generator
  from .common import Clock, Input

  @module
  class top:
    clk = Clock()
    rst = Input(types.int(1))

    @generator
    def build(ports):
      user_module(clk=ports.clk, rst=ports.rst)
      raw_esi.ServiceInstanceOp(result=[],
                                service_symbol=None,
                                impl_type=ir.StringAttr.get("cosim"),
                                inputs=[ports.clk.value, ports.rst.value])

      System.current().add_packaging_step(top.package)

    @staticmethod
    def package(sys: System):
      """Run the packaging to create a cosim package."""
      # TODO: this only works in-tree. Make it work in packages as well.
      build_dir = __dir__.parents[4]
      bin_dir = build_dir / "bin"
      lib_dir = build_dir / "lib"
      circt_inc_dir = build_dir / "tools" / "circt" / "include" / "circt"
<<<<<<< HEAD
=======
      assert circt_inc_dir.exists(), "Only works in the CIRCT build directory"
>>>>>>> e64dfed9
      esi_inc_dir = circt_inc_dir / "Dialect" / "ESI"
      hw_src = sys.hw_output_dir
      shutil.copy(lib_dir / "libEsiCosimDpiServer.so", hw_src)
      shutil.copy(bin_dir / "driver.cpp", hw_src)
      shutil.copy(bin_dir / "driver.sv", hw_src)
      shutil.copy(esi_inc_dir / "ESIPrimitives.sv", hw_src)
      shutil.copy(esi_inc_dir / "Cosim_DpiPkg.sv", hw_src)
      shutil.copy(esi_inc_dir / "Cosim_Endpoint.sv", hw_src)
<<<<<<< HEAD
      shutil.copy(esi_inc_dir / "CosimDpi.capnp", hw_src)
      shutil.copy(__dir__ / "Makefile.cosim", sys.output_directory)
=======
      shutil.copy(__dir__ / "Makefile.cosim", sys.output_directory)
      shutil.copy(sys.hw_output_dir / "schema.capnp", sys.runtime_output_dir)
>>>>>>> e64dfed9

  return top


class NamedChannelValue(ChannelValue):
  """A ChannelValue with the name of the client request."""

  def __init__(self, input_chan: ir.Value, client_name: List[str]):
    self.client_name = client_name
    super().__init__(input_chan)


class _OutputChannelSetter:
  """Return a list of these as a proxy for a 'request to client connection'.
  Users should call the 'assign' method with the `ChannelValue` which they
  have implemented for this request."""

  def __init__(self, req: raw_esi.RequestToClientConnectionOp,
               old_chan_to_replace: ChannelValue):
    self.type = ChannelType(req.toClient.type)
    self.client_name = req.clientNamePath
    self._chan_to_replace = old_chan_to_replace

  def assign(self, new_value: ChannelValue):
    """Assign the generated channel to this request."""
    if self._chan_to_replace is None:
      name_str = ".".join(self.client_name)
      raise ValueError(f"{name_str} has already been connected.")
    if new_value.type != self.type:
      raise TypeError(
          f"ChannelType mismatch. Expected {self.type}, got {new_value.type}.")
    msft.replaceAllUsesWith(self._chan_to_replace, new_value.value)
    self._chan_to_replace = None


class _ServiceGeneratorChannels:
  """Provide access to the channels which the service generator is responsible
  for connecting up."""

  def __init__(self, mod: _SpecializedModule,
               req: raw_esi.ServiceImplementReqOp):
    self._req = req
    portReqsBlock = req.portReqs.blocks[0]

    # Find the input channel requests and store named versions of the values.
    self._input_reqs = [
        NamedChannelValue(x.toServer, x.clientNamePath)
        for x in portReqsBlock
        if isinstance(x, raw_esi.RequestToServerConnectionOp)
    ]

    # Find the output channel requests and store the settable proxies.
    num_output_ports = len(mod.output_port_lookup)
    self._output_reqs = [
        _OutputChannelSetter(req, self._req.results[num_output_ports + idx])
        for idx, req in enumerate(portReqsBlock)
        if isinstance(req, raw_esi.RequestToClientConnectionOp)
    ]
    assert len(self._output_reqs) == len(req.results) - num_output_ports

  @property
  def to_server_reqs(self) -> List[NamedChannelValue]:
    """Get the list of incoming channels from the 'to server' connection
    requests."""
    return self._input_reqs

  @property
  def to_client_reqs(self) -> List[_OutputChannelSetter]:
    return self._output_reqs

  def check_unconnected_outputs(self):
    for req in self._output_reqs:
      if req._chan_to_replace is not None:
        name_str = ".".join(req.client_name)
        raise ValueError(f"{name_str} has not been connected.")


def ServiceImplementation(decl: Optional[ServiceDecl]):
  """A generator for a service implementation. Must contain a @generator method
  which will be called whenever required to implement the server. Said generator
  function will be called with the same 'ports' argument as modules and a
  'channels' argument containing lists of the input and output channels which
  need to be connected to the service being implemented."""

  def wrap(service_impl, decl: Optional[ServiceDecl] = decl):

    def instantiate_cb(mod: _SpecializedModule, instance_name: str,
                       inputs: dict, appid: AppID, loc):
      # Each instantiation of the ServiceImplementation has its own
      # registration.
      opts = _service_generator_registry.register(mod)
      decl_sym = None
      if decl is not None:
        decl_sym = ir.FlatSymbolRefAttr.get(decl._materialize_service_decl())
      return raw_esi.ServiceInstanceOp(
          result=[t for _, t in mod.output_ports],
          service_symbol=decl_sym,
          impl_type=_ServiceGeneratorRegistry._impl_type_name,
          inputs=[inputs[pn].value for pn, _ in mod.input_ports],
          impl_opts=opts,
          loc=loc)

    def generate(generator: Generator, spec_mod: _SpecializedModule,
                 serviceReq: raw_esi.ServiceInstanceOp):
      arguments = serviceReq.operation.operands
      with ir.InsertionPoint(
          serviceReq), generator.loc, BackedgeBuilder(), _BlockContext():
        # Insert generated code after the service instance op.
        ports = _GeneratorPortAccess(spec_mod, arguments)

        # Enter clock block implicitly if only one clock given
        clk = None
        if len(spec_mod.clock_ports) == 1:
          clk_port = list(spec_mod.clock_ports.values())[0]
          clk = ClockValue(arguments[clk_port], ClockType())
          clk.__enter__()

        # Run the generator.
        channels = _ServiceGeneratorChannels(spec_mod, serviceReq)
        rc = generator.gen_func(ports, channels=channels)
        if rc is None:
          rc = True
        elif not isinstance(rc, bool):
          raise ValueError("Generators must a return a bool or None")
        ports.check_unconnected_outputs()
        channels.check_unconnected_outputs()

        # Replace the output values from the service implement request op with
        # the generated values. Erase the service implement request op.
        for port_name, port_value in ports._output_values.items():
          port_num = spec_mod.output_port_lookup[port_name]
          msft.replaceAllUsesWith(serviceReq.operation.results[port_num],
                                  port_value.value)
        serviceReq.operation.erase()

        if clk is not None:
          clk.__exit__(None, None, None)

        return rc

    return _module_base(service_impl,
                        extern_name=None,
                        generator_cb=generate,
                        instantiate_cb=instantiate_cb)

  return wrap


class _ServiceGeneratorRegistry:
  """Class to register individual service instance generators. Should be a
  singleton."""
  _registered = False
  _impl_type_name = ir.StringAttr.get("pycde")

  def __init__(self):
    self._registry = {}

    # Register myself with ESI so I can dispatch to my internal registry.
    assert _ServiceGeneratorRegistry._registered is False, \
      "Cannot instantiate more than one _ServiceGeneratorRegistry"
    raw_esi.registerServiceGenerator(
        _ServiceGeneratorRegistry._impl_type_name.value,
        self._implement_service)
    _ServiceGeneratorRegistry._registered = True

  def register(self, service_implementation: _SpecializedModule) -> ir.DictAttr:
    """Register a ServiceImplementation generator with the PyCDE generator.
    Called when the ServiceImplamentation is defined."""

    # Create unique name for the service instance.
    basename = service_implementation.name
    name = basename
    ctr = 0
    while name in self._registry:
      ctr += 1
      name = basename + "_" + str(ctr)
    name_attr = ir.StringAttr.get(name)
    self._registry[name_attr] = (service_implementation, System.current())
    return ir.DictAttr.get({"name": name_attr})

  def _implement_service(self, req: ir.Operation):
    """This is the callback which the ESI connect-services pass calls. Dispatch
    to the op-specified generator."""
    assert isinstance(req.opview, raw_esi.ServiceImplementReqOp)
    opts = ir.DictAttr(req.attributes["impl_opts"])
    impl_name = opts["name"]
    if impl_name not in self._registry:
      return False
    (impl, sys) = self._registry[impl_name]
    with sys:
      return impl.generate(serviceReq=req.opview)


_service_generator_registry = _ServiceGeneratorRegistry()


def DeclareRandomAccessMemory(inner_type: PyCDEType,
                              depth: int,
                              name: Optional[str] = None):
  """Declare an ESI RAM with elements of type 'inner_type' and has 'depth' of
  them. Memories (as with all ESI services) are not actually instantiated until
  the place where you specify the implementation."""

  @ServiceDecl
  class DeclareRandomAccessMemory:
    __name__ = name
    address_type = types.int((depth - 1).bit_length())
    write_type = types.struct([('address', address_type), ('data', inner_type)])

    read = ToFromServer(to_server_type=address_type, to_client_type=inner_type)
    write = ToFromServer(to_server_type=write_type, to_client_type=types.i0)

    @staticmethod
    def _op(sym_name: ir.StringAttr):
      return raw_esi.RandomAccessMemoryDeclOp(
          sym_name, ir.TypeAttr.get(inner_type),
          ir.IntegerAttr.get(ir.IntegerType.get_signless(64), depth))

  if name is not None:
    DeclareRandomAccessMemory.name = name
    DeclareRandomAccessMemory.__name__ = name
  return DeclareRandomAccessMemory


def _import_ram_decl(sys: "System", ram_op: raw_esi.RandomAccessMemoryDeclOp):
  from .system import _OpCache
  ram = DeclareRandomAccessMemory(inner_type=PyCDEType(ram_op.innerType.value),
                                  depth=ram_op.depth.value,
                                  name=ram_op.sym_name.value)
  cache: _OpCache = sys._op_cache
  sym, install = cache.create_symbol(ram)
  assert sym == ram_op.sym_name.value, "don't support imported module renames"
  ram.symbol = ir.StringAttr.get(sym)
  install(ram_op)
  return ram<|MERGE_RESOLUTION|>--- conflicted
+++ resolved
@@ -206,10 +206,7 @@
       bin_dir = build_dir / "bin"
       lib_dir = build_dir / "lib"
       circt_inc_dir = build_dir / "tools" / "circt" / "include" / "circt"
-<<<<<<< HEAD
-=======
       assert circt_inc_dir.exists(), "Only works in the CIRCT build directory"
->>>>>>> e64dfed9
       esi_inc_dir = circt_inc_dir / "Dialect" / "ESI"
       hw_src = sys.hw_output_dir
       shutil.copy(lib_dir / "libEsiCosimDpiServer.so", hw_src)
@@ -218,13 +215,8 @@
       shutil.copy(esi_inc_dir / "ESIPrimitives.sv", hw_src)
       shutil.copy(esi_inc_dir / "Cosim_DpiPkg.sv", hw_src)
       shutil.copy(esi_inc_dir / "Cosim_Endpoint.sv", hw_src)
-<<<<<<< HEAD
-      shutil.copy(esi_inc_dir / "CosimDpi.capnp", hw_src)
-      shutil.copy(__dir__ / "Makefile.cosim", sys.output_directory)
-=======
       shutil.copy(__dir__ / "Makefile.cosim", sys.output_directory)
       shutil.copy(sys.hw_output_dir / "schema.capnp", sys.runtime_output_dir)
->>>>>>> e64dfed9
 
   return top
 
