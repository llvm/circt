#  Part of the LLVM Project, under the Apache License v2.0 with LLVM Exceptions.
#  See https://llvm.org/LICENSE.txt for license information.
#  SPDX-License-Identifier: Apache-2.0 WITH LLVM-exception

from pycde.devicedb import (EntityExtern, PlacementDB, PrimitiveDB,
                            PhysicalRegion)

from .common import _PyProxy
from .module import _SpecializedModule
from .pycde_types import types
from .instance import Instance, InstanceHierarchyRoot

from circt.dialects import hw, msft

import mlir
import mlir.ir as ir
import mlir.passmanager

import circt
import circt.dialects.msft
import circt.support

from contextvars import ContextVar
import gc
import os
import sys
from typing import Callable, Dict, Set, Tuple

_current_system = ContextVar("current_pycde_system")


class System:
  """The 'System' contains the user's design and some private bookkeeping. On
  construction, specify a list of 'root' modules which you wish to generate.
  Upon generation, the design will be fleshed out and all the dependent modules
  will be created.

  'System' also has methods to run through the CIRCT lowering, output tcl, and
  output SystemVerilog."""

  __slots__ = [
      "mod", "top_modules", "name", "passed", "_old_system_token", "_op_cache",
      "_generate_queue", "_output_directory", "files", "_instance_roots",
      "_placedb"
  ]

  PASSES = """
    msft-lower-constructs, msft-lower-instances, {partition}
    lower-msft-to-hw{{verilog-file={verilog_file}}},
    lower-esi-to-physical, lower-esi-ports, lower-esi-to-hw, convert-fsm-to-sv,
    lower-seq-to-sv, hw.module(prettify-verilog), hw.module(hw-cleanup),
    msft-export-tcl{{tops={tops} tcl-file={tcl_file}}}
  """

  def __init__(self,
               top_modules: list,
               name: str = "PyCDESystem",
               output_directory: str = None):
    self.passed = False
    self.mod = ir.Module.create()
    self.top_modules = list(top_modules)
    self.name = name
    self._op_cache: _OpCache = _OpCache(self.mod)

    self._generate_queue = []
    # _instance_roots indexed by (module, instance_name).
    self._instance_roots: dict[(_SpecializedModule, str),
                               InstanceHierarchyRoot] = {}

    self._placedb: PlacementDB = None
    self.files: Set[str] = set()

    if output_directory is None:
      output_directory = os.path.join(os.getcwd(), self.name)
    self._output_directory = output_directory

    with self:
      [m._pycde_mod.create() for m in top_modules]

  def _get_ip(self):
    return ir.InsertionPoint(self.mod.body)

  @staticmethod
  def set_debug():
    ir._GlobalDebug.flag = True

  def create_physical_region(self, name: str = None):
    with self._get_ip():
      physical_region = PhysicalRegion(name)
    return physical_region

  def create_entity_extern(self, tag: str, metadata=""):
    with self._get_ip():
      entity_extern = EntityExtern(tag, metadata)
    return entity_extern

  def _create_circt_mod(self, spec_mod: _SpecializedModule, create_cb):
    """Wrapper for a callback (which actually builds the CIRCT op) which
    controls all the bookkeeping around CIRCT module ops."""

    (symbol, install_func) = self._op_cache.create_symbol(spec_mod)
    if symbol is None:
      return

    # Build the correct op.
    op = create_cb(self, spec_mod, symbol)
    # Install the op in the cache.
    install_func(op)
    # Add to the generation queue if the module has a generator callback.
    if hasattr(spec_mod, 'generator_cb') and spec_mod.generator_cb is not None:
      assert callable(spec_mod.generator_cb)
      self._generate_queue.append(spec_mod)
      file_name = spec_mod.modcls.__name__ + ".sv"
      self.files.add(os.path.join(self._output_directory, file_name))
      op.fileName = ir.StringAttr.get(file_name)

  @staticmethod
  def current():
    """Get the top-most system in the stack created by `with System()`."""
    bb = _current_system.get(None)
    if bb is None:
      raise RuntimeError("No PyCDE system currently active!")
    return bb

  def __enter__(self):
    self._old_system_token = _current_system.set(self)

  def __exit__(self, exc_type, exc_value, traceback):
    if exc_value is not None:
      return
    _current_system.reset(self._old_system_token)

  @property
  def body(self):
    return self.mod.body

  def _passes(self, partition):
    tops = ",".join(
        [self._op_cache.get_pyproxy_symbol(m) for m in self.top_modules])
    verilog_file = self.name + ".sv"
    tcl_file = self.name + ".tcl"
    self.files.add(os.path.join(self._output_directory, verilog_file))
    self.files.add(os.path.join(self._output_directory, tcl_file))
    partition_str = "msft-partition," if partition else ""
    return self.PASSES.format(tops=tops,
                              partition=partition_str,
                              verilog_file=verilog_file,
                              tcl_file=tcl_file).strip()

  def print(self, *argv, **kwargs):
    self.mod.operation.print(*argv, **kwargs)

  def graph(self, short_names=True):
    import mlir.all_passes_registration
    pm = mlir.passmanager.PassManager.parse("view-op-graph{short-names=" +
                                            ("1" if short_names else "0") + "}")
    pm.run(self.mod)

  def cleanup(self):
    pm = mlir.passmanager.PassManager.parse("canonicalize")
    pm.run(self.mod)

  def generate(self, generator_names=[], iters=None):
    """Fully generate the system unless iters is specified. Iters specifies the
    number of generators to run. Useful for debugging. Maybe."""
    i = 0
    with self:
      while len(self._generate_queue) > 0 and (iters is None or i < iters):
        m = self._generate_queue.pop()
        m.generate()
        i += 1

    # Run passes which must get run between generation and instance hierarch
    # browsing.
    gen_left = len(self._generate_queue)
    if gen_left == 0:
      pm = mlir.passmanager.PassManager.parse("msft-discover-appids")
      pm.run(self.mod)
    return

  def get_instance(self,
                   mod_cls: object,
                   instance_name: str = None) -> InstanceHierarchyRoot:
    assert len(self._generate_queue) == 0, "Ungenerated modules left"
    mod = mod_cls._pycde_mod
    key = (mod, instance_name)
    if key not in self._instance_roots:
      self._instance_roots[key] = InstanceHierarchyRoot(mod, instance_name,
                                                        self)
    return self._instance_roots[key]

  def run_passes(self, partition=False):
    if self.passed:
      return
    if len(self._generate_queue) > 0:
      print("WARNING: running lowering passes on partially generated design!",
            file=sys.stderr)

    # By now, we have all the types defined so we can go through and output the
    # typedefs delcarations.
    types.declare_types(self.mod)
    self._op_cache.release_ops()

    pm = mlir.passmanager.PassManager.parse(self._passes(partition))
    pm.run(self.mod)
    self.passed = True

  def emit_outputs(self):
    self.run_passes()
    circt.export_split_verilog(self.mod, self._output_directory)

  @property
  def placedb(self):
    if self._placedb is None:
      raise Exception("Must `createdb` first")
    return self._placedb

  def createdb(self, primdb: PrimitiveDB = None):
    if self._placedb is None:
      self._placedb = PlacementDB(self, self.mod, primdb)


class _OpCache:
  """Used to cache CIRCT operations and handle symbols."""

  import pycde.instance as pi

  __slots__ = [
      "_module", "_symbols", "_pyproxy_symbols", "_symbol_pyproxy",
      "_instance_hier_cache", "_instance_hier_obj_cache", "_instance_cache",
      "_module_inside_sym_cache", "_dyn_insts_in_inst"
  ]

  def __init__(self, module: ir.Module):
    self._module = module
    self._symbols: Dict[str, ir.OpView] = None
    self._pyproxy_symbols: dict[_PyProxy, str] = {}
    self._symbol_pyproxy: dict[str, _PyProxy] = {}

    # InstanceHier caches are indexes are (module_sym, instance_name)
    self._instance_hier_cache: dict[(ir.FlatSymbolRefAttr, ir.StringAttr),
                                    msft.InstanceHierarchyOp] = None
    self._instance_hier_obj_cache: dict[(ir.FlatSymbolRefAttr, ir.StringAttr),
                                        InstanceHierarchyRoot] = {}
    self._instance_cache: dict[Instance, msft.DynamicInstanceOp] = {}

    self._module_inside_sym_cache: Dict[ir.Operation, Dict[ir.Attribute,
                                                           ir.Operation]] = {}
    self._dyn_insts_in_inst: Dict[ir.Operation,
                                  Dict[ir.Attribute,
                                       msft.DynamicInstanceOp]] = {}

  def release_ops(self):
    """Clear all of the MLIR ops we store. Call this before each transition to
    MLIR C++."""
    self._symbols = None
    self._instance_hier_cache = None
    self._instance_cache.clear()
    self._module_inside_sym_cache.clear()
    self._dyn_insts_in_inst.clear()
    gc.collect()
    num_ops_live = ir.Context.current._clear_live_operations()
    if num_ops_live > 0:
      sys.stderr.write(
          f"Warning: something is holding references to {num_ops_live} " +
          " MLIR ops\n")

  @property
  def symbols(self):
    if self._symbols is None:
      self._symbols = {}
      for op in self._module.operation.regions[0].blocks[0]:
        if "sym_name" in op.attributes:
          self._symbols[ir.StringAttr(op.attributes["sym_name"]).value] = op
    return self._symbols

  def op(self, symbol: str) -> ir.OpView:
    """Resolve a symbol to an op."""
    return self.symbols[symbol]

  def create_symbol(self, pyproxy: _PyProxy) -> Tuple[str, Callable]:
    """Create a unique symbol and add it to the cache. If it is to be preserved,
    the caller must use it as the symbol on a top-level op. Returns the symbol
    string and a callback to install the mapping. Return (None, None) if
    `spec_mod` already has a symbol."""

    if pyproxy in self._pyproxy_symbols:
      return (None, None)
    ctr = 0
    basename = pyproxy.name
    symbol = basename
    while symbol in self.symbols:
      ctr += 1
      symbol = basename + "_" + str(ctr)

    def install(op):
      self._symbols[symbol] = op
      self._pyproxy_symbols[pyproxy] = symbol
      self._symbol_pyproxy[symbol] = pyproxy

    return symbol, install

  def get_symbol_pyproxy(self, symbol):
<<<<<<< HEAD
    """Get the _SpecializedModule for a symbol."""
=======
    """Get the _PyProxy for a symbol."""
>>>>>>> a76bb4a0
    if isinstance(symbol, ir.FlatSymbolRefAttr):
      symbol = symbol.value
    return self._symbol_pyproxy[symbol]

  def get_pyproxy_symbol(self, spec_mod) -> str:
<<<<<<< HEAD
    """Get the symbol for a module or its associated _SpecializedModule."""
=======
    """Get the symbol for a module or its associated _PyProxy."""
>>>>>>> a76bb4a0
    if not isinstance(spec_mod, _SpecializedModule):
      if hasattr(spec_mod, "_pycde_mod"):
        spec_mod = spec_mod._pycde_mod
    if spec_mod not in self._pyproxy_symbols:
      return None
    return self._pyproxy_symbols[spec_mod]

  def get_circt_mod(self, spec_mod: _SpecializedModule) -> ir.Operation:
    """Get the CIRCT module op for a PyCDE module."""
    return self.symbols[self.get_pyproxy_symbol(spec_mod)]

  def _build_instance_hier_cache(self):
    """If the instance hierarchy cache doesn't exist, build it."""
    if self._instance_hier_cache is None:
      self._instance_hier_cache = {}
      for op in self._module.operation.regions[0].blocks[0]:
        if isinstance(op, msft.InstanceHierarchyOp):
          self._instance_hier_cache[(op.top_module_ref, op.instName)] = op

  def create_instance_hier_op(
      self, inst_hier: InstanceHierarchyRoot) -> msft.InstanceHierarchyOp:
    """Create an instance hierarchy op 'inst_hier' and add it to the cache.
    Assert if one already exists in the cache."""

    self._build_instance_hier_cache()

    (root_mod_symbol, instance_name) = inst_hier._cache_key
    assert root_mod_symbol not in self._instance_hier_cache, \
      "Cannot create two instance hierarchy roots for same module"

    with ir.InsertionPoint(self._module.body):
      hier_op = msft.InstanceHierarchyOp.create(root_mod_symbol, instance_name)
      self._instance_hier_cache[(root_mod_symbol, instance_name)] = hier_op
      self._instance_hier_obj_cache[(root_mod_symbol,
                                     instance_name)] = inst_hier

    return hier_op

  def get_instance_hier_op(
      self, inst_hier: InstanceHierarchyRoot) -> msft.InstanceHierarchyOp:
    """Lookup an instance hierarchy op in the cache. None if not found."""

    self._build_instance_hier_cache()
    return self._instance_hier_cache.get(inst_hier._cache_key, None)

  def create_or_get_dyn_inst(self, inst: Instance) -> msft.DynamicInstanceOp:
    """Get the dynamic instance op corresponding to 'inst'. Returns 'None' if
    the instance doesn't have a static op in the IR."""

    # Check static op existence.
    inside_of_syms = self.get_sym_ops_in_module(inst.inside_of)
    if inst.symbol not in inside_of_syms:
      return None

    if inst not in self._instance_cache:
      ref = hw.InnerRefAttr.get(ir.StringAttr.get(inst._inside_of_symbol),
                                inst.symbol)
      # Check if the dynamic instance op exists.
      parent_op = inst.parent._dyn_inst
      insts_in_parent = self.get_dyn_insts_in_inst(parent_op)
      if ref in insts_in_parent:
        # If it is, install it into the instance cache
        inst_op = insts_in_parent[ref]
        self._instance_cache[inst] = inst_op
      else:
        # If not, create a new one and install it into the instance cache and
        # add it to the insts in parent cache.
        with inst.parent._get_ip():
          new_inst = msft.DynamicInstanceOp.create(ref)
          self._instance_cache[inst] = new_inst
          insts_in_parent[ref] = new_inst

    return self._instance_cache[inst]

  def get_or_create_inst_from_op(self, op: ir.OpView) -> pi.Instance:
    """Descend the Python instance hierarchy from the CIRCT IR, returning the
    Python Instance corresponding to 'op'."""

    if isinstance(op, msft.InstanceHierarchyOp):
      return self._instance_hier_obj_cache[(op.top_module_ref, op.instName)]
    if isinstance(op, msft.DynamicInstanceOp):
      parent_inst = self.get_or_create_inst_from_op(op.operation.parent.opview)
      instance_ref = hw.InnerRefAttr(op.instanceRef)
      return parent_inst._children()[instance_ref.name]
    raise TypeError(
        "Can only resolve from InstanceHierarchyOp or DynamicInstanceOp")

  def get_sym_ops_in_module(
      self, module: _SpecializedModule) -> Dict[ir.Attribute, ir.Operation]:
    """Look into the IR inside 'module' for any ops which have a `sym_name`
    attribute. Cached."""

    if module is None:
      return {}
    circt_mod = self.get_circt_mod(module)
    if isinstance(circt_mod, msft.MSFTModuleExternOp):
      return {}

    if circt_mod not in self._module_inside_sym_cache:
      self._module_inside_sym_cache[circt_mod] = \
        {op.attributes["sym_name"]: op
         for op in circt_mod.entry_block
         if "sym_name" in op.attributes}

    return self._module_inside_sym_cache[circt_mod]

  def get_dyn_insts_in_inst(
      self, inst: ir.Operation) -> Dict[ir.Attribute, msft.DynamicInstanceOp]:
    """Get a mapping of existing dynamic instances inside of instance-like
    'inst'."""

    if inst not in self._dyn_insts_in_inst:
      self._dyn_insts_in_inst[inst] = \
        {op.instanceRef: op for op in inst.body.blocks[0]
         if isinstance(op, msft.DynamicInstanceOp)}
    return self._dyn_insts_in_inst[inst]<|MERGE_RESOLUTION|>--- conflicted
+++ resolved
@@ -301,21 +301,13 @@
     return symbol, install
 
   def get_symbol_pyproxy(self, symbol):
-<<<<<<< HEAD
-    """Get the _SpecializedModule for a symbol."""
-=======
     """Get the _PyProxy for a symbol."""
->>>>>>> a76bb4a0
     if isinstance(symbol, ir.FlatSymbolRefAttr):
       symbol = symbol.value
     return self._symbol_pyproxy[symbol]
 
   def get_pyproxy_symbol(self, spec_mod) -> str:
-<<<<<<< HEAD
-    """Get the symbol for a module or its associated _SpecializedModule."""
-=======
     """Get the symbol for a module or its associated _PyProxy."""
->>>>>>> a76bb4a0
     if not isinstance(spec_mod, _SpecializedModule):
       if hasattr(spec_mod, "_pycde_mod"):
         spec_mod = spec_mod._pycde_mod
