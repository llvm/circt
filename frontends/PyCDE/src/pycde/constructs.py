--- conflicted
+++ resolved
@@ -34,12 +34,7 @@
       self._backedge = None
       self.value = new_value.value
 
-<<<<<<< HEAD
-  return WireValue(
-      ir.Operation.create("builtin.unrealized_conversion_cast", [type]), type)
-=======
   return WireValue()
->>>>>>> 69b1fcd2
 
 
 def Reg(type: PyCDEType,
