#  Part of the LLVM Project, under the Apache License v2.0 with LLVM Exceptions.
#  See https://llvm.org/LICENSE.txt for license information.
#  SPDX-License-Identifier: Apache-2.0 WITH LLVM-exception

from ..common import Clock, Input, InputChannel, Output, OutputChannel
from ..constructs import Mux, Wire
from ..module import Module, generator
from ..signals import BitsSignal, Struct
from ..system import System
from ..support import clog2
from ..types import Array, Bits, Channel, UInt
from .. import esi

from .common import (ChannelEngineService, ChannelHostMem, ChannelMMIO,
<<<<<<< HEAD
                     DummyFromHostEngine, Reset)
from .dma import OneItemBuffersToHost
=======
                     DummyFromHostEngine, DummyToHostEngine, MMIOIndirection,
                     Reset)
>>>>>>> 3f0aa622

import glob
import pathlib
import shutil

__dir__ = pathlib.Path(__file__).parent


class AXI_Lite_Read_Resp(Struct):
  data: Bits(32)
  resp: Bits(2)


AxiMMIOAddrWidth = 20


class MMIOSel(Struct):
  write: Bits(1)
  upper: Bits(1)


class MMIOIntermediateCmd(Struct):
  upper: Bits(1)
  write: Bits(1)
  offset: UInt(32)
  data: esi.MMIODataType


class MMIOAxiWriteCombine(Module):
  """MMIO AXI Lite writes on XRT are 32 bits, but the MMIO service expects 64.
  Furthermore, there are two separate channels for writes: address and data. All
  four transactions must take place before an ESI MMIO write is considered
  complete."""

  clk = Clock()
  rst = Reset()
  write_address = InputChannel(Bits(AxiMMIOAddrWidth))
  write_data = InputChannel(Bits(32))

  cmd = OutputChannel(MMIOIntermediateCmd)
  write_resp = OutputChannel(Bits(2))

  @generator
  def build(ports):
    write_joined = Channel.join(ports.write_address, ports.write_data)
    write, resp = write_joined.fork(ports.clk, ports.rst)
    ports.write_resp = resp.transform(lambda x: Bits(2)(0))

    sel = Wire(Bits(1))
    [write_lo_chan, write_hi_chan] = esi.ChannelDemux(write, sel, 2)

    write_lo = esi.Mailbox(write.type)("write_lo",
                                       clk=ports.clk,
                                       rst=ports.rst,
                                       input=write_lo_chan)
    write_hi = esi.Mailbox(write.type)("write_hi",
                                       clk=ports.clk,
                                       rst=ports.rst,
                                       input=write_hi_chan)

    # The correct order of the write is low bits, high bits. Detect and mitigate
    # some runtime sync errors by checking the addresses.
    sel.assign((write_lo.valid & (write_lo.data.a[2] == Bits(1)(0))) |
               (write_hi.valid & (write_hi.data.a[2] == Bits(1)(1))))

    joined = Channel.join(write_lo.output, write_hi.output)
    cmd = joined.transform(lambda x: MMIOIntermediateCmd(
        write=Bits(1)(1),
        offset=(x.a.a & ~Bits(AxiMMIOAddrWidth)(0x7)).as_uint(32),
        data=Bits(64)(BitsSignal.concat([x.b.b, x.a.b])),
        upper=Bits(1)(0)))
    ports.cmd = cmd


class MMIOAxiReadWriteMux(Module):
  clk = Clock()
  rst = Reset()
  read_address = InputChannel(Bits(AxiMMIOAddrWidth))
  write_address = InputChannel(Bits(AxiMMIOAddrWidth))
  write_data = InputChannel(Bits(32))
  write_resp = OutputChannel(Bits(2))

  cmd = OutputChannel(esi.MMIOReadWriteCmdType)
  sel = OutputChannel(MMIOSel)

  @generator
  def build(ports):
    read_cmd = ports.read_address.transform(lambda x: MMIOIntermediateCmd(
        write=Bits(1)(0),
        offset=(x & ~Bits(AxiMMIOAddrWidth)(0x7)).as_uint(32),
        data=Bits(64)(0),
        upper=(x[0x2])))
    write_combine = MMIOAxiWriteCombine("writeCombine",
                                        clk=ports.clk,
                                        rst=ports.rst,
                                        write_address=ports.write_address,
                                        write_data=ports.write_data)
    ports.write_resp = write_combine.write_resp
    merged_cmd = read_cmd.type.merge(read_cmd, write_combine.cmd)

    merged_cmd_a, merged_cmd_b = merged_cmd.fork(ports.clk, ports.rst)
    ports.sel = merged_cmd_b.transform(
        lambda x: MMIOSel(write=x.write, upper=x.upper))
    ports.cmd = merged_cmd_a.transform(lambda x: esi.MMIOReadWriteCmdType({
        "write": x.write,
        "offset": x.offset,
        "data": x.data,
    }))


class MMIOAxiReadWriteDemux(Module):
  clk = Clock()
  rst = Reset()
  sel = InputChannel(MMIOSel)
  data = InputChannel(esi.MMIODataType)

  read_data = OutputChannel(AXI_Lite_Read_Resp)

  @generator
  def build(ports):
    data_sel = Channel.join(ports.data, ports.sel)
    data_sel_ready = Wire(Bits(1))
    data_sel_data, data_sel_valid = data_sel.unwrap(data_sel_ready)
    data = data_sel_data.a
    sel = data_sel_data.b

    # Read channel output
    read_data = AXI_Lite_Read_Resp(data=Mux(sel.upper, data[0:32], data[32:64]),
                                   resp=Bits(2)(0))
    read_valid = data_sel_valid & ~sel.write & data_sel_ready
    read_chan, read_ready = Channel(AXI_Lite_Read_Resp).wrap(
        read_data, read_valid)
    ports.read_data = read_chan

    # Write response channel output
    write_resp_data = data[0:2]
    write_resp_valid = data_sel_valid & sel.write & data_sel_ready
    write_resp_chan, write_resp_ready = Channel(Bits(2)).wrap(
        write_resp_data, write_resp_valid)
    ports.write_resp = write_resp_chan

    # Only if both are ready do we accept data.
    data_sel_ready.assign(read_ready & write_resp_ready)


<<<<<<< HEAD
=======
def XrtChannelTop(user_module):
  """Wrap AXI-lite channels into a single req-resp bundle which feed the
  Channel-based MMIO service. This involve a mux for the separate AXI read and
  write channels then a demux for the response."""

  class XrtChannelTop(Module):
    clk = Clock()
    rst = Input(Bits(1))

    mmio_read_address = InputChannel(Bits(20))  # MMIO read: address channel.
    mmio_read_data = OutputChannel(
        AXI_Lite_Read_Resp)  # MMIO read: data response channel.

    mmio_write_address = InputChannel(Bits(20))  # MMIO write: address channel.
    mmio_write_data = InputChannel(Bits(32))  # MMIO write: data channel.
    mmio_write_resp = OutputChannel(
        Bits(2))  # MMIO write: write response channel.

    @generator
    def build(ports):
      user_module(clk=ports.clk, rst=ports.rst)

      data = Wire(Channel(esi.MMIODataType))
      rw_mux = MMIOAxiReadWriteMux(clk=ports.clk,
                                   rst=ports.rst,
                                   read_address=ports.mmio_read_address,
                                   write_address=ports.mmio_write_address,
                                   write_data=ports.mmio_write_data)
      sel = rw_mux.sel.buffer(ports.clk, ports.rst, 1)
      rw_demux = MMIOAxiReadWriteDemux(clk=ports.clk,
                                       rst=ports.rst,
                                       data=data,
                                       sel=sel)
      ports.mmio_read_data = rw_demux.read_data
      ports.mmio_write_resp = rw_mux.write_resp

      cmd, froms = esi.MMIO.read_write.type.pack(cmd=rw_mux.cmd)
      data.assign(froms["data"])

      indirect_mmio = MMIOIndirection(clk=ports.clk,
                                      rst=ports.rst,
                                      upstream=cmd)

      ChannelMMIO(esi.MMIO,
                  appid=esi.AppID("__xrt_mmio"),
                  clk=ports.clk,
                  rst=ports.rst,
                  cmd=indirect_mmio.downstream)

  return XrtChannelTop


>>>>>>> 3f0aa622
def XrtBSP(user_module):
  """Use the Xilinx RunTime (XRT) shell to implement ESI services and build an
  image or emulation package.
  How to use this BSP:
  - Wrap your top PyCDE module in `XrtBSP`.
  - Run your script. This BSP will write a 'build package' to the output dir.
  This package contains a Makefile.xrt.mk which (given a proper Vitis dev
  environment) will compile a hw image or hw_emu image. It is a free-standing
  build package -- you do not need PyCDE installed on the same machine as you
  want to do the image build.
  - To build the `hw` image, run 'make -f Makefile.xrt TARGET=hw'. If you want
  an image which runs on an Azure NP-series instance, run the 'azure' target
  (requires an Azure subscription set up with as per
  https://learn.microsoft.com/en-us/azure/virtual-machines/field-programmable-gate-arrays-attestation).
  This target requires a few environment variables to be set (which the Makefile
  will tell you about).
  - To build a hw emulation image, run make with TARGET=hw_emu.
    - At "runtime" set XCL_EMULATION_MODE=hw_emu.
  - Validated ONLY on Vitis 2023.1. Known to NOT work with Vitis <2022.1.
  - Vitis spins up a number of jobs and can easily consume all available memory.
    - Specify the JOBS make variable to limit the number of jobs.
  - To adjust the desired clock frequency, set the FREQ (in MHz) make variable.
  """

  class XrtTop(Module):
    ap_clk = Clock()
    ap_resetn = Input(Bits(1))

    HostMemAddressWidth = 64
    HostMemIdWidth = 8
    HostMemDataWidth = 512

    ############################################################################
    # AXI4-Lite slave interface for MMIO
    ############################################################################

    s_axi_control_AWVALID = Input(Bits(1))
    s_axi_control_AWREADY = Output(Bits(1))
    s_axi_control_AWADDR = Input(Bits(20))
    s_axi_control_WVALID = Input(Bits(1))
    s_axi_control_WREADY = Output(Bits(1))
    s_axi_control_WDATA = Input(Bits(32))
    s_axi_control_WSTRB = Input(Bits(32 // 8))
    s_axi_control_ARVALID = Input(Bits(1))
    s_axi_control_ARREADY = Output(Bits(1))
    s_axi_control_ARADDR = Input(Bits(20))
    s_axi_control_RVALID = Output(Bits(1))
    s_axi_control_RREADY = Input(Bits(1))
    s_axi_control_RDATA = Output(Bits(32))
    s_axi_control_RRESP = Output(Bits(2))
    s_axi_control_BVALID = Output(Bits(1))
    s_axi_control_BREADY = Input(Bits(1))
    s_axi_control_BRESP = Output(Bits(2))

    ############################################################################
    # AXI4 master interface for host DMA
    ############################################################################

    # Write side
    #   Address req channel
    m_axi_gmem_AWVALID = Output(Bits(1))
    m_axi_gmem_AWREADY = Input(Bits(1))
    m_axi_gmem_AWADDR = Output(Bits(HostMemAddressWidth))
    m_axi_gmem_AWID = Output(Bits(HostMemIdWidth))
    m_axi_gmem_AWLEN = Output(Bits(8))
    m_axi_gmem_AWSIZE = Output(Bits(3))
    m_axi_gmem_AWBURST = Output(Bits(2))

    #   Data req channel
    m_axi_gmem_WVALID = Output(Bits(1))
    m_axi_gmem_WREADY = Input(Bits(1))
    m_axi_gmem_WDATA = Output(Bits(HostMemDataWidth))
    m_axi_gmem_WSTRB = Output(Bits(HostMemDataWidth // 8))
    m_axi_gmem_WLAST = Output(Bits(1))

    #   Resp channel
    m_axi_gmem_BVALID = Input(Bits(1))
    m_axi_gmem_BREADY = Output(Bits(1))
    m_axi_gmem_BRESP = Input(Bits(2))
    m_axi_gmem_BID = Input(Bits(HostMemIdWidth))

    # Read side
    #   Address req channel
    m_axi_gmem_ARVALID = Output(Bits(1))
    m_axi_gmem_ARREADY = Input(Bits(1))
    m_axi_gmem_ARADDR = Output(UInt(HostMemAddressWidth))
    m_axi_gmem_ARID = Output(UInt(HostMemIdWidth))
    m_axi_gmem_ARLEN = Output(UInt(8))
    m_axi_gmem_ARSIZE = Output(Bits(3))
    m_axi_gmem_ARBURST = Output(Bits(2))

    #   Data resp channel
    m_axi_gmem_RVALID = Input(Bits(1))
    m_axi_gmem_RREADY = Output(Bits(1))
    m_axi_gmem_RDATA = Input(Bits(HostMemDataWidth))
    m_axi_gmem_RLAST = Input(Bits(1))
    m_axi_gmem_RID = Input(UInt(HostMemIdWidth))
    m_axi_gmem_RRESP = Input(Bits(2))

    @generator
    def construct(ports):
      System.current().platform = "fpga"
      clk = ports.ap_clk
      rst = ~ports.ap_resetn

      ChannelEngineService(OneItemBuffersToHost, DummyFromHostEngine)(
          None, appid=esi.AppID("__channel_engines"), clk=clk, rst=rst)

      # Set up the MMIO service and tie it to the AXI-lite channels.
      read_address, arready = Channel(ports.s_axi_control_ARADDR.type).wrap(
          ports.s_axi_control_ARADDR, ports.s_axi_control_ARVALID)
      ports.s_axi_control_ARREADY = arready
      write_address, awready = Channel(ports.s_axi_control_AWADDR.type).wrap(
          ports.s_axi_control_AWADDR, ports.s_axi_control_AWVALID)
      ports.s_axi_control_AWREADY = awready
      write_data, wready = Channel(ports.s_axi_control_WDATA.type).wrap(
          ports.s_axi_control_WDATA, ports.s_axi_control_WVALID)
      ports.s_axi_control_WREADY = wready

      user_module(clk=clk, rst=rst)

      data = Wire(Channel(esi.MMIODataType))
      rw_mux = MMIOAxiReadWriteMux(clk=clk,
                                   rst=rst,
                                   read_address=read_address,
                                   write_address=write_address,
                                   write_data=write_data)
      sel = rw_mux.sel.buffer(clk, rst, 1)
      rw_demux = MMIOAxiReadWriteDemux(clk=clk, rst=rst, data=data, sel=sel)

      cmd, froms = esi.MMIO.read_write.type.pack(cmd=rw_mux.cmd)
      data.assign(froms["data"])

      ChannelMMIO(esi.MMIO,
                  appid=esi.AppID("__xrt_mmio"),
                  clk=clk,
                  rst=rst,
                  cmd=cmd)

      rdata, rvalid = rw_demux.read_data.unwrap(ports.s_axi_control_RREADY)
      ports.s_axi_control_RVALID = rvalid
      ports.s_axi_control_RDATA = rdata.data
      ports.s_axi_control_RRESP = rdata.resp

      wrresp_data, wrresp_valid = rw_mux.write_resp.unwrap(
          ports.s_axi_control_BREADY)
      ports.s_axi_control_BVALID = wrresp_valid
      ports.s_axi_control_BRESP = wrresp_data

      # Construct the host memory interface.
      XrtTop.construct_hostmem(ports)

      # Copy additional sources
      sys = System.current()
      sys.add_packaging_step(XrtTop.package)

    @staticmethod
    def construct_hostmem(ports):
      """Construct the host memory interface"""
      rst = ~ports.ap_resetn

      # Instantiate a hostmem service generator which multiplexes requests to a
      # single read and single write channel.
      HostMemDataWidthBytes = XrtTop.HostMemDataWidth // 8
      hostmem = ChannelHostMem(read_width=XrtTop.HostMemDataWidth,
                               write_width=XrtTop.HostMemDataWidth)(
                                   decl=esi.HostMem,
                                   appid=esi.AppID("__xrt_hostmem"),
                                   clk=ports.ap_clk,
                                   rst=rst)

      ##########################################################################
      # Read path
      ##########################################################################

      read_resp_data_type = hostmem.read.type.resp.inner
      read_resp_wire = Wire(Channel(read_resp_data_type))
      read_req = hostmem.read.unpack(resp=read_resp_wire)['req']

      # Unwrap the read request channel and tie it to the AXI4 master interface.
      read_req_data, read_req_valid = read_req.unwrap(ports.m_axi_gmem_ARREADY)
      ports.m_axi_gmem_ARVALID = read_req_valid
      ports.m_axi_gmem_ARADDR = read_req_data.address
      ports.m_axi_gmem_ARID = read_req_data.tag
      # TODO: Test reads > HostMemDataWidthBytes. I'm pretty sure this is wrong
      # for lengths >512bits but initially we won't be transferring >512 bits.
      ports.m_axi_gmem_ARSIZE = clog2(HostMemDataWidthBytes)
      ports.m_axi_gmem_ARLEN = (read_req_data.length /
                                HostMemDataWidthBytes).as_uint(8)
      ports.m_axi_gmem_ARBURST = Bits(2)(1)  # INCR

      # Wrap up the read response data into a channel.
      read_resp_data = read_resp_data_type({
          "tag": ports.m_axi_gmem_RID,
          "data": ports.m_axi_gmem_RDATA,
      })
      read_resp, read_resp_ready = read_resp_wire.type.wrap(
          read_resp_data, ports.m_axi_gmem_RVALID)
      ports.m_axi_gmem_RREADY = read_resp_ready
      read_resp_wire.assign(read_resp)

      ##########################################################################
      # Write path
      ##########################################################################

      write_ack_wire = Wire(Channel(esi.HostMem.TagType))
      write_req = hostmem.write.unpack(ackTag=write_ack_wire)['req']
      address_req, data_req = write_req.fork(ports.ap_clk, rst)

      # Write address channels
      address_req_data, address_req_valid = address_req.unwrap(
          ports.m_axi_gmem_AWREADY)
      ports.m_axi_gmem_AWVALID = address_req_valid
      ports.m_axi_gmem_AWADDR = address_req_data.address.as_bits()
      ports.m_axi_gmem_AWID = address_req_data.tag.as_bits()
      ports.m_axi_gmem_AWLEN = Bits(8)(0)  # Single xact burst.
      ports.m_axi_gmem_AWSIZE = clog2(HostMemDataWidthBytes)
      ports.m_axi_gmem_AWBURST = Bits(2)(1)  # INCR

      # Write data channels
      data_req_data, data_req_valid = data_req.unwrap(ports.m_axi_gmem_WREADY)
      ports.m_axi_gmem_WVALID = data_req_valid
      ports.m_axi_gmem_WDATA = data_req_data.data

      wstrb_lookup_table_len = HostMemDataWidthBytes + 1
      wstrb_lookup_table = Array(Bits(HostMemDataWidthBytes),
                                 wstrb_lookup_table_len)([
                                     Bits(HostMemDataWidthBytes)(2**vb - 1)
                                     for vb in range(wstrb_lookup_table_len)
                                 ])
      # TODO: Single writes only support HostMemDataWidthBytes bytes. Fine for
      # now since the gearbox takes data down to 512 bits. The `valid_bytes`
      # field, however, is 8 bits, so it theoretically supports up to 256 bytes.
      # We should probably break this up into multiple transactions.
      ports.m_axi_gmem_WSTRB = wstrb_lookup_table[
          data_req_data.valid_bytes.as_uint(clog2(wstrb_lookup_table_len))]
      ports.m_axi_gmem_WLAST = Bits(1)(1)

      # Write ack channel
      write_ack, write_ack_ready = Channel(esi.HostMem.TagType).wrap(
          ports.m_axi_gmem_BID.as_uint(), ports.m_axi_gmem_BVALID)
      write_ack_wire.assign(write_ack)
      ports.m_axi_gmem_BREADY = write_ack_ready

    @staticmethod
    def package(sys: System):
      """Assemble a 'build' package which includes all the necessary build
      collateral (about which we are aware), build/debug scripts, and the
      generated runtime."""

      sv_sources = glob.glob(str(__dir__ / '*.sv'))
      tcl_sources = glob.glob(str(__dir__ / '*.tcl'))
      for source in sv_sources + tcl_sources:
        shutil.copy(source, sys.hw_output_dir)

      shutil.copy(__dir__ / "Makefile.xrt.mk",
                  sys.output_directory / "Makefile.xrt.mk")
      shutil.copy(__dir__ / "xrt_package.tcl",
                  sys.output_directory / "xrt_package.tcl")
      shutil.copy(__dir__ / "xrt.ini", sys.output_directory / "xrt.ini")
      shutil.copy(__dir__ / "xrt_vitis.cfg",
                  sys.output_directory / "xrt_vitis.cfg")
      shutil.copy(__dir__ / "xsim.tcl", sys.output_directory / "xsim.tcl")

  return XrtTop<|MERGE_RESOLUTION|>--- conflicted
+++ resolved
@@ -12,13 +12,8 @@
 from .. import esi
 
 from .common import (ChannelEngineService, ChannelHostMem, ChannelMMIO,
-<<<<<<< HEAD
-                     DummyFromHostEngine, Reset)
+                     DummyFromHostEngine, MMIOIndirection, Reset)
 from .dma import OneItemBuffersToHost
-=======
-                     DummyFromHostEngine, DummyToHostEngine, MMIOIndirection,
-                     Reset)
->>>>>>> 3f0aa622
 
 import glob
 import pathlib
@@ -164,61 +159,6 @@
     data_sel_ready.assign(read_ready & write_resp_ready)
 
 
-<<<<<<< HEAD
-=======
-def XrtChannelTop(user_module):
-  """Wrap AXI-lite channels into a single req-resp bundle which feed the
-  Channel-based MMIO service. This involve a mux for the separate AXI read and
-  write channels then a demux for the response."""
-
-  class XrtChannelTop(Module):
-    clk = Clock()
-    rst = Input(Bits(1))
-
-    mmio_read_address = InputChannel(Bits(20))  # MMIO read: address channel.
-    mmio_read_data = OutputChannel(
-        AXI_Lite_Read_Resp)  # MMIO read: data response channel.
-
-    mmio_write_address = InputChannel(Bits(20))  # MMIO write: address channel.
-    mmio_write_data = InputChannel(Bits(32))  # MMIO write: data channel.
-    mmio_write_resp = OutputChannel(
-        Bits(2))  # MMIO write: write response channel.
-
-    @generator
-    def build(ports):
-      user_module(clk=ports.clk, rst=ports.rst)
-
-      data = Wire(Channel(esi.MMIODataType))
-      rw_mux = MMIOAxiReadWriteMux(clk=ports.clk,
-                                   rst=ports.rst,
-                                   read_address=ports.mmio_read_address,
-                                   write_address=ports.mmio_write_address,
-                                   write_data=ports.mmio_write_data)
-      sel = rw_mux.sel.buffer(ports.clk, ports.rst, 1)
-      rw_demux = MMIOAxiReadWriteDemux(clk=ports.clk,
-                                       rst=ports.rst,
-                                       data=data,
-                                       sel=sel)
-      ports.mmio_read_data = rw_demux.read_data
-      ports.mmio_write_resp = rw_mux.write_resp
-
-      cmd, froms = esi.MMIO.read_write.type.pack(cmd=rw_mux.cmd)
-      data.assign(froms["data"])
-
-      indirect_mmio = MMIOIndirection(clk=ports.clk,
-                                      rst=ports.rst,
-                                      upstream=cmd)
-
-      ChannelMMIO(esi.MMIO,
-                  appid=esi.AppID("__xrt_mmio"),
-                  clk=ports.clk,
-                  rst=ports.rst,
-                  cmd=indirect_mmio.downstream)
-
-  return XrtChannelTop
-
-
->>>>>>> 3f0aa622
 def XrtBSP(user_module):
   """Use the Xilinx RunTime (XRT) shell to implement ESI services and build an
   image or emulation package.
@@ -352,11 +292,12 @@
       cmd, froms = esi.MMIO.read_write.type.pack(cmd=rw_mux.cmd)
       data.assign(froms["data"])
 
+      indirect_mmio = MMIOIndirection(clk=clk, rst=rst, upstream=cmd)
       ChannelMMIO(esi.MMIO,
                   appid=esi.AppID("__xrt_mmio"),
                   clk=clk,
                   rst=rst,
-                  cmd=cmd)
+                  cmd=indirect_mmio.downstream)
 
       rdata, rvalid = rw_demux.read_data.unwrap(ports.s_axi_control_RREADY)
       ports.s_axi_control_RVALID = rvalid
