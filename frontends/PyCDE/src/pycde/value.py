--- conflicted
+++ resolved
@@ -47,16 +47,12 @@
         name = f"{basename}__reg{int(reg_num)+1}"
       else:
         name = name + "__reg1"
-<<<<<<< HEAD
-    return seq.CompRegOp.create(self.value.type,
-                                input=self.value,
-                                clk=clk,
-                                reset=rst,
-                                name=name)
-=======
     with get_user_loc():
-      return Value.get(seq.reg(self.value, clock=clk, reset=rst, name=name))
->>>>>>> bd05d96c
+      return seq.CompRegOp.create(self.value.type,
+                                  input=self.value,
+                                  clk=clk,
+                                  reset=rst,
+                                  name=name)
 
   @property
   def name(self):
@@ -108,19 +104,12 @@
     from .pycde_types import types
     from .dialects import comb
     ret_type = types.int(idxs[1] - idxs[0])
-<<<<<<< HEAD
-    ret = comb.ExtractOp.create(idxs[0], ret_type, self.value)
-    if self.name is not None:
-      ret.name = f"{self.name}_{idxs[0]}upto{idxs[1]}"
-    return ret
-=======
+
     with get_user_loc():
-      extracted = comb.ExtractOp.create(idxs[0], ret_type, self.value)
-      ret = Value.get(extracted.result)
+      ret = comb.ExtractOp.create(idxs[0], ret_type, self.value)
       if self.name is not None:
         ret.name = f"{self.name}_{idxs[0]}upto{idxs[1]}"
       return ret
->>>>>>> bd05d96c
 
   def __len__(self):
     return self.type.width
